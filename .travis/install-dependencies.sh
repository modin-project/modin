--- conflicted
+++ resolved
@@ -54,8 +54,4 @@
 fi
 
 pip install -r requirements.txt
-<<<<<<< HEAD
-pip install -q pytest feather-format lxml openpyxl xlrd numpy matplotlib
-=======
-pip install -q pytest feather-format lxml openpyxl xlrd numpy
->>>>>>> eb32b6c6
+pip install -q pytest feather-format lxml openpyxl xlrd numpy matplotlib