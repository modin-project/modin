Range-partitioning GroupBy
""""""""""""""""""""""""""

The range-partitioning GroupBy implementation utilizes Modin's reshuffling mechanism that gives an
ability to build range partitioning over a Modin DataFrame.

In order to enable/disable the range-partitiong implementation you have to specify ``cfg.RangePartitioningGroupby``
:doc:`configuration variable: </flow/modin/config>`

.. code-block:: ipython

    In [4]: import modin.config as cfg; cfg.RangePartitioningGroupby.put(True)

    In [5]: # past this point, Modin will always use the range-partitiong groupby implementation

    In [6]: cfg.RangePartitioningGroupby.put(False)

    In [7]: # past this point, Modin won't use range-partitiong groupby implementation anymore

The range-partitiong implementation appears to be quite efficient when compared to TreeReduce and FullAxis implementations:

.. note::

    All of the examples below were run on Intel(R) Xeon(R) Gold 6238R CPU @ 2.20GHz (112 cores), 192gb RAM

.. code-block:: ipython

    In [4]: import modin.pandas as pd; import numpy as np

    In [5]: df = pd.DataFrame(np.random.randint(0, 1_000_000, size=(1_000_000, 10)), columns=[f"col{i}" for i in range(10)])

    In [6]: %timeit df.groupby("col0").nunique() # full-axis implementation
    Out[6]: # 2.73 s ± 28.8 ms per loop (mean ± std. dev. of 7 runs, 1 loop each)

    In [7]: import modin.config as cfg; cfg.RangePartitioningGroupby.put(True)

    In [8]: %timeit df.groupby("col0").nunique() # range-partitiong implementation
    Out[8]: # 595 ms ± 61.3 ms per loop (mean ± std. dev. of 7 runs, 1 loop each)

Although it may look like the range-partitioning implementation always outperforms the other ones, it's not actually true.
There's a decent overhead on building the range partitioning itself, meaning that the other implementations
may act better on smaller data sizes or when the grouping columns (a key column to build range partitioning)
have too few unique values (and thus fewer units of parallelization):

.. code-block:: ipython

    In [4]: import modin.pandas as pd; import numpy as np

    In [5]: df = pd.DataFrame({"col0": np.tile(list("abcde"), 50_000), "col1": np.arange(250_000)})

    In [6]: %timeit df.groupby("col0").sum() # TreeReduce implementation
    Out[6]: # 155 ms ± 5.02 ms per loop (mean ± std. dev. of 7 runs, 10 loops each)

    In [7]: import modin.config as cfg; cfg.RangePartitioningGroupby.put(True)

    In [8]: %timeit df.groupby("col0").sum() # range-partitiong implementation
    Out[8]: # 230 ms ± 22.2 ms per loop (mean ± std. dev. of 7 runs, 1 loop each)

We're still looking for a heuristic that would be able to automatically switch to the best implementation
for each groupby case, but for now, we're offering to play with this switch on your own to see which
implementation works best for your particular case.

The range-partitioning groupby does not yet support all of the pandas API and falls back to an other
implementation with the respective warning if it meets an unsupported case:

.. code-block:: python

    In [14]: import modin.config as cfg; cfg.RangePartitioningGroupby.put(True)

    In [15]: df.groupby(level=0).sum()
    Out[15]: # UserWarning: Can't use range-partitiong groupby implementation because of:
        ...  # Range-partitioning groupby is only supported when grouping on a column(s) of the same frame.
        ...  # https://github.com/modin-project/modin/issues/5926
        ...  # Falling back to a TreeReduce implementation.

Range-partitioning Merge
""""""""""""""""""""""""

It is recommended to use this implementation if the right dataframe in merge is as big as
the left dataframe. In this case, range-partitioning implementation works faster and consumes less RAM.

<<<<<<< HEAD
'.unique()' and '.drop_duplicates()'
""""""""""""""""""""""""""""""""""""

Range-partitioning implementation of '.unique()'/'.drop_duplicates()' works best when the input data size is big (more than
=======
'.nunique()'
""""""""""""""""""""""""""""""""""""

.. note::

    Range-partitioning approach is implemented only for 'pd.Series.nunique()' and 1-column dataframes.
    For multi-column dataframes '.nunique()' can only use full-axis reduce implementation.

Range-partitioning implementation of '.nunique()'' works best when the input data size is big (more than
>>>>>>> f98f050b
5_000_000 rows) and when the output size is also expected to be big (no more than 80% values are duplicates).<|MERGE_RESOLUTION|>--- conflicted
+++ resolved
@@ -79,12 +79,12 @@
 It is recommended to use this implementation if the right dataframe in merge is as big as
 the left dataframe. In this case, range-partitioning implementation works faster and consumes less RAM.
 
-<<<<<<< HEAD
 '.unique()' and '.drop_duplicates()'
 """"""""""""""""""""""""""""""""""""
 
 Range-partitioning implementation of '.unique()'/'.drop_duplicates()' works best when the input data size is big (more than
-=======
+5_000_000 rows) and when the output size is also expected to be big (no more than 80% values are duplicates).
+
 '.nunique()'
 """"""""""""""""""""""""""""""""""""
 
@@ -94,5 +94,4 @@
     For multi-column dataframes '.nunique()' can only use full-axis reduce implementation.
 
 Range-partitioning implementation of '.nunique()'' works best when the input data size is big (more than
->>>>>>> f98f050b
 5_000_000 rows) and when the output size is also expected to be big (no more than 80% values are duplicates).