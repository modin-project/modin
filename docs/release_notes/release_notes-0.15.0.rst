:orphan:

Modin 0.15.0

Key Features and Updates
------------------------

* Stability and Bugfixes
  * FIX-#4376: Upgrade pandas to 1.4.2 (#4377)
  * FIX-#3615: Relax some deps in development env (#4365)
  * FIX-#4370: Fix broken docstring links (#4375)
  * FIX-#4392: Align Modin XGBoost with xgb>=1.6 (#4393)
  * FIX-#4385: Get rid of `use-deprecated` option in `pip` (#4386)
  * FIX-#3527: Fix parquet partitioning issue causing negative row length partitions (#4368)
  * FIX-#4330: Override the memory limit to start ray 1.11.0 on Macs (#4335)
  * FIX-#4407: Align `insert` function with pandas in case of numpy array with several columns (#4408)
  * FIX-#4373: Fix invalid file path when trying `read_csv_glob` with `usecols` parameter (#4405)
  * FIX-#4394: Fix issue with multiindex metadata desync (#4395)
  * FIX-#4425: Add parameters to groupby pct_change (#4429)
  * FIX-#4414: Add missing f prefix on f-strings found at https://codereview.doctor (#4415)
  * FIX-#4461: Fix S3 CSV data path (#4462)
  * FIX-#4449: Drain the call queue before waiting on result in benchmark mode (#4472)
* Performance enhancements
  * FEAT-#4320: Add connectorx as an alternative engine for read_sql (#4346)
* Benchmarking enhancements
  *
* Refactor Codebase
  * REFACTOR-#4284: use variable length unpacking when getting results from `deploy` function (#4285)
  * REFACTOR-#3642: Move PyArrow storage format usage from main feature to experimental ones (#4374)
  * REFACTOR-#4003: Delete the deprecated cloud mortgage example (#4406)
* Pandas API implementations and improvements
  *
* OmniSci enhancements
  *
* XGBoost enhancements
  *
* Developer API enhancements
  * FEAT-#4359: Add __dataframe__ method to the protocol dataframe (#4360)
* Update testing suite
  * TEST-#4363: Use Ray from pypi in CI (#4364)
  * FIX-#4422: get rid of case sensitivity for `warns_that_defaulting_to_pandas` (#4423)
  * TEST-#4426: Stop passing is_default kwarg to Modin and pandas (#4428)
  * FIX-#4439: Fix flake8 CI fail (#4440)
  * FIX-#4409: Fix `eval_insert` utility that doesn't actually check results of `insert` function (#4410)
  * TEST-#4482: Fix getitem and loc with series of bools (#4483).
* Documentation improvements
  * DOCS-#4296: Fix docs warnings (#4297)
  * DOCS-#4388: Turn off fail_on_warning option for docs build (#4389)
  * DOCS-#4469: Say that commit messages can start with PERF (#4470).
  * DOCS-#4466: Recommend GitHub issues over bug_reports@modin.org (#4474).  
  * DOCS-#4487: Recommend GitHub issues over feature_requests@modin.org (#4489).
* Dependencies
  * FIX-#4327: Update min pin for xgboost version (#4328)
  * FIX-#4383: Remove `pathlib` from deps (#4384)
  * FIX-#4390: Add `redis` to Modin dependencies (#4396)
<<<<<<< HEAD
* New Features
  * FEAT-#4412: Add Batch Pipeline API to Modin (#4452)
=======
  * FIX-#3689: Add black and flake8 into development environment files (#4480)
>>>>>>> 60518ca7

Contributors
------------
@YarShev
@Garra1980
@prutskov
@alexander3774
@amyskov
@wangxiaoying
@jeffreykennethli
@mvashishtha
@anmyachev
@dchigarev
@devin-petersohn
<<<<<<< HEAD
@RehanSD
=======
@orcahmlee
>>>>>>> 60518ca7
<|MERGE_RESOLUTION|>--- conflicted
+++ resolved
@@ -53,12 +53,9 @@
   * FIX-#4327: Update min pin for xgboost version (#4328)
   * FIX-#4383: Remove `pathlib` from deps (#4384)
   * FIX-#4390: Add `redis` to Modin dependencies (#4396)
-<<<<<<< HEAD
+  * FIX-#3689: Add black and flake8 into development environment files (#4480)
 * New Features
   * FEAT-#4412: Add Batch Pipeline API to Modin (#4452)
-=======
-  * FIX-#3689: Add black and flake8 into development environment files (#4480)
->>>>>>> 60518ca7
 
 Contributors
 ------------
@@ -73,8 +70,5 @@
 @anmyachev
 @dchigarev
 @devin-petersohn
-<<<<<<< HEAD
-@RehanSD
-=======
 @orcahmlee
->>>>>>> 60518ca7
+@RehanSD