:orphan:

Modin 0.15.0

Key Features and Updates
------------------------

* Stability and Bugfixes
  * FIX-#4376: Upgrade pandas to 1.4.2 (#4377)
  * FIX-#3615: Relax some deps in development env (#4365)
  * FIX-#4370: Fix broken docstring links (#4375)
  * FIX-#4392: Align Modin XGBoost with xgb>=1.6 (#4393)
  * FIX-#4385: Get rid of `use-deprecated` option in `pip` (#4386)
  * FIX-#3527: Fix parquet partitioning issue causing negative row length partitions (#4368)
  * FIX-#4330: Override the memory limit to start ray 1.11.0 on Macs (#4335)
<<<<<<< HEAD
  * FIX-#4273: Fix waiting of None-returning methods in benchmark mode (#4404)
=======
  * FIX-#4407: Align `insert` function with pandas in case of numpy array with several columns (#4408)
>>>>>>> 129cad20
  * FIX-#4373: Fix invalid file path when trying `read_csv_glob` with `usecols` parameter (#4405)
  * FIX-#4394: Fix issue with multiindex metadata desync (#4395)
  * FIX-#4425: Add parameters to groupby pct_change (#4429)
* Performance enhancements
  * FEAT-#4320: Add connectorx as an alternative engine for read_sql (#4346)
* Benchmarking enhancements
  *
* Refactor Codebase
  * REFACTOR-#4284: use variable length unpacking when getting results from `deploy` function (#4285)
  * REFACTOR-#3642: Move PyArrow storage format usage from main feature to experimental ones (#4374)
  * REFACTOR-#4003: Delete the deprecated cloud mortgage example (#4406)
* Pandas API implementations and improvements
  *
* OmniSci enhancements
  *
* XGBoost enhancements
  *
* Developer API enhancements
  * FEAT-#4359: Add __dataframe__ method to the protocol dataframe (#4360)
* Update testing suite
  * TEST-#4363: Use Ray from pypi in CI (#4364)
  * FIX-#4422: get rid of case sensitivity for `warns_that_defaulting_to_pandas` (#4423)
  * TEST-#4426: Stop passing is_default kwarg to Modin and pandas (#4428)
  * FIX-#4439: Fix flake8 CI fail (#4440)
* Documentation improvements
  * DOCS-#4296: Fix docs warnings (#4297)
  * DOCS-#4388: Turn off fail_on_warning option for docs build (#4389)
* Dependencies
  * FIX-#4327: Update min pin for xgboost version (#4328)
  * FIX-#4383: Remove `pathlib` from deps (#4384)
  * FIX-#4390: Add `redis` to Modin dependencies (#4396)

Contributors
------------
@YarShev
@Garra1980
@prutskov
@alexander3774
@amyskov
@wangxiaoying
@jeffreykennethli
@mvashishtha
@anmyachev
@dchigarev
@devin-petersohn<|MERGE_RESOLUTION|>--- conflicted
+++ resolved
@@ -13,11 +13,8 @@
   * FIX-#4385: Get rid of `use-deprecated` option in `pip` (#4386)
   * FIX-#3527: Fix parquet partitioning issue causing negative row length partitions (#4368)
   * FIX-#4330: Override the memory limit to start ray 1.11.0 on Macs (#4335)
-<<<<<<< HEAD
   * FIX-#4273: Fix waiting of None-returning methods in benchmark mode (#4404)
-=======
   * FIX-#4407: Align `insert` function with pandas in case of numpy array with several columns (#4408)
->>>>>>> 129cad20
   * FIX-#4373: Fix invalid file path when trying `read_csv_glob` with `usecols` parameter (#4405)
   * FIX-#4394: Fix issue with multiindex metadata desync (#4395)
   * FIX-#4425: Add parameters to groupby pct_change (#4429)
