--- conflicted
+++ resolved
@@ -29,11 +29,8 @@
   * FIX-#4503: Stop the memory logging thread after session exit (#4515)
   * FIX-#4531: Fix a makedirs race condition in to_parquet (#4533)
   * FIX-#4464: Refactor Ray utils and quick fix groupby.count failing on virtual partitions (#4490)
-<<<<<<< HEAD
+  * FIX-#4436: Fix to_pydatetime dtype for timezone None (#4437)
   * FIX-#4541: Fix merge_asof with non-unique right index (#4542)
-=======
-  * FIX-#4436: Fix to_pydatetime dtype for timezone None (#4437)
->>>>>>> 86790527
 * Performance enhancements
   * FEAT-#4320: Add connectorx as an alternative engine for read_sql (#4346)
   * PERF-#4493: Use partition size caches more in Modin dataframe (#4495)
