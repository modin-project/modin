--- conflicted
+++ resolved
@@ -10,11 +10,8 @@
   * FIX-#3615: Relax some deps in development env (#4365)
   * FIX-#4370: Fix broken docstring links (#4375)
   * FIX-#4392: Align Modin XGBoost with xgb>=1.6 (#4393)
-<<<<<<< HEAD
+  * FIX-#4385: Get rid of `use-deprecated` option in `pip` (#4386)
   * FIX-#3527: Fix parquet partitioning issue causing negative row length partitions (#4368)
-=======
-  * FIX-#4385: Get rid of `use-deprecated` option in `pip` (#4386)
->>>>>>> cd4de0a7
 * Performance enhancements
   * FEAT-#4320: Add connectorx as an alternative engine for read_sql (#4346)
 * Benchmarking enhancements
