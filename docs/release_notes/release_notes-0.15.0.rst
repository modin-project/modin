:orphan:

Modin 0.15.0

Key Features and Updates
------------------------

* Stability and Bugfixes
  * FIX-#4376: Upgrade pandas to 1.4.2 (#4377)
  * FIX-#3615: Relax some deps in development env (#4365)
  * FIX-#4370: Fix broken docstring links (#4375)
  * FIX-#4392: Align Modin XGBoost with xgb>=1.6 (#4393)
  * FIX-#4385: Get rid of `use-deprecated` option in `pip` (#4386)
  * FIX-#3527: Fix parquet partitioning issue causing negative row length partitions (#4368)
  * FIX-#4330: Override the memory limit to start ray 1.11.0 on Macs (#4335)
  * FIX-#4407: Align `insert` function with pandas in case of numpy array with several columns (#4408)
  * FIX-#4373: Fix invalid file path when trying `read_csv_glob` with `usecols` parameter (#4405)
  * FIX-#4394: Fix issue with multiindex metadata desync (#4395)
  * FIX-#4425: Add parameters to groupby pct_change (#4429)
  * FIX-#4457: Fix `loc` in case when need reindex item (#4457)
  * FIX-#4414: Add missing f prefix on f-strings found at https://codereview.doctor (#4415)
  * FIX-#4461: Fix S3 CSV data path (#4462)
  * FIX-#4467: `drop_duplicates` no longer removes items based on index values (#4468)
  * FIX-#4449: Drain the call queue before waiting on result in benchmark mode (#4472)
  * FIX-#4481: Allow clipping with a Modin Series of bounds (#4486)  
  * FIX-#4504: Support na_action in applymap (#4505)
* Performance enhancements
  * FEAT-#4320: Add connectorx as an alternative engine for read_sql (#4346)
* Benchmarking enhancements
  * FEAT-#4371: Add logging to Modin (#4372)
* Refactor Codebase
  * REFACTOR-#4284: use variable length unpacking when getting results from `deploy` function (#4285)
  * REFACTOR-#3642: Move PyArrow storage format usage from main feature to experimental ones (#4374)
  * REFACTOR-#4003: Delete the deprecated cloud mortgage example (#4406)
* Pandas API implementations and improvements
  *
* OmniSci enhancements
  *
* XGBoost enhancements
  *
* Developer API enhancements
  * FEAT-#4359: Add __dataframe__ method to the protocol dataframe (#4360)
* Update testing suite
  * TEST-#4363: Use Ray from pypi in CI (#4364)
  * FIX-#4422: get rid of case sensitivity for `warns_that_defaulting_to_pandas` (#4423)
  * TEST-#4426: Stop passing is_default kwarg to Modin and pandas (#4428)
  * FIX-#4439: Fix flake8 CI fail (#4440)
  * FIX-#4409: Fix `eval_insert` utility that doesn't actually check results of `insert` function (#4410)
  * TEST-#4482: Fix getitem and loc with series of bools (#4483).
* Documentation improvements
  * DOCS-#4296: Fix docs warnings (#4297)
  * DOCS-#4388: Turn off fail_on_warning option for docs build (#4389)
  * DOCS-#4469: Say that commit messages can start with PERF (#4470).
  * DOCS-#4466: Recommend GitHub issues over bug_reports@modin.org (#4474).  
  * DOCS-#4487: Recommend GitHub issues over feature_requests@modin.org (#4489).
* Dependencies
  * FIX-#4327: Update min pin for xgboost version (#4328)
  * FIX-#4383: Remove `pathlib` from deps (#4384)
  * FIX-#4390: Add `redis` to Modin dependencies (#4396)
  * FIX-#3689: Add black and flake8 into development environment files (#4480)
<<<<<<< HEAD
* New Features
  * FEAT-#4412: Add Batch Pipeline API to Modin (#4452)
=======
  * TEST-#4516: Add numpydoc to developer requirements (#4517)
>>>>>>> 312c443d

Contributors
------------
@YarShev
@Garra1980
@prutskov
@alexander3774
@amyskov
@wangxiaoying
@jeffreykennethli
@mvashishtha
@anmyachev
@dchigarev
@devin-petersohn
@jrsacher
@orcahmlee
@naren-ponder
@RehanSD<|MERGE_RESOLUTION|>--- conflicted
+++ resolved
@@ -58,12 +58,9 @@
   * FIX-#4383: Remove `pathlib` from deps (#4384)
   * FIX-#4390: Add `redis` to Modin dependencies (#4396)
   * FIX-#3689: Add black and flake8 into development environment files (#4480)
-<<<<<<< HEAD
+  * TEST-#4516: Add numpydoc to developer requirements (#4517)
 * New Features
   * FEAT-#4412: Add Batch Pipeline API to Modin (#4452)
-=======
-  * TEST-#4516: Add numpydoc to developer requirements (#4517)
->>>>>>> 312c443d
 
 Contributors
 ------------
