:orphan:

Modin 0.15.0

Key Features and Updates
------------------------

* Stability and Bugfixes
  * FIX-#4376: Upgrade pandas to 1.4.2 (#4377)
  * FIX-#3615: Relax some deps in development env (#4365)
  * FIX-#4370: Fix broken docstring links (#4375)
  * FIX-#4392: Align Modin XGBoost with xgb>=1.6 (#4393)
  * FIX-#4385: Get rid of `use-deprecated` option in `pip` (#4386)
  * FIX-#3527: Fix parquet partitioning issue causing negative row length partitions (#4368)
  * FIX-#4330: Override the memory limit to start ray 1.11.0 on Macs (#4335)
  * FIX-#4407: Align `insert` function with pandas in case of numpy array with several columns (#4408)
  * FIX-#4373: Fix invalid file path when trying `read_csv_glob` with `usecols` parameter (#4405)
  * FIX-#4394: Fix issue with multiindex metadata desync (#4395)
  * FIX-#4425: Add parameters to groupby pct_change (#4429)
  * FIX-#4414: Add missing f prefix on f-strings found at https://codereview.doctor (#4415)
  * FIX-#4461: Fix S3 CSV data path (#4462)
<<<<<<< HEAD
  * FIX-#4467: `drop_duplicates` no longer removes items based on index values (#4468)
=======
  * FIX-#4449: Drain the call queue before waiting on result in benchmark mode (#4472)
>>>>>>> 60518ca7
* Performance enhancements
  * FEAT-#4320: Add connectorx as an alternative engine for read_sql (#4346)
* Benchmarking enhancements
  *
* Refactor Codebase
  * REFACTOR-#4284: use variable length unpacking when getting results from `deploy` function (#4285)
  * REFACTOR-#3642: Move PyArrow storage format usage from main feature to experimental ones (#4374)
  * REFACTOR-#4003: Delete the deprecated cloud mortgage example (#4406)
* Pandas API implementations and improvements
  *
* OmniSci enhancements
  *
* XGBoost enhancements
  *
* Developer API enhancements
  * FEAT-#4359: Add __dataframe__ method to the protocol dataframe (#4360)
* Update testing suite
  * TEST-#4363: Use Ray from pypi in CI (#4364)
  * FIX-#4422: get rid of case sensitivity for `warns_that_defaulting_to_pandas` (#4423)
  * TEST-#4426: Stop passing is_default kwarg to Modin and pandas (#4428)
  * FIX-#4439: Fix flake8 CI fail (#4440)
  * FIX-#4409: Fix `eval_insert` utility that doesn't actually check results of `insert` function (#4410)
  * TEST-#4482: Fix getitem and loc with series of bools (#4483).
* Documentation improvements
  * DOCS-#4296: Fix docs warnings (#4297)
  * DOCS-#4388: Turn off fail_on_warning option for docs build (#4389)
  * DOCS-#4469: Say that commit messages can start with PERF (#4470).
  * DOCS-#4466: Recommend GitHub issues over bug_reports@modin.org (#4474).  
  * DOCS-#4487: Recommend GitHub issues over feature_requests@modin.org (#4489).
* Dependencies
  * FIX-#4327: Update min pin for xgboost version (#4328)
  * FIX-#4383: Remove `pathlib` from deps (#4384)
  * FIX-#4390: Add `redis` to Modin dependencies (#4396)
  * FIX-#3689: Add black and flake8 into development environment files (#4480)

Contributors
------------
@YarShev
@Garra1980
@prutskov
@alexander3774
@amyskov
@wangxiaoying
@jeffreykennethli
@mvashishtha
@anmyachev
@dchigarev
@devin-petersohn
<<<<<<< HEAD
@jrsacher
=======
@orcahmlee
>>>>>>> 60518ca7
<|MERGE_RESOLUTION|>--- conflicted
+++ resolved
@@ -19,11 +19,8 @@
   * FIX-#4425: Add parameters to groupby pct_change (#4429)
   * FIX-#4414: Add missing f prefix on f-strings found at https://codereview.doctor (#4415)
   * FIX-#4461: Fix S3 CSV data path (#4462)
-<<<<<<< HEAD
   * FIX-#4467: `drop_duplicates` no longer removes items based on index values (#4468)
-=======
   * FIX-#4449: Drain the call queue before waiting on result in benchmark mode (#4472)
->>>>>>> 60518ca7
 * Performance enhancements
   * FEAT-#4320: Add connectorx as an alternative engine for read_sql (#4346)
 * Benchmarking enhancements
@@ -72,8 +69,5 @@
 @anmyachev
 @dchigarev
 @devin-petersohn
-<<<<<<< HEAD
 @jrsacher
-=======
-@orcahmlee
->>>>>>> 60518ca7
+@orcahmlee