:orphan:

Modin 0.15.0

Key Features and Updates
------------------------

* Stability and Bugfixes
  * FIX-#4376: Upgrade pandas to 1.4.2 (#4377)
  * FIX-#3615: Relax some deps in development env (#4365)
  * FIX-#4370: Fix broken docstring links (#4375)
  * FIX-#4392: Align Modin XGBoost with xgb>=1.6 (#4393)
  * FIX-#4385: Get rid of `use-deprecated` option in `pip` (#4386)
  * FIX-#3527: Fix parquet partitioning issue causing negative row length partitions (#4368)
  * FIX-#4330: Override the memory limit to start ray 1.11.0 on Macs (#4335)
  * FIX-#4407: Align `insert` function with pandas in case of numpy array with several columns (#4408)
  * FIX-#4373: Fix invalid file path when trying `read_csv_glob` with `usecols` parameter (#4405)
  * FIX-#4394: Fix issue with multiindex metadata desync (#4395)
  * FIX-#4425: Add parameters to groupby pct_change (#4429)
<<<<<<< HEAD
  * FIX-#4450: Ensure Modin successfully initializes when Ray cluster has no resources (#4451)
=======
  * FIX-#4457: Fix `loc` in case when need reindex item (#4457)
  * FIX-#4414: Add missing f prefix on f-strings found at https://codereview.doctor (#4415)
  * FIX-#4461: Fix S3 CSV data path (#4462)
  * FIX-#4467: `drop_duplicates` no longer removes items based on index values (#4468)
  * FIX-#4449: Drain the call queue before waiting on result in benchmark mode (#4472)
  * FIX-#4481: Allow clipping with a Modin Series of bounds (#4486)  
>>>>>>> 958c26a1
* Performance enhancements
  * FEAT-#4320: Add connectorx as an alternative engine for read_sql (#4346)
* Benchmarking enhancements
  * FEAT-#4371: Add logging to Modin (#4372)
* Refactor Codebase
  * REFACTOR-#4284: use variable length unpacking when getting results from `deploy` function (#4285)
  * REFACTOR-#3642: Move PyArrow storage format usage from main feature to experimental ones (#4374)
  * REFACTOR-#4003: Delete the deprecated cloud mortgage example (#4406)
* Pandas API implementations and improvements
  *
* OmniSci enhancements
  *
* XGBoost enhancements
  *
* Developer API enhancements
  * FEAT-#4359: Add __dataframe__ method to the protocol dataframe (#4360)
* Update testing suite
  * TEST-#4363: Use Ray from pypi in CI (#4364)
  * FIX-#4422: get rid of case sensitivity for `warns_that_defaulting_to_pandas` (#4423)
  * TEST-#4426: Stop passing is_default kwarg to Modin and pandas (#4428)
  * FIX-#4439: Fix flake8 CI fail (#4440)
  * FIX-#4409: Fix `eval_insert` utility that doesn't actually check results of `insert` function (#4410)
  * TEST-#4482: Fix getitem and loc with series of bools (#4483).
* Documentation improvements
  * DOCS-#4296: Fix docs warnings (#4297)
  * DOCS-#4388: Turn off fail_on_warning option for docs build (#4389)
  * DOCS-#4469: Say that commit messages can start with PERF (#4470).
  * DOCS-#4466: Recommend GitHub issues over bug_reports@modin.org (#4474).  
  * DOCS-#4487: Recommend GitHub issues over feature_requests@modin.org (#4489).
* Dependencies
  * FIX-#4327: Update min pin for xgboost version (#4328)
  * FIX-#4383: Remove `pathlib` from deps (#4384)
  * FIX-#4390: Add `redis` to Modin dependencies (#4396)
  * FIX-#3689: Add black and flake8 into development environment files (#4480)

Contributors
------------
@YarShev
@Garra1980
@prutskov
@alexander3774
@amyskov
@wangxiaoying
@jeffreykennethli
@mvashishtha
@anmyachev
@dchigarev
@devin-petersohn
<<<<<<< HEAD
@RehanSD
=======
@jrsacher
@orcahmlee
@naren-ponder
>>>>>>> 958c26a1
<|MERGE_RESOLUTION|>--- conflicted
+++ resolved
@@ -17,16 +17,13 @@
   * FIX-#4373: Fix invalid file path when trying `read_csv_glob` with `usecols` parameter (#4405)
   * FIX-#4394: Fix issue with multiindex metadata desync (#4395)
   * FIX-#4425: Add parameters to groupby pct_change (#4429)
-<<<<<<< HEAD
-  * FIX-#4450: Ensure Modin successfully initializes when Ray cluster has no resources (#4451)
-=======
   * FIX-#4457: Fix `loc` in case when need reindex item (#4457)
   * FIX-#4414: Add missing f prefix on f-strings found at https://codereview.doctor (#4415)
   * FIX-#4461: Fix S3 CSV data path (#4462)
   * FIX-#4467: `drop_duplicates` no longer removes items based on index values (#4468)
   * FIX-#4449: Drain the call queue before waiting on result in benchmark mode (#4472)
-  * FIX-#4481: Allow clipping with a Modin Series of bounds (#4486)  
->>>>>>> 958c26a1
+  * FIX-#4481: Allow clipping with a Modin Series of bounds (#4486)
+  * FIX-#4450: Ensure Modin successfully initializes when Ray cluster has no resources (#4451)
 * Performance enhancements
   * FEAT-#4320: Add connectorx as an alternative engine for read_sql (#4346)
 * Benchmarking enhancements
@@ -75,10 +72,7 @@
 @anmyachev
 @dchigarev
 @devin-petersohn
-<<<<<<< HEAD
-@RehanSD
-=======
 @jrsacher
 @orcahmlee
 @naren-ponder
->>>>>>> 958c26a1
+@RehanSD