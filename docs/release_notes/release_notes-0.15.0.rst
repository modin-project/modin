--- conflicted
+++ resolved
@@ -27,11 +27,8 @@
   * FIX-#4481: Allow clipping with a Modin Series of bounds (#4486)  
   * FIX-#4504: Support na_action in applymap (#4505)
   * FIX-#4503: Stop the memory logging thread after session exit (#4515)
-<<<<<<< HEAD
   * FIX-#4531: Fix a makedirs race condition in to_parquet (#4533)
-=======
   * FIX-#4464: Refactor Ray utils and quick fix groupby.count failing on virtual partitions (#4490)
->>>>>>> b22b93df
 * Performance enhancements
   * FEAT-#4320: Add connectorx as an alternative engine for read_sql (#4346)
   * PERF-#4493: Use partition size caches more in Modin dataframe (#4495)
