:orphan:

Modin 0.15.0

Key Features and Updates
------------------------

* Stability and Bugfixes
  * FIX-#4376: Upgrade pandas to 1.4.2 (#4377)
  * FIX-#3615: Relax some deps in development env (#4365)
  * FIX-#4370: Fix broken docstring links (#4375)
<<<<<<< HEAD
  * FEAT-#4394: Fix issue with multiindex metadata desync (#4395)
=======
  * FIX-#4392: Align Modin XGBoost with xgb>=1.6 (#4393)
  * FIX-#4385: Get rid of `use-deprecated` option in `pip` (#4386)
  * FIX-#3527: Fix parquet partitioning issue causing negative row length partitions (#4368)
>>>>>>> 5825856a
* Performance enhancements
  * FEAT-#4320: Add connectorx as an alternative engine for read_sql (#4346)
* Benchmarking enhancements
  *
* Refactor Codebase
  *
* Pandas API implementations and improvements
  *
* OmniSci enhancements
  *
* XGBoost enhancements
  *
* Developer API enhancements
  * FEAT-#4359: Add __dataframe__ method to the protocol dataframe (#4360)
* Update testing suite
  * TEST-#4363: Use Ray from pypi in CI (#4364)
* Documentation improvements
  * DOCS-#4296: Fix docs warnings (#4297)
  * DOCS-#4388: Turn off fail_on_warning option for docs build (#4389)
* Dependencies
  * FIX-#4327: Update min pin for xgboost version (#4328)
  * FIX-#4383: Remove `pathlib` from deps (#4384)
  * FIX-#4390: Add `redis` to Modin dependencies (#4396)

Contributors
------------
@YarShev
@Garra1980
@prutskov
@alexander3774
@amyskov
<<<<<<< HEAD
@devin-petersohn
=======
@wangxiaoying
@jeffreykennethli
>>>>>>> 5825856a
<|MERGE_RESOLUTION|>--- conflicted
+++ resolved
@@ -9,13 +9,10 @@
   * FIX-#4376: Upgrade pandas to 1.4.2 (#4377)
   * FIX-#3615: Relax some deps in development env (#4365)
   * FIX-#4370: Fix broken docstring links (#4375)
-<<<<<<< HEAD
-  * FEAT-#4394: Fix issue with multiindex metadata desync (#4395)
-=======
   * FIX-#4392: Align Modin XGBoost with xgb>=1.6 (#4393)
   * FIX-#4385: Get rid of `use-deprecated` option in `pip` (#4386)
   * FIX-#3527: Fix parquet partitioning issue causing negative row length partitions (#4368)
->>>>>>> 5825856a
+  * FEAT-#4394: Fix issue with multiindex metadata desync (#4395)
 * Performance enhancements
   * FEAT-#4320: Add connectorx as an alternative engine for read_sql (#4346)
 * Benchmarking enhancements
@@ -47,9 +44,6 @@
 @prutskov
 @alexander3774
 @amyskov
-<<<<<<< HEAD
-@devin-petersohn
-=======
 @wangxiaoying
 @jeffreykennethli
->>>>>>> 5825856a
+@devin-petersohn