--- conflicted
+++ resolved
@@ -44,11 +44,8 @@
 * Documentation improvements
   * DOCS-#4296: Fix docs warnings (#4297)
   * DOCS-#4388: Turn off fail_on_warning option for docs build (#4389)
-<<<<<<< HEAD
-  * DOCS-#4466: Recommend GitHub issues over bug_reports@modin.org (#4474).
-=======
   * DOCS-#4469: Say that commit messages can start with PERF (#4470).
->>>>>>> 0f70e828
+  * DOCS-#4466: Recommend GitHub issues over bug_reports@modin.org (#4474).  
 * Dependencies
   * FIX-#4327: Update min pin for xgboost version (#4328)
   * FIX-#4383: Remove `pathlib` from deps (#4384)
