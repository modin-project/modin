:orphan:

Modin 0.15.0

Key Features and Updates
------------------------

* Stability and Bugfixes
  * FIX-#4376: Upgrade pandas to 1.4.2 (#4377)
  * FIX-#3615: Relax some deps in development env (#4365)
  * FIX-#4370: Fix broken docstring links (#4375)
  * FIX-#4392: Align Modin XGBoost with xgb>=1.6 (#4393)
  * FIX-#4385: Get rid of `use-deprecated` option in `pip` (#4386)
  * FIX-#3527: Fix parquet partitioning issue causing negative row length partitions (#4368)
  * FIX-#4330: Override the memory limit to start ray 1.11.0 on Macs (#4335)
  * FIX-#4407: Align `insert` function with pandas in case of numpy array with several columns (#4408)
  * FIX-#4373: Fix invalid file path when trying `read_csv_glob` with `usecols` parameter (#4405)
  * FIX-#4394: Fix issue with multiindex metadata desync (#4395)
  * FIX-#4425: Add parameters to groupby pct_change (#4429)
  * FIX-#4457: Fix `loc` in case when need reindex item (#4457)
  * FIX-#4414: Add missing f prefix on f-strings found at https://codereview.doctor (#4415)
  * FIX-#4461: Fix S3 CSV data path (#4462)
  * FIX-#4467: `drop_duplicates` no longer removes items based on index values (#4468)
  * FIX-#4449: Drain the call queue before waiting on result in benchmark mode (#4472)
<<<<<<< HEAD
  * FIX-#4518: Fix Modin Logging to report specific Modin warnings/errors (#4519)
=======
  * FIX-#4481: Allow clipping with a Modin Series of bounds (#4486)  
  * FIX-#4504: Support na_action in applymap (#4505)
>>>>>>> 3d4404e9
* Performance enhancements
  * FEAT-#4320: Add connectorx as an alternative engine for read_sql (#4346)
* Benchmarking enhancements
  * FEAT-#4371: Add logging to Modin (#4372)
* Refactor Codebase
  * REFACTOR-#4284: use variable length unpacking when getting results from `deploy` function (#4285)
  * REFACTOR-#3642: Move PyArrow storage format usage from main feature to experimental ones (#4374)
  * REFACTOR-#4003: Delete the deprecated cloud mortgage example (#4406)
* Pandas API implementations and improvements
  *
* OmniSci enhancements
  *
* XGBoost enhancements
  *
* Developer API enhancements
  * FEAT-#4359: Add __dataframe__ method to the protocol dataframe (#4360)
* Update testing suite
  * TEST-#4363: Use Ray from pypi in CI (#4364)
  * FIX-#4422: get rid of case sensitivity for `warns_that_defaulting_to_pandas` (#4423)
  * TEST-#4426: Stop passing is_default kwarg to Modin and pandas (#4428)
  * FIX-#4439: Fix flake8 CI fail (#4440)
  * FIX-#4409: Fix `eval_insert` utility that doesn't actually check results of `insert` function (#4410)
  * TEST-#4482: Fix getitem and loc with series of bools (#4483).
* Documentation improvements
  * DOCS-#4296: Fix docs warnings (#4297)
  * DOCS-#4388: Turn off fail_on_warning option for docs build (#4389)
  * DOCS-#4469: Say that commit messages can start with PERF (#4470).
  * DOCS-#4466: Recommend GitHub issues over bug_reports@modin.org (#4474).  
  * DOCS-#4487: Recommend GitHub issues over feature_requests@modin.org (#4489).
* Dependencies
  * FIX-#4327: Update min pin for xgboost version (#4328)
  * FIX-#4383: Remove `pathlib` from deps (#4384)
  * FIX-#4390: Add `redis` to Modin dependencies (#4396)
  * FIX-#3689: Add black and flake8 into development environment files (#4480)
  * TEST-#4516: Add numpydoc to developer requirements (#4517)
* New Features
  * FEAT-#4412: Add Batch Pipeline API to Modin (#4452)

Contributors
------------
@YarShev
@Garra1980
@prutskov
@alexander3774
@amyskov
@wangxiaoying
@jeffreykennethli
@mvashishtha
@anmyachev
@dchigarev
@devin-petersohn
@jrsacher
@orcahmlee
@naren-ponder
@RehanSD<|MERGE_RESOLUTION|>--- conflicted
+++ resolved
@@ -22,12 +22,9 @@
   * FIX-#4461: Fix S3 CSV data path (#4462)
   * FIX-#4467: `drop_duplicates` no longer removes items based on index values (#4468)
   * FIX-#4449: Drain the call queue before waiting on result in benchmark mode (#4472)
-<<<<<<< HEAD
   * FIX-#4518: Fix Modin Logging to report specific Modin warnings/errors (#4519)
-=======
   * FIX-#4481: Allow clipping with a Modin Series of bounds (#4486)  
   * FIX-#4504: Support na_action in applymap (#4505)
->>>>>>> 3d4404e9
 * Performance enhancements
   * FEAT-#4320: Add connectorx as an alternative engine for read_sql (#4346)
 * Benchmarking enhancements
