:orphan:

Modin 0.15.0

Key Features and Updates
------------------------

* Stability and Bugfixes
  * FIX-#4376: Upgrade pandas to 1.4.2 (#4377)
  * FIX-#3615: Relax some deps in development env (#4365)
  * FIX-#4370: Fix broken docstring links (#4375)
  * FIX-#4392: Align Modin XGBoost with xgb>=1.6 (#4393)
  * FIX-#4385: Get rid of `use-deprecated` option in `pip` (#4386)
  * FIX-#3527: Fix parquet partitioning issue causing negative row length partitions (#4368)
<<<<<<< HEAD
  * FEAT-#4394: Fix issue with multiindex metadata desync (#4395)
=======
  * FIX-#4330: Override the memory limit to start ray 1.11.0 on Macs (#4335)
>>>>>>> e3723a63
* Performance enhancements
  * FEAT-#4320: Add connectorx as an alternative engine for read_sql (#4346)
* Benchmarking enhancements
  *
* Refactor Codebase
  * REFACTOR-#4284: use variable length unpacking when getting results from `deploy` function (#4285)
  * REFACTOR-#3642: Move PyArrow storage format usage from main feature to experimental ones (#4374)
* Pandas API implementations and improvements
  *
* OmniSci enhancements
  *
* XGBoost enhancements
  *
* Developer API enhancements
  * FEAT-#4359: Add __dataframe__ method to the protocol dataframe (#4360)
* Update testing suite
  * TEST-#4363: Use Ray from pypi in CI (#4364)
* Documentation improvements
  * DOCS-#4296: Fix docs warnings (#4297)
  * DOCS-#4388: Turn off fail_on_warning option for docs build (#4389)
* Dependencies
  * FIX-#4327: Update min pin for xgboost version (#4328)
  * FIX-#4383: Remove `pathlib` from deps (#4384)
  * FIX-#4390: Add `redis` to Modin dependencies (#4396)

Contributors
------------
@YarShev
@Garra1980
@prutskov
@alexander3774
@amyskov
@wangxiaoying
@jeffreykennethli
<<<<<<< HEAD
@devin-petersohn
=======
@mvashishtha
@anmyachev
>>>>>>> e3723a63
<|MERGE_RESOLUTION|>--- conflicted
+++ resolved
@@ -12,11 +12,8 @@
   * FIX-#4392: Align Modin XGBoost with xgb>=1.6 (#4393)
   * FIX-#4385: Get rid of `use-deprecated` option in `pip` (#4386)
   * FIX-#3527: Fix parquet partitioning issue causing negative row length partitions (#4368)
-<<<<<<< HEAD
-  * FEAT-#4394: Fix issue with multiindex metadata desync (#4395)
-=======
   * FIX-#4330: Override the memory limit to start ray 1.11.0 on Macs (#4335)
->>>>>>> e3723a63
+  * FIX-#4394: Fix issue with multiindex metadata desync (#4395)
 * Performance enhancements
   * FEAT-#4320: Add connectorx as an alternative engine for read_sql (#4346)
 * Benchmarking enhancements
@@ -51,9 +48,6 @@
 @amyskov
 @wangxiaoying
 @jeffreykennethli
-<<<<<<< HEAD
-@devin-petersohn
-=======
 @mvashishtha
 @anmyachev
->>>>>>> e3723a63
+@devin-petersohn