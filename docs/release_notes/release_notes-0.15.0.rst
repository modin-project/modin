--- conflicted
+++ resolved
@@ -6,13 +6,10 @@
 ------------------------
 
 * Stability and Bugfixes
-<<<<<<< HEAD
-  * FEAT-#4394: Fix issue with multiindex metadata desync (#4395)
-=======
   * FIX-#4376: Upgrade pandas to 1.4.2 (#4377)
   * FIX-#3615: Relax some deps in development env (#4365)
   * FIX-#4370: Fix broken docstring links (#4375)
->>>>>>> c46fb052
+  * FEAT-#4394: Fix issue with multiindex metadata desync (#4395)
 * Performance enhancements
   *
 * Benchmarking enhancements
@@ -38,12 +35,9 @@
 
 Contributors
 ------------
-<<<<<<< HEAD
-@YarShev @devin-petersohn
-=======
 @YarShev
 @Garra1980
 @prutskov
 @alexander3774
 @amyskov
->>>>>>> c46fb052
+@devin-petersohn