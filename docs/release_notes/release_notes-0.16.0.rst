:orphan:

Modin 0.16.0

Key Features and Updates
------------------------

* Stability and Bugfixes
  * FIX-#4570: Replace ``np.bool`` -> ``np.bool_`` (#4571)
  * FIX-#4543: Fix `read_csv` in case skiprows=<0, []> (#4544)
  * FIX-#4059: Add cell-wise execution for binary ops, fix bin ops for empty dataframes (#4391)
  * FIX-#4589: Pin protobuf<4.0.0 to fix ray (#4590)
  * FIX-#4577: Set attribute of Modin dataframe to updated value (#4588)
  * FIX-#4411: Fix binary_op between datetime64 Series and pandas timedelta (#4592)
  * FIX-#4604: Fix `groupby` + `agg` in case when multicolumn can arise (#4642)
  * FIX-#4582: Inherit custom log layer (#4583)
  * FIX-#4639: Fix `storage_options` usage for `read_csv` and `read_csv_glob` (#4644)
  * FIX-#4593: Ensure Modin warns when setting columns via attributes (#4621)
  * FIX-#4584: Enable pdb debug when running cloud tests (#4585)
  * FIX-#4564: Workaround import issues in Ray: auto-import pandas on python start if env var is set (#4603)
  * FIX-#4641: Reindex pandas partitions in `df.describe()` (#4651)
  * FIX-#2064: Fix `iloc`/`loc` assignment when dataframe is empty (#4677)
  * FIX-#4634: Check for FrozenList as `by` in `df.groupby()` (#4667)
  * FIX-#4680: Fix `read_csv` that started defaulting to pandas again in case of reading from a buffer and when a buffer has a non-zero starting position (#4681)
  * FIX-#4491: Wait for all partitions in parallel in benchmark mode (#4656)
  * FIX-#4358: MultiIndex `loc` shouldn't drop levels for full-key lookups (#4608)
  * FIX-#4658: Expand exception handling for `read_*` functions from s3 storages (#4659)
  * FIX-#4672: Fix incorrect warning when setting `frame.index` or `frame.columns` (#4721)
  * FIX-#4686: Propagate metadata and drain call queue in unwrap_partitions (#4697)
  * FIX-#4652: Support categorical data in `from_dataframe` (#4737)
  * FIX-#4756: Correctly propagate `storage_options` in `read_parquet` (#4764)
  * FIX-#4657: Use `fsspec` for handling s3/http-like paths instead of `s3fs` (#4710)
  * FIX-#4676: drain sub-virtual-partition call queues (#4695)
  * FIX-#4782: Exclude certain non-parquet files in `read_parquet` (#4783)
  * FIX-#4808: Set dtypes correctly after column rename (#4809)
  * FIX-#4811: Apply dataframe -> not_dataframe functions to virtual partitions (#4812)
  * FIX-#4099: Use mangled column names but keep the original when building frames from arrow (#4767)
  * FIX-#4838: Bump up modin-spreadsheet to latest master (#4839)
  * FIX-#4840: Change modin-spreadsheet version for notebook requirements (#4841)
  * FIX-#4835: Handle Pathlike paths in `read_parquet` (#4837)
  * FIX-#4872: Stop checking the private ray mac memory limit (#4873)
  * FIX-#4914: `base_lengths` should be computed from `base_frame` instead of `self` in `copartition` (#4915)
  * FIX-#4848: Fix rebalancing partitions when NPartitions == 1 (#4874)
  * FIX-#4927: Fix `dtypes` computation in `dataframe.filter` (#4928)
  * FIX-#4907: Implement `radd` for Series and DataFrame (#4908)
  * FIZ-#4945: Fix `_take_2d_positional` that loses indexes due to filtering empty dataframes (#4951)
  * FIX-#4818, PERF-#4825: Fix where by using the new n-ary operator (#4820)
  * FIX-#3983: FIX-#4107: Materialize 'rowid' columns when selecting rows by position (#4834)
  * FIX-#4845: Fix KeyError from `__getitem_bool` for single row dataframes (#4845)
  * FIX-#4734: Handle Series.apply when return type is a DataFrame (#4830)
  * FIX-#4983: Set `frac` to `None` in _sample when `n=0` (#4984)
  * FIX-#4993: Return `_default_to_pandas` in `df.attrs` (#4995)
  * FIX-#4597: Refactor Partition handling of func, args, kwargs (#4715)
  * FIX-#4996: Evaluate BenchmarkMode at each function call (#4997)
* Performance enhancements
  * PERF-#4182: Add cell-wise execution for binary ops, fix bin ops for empty dataframes (#4391)
  * PERF-#4288: Improve perf of `groupby.mean` for narrow data (#4591)
  * PERF-#4772: Remove `df.copy` call from `from_pandas` since it is not needed for Ray and Dask (#4781)
  * PERF-#4325: Improve perf of multi-column assignment in `__setitem__` when no new column names are assigning (#4455)
  * PERF-#3844: Improve perf of `drop` operation (#4694)
  * PERF-#4727: Improve perf of `concat` operation (#4728)
  * PERF-#4705: Improve perf of arithmetic operations between `Series` objects with shared `.index` (#4689)
  * PERF-#4703: Improve performance in accessing `ser.cat.categories`, `ser.cat.ordered`, and `ser.__array_priority__` (#4704)
  * PERF-#4305: Parallelize `read_parquet` over row groups (#4700)
  * PERF-#4773: Compute `lengths` and `widths` in `put` method of Dask partition like Ray do (#4780)
  * PERF-#4732: Avoid overwriting already-evaluated `PandasOnRayDataframePartition._length_cache` and `PandasOnRayDataframePartition._width_cache` (#4754)
  * PERF-#4862: Don't call `compute_sliced_len.remote` when `row_labels/col_labels == slice(None)` (#4863)
  * PERF-#4713: Stop overriding the ray MacOS object store size limit (#4792)
  * PERF-#4851: Compute `dtypes` for binary operations that can only return bool type and the right operand is not a Modin object (#4852)
  * PERF-#4842: `copy` should not trigger any previous computations (#4843)
  * PERF-#4849: Compute `dtypes` in `concat` also for ROW_WISE case when possible (#4850)
  * PERF-#4929: Compute `dtype` when using `Series.dt` accessor (#4930)
  * PERF-#4892: Compute `lengths` in `rebalance_partitions` when possible (#4893)
  * PERF-#4794: Compute caches in `_propagate_index_objs` (#4888)
  * PERF-#4860: `PandasDataframeAxisPartition.deploy_axis_func` should be serialized only once (#4861)
  * PERF-#4890: `PandasDataframeAxisPartition.drain` should be serialized only once (#4891)
  * PERF-#4870: Avoid index materialization in `__getattribute__` and `__getitem__` (4911)
  * PERF-#4886: Use lazy index and columns evaluation in `query` method (#4887)
  * PERF-#4866: `iloc` function that used in `partition.mask` should be serialized only once (#4901)
  * PERF-#4920: Avoid index and cache computations in `take_2d_labels_or_positional` unless they are needed (#4921)
  * PERF-#4999: don't call `apply` in virtual partition' `drain_call_queue` if `call_queue` is empty (#4975)
  * PERF-#4268: Implement partition-parallel __getitem__ for bool Series masks (#4753)
  * PERF-#5017: `reset_index` shouldn't trigger index materialization if possible (#5018)
  * PERF-#4963: Use partition `width/length` methods instead of `_compute_axis_labels_and_lengths` if index is already known (#4964)
  * PERF-#4940: Optimize categorical dtype check in `concatenate` (#4953)
* Benchmarking enhancements
  * FEAT-#4706: Add Modin ClassLogger to PandasDataframePartitionManager (#4707)
  * TEST-#5014: Simplify adding new ASV benchmarks (#5015)
  * PERF-#4944: Avoid default_to_pandas in ``Series.cat.codes``, ``Series.dt.tz``, and ``Series.dt.to_pytimedelta`` (#4833)
* Refactor Codebase
  * REFACTOR-#4530: Standardize access to physical data in partitions (#4563)
  * REFACTOR-#4534: Replace logging meta class with class decorator (#4535)
  * REFACTOR-#4708: Delete combine dtypes (#4709)
  * REFACTOR-#4629: Add type annotations to modin/config (#4685)
  * REFACTOR-#4717: Improve PartitionMgr.get_indices() usage (#4718)
  * REFACTOR-#4730: make Indexer immutable (#4731)
  * REFACTOR-#4774: remove `_build_treereduce_func` call from `_compute_dtypes` (#4775)
  * REFACTOR-#4750: Delete BaseDataframeAxisPartition.shuffle (#4751)
  * REFACTOR-#4722: Stop suppressing undefined name lint (#4723)
  * REFACTOR-#4832: unify `split_result_of_axis_func_pandas` (#4831)
  * REFACTOR-#4796: Introduce constant for __reduced__ column name (#4799)
  * REFACTOR-#4000: Remove code duplication for `PandasOnRayDataframePartitionManager` (#4895)
  * REFACTOR-#3780: Remove code duplication for `PandasOnDaskDataframe` (#3781)
  * REFACTOR-#4530: Unify access to physical data for any partition type (#4829)
  * REFACTOR-#4978: Align `modin/core/execution/dask/common/__init__.py` with `modin/core/execution/ray/common/__init__.py` (#4979)
  * REFACTOR-#4949: Remove code duplication in `default2pandas/dataframe.py` and `default2pandas/any.py` (#4950)
  * REFACTOR-#4976: Rename `RayTask` to `RayWrapper` in accordance with Dask (#4977)
  * REFACTOR-#4885: De-duplicated take_2d_labels_or_positional methods (#4883)
  * REFACTOR-#5005: Use `finalize` method instead of list comprehension + `drain_call_queue` (#5006)
  * REFACTOR-#5001: Remove `jenkins` stuff (#5002)
  * REFACTOR-#5026: Change exception names to simplify grepping (#5027)
  * REFACTOR-#4970: Rewrite base implementations of a partition' `width/length` (#4971)  
  * REFACTOR-#4942: Remove `call` method in favor of `register` due to duplication (4943)
  * REFACTOR-#4922: Helpers for take_2d_labels_or_positional (#4865)
  * REFACTOR-#5024: Make `_row_lengths` and `_column_widths` public (#5025)
  * REFACTOR-#5009: Use `RayWrapper.materialize` instead of `ray.get` (#5010)
  * REFACTOR-#4755: Rewrite Pandas version mismatch warning (#4965)
* Pandas API implementations and improvements
  * FEAT-#4670: Implement convert_dtypes by mapping across partitions (#4671)
* OmniSci enhancements
  * FEAT-#4913: Enabling pyhdk
* XGBoost enhancements
  *
* Developer API enhancements
  *
* Update testing suite
  * TEST-#4508: Reduce test_partition_api pytest threads to deflake it (#4551)
  * TEST-#4550: Use much less data in test_partition_api (#4554)
  * TEST-#4610: Remove explicit installation of `black`/`flake8` for omnisci ci-notebooks (#4609)
  * TEST-#2564: Add caching and use mamba for conda setups in GH (#4607)
  * TEST-#4557: Delete multiindex sorts instead of xfailing (#4559)
  * TEST-#4698: Stop passing invalid storage_options param (#4699)
  * TEST-#4745: Pin flake8 to <5 to workaround installation conflict (#4752)
  * TEST-#4875: XFail tests failing due to file gone missing (#4876)
  * TEST-#4879: Use pandas `ensure_clean()` in place of `io_tests_data` (#4881)
  * TEST-#4562: Use local Ray cluster in CI to resolve flaky `test-compat-win` (#5007)
* Documentation improvements
  * DOCS-#4552: Change default sphinx language to en to fix sphinx >= 5.0.0 build (#4553)
  * DOCS-#4628: Add to_parquet partial support notes (#4648)
  * DOCS-#4668: Set light theme for readthedocs page, remove theme switcher (#4669)
  * DOCS-#4748: Apply the Triage label to new issues (#4749)
  * DOCS-#4790: Give all templates issue type and triage labels (#4791)
  * DOCS-#4521: Document how to benchmark modin (#5020)
* Dependencies
  * FEAT-#4598: Add support for pandas 1.4.3 (#4599)
  * FEAT-#4619: Integrate mypy static type checking (#4620)
  * FEAT-#4202: Allow dask past 2022.2.0 (#4769)
  * FEAT-#4925: Upgrade pandas to 1.4.4 (#4926)
  * TEST-#4998: Add flake8 plugins to dev requirements (#5000)
* New Features
  * FEAT-4463: Add experimental fuzzydata integration for testing against a randomized dataframe workflow (#4556)
  * FEAT-#4419: Extend virtual partitioning API to pandas on Dask (#4420)
  * FEAT-#4147: Add partial compatibility with Python 3.6 and pandas 1.1 (#4301)
  * FEAT-#4569: Add error message when `read_` function defaults to pandas (#4647)
  * FEAT-#4725: Make index and columns lazy in Modin DataFrame (#4726)
  * FEAT-#4664: Finalize compatibility support for Python 3.6 (#4800)
  * FEAT-#4746: Sync interchange protocol with recent API changes (#4763)
  * FEAT-#4733: Support fastparquet as engine for `read_parquet` (#4807)
<<<<<<< HEAD
  * FEAT-#3535: Implement partition shuffling mechanism and algebra sort_by (#4601)
=======
  * FEAT-#4766: Support fsspec URLs in `read_csv` and `read_csv_glob` (#4898)
  * FEAT-#4827: Implement `infer_types` dataframe algebra operator (#4871)
>>>>>>> 5b5d7f41

Contributors
------------
@mvashishtha
@NickCrews
@prutskov
@vnlitvinov
@pyrito
@suhailrehman
@RehanSD
@helmeleegy
@anmyachev
@d33bs
@noloerino
@devin-petersohn
@YarShev
@naren-ponder
@jbrockmendel
@ienkovich
@Garra1980
@Billy2551<|MERGE_RESOLUTION|>--- conflicted
+++ resolved
@@ -156,12 +156,9 @@
   * FEAT-#4664: Finalize compatibility support for Python 3.6 (#4800)
   * FEAT-#4746: Sync interchange protocol with recent API changes (#4763)
   * FEAT-#4733: Support fastparquet as engine for `read_parquet` (#4807)
-<<<<<<< HEAD
-  * FEAT-#3535: Implement partition shuffling mechanism and algebra sort_by (#4601)
-=======
   * FEAT-#4766: Support fsspec URLs in `read_csv` and `read_csv_glob` (#4898)
   * FEAT-#4827: Implement `infer_types` dataframe algebra operator (#4871)
->>>>>>> 5b5d7f41
+  * FEAT-#3535: Implement partition shuffling mechanism and algebra sort_by (#4601)
 
 Contributors
 ------------
