:orphan:

Modin 0.16.0

Key Features and Updates
------------------------

* Stability and Bugfixes
  * FIX-#4570: Replace ``np.bool`` -> ``np.bool_`` (#4571)
  * FIX-#4543: Fix `read_csv` in case skiprows=<0, []> (#4544)
  * FIX-#4059: Add cell-wise execution for binary ops, fix bin ops for empty dataframes (#4391)
  * FIX-#4589: Pin protobuf<4.0.0 to fix ray (#4590)
  * FIX-#4577: Set attribute of Modin dataframe to updated value (#4588)
  * FIX-#4411: Fix binary_op between datetime64 Series and pandas timedelta (#4592)
  * FIX-#4604: Fix `groupby` + `agg` in case when multicolumn can arise (#4642)
  * FIX-#4582: Inherit custom log layer (#4583)
  * FIX-#4639: Fix `storage_options` usage for `read_csv` and `read_csv_glob` (#4644)
  * FIX-#4593: Ensure Modin warns when setting columns via attributes (#4621)
  * FIX-#4584: Enable pdb debug when running cloud tests (#4585)
  * FIX-#4564: Workaround import issues in Ray: auto-import pandas on python start if env var is set (#4603)
  * FIX-#4641: Reindex pandas partitions in `df.describe()` (#4651)
  * FIX-#2064: Fix `iloc`/`loc` assignment when dataframe is empty (#4677)
  * FIX-#4634: Check for FrozenList as `by` in `df.groupby()` (#4667)
  * FIX-#4680: Fix `read_csv` that started defaulting to pandas again in case of reading from a buffer and when a buffer has a non-zero starting position (#4681)
  * FIX-#4491: Wait for all partitions in parallel in benchmark mode (#4656)
  * FIX-#4358: MultiIndex `loc` shouldn't drop levels for full-key lookups (#4608)
  * FIX-#4658: Expand exception handling for `read_*` functions from s3 storages (#4659)
  * FIX-#4672: Fix incorrect warning when setting `frame.index` or `frame.columns` (#4721)
  * FIX-#4686: Propagate metadata and drain call queue in unwrap_partitions (#4697)
  * FIX-#4652: Support categorical data in `from_dataframe` (#4737)
  * FIX-#4756: Correctly propagate `storage_options` in `read_parquet` (#4764)
  * FIX-#4657: Use `fsspec` for handling s3/http-like paths instead of `s3fs` (#4710)
  * FIX-#4676: drain sub-virtual-partition call queues (#4695)
  * FIX-#4782: Exclude certain non-parquet files in `read_parquet` (#4783)
  * FIX-#4808: Set dtypes correctly after column rename (#4809)
  * FIX-#4811: Apply dataframe -> not_dataframe functions to virtual partitions (#4812)
  * FIX-#4099: Use mangled column names but keep the original when building frames from arrow (#4767)
  * FIX-#4838: Bump up modin-spreadsheet to latest master (#4839)
  * FIX-#4840: Change modin-spreadsheet version for notebook requirements (#4841)
  * FIX-#4835: Handle Pathlike paths in `read_parquet` (#4837)
  * FIX-#4872: Stop checking the private ray mac memory limit (#4873)
  * FIX-#4848: Fix rebalancing partitions when NPartitions == 1 (#4874)
<<<<<<< HEAD
  * FIX-#4818, PERF-#4825: Fix where by using the new n-ary operator (#4820)  
=======
  * FIX-#4907: Implement `radd` for Series and DataFrame (#4908)
>>>>>>> 5086a9ea
* Performance enhancements
  * PERF-#4182: Add cell-wise execution for binary ops, fix bin ops for empty dataframes (#4391)
  * PERF-#4288: Improve perf of `groupby.mean` for narrow data (#4591)
  * PERF-#4772: Remove `df.copy` call from `from_pandas` since it is not needed for Ray and Dask (#4781)
  * PERF-#4325: Improve perf of multi-column assignment in `__setitem__` when no new column names are assigning (#4455)
  * PERF-#3844: Improve perf of `drop` operation (#4694)
  * PERF-#4727: Improve perf of `concat` operation (#4728)
  * PERF-#4705: Improve perf of arithmetic operations between `Series` objects with shared `.index` (#4689)
  * PERF-#4703: Improve performance in accessing `ser.cat.categories`, `ser.cat.ordered`, and `ser.__array_priority__` (#4704)
  * PERF-#4305: Parallelize `read_parquet` over row groups (#4700)
  * PERF-#4773: Compute `lengths` and `widths` in `put` method of Dask partition like Ray do (#4780)
  * PERF-#4732: Avoid overwriting already-evaluated `PandasOnRayDataframePartition._length_cache` and `PandasOnRayDataframePartition._width_cache` (#4754)
  * PERF-#4862: Don't call `compute_sliced_len.remote` when `row_labels/col_labels == slice(None)` (#4863)
  * PERF-#4713: Stop overriding the ray MacOS object store size limit (#4792)
  * PERF-#4851: Compute `dtypes` for binary operations that can only return bool type and the right operand is not a Modin object (#4852)
  * PERF-#4842: `copy` should not trigger any previous computations (#4843)
  * PERF-#4849: Compute `dtypes` in `concat` also for ROW_WISE case when possible (#4850)
  * PERF-#4892: Compute `lengths` in `rebalance_partitions` when possible (#4893)
  * PERF-#4794: Compute caches in `_propagate_index_objs` (#4888)
  * PERF-#4860: `PandasDataframeAxisPartition.deploy_axis_func` should be serialized only once (#4861)
  * PERF-#4890: `PandasDataframeAxisPartition.drain` should be serialized only once (#4891)
  * PERF-#4886: Use lazy index and columns evaluation in `query` method (#4887)
  * PERF-#4866: `iloc` function that used in `partition.mask` should be serialized only once (#4901)
  * PERF-#4268: Implement partition-parallel __getitem__ for bool Series masks (#4753)
* Benchmarking enhancements
  * FEAT-#4706: Add Modin ClassLogger to PandasDataframePartitionManager (#4707)
* Refactor Codebase
  * REFACTOR-#4530: Standardize access to physical data in partitions (#4563)
  * REFACTOR-#4534: Replace logging meta class with class decorator (#4535)
  * REFACTOR-#4708: Delete combine dtypes (#4709)
  * REFACTOR-#4629: Add type annotations to modin/config (#4685)
  * REFACTOR-#4717: Improve PartitionMgr.get_indices() usage (#4718)
  * REFACTOR-#4730: make Indexer immutable (#4731)
  * REFACTOR-#4774: remove `_build_treereduce_func` call from `_compute_dtypes` (#4775)
  * REFACTOR-#4750: Delete BaseDataframeAxisPartition.shuffle (#4751)
  * REFACTOR-#4722: Stop suppressing undefined name lint (#4723)
  * REFACTOR-#4832: unify `split_result_of_axis_func_pandas` (#4831)
  * REFACTOR-#4796: Introduce constant for __reduced__ column name (#4799)
  * REFACTOR-#4000: Remove code duplication for `PandasOnRayDataframePartitionManager` (#4895)
  * REFACTOR-#4530: Unify access to physical data for any partition type (#4829)
* Pandas API implementations and improvements
  * FEAT-#4670: Implement convert_dtypes by mapping across partitions (#4671)
* OmniSci enhancements
  *
* XGBoost enhancements
  *
* Developer API enhancements
  *
* Update testing suite
  * TEST-#4508: Reduce test_partition_api pytest threads to deflake it (#4551)
  * TEST-#4550: Use much less data in test_partition_api (#4554)
  * TEST-#4610: Remove explicit installation of `black`/`flake8` for omnisci ci-notebooks (#4609)
  * TEST-#2564: Add caching and use mamba for conda setups in GH (#4607)
  * TEST-#4557: Delete multiindex sorts instead of xfailing (#4559)
  * TEST-#4698: Stop passing invalid storage_options param (#4699)
  * TEST-#4745: Pin flake8 to <5 to workaround installation conflict (#4752)
  * TEST-#4875: XFail tests failing due to file gone missing (#4876)
  * TEST-#4879: Use pandas `ensure_clean()` in place of `io_tests_data` (#4881)
* Documentation improvements
  * DOCS-#4552: Change default sphinx language to en to fix sphinx >= 5.0.0 build (#4553)
  * DOCS-#4628: Add to_parquet partial support notes (#4648)
  * DOCS-#4668: Set light theme for readthedocs page, remove theme switcher (#4669)
  * DOCS-#4748: Apply the Triage label to new issues (#4749)
  * DOCS-#4790: Give all templates issue type and triage labels (#4791)
* Dependencies
  * FEAT-#4598: Add support for pandas 1.4.3 (#4599)
  * FEAT-#4619: Integrate mypy static type checking (#4620)
  * FEAT-#4202: Allow dask past 2022.2.0 (#4769)
* New Features
  * FEAT-4463: Add experimental fuzzydata integration for testing against a randomized dataframe workflow (#4556)
  * FEAT-#4419: Extend virtual partitioning API to pandas on Dask (#4420)
  * FEAT-#4147: Add partial compatibility with Python 3.6 and pandas 1.1 (#4301)
  * FEAT-#4569: Add error message when `read_` function defaults to pandas (#4647)
  * FEAT-#4725: Make index and columns lazy in Modin DataFrame (#4726)
  * FEAT-#4664: Finalize compatibility support for Python 3.6 (#4800)
  * FEAT-#4746: Sync interchange protocol with recent API changes (#4763)
  * FEAT-#4733: Support fastparquet as engine for `read_parquet` (#4807)
  * FEAT-#4766: Support fsspec URLs in `read_csv` and `read_csv_glob` (#4898)

Contributors
------------
@mvashishtha
@NickCrews
@prutskov
@vnlitvinov
@pyrito
@suhailrehman
@RehanSD
@helmeleegy
@anmyachev
@d33bs
@noloerino
@devin-petersohn
@YarShev
@naren-ponder
@jbrockmendel<|MERGE_RESOLUTION|>--- conflicted
+++ resolved
@@ -40,11 +40,8 @@
   * FIX-#4835: Handle Pathlike paths in `read_parquet` (#4837)
   * FIX-#4872: Stop checking the private ray mac memory limit (#4873)
   * FIX-#4848: Fix rebalancing partitions when NPartitions == 1 (#4874)
-<<<<<<< HEAD
-  * FIX-#4818, PERF-#4825: Fix where by using the new n-ary operator (#4820)  
-=======
   * FIX-#4907: Implement `radd` for Series and DataFrame (#4908)
->>>>>>> 5086a9ea
+  * FIX-#4818, PERF-#4825: Fix where by using the new n-ary operator (#4820)    
 * Performance enhancements
   * PERF-#4182: Add cell-wise execution for binary ops, fix bin ops for empty dataframes (#4391)
   * PERF-#4288: Improve perf of `groupby.mean` for narrow data (#4591)
