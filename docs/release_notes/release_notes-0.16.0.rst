--- conflicted
+++ resolved
@@ -32,11 +32,8 @@
   * FIX-#4657: Use `fsspec` for handling s3/http-like paths instead of `s3fs` (#4710)
   * FIX-#4676: drain sub-virtual-partition call queues (#4695)
   * FIX-#4782: Exclude certain non-parquet files in `read_parquet` (#4783)    
-<<<<<<< HEAD
-  * FIX-#4811: Apply dataframe -> not_dataframe functions to virtual partitions (#4812)
-=======
   * FIX-#4808: Set dtypes correctly after column rename (#4809)
->>>>>>> 26cb6be3
+  * FIX-#4811: Apply dataframe -> not_dataframe functions to virtual partitions (#4812)  
 * Performance enhancements
   * PERF-#4182: Add cell-wise execution for binary ops, fix bin ops for empty dataframes (#4391)
   * PERF-#4288: Improve perf of `groupby.mean` for narrow data (#4591)
