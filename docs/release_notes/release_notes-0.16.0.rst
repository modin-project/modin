:orphan:

Modin 0.16.0

Key Features and Updates
------------------------

* Stability and Bugfixes
  * FIX-#4543: Fix `read_csv` in case skiprows=<0, []> (#4544)
* Performance enhancements
  *
* Benchmarking enhancements
  *
* Refactor Codebase
<<<<<<< HEAD
  * REFACTOR-#4534: Replace logging meta class with class decorator (#4535)
=======
  * REFACTOR-#4530: Standardize access to physical data in partitions (#4563)
>>>>>>> 4ec7f634
* Pandas API implementations and improvements
  *
* OmniSci enhancements
  *
* XGBoost enhancements
  *
* Developer API enhancements
  *
* Update testing suite
  * TEST-#4508: Reduce test_partition_api pytest threads to deflake it (#4551)
  * TEST-#4550: Use much less data in test_partition_api (#4554)
* Documentation improvements
  * DOCS-#4552: Change default sphinx language to en to fix sphinx >= 5.0.0 build (#4553)
* Dependencies
  *
* New Features

Contributors
------------
@mvashishtha
@prutskov
@vnlitvinov<|MERGE_RESOLUTION|>--- conflicted
+++ resolved
@@ -12,11 +12,8 @@
 * Benchmarking enhancements
   *
 * Refactor Codebase
-<<<<<<< HEAD
+  * REFACTOR-#4530: Standardize access to physical data in partitions (#4563)
   * REFACTOR-#4534: Replace logging meta class with class decorator (#4535)
-=======
-  * REFACTOR-#4530: Standardize access to physical data in partitions (#4563)
->>>>>>> 4ec7f634
 * Pandas API implementations and improvements
   *
 * OmniSci enhancements
