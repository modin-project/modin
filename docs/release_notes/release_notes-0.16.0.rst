--- conflicted
+++ resolved
@@ -35,11 +35,8 @@
 * Refactor Codebase
   * REFACTOR-#4530: Standardize access to physical data in partitions (#4563)
   * REFACTOR-#4534: Replace logging meta class with class decorator (#4535)
-<<<<<<< HEAD
+  * REFACTOR-#4708: Delete combine dtypes (#4709)
   * REFACTOR-#4717: Improve PartitionMgr.get_indices() usage (#4718)
-=======
-  * REFACTOR-#4708: Delete combine dtypes (#4709)
->>>>>>> f5f4c16d
 * Pandas API implementations and improvements
   * FEAT-#4670: Implement convert_dtypes by mapping across partitions (#4671)
 * OmniSci enhancements
