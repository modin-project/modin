:orphan:

Modin 0.16.0

Key Features and Updates
------------------------

* Stability and Bugfixes
  * FIX-#4570: Replace ``np.bool`` -> ``np.bool_`` (#4571)
  * FIX-#4543: Fix `read_csv` in case skiprows=<0, []> (#4544)
  * FIX-#4059: Add cell-wise execution for binary ops, fix bin ops for empty dataframes (#4391)
  * FIX-#4589: Pin protobuf<4.0.0 to fix ray (#4590)
  * FIX-#4577: Set attribute of Modin dataframe to updated value (#4588)
  * FIX-#4411: Fix binary_op between datetime64 Series and pandas timedelta (#4592)
  * FIX-#4604: Fix `groupby` + `agg` in case when multicolumn can arise (#4642)
  * FIX-#4582: Inherit custom log layer (#4583)
  * FIX-#4639: Fix `storage_options` usage for `read_csv` and `read_csv_glob` (#4644)
  * FIX-#4593: Ensure Modin warns when setting columns via attributes (#4621)
  * FIX-#4584: Enable pdb debug when running cloud tests (#4585)
  * FIX-#4564: Workaround import issues in Ray: auto-import pandas on python start if env var is set (#4603)
  * FIX-#4641: Reindex pandas partitions in `df.describe()` (#4651)
  * FIX-#2064: Fix `iloc`/`loc` assignment when dataframe is empty (#4677)
  * FIX-#4634: Check for FrozenList as `by` in `df.groupby()` (#4667)
  * FIX-#4680: Fix `read_csv` that started defaulting to pandas again in case of reading from a buffer and when a buffer has a non-zero starting position (#4681)
  * FIX-#4491: Wait for all partitions in parallel in benchmark mode (#4656)
  * FIX-#4358: MultiIndex `loc` shouldn't drop levels for full-key lookups (#4608)
  * FIX-#4658: Expand exception handling for `read_*` functions from s3 storages (#4659)
  * FIX-#4672: Fix incorrect warning when setting `frame.index` or `frame.columns` (#4721)
  * FIX-#4686: Propagate metadata and drain call queue in unwrap_partitions (#4697)
  * FIX-#4652: Support categorical data in `from_dataframe` (#4737)
  * FIX-#4756: Correctly propagate `storage_options` in `read_parquet` (#4764)
  * FIX-#4657: Use `fsspec` for handling s3/http-like paths instead of `s3fs` (#4710)
  * FIX-#4676: drain sub-virtual-partition call queues (#4695)
  * FIX-#4782: Exclude certain non-parquet files in `read_parquet` (#4783)    
  * FIX-#4808: Set dtypes correctly after column rename (#4809)
  * FIX-#4811: Apply dataframe -> not_dataframe functions to virtual partitions (#4812)
  * FIX-#4099: Use mangled column names but keep the original when building frames from arrow (#4767)
  * FIX-#4838: Bump up modin-spreadsheet to latest master (#4839)
  * FIX-#4840: Change modin-spreadsheet version for notebook requirements (#4841)
  * FIX-#4835: Handle Pathlike paths in `read_parquet` (#4837)
<<<<<<< HEAD
  * FIX-#4872: Stop checking the private ray mac memory limit (#4873)
=======
  * FIX-#4848: Fix rebalancing partitions when NPartitions == 1 (#4874)
>>>>>>> 4c5e6ddc
* Performance enhancements
  * PERF-#4182: Add cell-wise execution for binary ops, fix bin ops for empty dataframes (#4391)
  * PERF-#4288: Improve perf of `groupby.mean` for narrow data (#4591)
  * PERF-#4772: Remove `df.copy` call from `from_pandas` since it is not needed for Ray and Dask (#4781)
  * PERF-#4325: Improve perf of multi-column assignment in `__setitem__` when no new column names are assigning (#4455)
  * PERF-#3844: Improve perf of `drop` operation (#4694)
  * PERF-#4727: Improve perf of `concat` operation (#4728)
  * PERF-#4705: Improve perf of arithmetic operations between `Series` objects with shared `.index` (#4689)
  * PERF-#4703: Improve performance in accessing `ser.cat.categories`, `ser.cat.ordered`, and `ser.__array_priority__` (#4704)
  * PERF-#4305: Parallelize `read_parquet` over row groups (#4700)
  * PERF-#4773: Compute `lengths` and `widths` in `put` method of Dask partition like Ray do (#4780)
  * PERF-#4732: Avoid overwriting already-evaluated `PandasOnRayDataframePartition._length_cache` and `PandasOnRayDataframePartition._width_cache` (#4754)
  * PERF-#4862: Don't call `compute_sliced_len.remote` when `row_labels/col_labels == slice(None)` (#4863)
  * PERF-#4713: Stop overriding the ray MacOS object store size limit (#4792)
  * PERF-#4851: Compute `dtypes` for binary operations that can only return bool type and the right operand is not a Modin object (#4852)
  * PERF-#4842: `copy` should not trigger any previous computations (#4843)
  * PERF-#4849: compute `dtypes` in `concat` also for ROW_WISE case when possible (#4850)
  * PERF-#4860: `PandasDataframeAxisPartition.deploy_axis_func` should be serialized only once (#4861)
  * PERF-#4268: Implement partition-parallel __getitem__ for bool Series masks (#4753)
* Benchmarking enhancements
  * FEAT-#4706: Add Modin ClassLogger to PandasDataframePartitionManager (#4707)
* Refactor Codebase
  * REFACTOR-#4530: Standardize access to physical data in partitions (#4563)
  * REFACTOR-#4534: Replace logging meta class with class decorator (#4535)
  * REFACTOR-#4708: Delete combine dtypes (#4709)
  * REFACTOR-#4629: Add type annotations to modin/config (#4685)
  * REFACTOR-#4717: Improve PartitionMgr.get_indices() usage (#4718)
  * REFACTOR-#4730: make Indexer immutable (#4731)
  * REFACTOR-#4774: remove `_build_treereduce_func` call from `_compute_dtypes` (#4775)
  * REFACTOR-#4750: Delete BaseDataframeAxisPartition.shuffle (#4751)
  * REFACTOR-#4722: Stop suppressing undefined name lint (#4723)
  * REFACTOR-#4832: unify `split_result_of_axis_func_pandas` (#4831)
  * REFACTOR-#4796: Introduce constant for __reduced__ column name (#4799)
* Pandas API implementations and improvements
  * FEAT-#4670: Implement convert_dtypes by mapping across partitions (#4671)
* OmniSci enhancements
  *
* XGBoost enhancements
  *
* Developer API enhancements
  *
* Update testing suite
  * TEST-#4508: Reduce test_partition_api pytest threads to deflake it (#4551)
  * TEST-#4550: Use much less data in test_partition_api (#4554)
  * TEST-#4610: Remove explicit installation of `black`/`flake8` for omnisci ci-notebooks (#4609)
  * TEST-#2564: Add caching and use mamba for conda setups in GH (#4607)
  * TEST-#4557: Delete multiindex sorts instead of xfailing (#4559)  
  * TEST-#4698: Stop passing invalid storage_options param (#4699)
  * TEST-#4745: Pin flake8 to <5 to workaround installation conflict (#4752)
  * TEST-#4875: XFail tests failing due to file gone missing (#4876)
* Documentation improvements
  * DOCS-#4552: Change default sphinx language to en to fix sphinx >= 5.0.0 build (#4553)
  * DOCS-#4628: Add to_parquet partial support notes (#4648)
  * DOCS-#4668: Set light theme for readthedocs page, remove theme switcher (#4669)
  * DOCS-#4748: Apply the Triage label to new issues (#4749)
  * DOCS-#4790: Give all templates issue type and triage labels (#4791)
* Dependencies
  * FEAT-#4598: Add support for pandas 1.4.3 (#4599)
  * FEAT-#4619: Integrate mypy static type checking (#4620)
  * FEAT-#4202: Allow dask past 2022.2.0 (#4769)
* New Features
  * FEAT-4463: Add experimental fuzzydata integration for testing against a randomized dataframe workflow (#4556)
  * FEAT-#4419: Extend virtual partitioning API to pandas on Dask (#4420)
  * FEAT-#4147: Add partial compatibility with Python 3.6 and pandas 1.1 (#4301)
  * FEAT-#4569: Add error message when `read_` function defaults to pandas (#4647)
  * FEAT-#4725: Make index and columns lazy in Modin DataFrame (#4726)
  * FEAT-#4664: Finalize compatibility support for Python 3.6 (#4800)
  * FEAT-#4746: Sync interchange protocol with recent API changes (#4763)
  * FEAT-#4733: Support fastparquet as engine for `read_parquet` (#4807)

Contributors
------------
@mvashishtha
@NickCrews
@prutskov
@vnlitvinov
@pyrito
@suhailrehman
@RehanSD
@helmeleegy
@anmyachev
@d33bs
@noloerino
@devin-petersohn
@YarShev
@naren-ponder
@jbrockmendel<|MERGE_RESOLUTION|>--- conflicted
+++ resolved
@@ -38,11 +38,8 @@
   * FIX-#4838: Bump up modin-spreadsheet to latest master (#4839)
   * FIX-#4840: Change modin-spreadsheet version for notebook requirements (#4841)
   * FIX-#4835: Handle Pathlike paths in `read_parquet` (#4837)
-<<<<<<< HEAD
   * FIX-#4872: Stop checking the private ray mac memory limit (#4873)
-=======
   * FIX-#4848: Fix rebalancing partitions when NPartitions == 1 (#4874)
->>>>>>> 4c5e6ddc
 * Performance enhancements
   * PERF-#4182: Add cell-wise execution for binary ops, fix bin ops for empty dataframes (#4391)
   * PERF-#4288: Improve perf of `groupby.mean` for narrow data (#4591)
