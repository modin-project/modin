--- conflicted
+++ resolved
@@ -50,12 +50,8 @@
   * FEAT-#4619: Integrate mypy static type checking (#4620)
 * New Features
   * FEAT-4463: Add experimental fuzzydata integration for testing against a randomized dataframe workflow (#4556)
-<<<<<<< HEAD
+  * FEAT-#4419: Extend virtual partitioning API to pandas on Dask (#4420)
   * FEAT-#4147: Add partial compatibility with Python 3.6 and pandas 1.1 (#4301)
-=======
-  * FEAT-#4419: Extend virtual partitioning API to pandas on Dask (#4420)
-
->>>>>>> a7354c9c
 
 Contributors
 ------------
@@ -69,4 +65,5 @@
 @helmeleegy
 @anmyachev
 @d33bs
-@devin-petersohn+@devin-petersohn
+@YarShev