--- conflicted
+++ resolved
@@ -49,11 +49,9 @@
   * FEAT-#4598: Add support for pandas 1.4.3 (#4599)
   * FEAT-#4619: Integrate mypy static type checking (#4620)
 * New Features
-<<<<<<< HEAD
+  * FEAT-4463: Add experimental fuzzydata integration for testing against a randomized dataframe workflow (#4556)
   * FEAT-#4419: Extend virtual partitioning API to pandas on Dask (#4420)
-=======
-  * FEAT-4463: Add experimental fuzzydata integration for testing against a randomized dataframe workflow (#4556)
->>>>>>> 35782883
+
 
 Contributors
 ------------
@@ -61,13 +59,9 @@
 @NickCrews
 @prutskov
 @vnlitvinov
-<<<<<<< HEAD
-@RehanSD
-=======
 @pyrito
 @suhailrehman
 @RehanSD
 @helmeleegy
 @anmyachev
-@d33bs
->>>>>>> 35782883
+@d33bs