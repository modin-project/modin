:orphan:

Modin 0.16.0

Key Features and Updates
------------------------

* Stability and Bugfixes
  * FIX-#4570: Replace ``np.bool`` -> ``np.bool_`` (#4571)
  * FIX-#4543: Fix `read_csv` in case skiprows=<0, []> (#4544)
  * FIX-#4059: Add cell-wise execution for binary ops, fix bin ops for empty dataframes (#4391)
  * FIX-#4589: Pin protobuf<4.0.0 to fix ray (#4590)
  * FIX-#4577: Set attribute of Modin dataframe to updated value (#4588)
  * FIX-#4411: Fix binary_op between datetime64 Series and pandas timedelta (#4592)
  * FIX-#4604: Fix `groupby` + `agg` in case when multicolumn can arise (#4642)
  * FIX-#4582: Inherit custom log layer (#4583)
  * FIX-#4639: Fix `storage_options` usage for `read_csv` and `read_csv_glob` (#4644)
  * FIX-#4593: Ensure Modin warns when setting columns via attributes (#4621)
  * FIX-#4584: Enable pdb debug when running cloud tests (#4585)
  * FIX-#4564: Workaround import issues in Ray: auto-import pandas on python start if env var is set (#4603)
  * FIX-#4641: Reindex pandas partitions in `df.describe()` (#4651)
  * FIX-#2064: Fix `iloc`/`loc` assignment when dataframe is empty (#4677)
  * FIX-#4634: Check for FrozenList as `by` in `df.groupby()` (#4667)
  * FIX-#4680: Fix `read_csv` that started defaulting to pandas again in case of reading from a buffer and when a buffer has a non-zero starting position (#4681)
  * FIX-#4491: Wait for all partitions in parallel in benchmark mode (#4656)
  * FIX-#4358: MultiIndex `loc` shouldn't drop levels for full-key lookups (#4608)
  * FIX-#4658: Expand exception handling for `read_*` functions from s3 storages (#4659)
  * FIX-#4672: Fix incorrect warning when setting `frame.index` or `frame.columns` (#4721)
  * FIX-#4686: Propagate metadata and drain call queue in unwrap_partitions (#4697)
  * FIX-#4652: Support categorical data in `from_dataframe` (#4737)
  * FIX-#4756: Correctly propagate `storage_options` in `read_parquet` (#4764)
  * FIX-#4657: Use `fsspec` for handling s3/http-like paths instead of `s3fs` (#4710)
  * FIX-#4676: drain sub-virtual-partition call queues (#4695)
  * FIX-#4782: Exclude certain non-parquet files in `read_parquet` (#4783)
  * FIX-#4808: Set dtypes correctly after column rename (#4809)
  * FIX-#4811: Apply dataframe -> not_dataframe functions to virtual partitions (#4812)
  * FIX-#4099: Use mangled column names but keep the original when building frames from arrow (#4767)
  * FIX-#4838: Bump up modin-spreadsheet to latest master (#4839)
  * FIX-#4840: Change modin-spreadsheet version for notebook requirements (#4841)
  * FIX-#4835: Handle Pathlike paths in `read_parquet` (#4837)
  * FIX-#4872: Stop checking the private ray mac memory limit (#4873)
  * FIX-#4914: `base_lengths` should be computed from `base_frame` instead of `self` in `copartition` (#4915)
  * FIX-#4848: Fix rebalancing partitions when NPartitions == 1 (#4874)
  * FIX-#4927: Fix `dtypes` computation in `dataframe.filter` (#4928)
  * FIX-#4907: Implement `radd` for Series and DataFrame (#4908)
  * FIZ-#4945: Fix `_take_2d_positional` that loses indexes due to filtering empty dataframes (#4951)
  * FIX-#4818, PERF-#4825: Fix where by using the new n-ary operator (#4820)
  * FIX-#3983: FIX-#4107: Materialize 'rowid' columns when selecting rows by position (#4834)
  * FIX-#4845: Fix KeyError from `__getitem_bool` for single row dataframes (#4845)
  * FIX-#4734: Handle Series.apply when return type is a DataFrame (#4830)
  * FIX-#4983: Set `frac` to `None` in _sample when `n=0` (#4984)
  * FIX-#4993: Return `_default_to_pandas` in `df.attrs` (#4995)
<<<<<<< HEAD
  * FIX-#4597: Refactor Partition handling of func, args, kwargs (#4715)
=======
  * FIX-#4996: Evaluate BenchmarkMode at each function call (#4997)
>>>>>>> d071b438
* Performance enhancements
  * PERF-#4182: Add cell-wise execution for binary ops, fix bin ops for empty dataframes (#4391)
  * PERF-#4288: Improve perf of `groupby.mean` for narrow data (#4591)
  * PERF-#4772: Remove `df.copy` call from `from_pandas` since it is not needed for Ray and Dask (#4781)
  * PERF-#4325: Improve perf of multi-column assignment in `__setitem__` when no new column names are assigning (#4455)
  * PERF-#3844: Improve perf of `drop` operation (#4694)
  * PERF-#4727: Improve perf of `concat` operation (#4728)
  * PERF-#4705: Improve perf of arithmetic operations between `Series` objects with shared `.index` (#4689)
  * PERF-#4703: Improve performance in accessing `ser.cat.categories`, `ser.cat.ordered`, and `ser.__array_priority__` (#4704)
  * PERF-#4305: Parallelize `read_parquet` over row groups (#4700)
  * PERF-#4773: Compute `lengths` and `widths` in `put` method of Dask partition like Ray do (#4780)
  * PERF-#4732: Avoid overwriting already-evaluated `PandasOnRayDataframePartition._length_cache` and `PandasOnRayDataframePartition._width_cache` (#4754)
  * PERF-#4862: Don't call `compute_sliced_len.remote` when `row_labels/col_labels == slice(None)` (#4863)
  * PERF-#4713: Stop overriding the ray MacOS object store size limit (#4792)
  * PERF-#4851: Compute `dtypes` for binary operations that can only return bool type and the right operand is not a Modin object (#4852)
  * PERF-#4842: `copy` should not trigger any previous computations (#4843)
  * PERF-#4849: Compute `dtypes` in `concat` also for ROW_WISE case when possible (#4850)
  * PERF-#4929: Compute `dtype` when using `Series.dt` accessor (#4930)
  * PERF-#4892: Compute `lengths` in `rebalance_partitions` when possible (#4893)
  * PERF-#4794: Compute caches in `_propagate_index_objs` (#4888)
  * PERF-#4860: `PandasDataframeAxisPartition.deploy_axis_func` should be serialized only once (#4861)
  * PERF-#4890: `PandasDataframeAxisPartition.drain` should be serialized only once (#4891)
  * PERF-#4870: Avoid index materialization in `__getattribute__` and `__getitem__` (4911)
  * PERF-#4886: Use lazy index and columns evaluation in `query` method (#4887)
  * PERF-#4866: `iloc` function that used in `partition.mask` should be serialized only once (#4901)
  * PERF-#4920: Avoid index and cache computations in `take_2d_labels_or_positional` unless they are needed (#4921)
  * PERF-#4999: don't call `apply` in virtual partition' `drain_call_queue` if `call_queue` is empty (#4975)
  * PERF-#4268: Implement partition-parallel __getitem__ for bool Series masks (#4753)
  * PERF-#4963: Use partition `width/length` methods instead of `_compute_axis_labels_and_lengths` if index is already known (#4964)
  * PERF-#4940: Optimize categorical dtype check in `concatenate` (#4953)
* Benchmarking enhancements
  * FEAT-#4706: Add Modin ClassLogger to PandasDataframePartitionManager (#4707)
  * PERF-#4944: Avoid default_to_pandas in ``Series.cat.codes``, ``Series.dt.tz``, and ``Series.dt.to_pytimedelta`` (#4833)
* Refactor Codebase
  * REFACTOR-#4530: Standardize access to physical data in partitions (#4563)
  * REFACTOR-#4534: Replace logging meta class with class decorator (#4535)
  * REFACTOR-#4708: Delete combine dtypes (#4709)
  * REFACTOR-#4629: Add type annotations to modin/config (#4685)
  * REFACTOR-#4717: Improve PartitionMgr.get_indices() usage (#4718)
  * REFACTOR-#4730: make Indexer immutable (#4731)
  * REFACTOR-#4774: remove `_build_treereduce_func` call from `_compute_dtypes` (#4775)
  * REFACTOR-#4750: Delete BaseDataframeAxisPartition.shuffle (#4751)
  * REFACTOR-#4722: Stop suppressing undefined name lint (#4723)
  * REFACTOR-#4832: unify `split_result_of_axis_func_pandas` (#4831)
  * REFACTOR-#4796: Introduce constant for __reduced__ column name (#4799)
  * REFACTOR-#4000: Remove code duplication for `PandasOnRayDataframePartitionManager` (#4895)
  * REFACTOR-#3780: Remove code duplication for `PandasOnDaskDataframe` (#3781)
  * REFACTOR-#4530: Unify access to physical data for any partition type (#4829)
  * REFACTOR-#4978: Align `modin/core/execution/dask/common/__init__.py` with `modin/core/execution/ray/common/__init__.py` (#4979)
  * REFACTOR-#4949: Remove code duplication in `default2pandas/dataframe.py` and `default2pandas/any.py` (#4950)
  * REFACTOR-#4976: Rename `RayTask` to `RayWrapper` in accordance with Dask (#4977)
  * REFACTOR-#4885: De-duplicated take_2d_labels_or_positional methods (#4883)
  * REFACTOR-#5001: Remove `jenkins` stuff (#5002)
  * REFACTOR-#4970: Rewrite base implementations of a partition' `width/length` (#4971)  
  * REFACTOR-#4942: Remove `call` method in favor of `register` due to duplication (4943)
  * REFACTOR-#4922: Helpers for take_2d_labels_or_positional (#4865)
  * REFACTOR-#4755: Rewrite Pandas version mismatch warning (#4965)
* Pandas API implementations and improvements
  * FEAT-#4670: Implement convert_dtypes by mapping across partitions (#4671)
* OmniSci enhancements
  * FEAT-#4913: Enabling pyhdk
* XGBoost enhancements
  *
* Developer API enhancements
  *
* Update testing suite
  * TEST-#4508: Reduce test_partition_api pytest threads to deflake it (#4551)
  * TEST-#4550: Use much less data in test_partition_api (#4554)
  * TEST-#4610: Remove explicit installation of `black`/`flake8` for omnisci ci-notebooks (#4609)
  * TEST-#2564: Add caching and use mamba for conda setups in GH (#4607)
  * TEST-#4557: Delete multiindex sorts instead of xfailing (#4559)
  * TEST-#4698: Stop passing invalid storage_options param (#4699)
  * TEST-#4745: Pin flake8 to <5 to workaround installation conflict (#4752)
  * TEST-#4875: XFail tests failing due to file gone missing (#4876)
  * TEST-#4879: Use pandas `ensure_clean()` in place of `io_tests_data` (#4881)
* Documentation improvements
  * DOCS-#4552: Change default sphinx language to en to fix sphinx >= 5.0.0 build (#4553)
  * DOCS-#4628: Add to_parquet partial support notes (#4648)
  * DOCS-#4668: Set light theme for readthedocs page, remove theme switcher (#4669)
  * DOCS-#4748: Apply the Triage label to new issues (#4749)
  * DOCS-#4790: Give all templates issue type and triage labels (#4791)
* Dependencies
  * FEAT-#4598: Add support for pandas 1.4.3 (#4599)
  * FEAT-#4619: Integrate mypy static type checking (#4620)
  * FEAT-#4202: Allow dask past 2022.2.0 (#4769)
  * FEAT-#4925: Upgrade pandas to 1.4.4 (#4926)
  * TEST-#4998: Add flake8 plugins to dev requirements (#5000)
* New Features
  * FEAT-4463: Add experimental fuzzydata integration for testing against a randomized dataframe workflow (#4556)
  * FEAT-#4419: Extend virtual partitioning API to pandas on Dask (#4420)
  * FEAT-#4147: Add partial compatibility with Python 3.6 and pandas 1.1 (#4301)
  * FEAT-#4569: Add error message when `read_` function defaults to pandas (#4647)
  * FEAT-#4725: Make index and columns lazy in Modin DataFrame (#4726)
  * FEAT-#4664: Finalize compatibility support for Python 3.6 (#4800)
  * FEAT-#4746: Sync interchange protocol with recent API changes (#4763)
  * FEAT-#4733: Support fastparquet as engine for `read_parquet` (#4807)
  * FEAT-#4766: Support fsspec URLs in `read_csv` and `read_csv_glob` (#4898)
  * FEAT-#4827: Implement `infer_types` dataframe algebra operator (#4871)

Contributors
------------
@mvashishtha
@NickCrews
@prutskov
@vnlitvinov
@pyrito
@suhailrehman
@RehanSD
@helmeleegy
@anmyachev
@d33bs
@noloerino
@devin-petersohn
@YarShev
@naren-ponder
@jbrockmendel
@ienkovich
@Garra1980
@Billy2551<|MERGE_RESOLUTION|>--- conflicted
+++ resolved
@@ -50,11 +50,8 @@
   * FIX-#4734: Handle Series.apply when return type is a DataFrame (#4830)
   * FIX-#4983: Set `frac` to `None` in _sample when `n=0` (#4984)
   * FIX-#4993: Return `_default_to_pandas` in `df.attrs` (#4995)
-<<<<<<< HEAD
   * FIX-#4597: Refactor Partition handling of func, args, kwargs (#4715)
-=======
   * FIX-#4996: Evaluate BenchmarkMode at each function call (#4997)
->>>>>>> d071b438
 * Performance enhancements
   * PERF-#4182: Add cell-wise execution for binary ops, fix bin ops for empty dataframes (#4391)
   * PERF-#4288: Improve perf of `groupby.mean` for narrow data (#4591)
