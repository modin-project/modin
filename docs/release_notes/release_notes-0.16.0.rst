:orphan:

Modin 0.16.0

Key Features and Updates
------------------------

* Stability and Bugfixes
  * FIX-#4570: Replace ``np.bool`` -> ``np.bool_`` (#4571)
  * FIX-#4543: Fix `read_csv` in case skiprows=<0, []> (#4544)
  * FIX-#4059: Add cell-wise execution for binary ops, fix bin ops for empty dataframes (#4391)
  * FIX-#4589: Pin protobuf<4.0.0 to fix ray (#4590)
  * FIX-#4577: Set attribute of Modin dataframe to updated value (#4588)
  * FIX-#4411: Fix binary_op between datetime64 Series and pandas timedelta (#4592)
  * FIX-#4604: Fix `groupby` + `agg` in case when multicolumn can arise (#4642)
  * FIX-#4582: Inherit custom log layer (#4583)
  * FIX-#4639: Fix `storage_options` usage for `read_csv` and `read_csv_glob` (#4644)
  * FIX-#4593: Ensure Modin warns when setting columns via attributes (#4621)
  * FIX-#4584: Enable pdb debug when running cloud tests (#4585)
  * FIX-#4564: Workaround import issues in Ray: auto-import pandas on python start if env var is set (#4603)
  * FIX-#4641: Reindex pandas partitions in `df.describe()` (#4651)
  * FIX-#2064: Fix `iloc`/`loc` assignment when dataframe is empty (#4677)
  * FIX-#4634: Check for FrozenList as `by` in `df.groupby()` (#4667)
  * FIX-#4491: Wait for all partitions in parallel in benchmark mode (#4656)
  * FIX-#4358: MultiIndex `loc` shouldn't drop levels for full-key lookups (#4608)
  * FIX-#4658: Expand exception handling for `read_*` functions from s3 storages (#4659)
  * FIX-#4672: Fix incorrect warning when setting `frame.index` or `frame.columns` (#4721)
  * FIX-#4686: Propagate metadata and drain call queue in unwrap_partitions (#4697)
  * FIX-#4652: Support categorical data in `from_dataframe` (#4737)
  * FIX-#4756: Correctly propagate `storage_options` in `read_parquet` (#4764)
  * FIX-#4657: Use `fsspec` for handling s3/http-like paths instead of `s3fs` (#4710)
  * FIX-#4676: drain sub-virtual-partition call queues (#4695)    
* Performance enhancements
  * PERF-#4182: Add cell-wise execution for binary ops, fix bin ops for empty dataframes (#4391)
  * PERF-#4288: Improve perf of `groupby.mean` for narrow data (#4591)
  * PERF-#4772: Remove `df.copy` call from `from_pandas` since it is not needed for Ray and Dask (#4781)
  * PERF-#4325: Improve perf of multi-column assignment in `__setitem__` when no new column names are assigning (#4455)
  * PERF-#3844: Improve perf of `drop` operation (#4694)
  * PERF-#4727: Improve perf of `concat` operation (#4728)
  * PERF-#4705: Improve perf of arithmetic operations between `Series` objects with shared `.index` (#4689)
  * PERF-#4703: Improve performance in accessing `ser.cat.categories`, `ser.cat.ordered`, and `ser.__array_priority__` (#4704)
  * PERF-#4305: Parallelize `read_parquet` over row groups (#4700)
  * PERF-#4773: Compute `lengths` and `widths` in `put` method of Dask partition like Ray do (#4780)
  * PERF-#4732: Avoid overwriting already-evaluated `PandasOnRayDataframePartition._length_cache` and `PandasOnRayDataframePartition._width_cache` (#4754)
* Benchmarking enhancements
  * FEAT-#4706: Add Modin ClassLogger to PandasDataframePartitionManager (#4707)
* Refactor Codebase
  * REFACTOR-#4530: Standardize access to physical data in partitions (#4563)
  * REFACTOR-#4534: Replace logging meta class with class decorator (#4535)
  * REFACTOR-#4708: Delete combine dtypes (#4709)
  * REFACTOR-#4629: Add type annotations to modin/config (#4685)
  * REFACTOR-#4717: Improve PartitionMgr.get_indices() usage (#4718)
  * REFACTOR-#4774: remove `_build_treereduce_func` call from `_compute_dtypes` (#4775)
  * REFACTOR-#4750: Delete BaseDataframeAxisPartition.shuffle (#4751)
<<<<<<< HEAD
  * REFACTOR-#4796: Introduce constant for __reduced__ column name (#4799)
=======
  * REFACTOR-#4722: Stop suppressing undefined name lint (#4723)
>>>>>>> 3e981ba3
* Pandas API implementations and improvements
  * FEAT-#4670: Implement convert_dtypes by mapping across partitions (#4671)
* OmniSci enhancements
  *
* XGBoost enhancements
  *
* Developer API enhancements
  *
* Update testing suite
  * TEST-#4508: Reduce test_partition_api pytest threads to deflake it (#4551)
  * TEST-#4550: Use much less data in test_partition_api (#4554)
  * TEST-#4610: Remove explicit installation of `black`/`flake8` for omnisci ci-notebooks (#4609)
  * TEST-#2564: Add caching and use mamba for conda setups in GH (#4607)
  * TEST-#4557: Delete multiindex sorts instead of xfailing (#4559)  
  * TEST-#4698: Stop passing invalid storage_options param (#4699)
  * TEST-#4745: Pin flake8 to <5 to workaround installation conflict (#4752)
* Documentation improvements
  * DOCS-#4552: Change default sphinx language to en to fix sphinx >= 5.0.0 build (#4553)
  * DOCS-#4628: Add to_parquet partial support notes (#4648)
  * DOCS-#4668: Set light theme for readthedocs page, remove theme switcher (#4669)
  * DOCS-#4748: Apply the Triage label to new issues (#4749)
  * DOCS-#4790: Give all templates issue type and triage labels (#4791)
* Dependencies
  * FEAT-#4598: Add support for pandas 1.4.3 (#4599)
  * FEAT-#4619: Integrate mypy static type checking (#4620)
  * FEAT-#4202: Allow dask past 2022.2.0 (#4769)
* New Features
  * FEAT-4463: Add experimental fuzzydata integration for testing against a randomized dataframe workflow (#4556)
  * FEAT-#4419: Extend virtual partitioning API to pandas on Dask (#4420)
  * FEAT-#4147: Add partial compatibility with Python 3.6 and pandas 1.1 (#4301)
  * FEAT-#4569: Add error message when `read_` function defaults to pandas (#4647)
  * FEAT-#4725: Make index and columns lazy in Modin DataFrame (#4726)

Contributors
------------
@mvashishtha
@NickCrews
@prutskov
@vnlitvinov
@pyrito
@suhailrehman
@RehanSD
@helmeleegy
@anmyachev
@d33bs
@noloerino
@devin-petersohn
@YarShev
@naren-ponder
@jbrockmendel<|MERGE_RESOLUTION|>--- conflicted
+++ resolved
@@ -52,11 +52,8 @@
   * REFACTOR-#4717: Improve PartitionMgr.get_indices() usage (#4718)
   * REFACTOR-#4774: remove `_build_treereduce_func` call from `_compute_dtypes` (#4775)
   * REFACTOR-#4750: Delete BaseDataframeAxisPartition.shuffle (#4751)
-<<<<<<< HEAD
-  * REFACTOR-#4796: Introduce constant for __reduced__ column name (#4799)
-=======
   * REFACTOR-#4722: Stop suppressing undefined name lint (#4723)
->>>>>>> 3e981ba3
+  * REFACTOR-#4796: Introduce constant for __reduced__ column name (#4799)  
 * Pandas API implementations and improvements
   * FEAT-#4670: Implement convert_dtypes by mapping across partitions (#4671)
 * OmniSci enhancements
