:orphan:

Modin 0.16.0

Key Features and Updates
------------------------

* Stability and Bugfixes
<<<<<<< HEAD
  * FIX-#4570: Replace ``np.bool`` -> ``np.bool_`` (#4571)
=======
  * FIX-#4543: Fix `read_csv` in case skiprows=<0, []> (#4544)
>>>>>>> 7df6cb33
* Performance enhancements
  *
* Benchmarking enhancements
  *
* Refactor Codebase
  *
* Pandas API implementations and improvements
  *
* OmniSci enhancements
  *
* XGBoost enhancements
  *
* Developer API enhancements
  *
* Update testing suite
  * TEST-#4508: Reduce test_partition_api pytest threads to deflake it (#4551)
  * TEST-#4550: Use much less data in test_partition_api (#4554)
* Documentation improvements
  * DOCS-#4552: Change default sphinx language to en to fix sphinx >= 5.0.0 build (#4553)
* Dependencies
  *
* New Features

Contributors
------------
@mvashishtha
<<<<<<< HEAD
@NickCrews
=======
@prutskov
>>>>>>> 7df6cb33
<|MERGE_RESOLUTION|>--- conflicted
+++ resolved
@@ -6,11 +6,8 @@
 ------------------------
 
 * Stability and Bugfixes
-<<<<<<< HEAD
   * FIX-#4570: Replace ``np.bool`` -> ``np.bool_`` (#4571)
-=======
   * FIX-#4543: Fix `read_csv` in case skiprows=<0, []> (#4544)
->>>>>>> 7df6cb33
 * Performance enhancements
   *
 * Benchmarking enhancements
@@ -37,8 +34,5 @@
 Contributors
 ------------
 @mvashishtha
-<<<<<<< HEAD
 @NickCrews
-=======
-@prutskov
->>>>>>> 7df6cb33
+@prutskov