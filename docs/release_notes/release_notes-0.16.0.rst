:orphan:

Modin 0.16.0

Key Features and Updates
------------------------

* Stability and Bugfixes
  * FIX-#4570: Replace ``np.bool`` -> ``np.bool_`` (#4571)
  * FIX-#4543: Fix `read_csv` in case skiprows=<0, []> (#4544)
  * FIX-#4059: Add cell-wise execution for binary ops, fix bin ops for empty dataframes (#4391)
  * FIX-#4589: Pin protobuf<4.0.0 to fix ray (#4590)
  * FIX-#4577: Set attribute of Modin dataframe to updated value (#4588)
  * FIX-#4411: Fix binary_op between datetime64 Series and pandas timedelta (#4592)
<<<<<<< HEAD
  * FIX-#4584: Enable pdb debug when running cloud tests (#4585)
=======
  * FIX-#4582: Inherit custom log layer (#4583)
>>>>>>> 2de5c67d
* Performance enhancements
  * PERF-#4182: Add cell-wise execution for binary ops, fix bin ops for empty dataframes (#4391)
* Benchmarking enhancements
  *
* Refactor Codebase
  * REFACTOR-#4530: Standardize access to physical data in partitions (#4563)
  * REFACTOR-#4534: Replace logging meta class with class decorator (#4535)
* Pandas API implementations and improvements
  *
* OmniSci enhancements
  *
* XGBoost enhancements
  *
* Developer API enhancements
  *
* Update testing suite
  * TEST-#4508: Reduce test_partition_api pytest threads to deflake it (#4551)
  * TEST-#4550: Use much less data in test_partition_api (#4554)
* Documentation improvements
  * DOCS-#4552: Change default sphinx language to en to fix sphinx >= 5.0.0 build (#4553)
* Dependencies
  * FEAT-#4598: Add support for pandas 1.4.3 (#4599)
* New Features
  * FEAT-4463: Add experimental fuzzydata integration for testing against a randomized dataframe workflow (#4556)

Contributors
------------
@mvashishtha
@NickCrews
@prutskov
@vnlitvinov
@pyrito
@suhailrehman
@RehanSD<|MERGE_RESOLUTION|>--- conflicted
+++ resolved
@@ -12,11 +12,8 @@
   * FIX-#4589: Pin protobuf<4.0.0 to fix ray (#4590)
   * FIX-#4577: Set attribute of Modin dataframe to updated value (#4588)
   * FIX-#4411: Fix binary_op between datetime64 Series and pandas timedelta (#4592)
-<<<<<<< HEAD
+  * FIX-#4582: Inherit custom log layer (#4583)
   * FIX-#4584: Enable pdb debug when running cloud tests (#4585)
-=======
-  * FIX-#4582: Inherit custom log layer (#4583)
->>>>>>> 2de5c67d
 * Performance enhancements
   * PERF-#4182: Add cell-wise execution for binary ops, fix bin ops for empty dataframes (#4391)
 * Benchmarking enhancements
