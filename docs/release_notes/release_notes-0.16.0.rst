:orphan:

Modin 0.16.0

Key Features and Updates
------------------------

* Stability and Bugfixes
  * FIX-#4570: Replace ``np.bool`` -> ``np.bool_`` (#4571)
  * FIX-#4543: Fix `read_csv` in case skiprows=<0, []> (#4544)
  * FIX-#4059: Add cell-wise execution for binary ops, fix bin ops for empty dataframes (#4391)
  * FIX-#4589: Pin protobuf<4.0.0 to fix ray (#4590)
  * FIX-#4577: Set attribute of Modin dataframe to updated value (#4588)
  * FIX-#4411: Fix binary_op between datetime64 Series and pandas timedelta (#4592)
  * FIX-#4604: Fix `groupby` + `agg` in case when multicolumn can arise (#4642)
  * FIX-#4582: Inherit custom log layer (#4583)
  * FIX-#4639: Fix `storage_options` usage for `read_csv` and `read_csv_glob` (#4644)
  * FIX-#4593: Ensure Modin warns when setting columns via attributes (#4621)
  * FIX-#4584: Enable pdb debug when running cloud tests (#4585)
  * FIX-#4564: Workaround import issues in Ray: auto-import pandas on python start if env var is set (#4603)
  * FIX-#4641: Reindex pandas partitions in `df.describe()` (#4651)
  * FIX-#2064: Fix `iloc`/`loc` assignment when dataframe is empty (#4677)
  * FIX-#4634: Check for FrozenList as `by` in `df.groupby()` (#4667)
  * FIX-#4680: Fix `read_csv` that started defaulting to pandas again in case of reading from a buffer and when a buffer has a non-zero starting position (#4681)
  * FIX-#4491: Wait for all partitions in parallel in benchmark mode (#4656)
  * FIX-#4358: MultiIndex `loc` shouldn't drop levels for full-key lookups (#4608)
  * FIX-#4658: Expand exception handling for `read_*` functions from s3 storages (#4659)
  * FIX-#4672: Fix incorrect warning when setting `frame.index` or `frame.columns` (#4721)
  * FIX-#4686: Propagate metadata and drain call queue in unwrap_partitions (#4697)
  * FIX-#4652: Support categorical data in `from_dataframe` (#4737)
  * FIX-#4756: Correctly propagate `storage_options` in `read_parquet` (#4764)
  * FIX-#4657: Use `fsspec` for handling s3/http-like paths instead of `s3fs` (#4710)
  * FIX-#4676: drain sub-virtual-partition call queues (#4695)
  * FIX-#4782: Exclude certain non-parquet files in `read_parquet` (#4783)
  * FIX-#4808: Set dtypes correctly after column rename (#4809)
  * FIX-#4811: Apply dataframe -> not_dataframe functions to virtual partitions (#4812)
  * FIX-#4099: Use mangled column names but keep the original when building frames from arrow (#4767)
  * FIX-#4838: Bump up modin-spreadsheet to latest master (#4839)
  * FIX-#4840: Change modin-spreadsheet version for notebook requirements (#4841)
  * FIX-#4835: Handle Pathlike paths in `read_parquet` (#4837)
  * FIX-#4872: Stop checking the private ray mac memory limit (#4873)
  * FIX-#4914: `base_lengths` should be computed from `base_frame` instead of `self` in `copartition` (#4915)
  * FIX-#4848: Fix rebalancing partitions when NPartitions == 1 (#4874)
  * FIX-#4927: Fix `dtypes` computation in `dataframe.filter` (#4928)
  * FIX-#4907: Implement `radd` for Series and DataFrame (#4908)
  * FIZ-#4945: Fix `_take_2d_positional` that loses indexes due to filtering empty dataframes (#4951)
  * FIX-#4818, PERF-#4825: Fix where by using the new n-ary operator (#4820)
  * FIX-#3983: FIX-#4107: Materialize 'rowid' columns when selecting rows by position (#4834)
  * FIX-#4845: Fix KeyError from `__getitem_bool` for single row dataframes (#4845)
  * FIX-#4734: Handle Series.apply when return type is a DataFrame (#4830)
  * FIX-#4983: Set `frac` to `None` in _sample when `n=0` (#4984)
  * FIX-#4993: Return `_default_to_pandas` in `df.attrs` (#4995)
* Performance enhancements
  * PERF-#4182: Add cell-wise execution for binary ops, fix bin ops for empty dataframes (#4391)
  * PERF-#4288: Improve perf of `groupby.mean` for narrow data (#4591)
  * PERF-#4772: Remove `df.copy` call from `from_pandas` since it is not needed for Ray and Dask (#4781)
  * PERF-#4325: Improve perf of multi-column assignment in `__setitem__` when no new column names are assigning (#4455)
  * PERF-#3844: Improve perf of `drop` operation (#4694)
  * PERF-#4727: Improve perf of `concat` operation (#4728)
  * PERF-#4705: Improve perf of arithmetic operations between `Series` objects with shared `.index` (#4689)
  * PERF-#4703: Improve performance in accessing `ser.cat.categories`, `ser.cat.ordered`, and `ser.__array_priority__` (#4704)
  * PERF-#4305: Parallelize `read_parquet` over row groups (#4700)
  * PERF-#4773: Compute `lengths` and `widths` in `put` method of Dask partition like Ray do (#4780)
  * PERF-#4732: Avoid overwriting already-evaluated `PandasOnRayDataframePartition._length_cache` and `PandasOnRayDataframePartition._width_cache` (#4754)
  * PERF-#4862: Don't call `compute_sliced_len.remote` when `row_labels/col_labels == slice(None)` (#4863)
  * PERF-#4713: Stop overriding the ray MacOS object store size limit (#4792)
  * PERF-#4851: Compute `dtypes` for binary operations that can only return bool type and the right operand is not a Modin object (#4852)
  * PERF-#4842: `copy` should not trigger any previous computations (#4843)
  * PERF-#4849: Compute `dtypes` in `concat` also for ROW_WISE case when possible (#4850)
  * PERF-#4929: Compute `dtype` when using `Series.dt` accessor (#4930)
  * PERF-#4892: Compute `lengths` in `rebalance_partitions` when possible (#4893)
  * PERF-#4794: Compute caches in `_propagate_index_objs` (#4888)
  * PERF-#4860: `PandasDataframeAxisPartition.deploy_axis_func` should be serialized only once (#4861)
  * PERF-#4890: `PandasDataframeAxisPartition.drain` should be serialized only once (#4891)
  * PERF-#4870: Avoid index materialization in `__getattribute__` and `__getitem__` (4911)
  * PERF-#4886: Use lazy index and columns evaluation in `query` method (#4887)
  * PERF-#4866: `iloc` function that used in `partition.mask` should be serialized only once (#4901)
  * PERF-#4920: Avoid index and cache computations in `take_2d_labels_or_positional` unless they are needed (#4921)
  * PERF-#4999: don't call `apply` in virtual partition' `drain_call_queue` if `call_queue` is empty (#4975)
  * PERF-#4268: Implement partition-parallel __getitem__ for bool Series masks (#4753)
  * PERF-#4963: Use partition `width/length` methods instead of `_compute_axis_labels_and_lengths` if index is already known (#4964)
  * PERF-#4940: Optimize categorical dtype check in `concatenate` (#4953)
* Benchmarking enhancements
  * FEAT-#4706: Add Modin ClassLogger to PandasDataframePartitionManager (#4707)
  * PERF-#4944: Avoid default_to_pandas in ``Series.cat.codes``, ``Series.dt.tz``, and ``Series.dt.to_pytimedelta`` (#4833)
* Refactor Codebase
  * REFACTOR-#4530: Standardize access to physical data in partitions (#4563)
  * REFACTOR-#4534: Replace logging meta class with class decorator (#4535)
  * REFACTOR-#4708: Delete combine dtypes (#4709)
  * REFACTOR-#4629: Add type annotations to modin/config (#4685)
  * REFACTOR-#4717: Improve PartitionMgr.get_indices() usage (#4718)
  * REFACTOR-#4730: make Indexer immutable (#4731)
  * REFACTOR-#4774: remove `_build_treereduce_func` call from `_compute_dtypes` (#4775)
  * REFACTOR-#4750: Delete BaseDataframeAxisPartition.shuffle (#4751)
  * REFACTOR-#4722: Stop suppressing undefined name lint (#4723)
  * REFACTOR-#4832: unify `split_result_of_axis_func_pandas` (#4831)
  * REFACTOR-#4796: Introduce constant for __reduced__ column name (#4799)
  * REFACTOR-#4000: Remove code duplication for `PandasOnRayDataframePartitionManager` (#4895)
  * REFACTOR-#3780: Remove code duplication for `PandasOnDaskDataframe` (#3781)
  * REFACTOR-#4530: Unify access to physical data for any partition type (#4829)
  * REFACTOR-#4978: Align `modin/core/execution/dask/common/__init__.py` with `modin/core/execution/ray/common/__init__.py` (#4979)
  * REFACTOR-#4949: Remove code duplication in `default2pandas/dataframe.py` and `default2pandas/any.py` (#4950)
  * REFACTOR-#4976: Rename `RayTask` to `RayWrapper` in accordance with Dask (#4977)
  * REFACTOR-#4885: De-duplicated take_2d_labels_or_positional methods (#4883)
<<<<<<< HEAD
  * REFACTOR-#4970: Rewrite base implementations of a partition' `width/length` (#4971)
=======
  * REFACTOR-#5001: Remove `jenkins` stuff (#5002)
>>>>>>> 17451a2d
  * REFACTOR-#4942: Remove `call` method in favor of `register` due to duplication (4943)
  * REFACTOR-#4922: Helpers for take_2d_labels_or_positional (#4865)
* Pandas API implementations and improvements
  * FEAT-#4670: Implement convert_dtypes by mapping across partitions (#4671)
* OmniSci enhancements
  * FEAT-#4913: Enabling pyhdk
* XGBoost enhancements
  *
* Developer API enhancements
  *
* Update testing suite
  * TEST-#4508: Reduce test_partition_api pytest threads to deflake it (#4551)
  * TEST-#4550: Use much less data in test_partition_api (#4554)
  * TEST-#4610: Remove explicit installation of `black`/`flake8` for omnisci ci-notebooks (#4609)
  * TEST-#2564: Add caching and use mamba for conda setups in GH (#4607)
  * TEST-#4557: Delete multiindex sorts instead of xfailing (#4559)
  * TEST-#4698: Stop passing invalid storage_options param (#4699)
  * TEST-#4745: Pin flake8 to <5 to workaround installation conflict (#4752)
  * TEST-#4875: XFail tests failing due to file gone missing (#4876)
  * TEST-#4879: Use pandas `ensure_clean()` in place of `io_tests_data` (#4881)
* Documentation improvements
  * DOCS-#4552: Change default sphinx language to en to fix sphinx >= 5.0.0 build (#4553)
  * DOCS-#4628: Add to_parquet partial support notes (#4648)
  * DOCS-#4668: Set light theme for readthedocs page, remove theme switcher (#4669)
  * DOCS-#4748: Apply the Triage label to new issues (#4749)
  * DOCS-#4790: Give all templates issue type and triage labels (#4791)
* Dependencies
  * FEAT-#4598: Add support for pandas 1.4.3 (#4599)
  * FEAT-#4619: Integrate mypy static type checking (#4620)
  * FEAT-#4202: Allow dask past 2022.2.0 (#4769)
  * FEAT-#4925: Upgrade pandas to 1.4.4 (#4926)
  * TEST-#4998: Add flake8 plugins to dev requirements (#5000)
* New Features
  * FEAT-4463: Add experimental fuzzydata integration for testing against a randomized dataframe workflow (#4556)
  * FEAT-#4419: Extend virtual partitioning API to pandas on Dask (#4420)
  * FEAT-#4147: Add partial compatibility with Python 3.6 and pandas 1.1 (#4301)
  * FEAT-#4569: Add error message when `read_` function defaults to pandas (#4647)
  * FEAT-#4725: Make index and columns lazy in Modin DataFrame (#4726)
  * FEAT-#4664: Finalize compatibility support for Python 3.6 (#4800)
  * FEAT-#4746: Sync interchange protocol with recent API changes (#4763)
  * FEAT-#4733: Support fastparquet as engine for `read_parquet` (#4807)
  * FEAT-#4766: Support fsspec URLs in `read_csv` and `read_csv_glob` (#4898)
  * FEAT-#4827: Implement `infer_types` dataframe algebra operator (#4871)

Contributors
------------
@mvashishtha
@NickCrews
@prutskov
@vnlitvinov
@pyrito
@suhailrehman
@RehanSD
@helmeleegy
@anmyachev
@d33bs
@noloerino
@devin-petersohn
@YarShev
@naren-ponder
@jbrockmendel
@ienkovich
@Garra1980
@Billy2551<|MERGE_RESOLUTION|>--- conflicted
+++ resolved
@@ -102,11 +102,8 @@
   * REFACTOR-#4949: Remove code duplication in `default2pandas/dataframe.py` and `default2pandas/any.py` (#4950)
   * REFACTOR-#4976: Rename `RayTask` to `RayWrapper` in accordance with Dask (#4977)
   * REFACTOR-#4885: De-duplicated take_2d_labels_or_positional methods (#4883)
-<<<<<<< HEAD
-  * REFACTOR-#4970: Rewrite base implementations of a partition' `width/length` (#4971)
-=======
   * REFACTOR-#5001: Remove `jenkins` stuff (#5002)
->>>>>>> 17451a2d
+  * REFACTOR-#4970: Rewrite base implementations of a partition' `width/length` (#4971)  
   * REFACTOR-#4942: Remove `call` method in favor of `register` due to duplication (4943)
   * REFACTOR-#4922: Helpers for take_2d_labels_or_positional (#4865)
 * Pandas API implementations and improvements
