:orphan:

Modin 0.16.0

Key Features and Updates
------------------------

* Stability and Bugfixes
  * FIX-#4570: Replace ``np.bool`` -> ``np.bool_`` (#4571)
  * FIX-#4543: Fix `read_csv` in case skiprows=<0, []> (#4544)
  * FIX-#4059: Add cell-wise execution for binary ops, fix bin ops for empty dataframes (#4391)
  * FIX-#4589: Pin protobuf<4.0.0 to fix ray (#4590)
  * FIX-#4577: Set attribute of Modin dataframe to updated value (#4588)
  * FIX-#4411: Fix binary_op between datetime64 Series and pandas timedelta (#4592)
  * FIX-#4604: Fix `groupby` + `agg` in case when multicolumn can arise (#4642)
  * FIX-#4582: Inherit custom log layer (#4583)
  * FIX-#4639: Fix `storage_options` usage for `read_csv` and `read_csv_glob` (#4644)
  * FIX-#4593: Ensure Modin warns when setting columns via attributes (#4621)
  * FIX-#4584: Enable pdb debug when running cloud tests (#4585)
  * FIX-#4564: Workaround import issues in Ray: auto-import pandas on python start if env var is set (#4603)
  * FIX-#4641: Reindex pandas partitions in `df.describe()` (#4651)
  * FIX-#2064: Fix `iloc`/`loc` assignment when dataframe is empty (#4677)
  * FIX-#4634: Check for FrozenList as `by` in `df.groupby()` (#4667)
  * FIX-#4680: Fix `read_csv` that started defaulting to pandas again in case of reading from a buffer and when a buffer has a non-zero starting position (#4681)
  * FIX-#4491: Wait for all partitions in parallel in benchmark mode (#4656)
  * FIX-#4358: MultiIndex `loc` shouldn't drop levels for full-key lookups (#4608)
  * FIX-#4658: Expand exception handling for `read_*` functions from s3 storages (#4659)
  * FIX-#4672: Fix incorrect warning when setting `frame.index` or `frame.columns` (#4721)
  * FIX-#4686: Propagate metadata and drain call queue in unwrap_partitions (#4697)
  * FIX-#4652: Support categorical data in `from_dataframe` (#4737)
  * FIX-#4756: Correctly propagate `storage_options` in `read_parquet` (#4764)
  * FIX-#4657: Use `fsspec` for handling s3/http-like paths instead of `s3fs` (#4710)
  * FIX-#4676: drain sub-virtual-partition call queues (#4695)
  * FIX-#4782: Exclude certain non-parquet files in `read_parquet` (#4783)
  * FIX-#4808: Set dtypes correctly after column rename (#4809)
  * FIX-#4811: Apply dataframe -> not_dataframe functions to virtual partitions (#4812)
  * FIX-#4099: Use mangled column names but keep the original when building frames from arrow (#4767)
  * FIX-#4838: Bump up modin-spreadsheet to latest master (#4839)
  * FIX-#4840: Change modin-spreadsheet version for notebook requirements (#4841)
  * FIX-#4835: Handle Pathlike paths in `read_parquet` (#4837)
  * FIX-#4872: Stop checking the private ray mac memory limit (#4873)
  * FIX-#4914: `base_lengths` should be computed from `base_frame` instead of `self` in `copartition` (#4915)
  * FIX-#4848: Fix rebalancing partitions when NPartitions == 1 (#4874)
  * FIX-#4907: Implement `radd` for Series and DataFrame (#4908)
<<<<<<< HEAD
  * FIX-#4927: Fix `dtypes` computation in `dataframe.filter` (#4928)
  * FIX-#4818, PERF-#4825: Fix where by using the new n-ary operator (#4820)    
=======
  * FIX-#4818, PERF-#4825: Fix where by using the new n-ary operator (#4820)
  * FIX-#3983: FIX-#4107: Materialize 'rowid' columns when selecting rows by position (#4834)
  * FIX-#4845: Fix KeyError from `__getitem_bool` for single row dataframes (#4845)
>>>>>>> 808b2dd3
* Performance enhancements
  * PERF-#4182: Add cell-wise execution for binary ops, fix bin ops for empty dataframes (#4391)
  * PERF-#4288: Improve perf of `groupby.mean` for narrow data (#4591)
  * PERF-#4772: Remove `df.copy` call from `from_pandas` since it is not needed for Ray and Dask (#4781)
  * PERF-#4325: Improve perf of multi-column assignment in `__setitem__` when no new column names are assigning (#4455)
  * PERF-#3844: Improve perf of `drop` operation (#4694)
  * PERF-#4727: Improve perf of `concat` operation (#4728)
  * PERF-#4705: Improve perf of arithmetic operations between `Series` objects with shared `.index` (#4689)
  * PERF-#4703: Improve performance in accessing `ser.cat.categories`, `ser.cat.ordered`, and `ser.__array_priority__` (#4704)
  * PERF-#4305: Parallelize `read_parquet` over row groups (#4700)
  * PERF-#4773: Compute `lengths` and `widths` in `put` method of Dask partition like Ray do (#4780)
  * PERF-#4732: Avoid overwriting already-evaluated `PandasOnRayDataframePartition._length_cache` and `PandasOnRayDataframePartition._width_cache` (#4754)
  * PERF-#4862: Don't call `compute_sliced_len.remote` when `row_labels/col_labels == slice(None)` (#4863)
  * PERF-#4713: Stop overriding the ray MacOS object store size limit (#4792)
  * PERF-#4851: Compute `dtypes` for binary operations that can only return bool type and the right operand is not a Modin object (#4852)
  * PERF-#4842: `copy` should not trigger any previous computations (#4843)
  * PERF-#4849: Compute `dtypes` in `concat` also for ROW_WISE case when possible (#4850)
  * PERF-#4892: Compute `lengths` in `rebalance_partitions` when possible (#4893)
  * PERF-#4794: Compute caches in `_propagate_index_objs` (#4888)
  * PERF-#4860: `PandasDataframeAxisPartition.deploy_axis_func` should be serialized only once (#4861)
  * PERF-#4890: `PandasDataframeAxisPartition.drain` should be serialized only once (#4891)
  * PERF-#4886: Use lazy index and columns evaluation in `query` method (#4887)
  * PERF-#4866: `iloc` function that used in `partition.mask` should be serialized only once (#4901)
  * PERF-#4920: Avoid index and cache computations in `take_2d_labels_or_positional` unless they are needed (#4921)
  * PERF-#4268: Implement partition-parallel __getitem__ for bool Series masks (#4753)
* Benchmarking enhancements
  * FEAT-#4706: Add Modin ClassLogger to PandasDataframePartitionManager (#4707)
* Refactor Codebase
  * REFACTOR-#4530: Standardize access to physical data in partitions (#4563)
  * REFACTOR-#4534: Replace logging meta class with class decorator (#4535)
  * REFACTOR-#4708: Delete combine dtypes (#4709)
  * REFACTOR-#4629: Add type annotations to modin/config (#4685)
  * REFACTOR-#4717: Improve PartitionMgr.get_indices() usage (#4718)
  * REFACTOR-#4730: make Indexer immutable (#4731)
  * REFACTOR-#4774: remove `_build_treereduce_func` call from `_compute_dtypes` (#4775)
  * REFACTOR-#4750: Delete BaseDataframeAxisPartition.shuffle (#4751)
  * REFACTOR-#4722: Stop suppressing undefined name lint (#4723)
  * REFACTOR-#4832: unify `split_result_of_axis_func_pandas` (#4831)
  * REFACTOR-#4796: Introduce constant for __reduced__ column name (#4799)
  * REFACTOR-#4000: Remove code duplication for `PandasOnRayDataframePartitionManager` (#4895)
  * REFACTOR-#3780: Remove code duplication for `PandasOnDaskDataframe` (#3781)
  * REFACTOR-#4530: Unify access to physical data for any partition type (#4829)
  * REFACTOR-#4885: De-duplicated take_2d_labels_or_positional methods (#4883)
  * REFACTOR-#4922: Helpers for take_2d_labels_or_positional (#4865)
* Pandas API implementations and improvements
  * FEAT-#4670: Implement convert_dtypes by mapping across partitions (#4671)
* OmniSci enhancements
  * FEAT-#4913: Enabling pyhdk
* XGBoost enhancements
  *
* Developer API enhancements
  *
* Update testing suite
  * TEST-#4508: Reduce test_partition_api pytest threads to deflake it (#4551)
  * TEST-#4550: Use much less data in test_partition_api (#4554)
  * TEST-#4610: Remove explicit installation of `black`/`flake8` for omnisci ci-notebooks (#4609)
  * TEST-#2564: Add caching and use mamba for conda setups in GH (#4607)
  * TEST-#4557: Delete multiindex sorts instead of xfailing (#4559)
  * TEST-#4698: Stop passing invalid storage_options param (#4699)
  * TEST-#4745: Pin flake8 to <5 to workaround installation conflict (#4752)
  * TEST-#4875: XFail tests failing due to file gone missing (#4876)
  * TEST-#4879: Use pandas `ensure_clean()` in place of `io_tests_data` (#4881)
* Documentation improvements
  * DOCS-#4552: Change default sphinx language to en to fix sphinx >= 5.0.0 build (#4553)
  * DOCS-#4628: Add to_parquet partial support notes (#4648)
  * DOCS-#4668: Set light theme for readthedocs page, remove theme switcher (#4669)
  * DOCS-#4748: Apply the Triage label to new issues (#4749)
  * DOCS-#4790: Give all templates issue type and triage labels (#4791)
* Dependencies
  * FEAT-#4598: Add support for pandas 1.4.3 (#4599)
  * FEAT-#4619: Integrate mypy static type checking (#4620)
  * FEAT-#4202: Allow dask past 2022.2.0 (#4769)
  * FEAT-#4925: Upgrade pandas to 1.4.4 (#4926)
* New Features
  * FEAT-4463: Add experimental fuzzydata integration for testing against a randomized dataframe workflow (#4556)
  * FEAT-#4419: Extend virtual partitioning API to pandas on Dask (#4420)
  * FEAT-#4147: Add partial compatibility with Python 3.6 and pandas 1.1 (#4301)
  * FEAT-#4569: Add error message when `read_` function defaults to pandas (#4647)
  * FEAT-#4725: Make index and columns lazy in Modin DataFrame (#4726)
  * FEAT-#4664: Finalize compatibility support for Python 3.6 (#4800)
  * FEAT-#4746: Sync interchange protocol with recent API changes (#4763)
  * FEAT-#4733: Support fastparquet as engine for `read_parquet` (#4807)
  * FEAT-#4766: Support fsspec URLs in `read_csv` and `read_csv_glob` (#4898)
  * FEAT-#4827: Implement `infer_types` dataframe algebra operator (#4871)

Contributors
------------
@mvashishtha
@NickCrews
@prutskov
@vnlitvinov
@pyrito
@suhailrehman
@RehanSD
@helmeleegy
@anmyachev
@d33bs
@noloerino
@devin-petersohn
@YarShev
@naren-ponder
@jbrockmendel
@ienkovich
@Garra1980
@Billy2551<|MERGE_RESOLUTION|>--- conflicted
+++ resolved
@@ -41,15 +41,11 @@
   * FIX-#4872: Stop checking the private ray mac memory limit (#4873)
   * FIX-#4914: `base_lengths` should be computed from `base_frame` instead of `self` in `copartition` (#4915)
   * FIX-#4848: Fix rebalancing partitions when NPartitions == 1 (#4874)
+  * FIX-#4927: Fix `dtypes` computation in `dataframe.filter` (#4928)
   * FIX-#4907: Implement `radd` for Series and DataFrame (#4908)
-<<<<<<< HEAD
-  * FIX-#4927: Fix `dtypes` computation in `dataframe.filter` (#4928)
-  * FIX-#4818, PERF-#4825: Fix where by using the new n-ary operator (#4820)    
-=======
   * FIX-#4818, PERF-#4825: Fix where by using the new n-ary operator (#4820)
   * FIX-#3983: FIX-#4107: Materialize 'rowid' columns when selecting rows by position (#4834)
   * FIX-#4845: Fix KeyError from `__getitem_bool` for single row dataframes (#4845)
->>>>>>> 808b2dd3
 * Performance enhancements
   * PERF-#4182: Add cell-wise execution for binary ops, fix bin ops for empty dataframes (#4391)
   * PERF-#4288: Improve perf of `groupby.mean` for narrow data (#4591)
