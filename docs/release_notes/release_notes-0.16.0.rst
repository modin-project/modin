:orphan:

Modin 0.16.0

Key Features and Updates
------------------------

* Stability and Bugfixes
  * FIX-#4570: Replace ``np.bool`` -> ``np.bool_`` (#4571)
  * FIX-#4543: Fix `read_csv` in case skiprows=<0, []> (#4544)
  * FIX-#4059: Add cell-wise execution for binary ops, fix bin ops for empty dataframes (#4391)
  * FIX-#4589: Pin protobuf<4.0.0 to fix ray (#4590)
  * FIX-#4577: Set attribute of Modin dataframe to updated value (#4588)
  * FIX-#4411: Fix binary_op between datetime64 Series and pandas timedelta (#4592)
  * FIX-#4604: Fix `groupby` + `agg` in case when multicolumn can arise (#4642)
  * FIX-#4582: Inherit custom log layer (#4583)
  * FIX-#4639: Fix `storage_options` usage for `read_csv` and `read_csv_glob` (#4644)
  * FIX-#4593: Ensure Modin warns when setting columns via attributes (#4621)
  * FIX-#4584: Enable pdb debug when running cloud tests (#4585)
  * FIX-#4564: Workaround import issues in Ray: auto-import pandas on python start if env var is set (#4603)
  * FIX-#4641: Reindex pandas partitions in `df.describe()` (#4651)
  * FIX-#2064: Fix `iloc`/`loc` assignment when dataframe is empty (#4677)
  * FIX-#4634: Check for FrozenList as `by` in `df.groupby()` (#4667)
  * FIX-#4491: Wait for all partitions in parallel in benchmark mode (#4656)
  * FIX-#4358: MultiIndex `loc` shouldn't drop levels for full-key lookups (#4608)
  * FIX-#4658: Expand exception handling for `read_*` functions from s3 storages (#4659)
* Performance enhancements
  * PERF-#4182: Add cell-wise execution for binary ops, fix bin ops for empty dataframes (#4391)
  * PERF-#4288: Improve perf of `groupby.mean` for narrow data (#4591)
  * PERF-#4325: Improve perf of multi-column assignment in `__setitem__` when no new column names are assigning (#4455)
  * PERF-#3844: Improve perf of `drop` operation (#4694)
  * PERF-#4705: Improve perf of arithmetic operations between `Series` objects with shared `.index` (#4689)
* Benchmarking enhancements
  * FEAT-#4706: Add Modin ClassLogger to PandasDataframePartitionManager (#4707)
* Refactor Codebase
  * REFACTOR-#4530: Standardize access to physical data in partitions (#4563)
  * REFACTOR-#4534: Replace logging meta class with class decorator (#4535)
  * REFACTOR-#4708: Delete combine dtypes (#4709)
<<<<<<< HEAD
  * REFACTOR-#4717: Improve PartitionMgr.get_indices() usage (#4718)
=======
  * REFACTOR-#4629: Add type annotations to modin/config (#4685)
>>>>>>> 02363589
* Pandas API implementations and improvements
  * FEAT-#4670: Implement convert_dtypes by mapping across partitions (#4671)
* OmniSci enhancements
  *
* XGBoost enhancements
  *
* Developer API enhancements
  *
* Update testing suite
  * TEST-#4508: Reduce test_partition_api pytest threads to deflake it (#4551)
  * TEST-#4550: Use much less data in test_partition_api (#4554)
  * TEST-#4610: Remove explicit installation of `black`/`flake8` for omnisci ci-notebooks (#4609)
  * TEST-#2564: Add caching and use mamba for conda setups in GH (#4607)
  * TEST-#4557: Delete multiindex sorts instead of xfailing (#4559)  
  * TEST-#4698: Stop passing invalid storage_options param (#4699)
* Documentation improvements
  * DOCS-#4552: Change default sphinx language to en to fix sphinx >= 5.0.0 build (#4553)
  * DOCS-#4628: Add to_parquet partial support notes (#4648)
  * DOCS-#4668: Set light theme for readthedocs page, remove theme switcher (#4669)
* Dependencies
  * FEAT-#4598: Add support for pandas 1.4.3 (#4599)
  * FEAT-#4619: Integrate mypy static type checking (#4620)
* New Features
  * FEAT-4463: Add experimental fuzzydata integration for testing against a randomized dataframe workflow (#4556)
  * FEAT-#4419: Extend virtual partitioning API to pandas on Dask (#4420)
  * FEAT-#4147: Add partial compatibility with Python 3.6 and pandas 1.1 (#4301)

Contributors
------------
@mvashishtha
@NickCrews
@prutskov
@vnlitvinov
@pyrito
@suhailrehman
@RehanSD
@helmeleegy
@anmyachev
@d33bs
@noloerino
@devin-petersohn
@YarShev
@naren-ponder
@jbrockmendel<|MERGE_RESOLUTION|>--- conflicted
+++ resolved
@@ -36,11 +36,8 @@
   * REFACTOR-#4530: Standardize access to physical data in partitions (#4563)
   * REFACTOR-#4534: Replace logging meta class with class decorator (#4535)
   * REFACTOR-#4708: Delete combine dtypes (#4709)
-<<<<<<< HEAD
+  * REFACTOR-#4629: Add type annotations to modin/config (#4685)
   * REFACTOR-#4717: Improve PartitionMgr.get_indices() usage (#4718)
-=======
-  * REFACTOR-#4629: Add type annotations to modin/config (#4685)
->>>>>>> 02363589
 * Pandas API implementations and improvements
   * FEAT-#4670: Implement convert_dtypes by mapping across partitions (#4671)
 * OmniSci enhancements
