Modin 0.14.0

Key Features and Updates
------------------------

* Stability and Bugfixes
  * FIX-#4058: Allow pickling empty dataframes and series (#4095)
  * FIX-#4136: Fix exercise_3.ipynb example notebook (#4137)
  * FIX-#4105: Fix names of pandas options to avoid `OptionError` (#4109)
  * FIX-#3417: Fix read_csv with skiprows and header parameters (#3419)
  * FIX-#4142: Fix OmniSci enabling (#4146)
  * FIX-#4162: Use `skipif` instead of `skip` for compatibility with pytest 7.0 (#4163)
  * FIX-#4158: Do not print OmniSci logs to stdout by default (#4159)
  * FIX-#4177: Support read_feather from pathlike objects (#4177)
  * FIX-#4234: Upgrade pandas to 1.4.1 (#4235)
  * FIX-#3368: support unsigned integers in OmniSci backend (#4256)
  * FIX-#4057: Allow reading an empty parquet file (#4075)  
  * FIX-#3884: Fix read_excel() dropping empty rows (#4161)
  * FIX-#4257: Fix Categorical() for scalar categories (#4258) 
  * FIX-#4300: Fix Modin Categorical column dtype categories (#4276) 
  * FIX-#4208: Fix lazy metadata update for `PandasDataFrame.from_labels` (#4209)
  * FIX-#3981, FIX-#3801, FIX-#4149: Stop broadcasting scalars to set items (#4160)
  * FIX-#4185: Fix rolling across column partitions (#4262)
* Performance enhancements
  * FIX-#4138, FIX-#4009: remove redundant sorting in the internal '.mask()' flow (#4140)
  * FIX-#4183: Stop shallow copies from creating global shared state. (#4184)
* Benchmarking enhancements
  * FIX-#4221: add `wait` method for `PandasOnRayDataframeColumnPartition` class (#4231)
* Refactor Codebase
  * REFACTOR-#3990: remove code duplication in `PandasDataframePartition` hierarchy (#3991)
  * REFACTOR-#4229: remove unused `dask_client` global variable in `modin\pandas\__init__.py` (#4230)
  * REFACTOR-#3997: remove code duplication for `broadcast_apply` method (#3996)
  * REFACTOR-#3994: remove code duplication for `get_indices` function (#3995)
  * REFACTOR-#4213: Refactor `modin/examples/tutorial/` directory (#4214)
  * REFACTOR-#4206: add assert check into `__init__` method of `PandasOnDaskDataframePartition` class (#4207)
  * REFACTOR-#3900: add flake8-no-implicit-concat plugin and refactor flake8 error codes (#3901)
  * REFACTOR-#4093: Refactor base to be smaller (#4220)
  * REFACTOR-#4047: Rename `cluster` directory to `cloud` in examples (#4212)
* Pandas API implementations and improvements
<<<<<<< HEAD
  * FEAT-#3603: add experimental `read_custom_text` function that can read custom line-by-line text files (#3441)
=======
  * FEAT-#979: Enable reading from SQL server (#4279)
>>>>>>> e67db1dd
* OmniSci enhancements
  *
* XGBoost enhancements
  *
* Developer API enhancements
  * FEAT-#4245: Define base interface for dataframe exchange protocol (#4246)
* Update testing suite
  * TEST-#3628: Report coverage data for `test-internals` CI job (#4198)
  * TEST-#3938: Test tutorial notebooks in CI (#4145)
  * TEST-#4153: Fix condition of running lint-commit and set of CI triggers (#4156)
  * TEST-#4201: Add read_parquet, explode, tail, and various arithmetic functions to asv_bench (#4203)
* Documentation improvements
  * DOCS-#4077: Add release notes template to docs folder (#4078)
  * DOCS-#4082: Add pdf/epub/htmlzip formats for doc builds (#4083)
  * DOCS-#4168: Fix rendering the examples on troubleshooting page (#4169)
  * DOCS-#4151: Add info in troubleshooting page related to Dask engine usage (#4152)
  * DOCS-#4172: Refresh Intel Distribution of Modin paragraph (#4175)
  * DOCS-#4173: Mention strict channel priority in conda install section (#4178)
  * DOCS-#4176: Update OmniSci usage section (#4192)
  * DOCS-#4027: Add GIF images and chart to Modin README demonstrating speedups (#4232)
  * DOCS-#3954: Add Dask example notebooks (#4139)
  * DOCS-#3953: Add docs and notebook examples on running Modin with OmniSci (#4001)
  * DOCS-#4280: Change links in jupyter notebooks (#4281)
  * DOCS-#4290: Add changes for OmniSci notebooks (#4291)
  * DOCS-#4241: Update warnings and docs regarding defaulting to pandas (#4242)
* Dependencies
  * FIX-#4113, FIX-#4116, FIX-#4115: Apply new `black` formatting, fix pydocstyle check and readthedocs build (#4114)
  * TEST-#3227: Use codecov github action instead of bash form in GA workflows (#3226)
  * FIX-#4115: Unpin `pip` in readthedocs deps list (#4170)
  * TEST-#4217: Pin `Dask<2022.2.0` as a temporary fix of CI (#4218)

Contributors
------------
@prutskov
@amyskov
@paulovn
@anmyachev
@YarShev
@RehanSD
@devin-petersohn
@dchigarev
@Garra1980
@mvashishtha
@naren-ponder
@jeffreykennethli
@Rubtsowa<|MERGE_RESOLUTION|>--- conflicted
+++ resolved
@@ -37,11 +37,8 @@
   * REFACTOR-#4093: Refactor base to be smaller (#4220)
   * REFACTOR-#4047: Rename `cluster` directory to `cloud` in examples (#4212)
 * Pandas API implementations and improvements
-<<<<<<< HEAD
   * FEAT-#3603: add experimental `read_custom_text` function that can read custom line-by-line text files (#3441)
-=======
   * FEAT-#979: Enable reading from SQL server (#4279)
->>>>>>> e67db1dd
 * OmniSci enhancements
   *
 * XGBoost enhancements
