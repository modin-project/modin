--- conflicted
+++ resolved
@@ -49,11 +49,8 @@
   * DOCS-#4172: Refresh Intel Distribution of Modin paragraph (#4175)
   * DOCS-#4173: Mention strict channel priority in conda install section (#4178)
   * DOCS-#4176: Update OmniSci usage section (#4192)
-<<<<<<< HEAD
   * DOCS-#4027: Add GIF images and chart to Modin README demonstrating speedups (#4232)
-=======
   * DOCS-#3954: Add Dask example notebooks (#4139)
->>>>>>> dd7fc1bd
 * Dependencies
   * FIX-#4113, FIX-#4116, FIX-#4115: Apply new `black` formatting, fix pydocstyle check and readthedocs build (#4114)
   * TEST-#3227: Use codecov github action instead of bash form in GA workflows (#3226)
@@ -72,9 +69,5 @@
 @dchigarev
 @Garra1980
 @mvashishtha
-<<<<<<< HEAD
 @naren-ponder
-=======
-@naren-ponder
-@jeffreykennethli
->>>>>>> dd7fc1bd
+@jeffreykennethli