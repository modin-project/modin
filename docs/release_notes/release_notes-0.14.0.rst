--- conflicted
+++ resolved
@@ -18,11 +18,8 @@
 * Refactor Codebase
   * REFACTOR-#3990: remove code duplication in `PandasDataframePartition` hierarchy (#3991)
   * REFACTOR-#3997: remove code duplication for `broadcast_apply` method (#3996)
-<<<<<<< HEAD
   * REFACTOR-#3994: remove code duplication for `get_indices` function (#3995)
-=======
   * REFACTOR-#4213: Refactor `modin/examples/tutorial/` directory (#4214)
->>>>>>> 6f20abdf
 * Pandas API implementations and improvements
   *
 * OmniSci enhancements
