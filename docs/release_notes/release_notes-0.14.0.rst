Modin 0.14.0

Key Features and Updates
------------------------

* Stability and Bugfixes
  * FIX-#4058: Allow pickling empty dataframes and series (#4095)
  * FIX-#4136: Fix exercise_3.ipynb example notebook (#4137)
  * FIX-#4105: Fix names of pandas options to avoid `OptionError` (#4109)
  * FIX-#3417: Fix read_csv with skiprows and header parameters (#3419)
  * FIX-#4142: Fix OmniSci enabling (#4146)
  * FIX-#4162: Use `skipif` instead of `skip` for compatibility with pytest 7.0 (#4163)
  * FIX-#4158: Do not print OmniSci logs to stdout by default (#4159)
<<<<<<< HEAD
  * Allow reading an empty parquet file (5767128)
  * FIX-#4057: Allow reading an empty parquet file (#4075)
=======
  * FIX-#4177: Support read_feather from pathlike objects (#4177)
  * FIX-#4234: Upgrade pandas to 1.4.1 (#4235)
>>>>>>> 47b8a1ce
* Performance enhancements
  * FIX-#4138, FIX-#4009: remove redundant sorting in the internal '.mask()' flow (#4140)
* Benchmarking enhancements
  *
* Refactor Codebase
  * REFACTOR-#3990: remove code duplication in `PandasDataframePartition` hierarchy (#3991)
  * REFACTOR-#4229: remove unused `dask_client` global variable in `modin\pandas\__init__.py` (#4230)
  * REFACTOR-#3997: remove code duplication for `broadcast_apply` method (#3996)
  * REFACTOR-#3994: remove code duplication for `get_indices` function (#3995)
  * REFACTOR-#4213: Refactor `modin/examples/tutorial/` directory (#4214)
  * REFACTOR-#4206: add assert check into `__init__` method of `PandasOnDaskDataframePartition` class (#4207)
* Pandas API implementations and improvements
  *
* OmniSci enhancements
  *
* XGBoost enhancements
  *
* Developer API enhancements
  *
* Update testing suite
  * TEST-#3628: Report coverage data for `test-internals` CI job (#4198)
  * TEST-#3938: Test tutorial notebooks in CI (#4145)
  * TEST-#4153: Fix condition of running lint-commit and set of CI triggers (#4156)
* Documentation improvements
  * DOCS-#4077: Add release notes template to docs folder (#4078)
  * DOCS-#4082: Add pdf/epub/htmlzip formats for doc builds (#4083)
  * DOCS-#4168: Fix rendering the examples on troubleshooting page (#4169)
  * DOCS-#4151: Add info in troubleshooting page related to Dask engine usage (#4152)
  * DOCS-#4172: Refresh Intel Distribution of Modin paragraph (#4175)
  * DOCS-#4173: Mention strict channel priority in conda install section (#4178)
  * DOCS-#4176: Update OmniSci usage section (#4192)
* Dependencies
  * FIX-#4113, FIX-#4116, FIX-#4115: Apply new `black` formatting, fix pydocstyle check and readthedocs build (#4114)
  * TEST-#3227: Use codecov github action instead of bash form in GA workflows (#3226)
  * FIX-#4115: Unpin `pip` in readthedocs deps list (#4170)
  * TEST-#4217: Pin `Dask<2022.2.0` as a temporary fix of CI (#4218)

Contributors
------------
@prutskov
@amyskov
@paulovn
@anmyachev
@YarShev
@RehanSD
@devin-petersohn
@dchigarev
@Garra1980
@mvashishtha<|MERGE_RESOLUTION|>--- conflicted
+++ resolved
@@ -11,13 +11,9 @@
   * FIX-#4142: Fix OmniSci enabling (#4146)
   * FIX-#4162: Use `skipif` instead of `skip` for compatibility with pytest 7.0 (#4163)
   * FIX-#4158: Do not print OmniSci logs to stdout by default (#4159)
-<<<<<<< HEAD
-  * Allow reading an empty parquet file (5767128)
-  * FIX-#4057: Allow reading an empty parquet file (#4075)
-=======
   * FIX-#4177: Support read_feather from pathlike objects (#4177)
   * FIX-#4234: Upgrade pandas to 1.4.1 (#4235)
->>>>>>> 47b8a1ce
+  * FIX-#4057: Allow reading an empty parquet file (#4075)  
 * Performance enhancements
   * FIX-#4138, FIX-#4009: remove redundant sorting in the internal '.mask()' flow (#4140)
 * Benchmarking enhancements
