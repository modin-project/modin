Modin 0.14.0

Key Features and Updates
------------------------

* Stability and Bugfixes
  * FIX-#4058: Allow pickling empty dataframes and series (#4095)
  * FIX-#4136: Fix exercise_3.ipynb example notebook (#4137)
  * FIX-#4105: Fix names of pandas options to avoid `OptionError` (#4109)
  * FIX-#3417: Fix read_csv with skiprows and header parameters (#3419)
  * FIX-#4142: Fix OmniSci enabling (#4146)
  * FIX-#4162: Use `skipif` instead of `skip` for compatibility with pytest 7.0 (#4163)
  * FIX-#4158: Do not print OmniSci logs to stdout by default (#4159)
  * FIX-#4177: Support read_feather from pathlike objects (#4177)
  * FIX-#4234: Upgrade pandas to 1.4.1 (#4235)
  * FIX-#3368: support unsigned integers in OmniSci backend (#4256)
  * FIX-#4057: Allow reading an empty parquet file (#4075)
  * FIX-#3884: Fix read_excel() dropping empty rows (#4161)
  * FIX-#4257: Fix Categorical() for scalar categories (#4258)
  * FIX-#4300: Fix Modin Categorical column dtype categories (#4276)
  * FIX-#4208: Fix lazy metadata update for `PandasDataFrame.from_labels` (#4209)
  * FIX-#3981, FIX-#3801, FIX-#4149: Stop broadcasting scalars to set items (#4160)
  * FIX-#4185: Fix rolling across column partitions (#4262)
  * FIX-#4303: Fix the syntax error in reading from postgres (#4304)
  * FIX-#4308: Add proper error handling in df.set_index (#4309)
  * FIX-#4056: Allow an empty parse_date list in `read_csv_glob` (#4074)
<<<<<<< HEAD
  * FIX-#4310: Handle lists of lists of ints in read_csv_glob (#4319)
=======
  * FIX-#4312: Fix constructing categorical frame with duplicate column names (#4313).  
  * FIX-#4314: Allow passing a series of dtypes to astype (#4318)  
>>>>>>> 5440f08c
* Performance enhancements
  * FIX-#4138, FIX-#4009: remove redundant sorting in the internal '.mask()' flow (#4140)
  * FIX-#4183: Stop shallow copies from creating global shared state. (#4184)
* Benchmarking enhancements
  * FIX-#4221: add `wait` method for `PandasOnRayDataframeColumnPartition` class (#4231)
* Refactor Codebase
  * REFACTOR-#3990: remove code duplication in `PandasDataframePartition` hierarchy (#3991)
  * REFACTOR-#4229: remove unused `dask_client` global variable in `modin\pandas\__init__.py` (#4230)
  * REFACTOR-#3997: remove code duplication for `broadcast_apply` method (#3996)
  * REFACTOR-#3994: remove code duplication for `get_indices` function (#3995)
  * REFACTOR-#4331: remove code duplication for `to_pandas`, `to_numpy` functions in `QueryCompiler` hierarchy (#4332)
  * REFACTOR-#4213: Refactor `modin/examples/tutorial/` directory (#4214)
  * REFACTOR-#4206: add assert check into `__init__` method of `PandasOnDaskDataframePartition` class (#4207)
  * REFACTOR-#3900: add flake8-no-implicit-concat plugin and refactor flake8 error codes (#3901)
  * REFACTOR-#4093: Refactor base to be smaller (#4220)
  * REFACTOR-#4047: Rename `cluster` directory to `cloud` in examples (#4212)
  * REFACTOR-#3853: interacting with Dask interface through `DaskWrapper` class (#3854)
  * REFACTOR-#4322: Move is_reduce_fn outside of groupby_agg (#4323)
* Pandas API implementations and improvements
  * FEAT-#3603: add experimental `read_custom_text` function that can read custom line-by-line text files (#3441)
  * FEAT-#979: Enable reading from SQL server (#4279)
* OmniSci enhancements
  *
* XGBoost enhancements
  *
* Developer API enhancements
  * FEAT-#4245: Define base interface for dataframe exchange protocol (#4246)
* Update testing suite
  * TEST-#3628: Report coverage data for `test-internals` CI job (#4198)
  * TEST-#3938: Test tutorial notebooks in CI (#4145)
  * TEST-#4153: Fix condition of running lint-commit and set of CI triggers (#4156)
  * TEST-#4201: Add read_parquet, explode, tail, and various arithmetic functions to asv_bench (#4203)
* Documentation improvements
  * DOCS-#4077: Add release notes template to docs folder (#4078)
  * DOCS-#4082: Add pdf/epub/htmlzip formats for doc builds (#4083)
  * DOCS-#4168: Fix rendering the examples on troubleshooting page (#4169)
  * DOCS-#4151: Add info in troubleshooting page related to Dask engine usage (#4152)
  * DOCS-#4172: Refresh Intel Distribution of Modin paragraph (#4175)
  * DOCS-#4173: Mention strict channel priority in conda install section (#4178)
  * DOCS-#4176: Update OmniSci usage section (#4192)
  * DOCS-#4027: Add GIF images and chart to Modin README demonstrating speedups (#4232)
  * DOCS-#3954: Add Dask example notebooks (#4139)
  * DOCS-#4272: Add bar chart comparisons to quick start guide (#4277)
  * DOCS-#3953: Add docs and notebook examples on running Modin with OmniSci (#4001)
  * DOCS-#4280: Change links in jupyter notebooks (#4281)
  * DOCS-#4290: Add changes for OmniSci notebooks (#4291)
  * DOCS-#4241: Update warnings and docs regarding defaulting to pandas (#4242)
* Dependencies
  * FIX-#4113, FIX-#4116, FIX-#4115: Apply new `black` formatting, fix pydocstyle check and readthedocs build (#4114)
  * TEST-#3227: Use codecov github action instead of bash form in GA workflows (#3226)
  * FIX-#4115: Unpin `pip` in readthedocs deps list (#4170)
  * TEST-#4217: Pin `Dask<2022.2.0` as a temporary fix of CI (#4218)

Contributors
------------

@prutskov
@amyskov
@paulovn
@anmyachev
@YarShev
@RehanSD
@devin-petersohn
@dchigarev
@Garra1980
@mvashishtha
@naren-ponder
@jeffreykennethli
@dorisjlee
@Rubtsowa<|MERGE_RESOLUTION|>--- conflicted
+++ resolved
@@ -24,12 +24,9 @@
   * FIX-#4303: Fix the syntax error in reading from postgres (#4304)
   * FIX-#4308: Add proper error handling in df.set_index (#4309)
   * FIX-#4056: Allow an empty parse_date list in `read_csv_glob` (#4074)
-<<<<<<< HEAD
-  * FIX-#4310: Handle lists of lists of ints in read_csv_glob (#4319)
-=======
   * FIX-#4312: Fix constructing categorical frame with duplicate column names (#4313).  
   * FIX-#4314: Allow passing a series of dtypes to astype (#4318)  
->>>>>>> 5440f08c
+  * FIX-#4310: Handle lists of lists of ints in read_csv_glob (#4319)  
 * Performance enhancements
   * FIX-#4138, FIX-#4009: remove redundant sorting in the internal '.mask()' flow (#4140)
   * FIX-#4183: Stop shallow copies from creating global shared state. (#4184)
