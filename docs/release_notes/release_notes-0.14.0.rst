Modin 0.14.0

Key Features and Updates
------------------------

* Stability and Bugfixes
  * FIX-#4058: Allow pickling empty dataframes and series (#4095)
  * FIX-#4136: Fix exercise_3.ipynb example notebook (#4137)
  * FIX-#4105: Fix names of pandas options to avoid `OptionError` (#4109)
  * FIX-#3417: Fix read_csv with skiprows and header parameters (#3419)
  * FIX-#4142: Fix OmniSci enabling (#4146)
  * FIX-#4162: Use `skipif` instead of `skip` for compatibility with pytest 7.0 (#4163)
  * FIX-#4158: Do not print OmniSci logs to stdout by default (#4159)
* Performance enhancements
  *
* Benchmarking enhancements
  *
* Refactor Codebase
<<<<<<< HEAD
  * REFACTOR-#3997: remove code duplication for `broadcast_apply` method (#3996)
=======
  * REFACTOR-#3990: remove code duplication in `PandasDataframePartition` hierarchy (#3991)
>>>>>>> 4f694107
* Pandas API implementations and improvements
  *
* OmniSci enhancements
  *
* XGBoost enhancements
  *
* Developer API enhancements
  *
* Update testing suite
  *
* Documentation improvements
  * DOCS-#4077: Add release notes template to docs folder (#4078)
  * DOCS-#4082: Add pdf/epub/htmlzip formats for doc builds (#4083)
  * DOCS-#4168: Fix rendering the examples on troubleshooting page (#4169)
  * DOCS-#4151: Add info in troubleshooting page related to Dask engine usage (#4152)
  * DOCS-#4172: Refresh Intel Distribution of Modin paragraph (#4175)
  * DOCS-#4173: Mention strict channel priority in conda install section (#4178)
* Dependencies
  * FIX-#4113, FIX-#4116, FIX-#4115: Apply new `black` formatting, fix pydocstyle check and readthedocs build (#4114)
  * TEST-#3227: Use codecov github action instead of bash form in GA workflows (#3226)
  * FIX-#4115: Unpin `pip` in readthedocs deps list (#4170)

Contributors
------------
@prutskov
@amyskov
@paulovn
@anmyachev
@YarShev
@RehanSD
@devin-petersohn
@dchigarev
@Garra1980<|MERGE_RESOLUTION|>--- conflicted
+++ resolved
@@ -16,11 +16,8 @@
 * Benchmarking enhancements
   *
 * Refactor Codebase
-<<<<<<< HEAD
+  * REFACTOR-#3990: remove code duplication in `PandasDataframePartition` hierarchy (#3991)
   * REFACTOR-#3997: remove code duplication for `broadcast_apply` method (#3996)
-=======
-  * REFACTOR-#3990: remove code duplication in `PandasDataframePartition` hierarchy (#3991)
->>>>>>> 4f694107
 * Pandas API implementations and improvements
   *
 * OmniSci enhancements
