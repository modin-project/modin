--- conflicted
+++ resolved
@@ -27,11 +27,8 @@
 * Developer API enhancements
   *
 * Update testing suite
-<<<<<<< HEAD
   * TEST-#3938: Test tutorial notebooks in CI (#4145)
-=======
   * TEST-#4153: Fix condition of running lint-commit and set of CI triggers (#4156)
->>>>>>> be09d99f
 * Documentation improvements
   * DOCS-#4077: Add release notes template to docs folder (#4078)
   * DOCS-#4082: Add pdf/epub/htmlzip formats for doc builds (#4083)
