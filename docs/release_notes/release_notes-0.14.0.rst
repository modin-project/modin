Modin 0.14.0

Key Features and Updates
------------------------

* Stability and Bugfixes
  * FIX-#4058: Allow pickling empty dataframes and series (#4095)
  * FIX-#4136: Fix exercise_3.ipynb example notebook (#4137)
  * FIX-#4105: Fix names of pandas options to avoid `OptionError` (#4109)
  * FIX-#3417: Fix read_csv with skiprows and header parameters (#3419)
  * FIX-#4142: Fix OmniSci enabling (#4146)
  * FIX-#4162: Use `skipif` instead of `skip` for compatibility with pytest 7.0 (#4163)
  * FIX-#4158: Do not print OmniSci logs to stdout by default (#4159)
  * FIX-#4177: Support read_feather from pathlike objects (#4177)
  * FIX-#4234: Upgrade pandas to 1.4.1 (#4235)
  * FIX-#3368: support unsigned integers in OmniSci backend (#4256)
  * FIX-#4057: Allow reading an empty parquet file (#4075)
  * FIX-#3884: Fix read_excel() dropping empty rows (#4161)
  * FIX-#4257: Fix Categorical() for scalar categories (#4258)
  * FIX-#4300: Fix Modin Categorical column dtype categories (#4276)
  * FIX-#4208: Fix lazy metadata update for `PandasDataFrame.from_labels` (#4209)
  * FIX-#3981, FIX-#3801, FIX-#4149: Stop broadcasting scalars to set items (#4160)
  * FIX-#4185: Fix rolling across column partitions (#4262)
  * FIX-#4303: Fix the syntax error in reading from postgres (#4304)
  * FIX-#4308: Add proper error handling in df.set_index (#4309)
  * FIX-#4056: Allow an empty parse_date list in `read_csv_glob` (#4074)
* Performance enhancements
  * FIX-#4138, FIX-#4009: remove redundant sorting in the internal '.mask()' flow (#4140)
  * FIX-#4183: Stop shallow copies from creating global shared state. (#4184)
* Benchmarking enhancements
  * FIX-#4221: add `wait` method for `PandasOnRayDataframeColumnPartition` class (#4231)
* Refactor Codebase
  * REFACTOR-#3990: remove code duplication in `PandasDataframePartition` hierarchy (#3991)
  * REFACTOR-#4229: remove unused `dask_client` global variable in `modin\pandas\__init__.py` (#4230)
  * REFACTOR-#3997: remove code duplication for `broadcast_apply` method (#3996)
  * REFACTOR-#3994: remove code duplication for `get_indices` function (#3995)
  * REFACTOR-#4213: Refactor `modin/examples/tutorial/` directory (#4214)
  * REFACTOR-#4206: add assert check into `__init__` method of `PandasOnDaskDataframePartition` class (#4207)
  * REFACTOR-#3900: add flake8-no-implicit-concat plugin and refactor flake8 error codes (#3901)
  * REFACTOR-#4093: Refactor base to be smaller (#4220)
  * REFACTOR-#4047: Rename `cluster` directory to `cloud` in examples (#4212)
* Pandas API implementations and improvements
  * FEAT-#979: Enable reading from SQL server (#4279)
* OmniSci enhancements
  *
* XGBoost enhancements
  *
* Developer API enhancements
  * FEAT-#4245: Define base interface for dataframe exchange protocol (#4246)
* Update testing suite
  * TEST-#3628: Report coverage data for `test-internals` CI job (#4198)
  * TEST-#3938: Test tutorial notebooks in CI (#4145)
  * TEST-#4153: Fix condition of running lint-commit and set of CI triggers (#4156)
  * TEST-#4201: Add read_parquet, explode, tail, and various arithmetic functions to asv_bench (#4203)
* Documentation improvements
  * DOCS-#4077: Add release notes template to docs folder (#4078)
  * DOCS-#4082: Add pdf/epub/htmlzip formats for doc builds (#4083)
  * DOCS-#4168: Fix rendering the examples on troubleshooting page (#4169)
  * DOCS-#4151: Add info in troubleshooting page related to Dask engine usage (#4152)
  * DOCS-#4172: Refresh Intel Distribution of Modin paragraph (#4175)
  * DOCS-#4173: Mention strict channel priority in conda install section (#4178)
  * DOCS-#4176: Update OmniSci usage section (#4192)
  * DOCS-#4027: Add GIF images and chart to Modin README demonstrating speedups (#4232)
  * DOCS-#3954: Add Dask example notebooks (#4139)
<<<<<<< HEAD
  * DOCS-#4272: Add bar chart comparisons to quick start guide (#4277)
=======
  * DOCS-#3953: Add docs and notebook examples on running Modin with OmniSci (#4001)
  * DOCS-#4280: Change links in jupyter notebooks (#4281)
  * DOCS-#4290: Add changes for OmniSci notebooks (#4291)
>>>>>>> 7c02bafa
  * DOCS-#4241: Update warnings and docs regarding defaulting to pandas (#4242)
* Dependencies
  * FIX-#4113, FIX-#4116, FIX-#4115: Apply new `black` formatting, fix pydocstyle check and readthedocs build (#4114)
  * TEST-#3227: Use codecov github action instead of bash form in GA workflows (#3226)
  * FIX-#4115: Unpin `pip` in readthedocs deps list (#4170)
  * TEST-#4217: Pin `Dask<2022.2.0` as a temporary fix of CI (#4218)

Contributors
------------

@prutskov
@amyskov
@paulovn
@anmyachev
@YarShev
@RehanSD
@devin-petersohn
@dchigarev
@Garra1980
@mvashishtha
@naren-ponder
@jeffreykennethli
<<<<<<< HEAD
@dorisjlee
=======
@Rubtsowa
>>>>>>> 7c02bafa
<|MERGE_RESOLUTION|>--- conflicted
+++ resolved
@@ -62,13 +62,10 @@
   * DOCS-#4176: Update OmniSci usage section (#4192)
   * DOCS-#4027: Add GIF images and chart to Modin README demonstrating speedups (#4232)
   * DOCS-#3954: Add Dask example notebooks (#4139)
-<<<<<<< HEAD
   * DOCS-#4272: Add bar chart comparisons to quick start guide (#4277)
-=======
   * DOCS-#3953: Add docs and notebook examples on running Modin with OmniSci (#4001)
   * DOCS-#4280: Change links in jupyter notebooks (#4281)
   * DOCS-#4290: Add changes for OmniSci notebooks (#4291)
->>>>>>> 7c02bafa
   * DOCS-#4241: Update warnings and docs regarding defaulting to pandas (#4242)
 * Dependencies
   * FIX-#4113, FIX-#4116, FIX-#4115: Apply new `black` formatting, fix pydocstyle check and readthedocs build (#4114)
@@ -91,8 +88,5 @@
 @mvashishtha
 @naren-ponder
 @jeffreykennethli
-<<<<<<< HEAD
 @dorisjlee
-=======
-@Rubtsowa
->>>>>>> 7c02bafa
+@Rubtsowa