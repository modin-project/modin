Modin 0.14.0

Key Features and Updates
------------------------

* Stability and Bugfixes
  * FIX-#4058: Allow pickling empty dataframes and series (#4095)
  * FIX-#4136: Fix exercise_3.ipynb example notebook (#4137)
  * FIX-#4105: Fix names of pandas options to avoid `OptionError` (#4109)
<<<<<<< HEAD
  * FIX-#4135: Drop nuisance columns after rolling functions (#4141)
=======
  * FIX-#3417: Fix read_csv with skiprows and header parameters (#3419)
  * FIX-#4142: Fix OmniSci enabling (#4146)
  * FIX-#4162: Use `skipif` instead of `skip` for compatibility with pytest 7.0 (#4163)
  * FIX-#4158: Do not print OmniSci logs to stdout by default (#4159)
>>>>>>> 99e8507c
* Performance enhancements
  *
* Benchmarking enhancements
  *
* Refactor Codebase
  *
* Pandas API implementations and improvements
  *
* OmniSci enhancements
  *
* XGBoost enhancements
  *
* Developer API enhancements
  *
* Update testing suite
  *
* Documentation improvements
  * DOCS-#4077: Add release notes template to docs folder (#4078)
  * DOCS-#4082: Add pdf/epub/htmlzip formats for doc builds (#4083)
* Dependencies
  * FIX-#4113, FIX-#4116, FIX-#4115: Apply new `black` formatting, fix pydocstyle check and readthedocs build (#4114)
  * TEST-#3227: Use codecov github action instead of bash form in GA workflows (#3226)

Contributors
------------
@prutskov
@amyskov
@paulovn
<<<<<<< HEAD
@mvashishtha
=======
@anmyachev
@YarShev
@RehanSD
@devin-petersohn
@dchigarev
>>>>>>> 99e8507c
<|MERGE_RESOLUTION|>--- conflicted
+++ resolved
@@ -7,14 +7,11 @@
   * FIX-#4058: Allow pickling empty dataframes and series (#4095)
   * FIX-#4136: Fix exercise_3.ipynb example notebook (#4137)
   * FIX-#4105: Fix names of pandas options to avoid `OptionError` (#4109)
-<<<<<<< HEAD
-  * FIX-#4135: Drop nuisance columns after rolling functions (#4141)
-=======
   * FIX-#3417: Fix read_csv with skiprows and header parameters (#3419)
   * FIX-#4142: Fix OmniSci enabling (#4146)
   * FIX-#4162: Use `skipif` instead of `skip` for compatibility with pytest 7.0 (#4163)
   * FIX-#4158: Do not print OmniSci logs to stdout by default (#4159)
->>>>>>> 99e8507c
+  * FIX-#4135: Drop nuisance columns after rolling functions (#4141)
 * Performance enhancements
   *
 * Benchmarking enhancements
@@ -43,12 +40,9 @@
 @prutskov
 @amyskov
 @paulovn
-<<<<<<< HEAD
-@mvashishtha
-=======
 @anmyachev
 @YarShev
 @RehanSD
 @devin-petersohn
 @dchigarev
->>>>>>> 99e8507c
+@mvashishtha