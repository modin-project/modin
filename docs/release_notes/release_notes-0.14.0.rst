--- conflicted
+++ resolved
@@ -21,11 +21,8 @@
   * FIX-#4208: Fix lazy metadata update for `PandasDataFrame.from_labels` (#4209)
   * FIX-#3981, FIX-#3801, FIX-#4149: Stop broadcasting scalars to set items (#4160)
   * FIX-#4185: Fix rolling across column partitions (#4262)
-<<<<<<< HEAD
   * FIX-#4303: Fix the syntax error in reading from postgres (#4304)
-=======
   * FIX-#4308: Add proper error handling in df.set_index (#4309)
->>>>>>> b24116b4
 * Performance enhancements
   * FIX-#4138, FIX-#4009: remove redundant sorting in the internal '.mask()' flow (#4140)
   * FIX-#4183: Stop shallow copies from creating global shared state. (#4184)
