--- conflicted
+++ resolved
@@ -14,13 +14,9 @@
   * FIX-#4177: Support read_feather from pathlike objects (#4177)
   * FIX-#3442: Add support for dt.hour in omnisci (#4215)
   * FIX-#4234: Upgrade pandas to 1.4.1 (#4235)
-<<<<<<< HEAD
-  * FIX-#4197: Remove redundant warnings (#4240)
   * FIX-#4241: Update warnings and docs regarding defaulting to pandas (#4242)
-=======
   * FIX-#4057: Allow reading an empty parquet file (#4075)  
   * FIX-#3884: Fix read_excel() dropping empty rows (#4161)
->>>>>>> 02e4ec90
 * Performance enhancements
   * FIX-#4138, FIX-#4009: remove redundant sorting in the internal '.mask()' flow (#4140)
 * Benchmarking enhancements
