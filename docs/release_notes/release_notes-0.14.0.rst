--- conflicted
+++ resolved
@@ -23,11 +23,8 @@
   * FIX-#4185: Fix rolling across column partitions (#4262)
   * FIX-#4303: Fix the syntax error in reading from postgres (#4304)
   * FIX-#4308: Add proper error handling in df.set_index (#4309)
-<<<<<<< HEAD
-  * FIX-#4312: Fix constructing categorical frame with duplicate column names (#4313).
-=======
   * FIX-#4056: Allow an empty parse_date list in `read_csv_glob` (#4074)
->>>>>>> cb54844d
+  * FIX-#4312: Fix constructing categorical frame with duplicate column names (#4313).  
 * Performance enhancements
   * FIX-#4138, FIX-#4009: remove redundant sorting in the internal '.mask()' flow (#4140)
   * FIX-#4183: Stop shallow copies from creating global shared state. (#4184)
