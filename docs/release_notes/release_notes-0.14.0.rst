--- conflicted
+++ resolved
@@ -17,13 +17,10 @@
   * FIX-#4057: Allow reading an empty parquet file (#4075)  
   * FIX-#3884: Fix read_excel() dropping empty rows (#4161)
   * FIX-#4257: Fix Categorical() for scalar categories (#4258) 
-<<<<<<< HEAD
   * FIX-#4300: Fix Modin Categorical column dtype categories (#4276) 
-=======
   * FIX-#4208: Fix lazy metadata update for `PandasDataFrame.from_labels` (#4209)
   * FIX-#3981, FIX-#3801, FIX-#4149: Stop broadcasting scalars to set items (#4160)
   * FIX-#4185: Fix rolling across column partitions (#4262)
->>>>>>> 2d40797b
 * Performance enhancements
   * FIX-#4138, FIX-#4009: remove redundant sorting in the internal '.mask()' flow (#4140)
   * FIX-#4183: Stop shallow copies from creating global shared state. (#4184)
