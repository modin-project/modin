--- conflicted
+++ resolved
@@ -20,11 +20,8 @@
   * REFACTOR-#3990: remove code duplication in `PandasDataframePartition` hierarchy (#3991)
   * REFACTOR-#3997: remove code duplication for `broadcast_apply` method (#3996)
   * REFACTOR-#4213: Refactor `modin/examples/tutorial/` directory (#4214)
-<<<<<<< HEAD
+  * REFACTOR-#4206: add assert check into `__init__` method of `PandasOnDaskDataframePartition` class (#4207)
   * REFACTOR-#4047: Rename `cluster` directory to `cloud` in examples (#4212)
-=======
-  * REFACTOR-#4206: add assert check into `__init__` method of `PandasOnDaskDataframePartition` class (#4207)
->>>>>>> 0f5a4717
 * Pandas API implementations and improvements
   *
 * OmniSci enhancements
