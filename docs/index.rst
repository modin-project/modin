.. image:: img/MODIN_ver2_hrz.png
   :width: 400px
   :alt: modin logo
   :align: center

====

.. toctree::
   :hidden:
<<<<<<< HEAD
   
   getting_started/quickstart
=======

   getting_started/index
>>>>>>> 406af7c8
   supported_apis/index
   advanced_usage/index
   development/index
   contact

.. raw:: html

    <p align="center"><b>To use Modin, replace the pandas import:</b></p>

.. figure:: img/Modin_Pandas_Import.gif
   :align: center

Scale your pandas workflow by changing a single line of code
""""""""""""""""""""""""""""""""""""""""""""""""""""""""""""

Modin uses Ray_ or Dask_ to provide an effortless way to speed up your pandas notebooks,
scripts, and libraries. Unlike other distributed DataFrame libraries, Modin provides
seamless integration and compatibility with existing pandas code. Even using the
DataFrame constructor is identical.

.. code-block:: python

  import modin.pandas as pd
  import numpy as np

  frame_data = np.random.randint(0, 100, size=(2**10, 2**8))
  df = pd.DataFrame(frame_data)

To use Modin, you do not need to know how many cores your system has and you do not need
to specify how to distribute the data. In fact, you can continue using your previous
pandas notebooks while experiencing a considerable speedup from Modin, even on a single
machine. Once you’ve changed your import statement, you’re ready to use Modin just like
you would pandas.

Installation and choosing your compute engine
"""""""""""""""""""""""""""""""""""""""""""""

Modin can be installed from PyPI:

.. code-block:: bash

   pip install modin


If you don't have Ray_ or Dask_ installed, you will need to install Modin with one
of the targets:

.. code-block:: bash

   pip install "modin[ray]" # Install Modin dependencies and Ray to run on Ray
   pip install "modin[dask]" # Install Modin dependencies and Dask to run on Dask
   pip install "modin[all]" # Install all of the above

Modin will automatically detect which engine you have installed and use that for
scheduling computation!

If you want to choose a specific compute engine to run on, you can set the environment
variable ``MODIN_ENGINE`` and Modin will do computation with that engine:

.. code-block:: bash

   export MODIN_ENGINE=ray  # Modin will use Ray
   export MODIN_ENGINE=dask  # Modin will use Dask

This can also be done within a notebook/interpreter before you import Modin:

.. code-block:: python

   import os

   os.environ["MODIN_ENGINE"] = "ray"  # Modin will use Ray
   os.environ["MODIN_ENGINE"] = "dask"  # Modin will use Dask

   import modin.pandas as pd

Faster pandas, even on your laptop
""""""""""""""""""""""""""""""""""

.. image:: img/read_csv_benchmark.png
   :height: 350px
   :width: 300px
   :alt: Plot of read_csv
   :align: right

The ``modin.pandas`` `DataFrame`_ is an extremely light-weight parallel DataFrame. Modin
transparently distributes the data and computation so that all you need to do is
continue using the pandas API as you were before installing Modin. Unlike other parallel
DataFrame systems, Modin is an extremely light-weight, robust DataFrame. Because it is so
light-weight, Modin provides speed-ups of up to 4x on a laptop with 4 physical cores.

In pandas, you are only able to use one core at a time when you are doing computation of
any kind. With Modin, you are able to use all of the CPU cores on your machine. Even in
``read_csv``, we see large gains by efficiently distributing the work across your entire
machine.

.. code-block:: python

  import modin.pandas as pd

  df = pd.read_csv("my_dataset.csv")

Modin is a DataFrame for datasets from 1MB to 1TB+
""""""""""""""""""""""""""""""""""""""""""""""""""

We have focused heavily on bridging the solutions between DataFrames for small data
(e.g. pandas) and large data. Often data scientists require different tools for doing
the same thing on different sizes of data. The DataFrame solutions that exist for 1MB do
not scale to 1TB+, and the overheads of the solutions for 1TB+ are too costly for
datasets in the 1KB range. With Modin, because of its light-weight, robust, and scalable
nature, you get a fast DataFrame at 1MB and 1TB+.

**Modin is currently under active development. Requests and contributions are welcome!**

<<<<<<< HEAD
If you are interested in learning more about Modin, please check out the :doc:`Getting Started</getting_started/quickstart>`
guide then refer to the :doc:`Developer Documentation</developer/index>` section,
=======
If you are interested in contributions please check out the :doc:`Getting Started</getting_started/index>`
guide then refer to the :doc:`Development Documentation</development/index>` section,
>>>>>>> 406af7c8
where you can find system architecture, internal implementation details, and other useful information.
Also check out the `Github`_ to view open issues and make contributions.

.. _Dataframe: https://pandas.pydata.org/pandas-docs/stable/reference/api/pandas.DataFrame.html
.. _Ray: https://github.com/ray-project/ray/
.. _Dask: https://dask.org/
.. _Github: https://github.com/modin-project/modin<|MERGE_RESOLUTION|>--- conflicted
+++ resolved
@@ -7,13 +7,8 @@
 
 .. toctree::
    :hidden:
-<<<<<<< HEAD
    
    getting_started/quickstart
-=======
-
-   getting_started/index
->>>>>>> 406af7c8
    supported_apis/index
    advanced_usage/index
    development/index
@@ -127,13 +122,8 @@
 
 **Modin is currently under active development. Requests and contributions are welcome!**
 
-<<<<<<< HEAD
 If you are interested in learning more about Modin, please check out the :doc:`Getting Started</getting_started/quickstart>`
-guide then refer to the :doc:`Developer Documentation</developer/index>` section,
-=======
-If you are interested in contributions please check out the :doc:`Getting Started</getting_started/index>`
-guide then refer to the :doc:`Development Documentation</development/index>` section,
->>>>>>> 406af7c8
+guide then refer to the :doc:`Developer Documentation</development/index>` section,
 where you can find system architecture, internal implementation details, and other useful information.
 Also check out the `Github`_ to view open issues and make contributions.
 
