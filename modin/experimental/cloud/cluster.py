# Licensed to Modin Development Team under one or more contributor license agreements.
# See the NOTICE file distributed with this work for additional information regarding
# copyright ownership.  The Modin Development Team licenses this file to you under the
# Apache License, Version 2.0 (the "License"); you may not use this file except in
# compliance with the License.  You may obtain a copy of the License at
#
#     http://www.apache.org/licenses/LICENSE-2.0
#
# Unless required by applicable law or agreed to in writing, software distributed under
# the License is distributed on an "AS IS" BASIS, WITHOUT WARRANTIES OR CONDITIONS OF
# ANY KIND, either express or implied. See the License for the specific language
# governing permissions and limitations under the License.

import os
import errno
from typing import NamedTuple, Union
import atexit
import warnings

from modin import set_backends

from .base import ConnectionDetails
from .connection import Connection


class _RegionZone(NamedTuple):
    region: str
    zone: str


class Provider:
    AWS = "aws"

    __KNOWN = {AWS: [_RegionZone(region="us-west-1", zone="us-west-1a")]}
    __DEFAULT_HEAD = {AWS: "m5.large"}
    __DEFAULT_WORKER = {AWS: "m5.large"}
    __DEFAULT_IMAGE = {AWS: "ami-0f56279347d2fa43e"}

    def __init__(
        self,
        name: str,
        credentials_file: str = None,
        region: str = None,
        zone: str = None,
        image: str = None,
    ):
        """
        Class that holds all information about particular connection to cluster provider, namely
            * provider name (must be one of known ones)
            * path to file with credentials (file format is provider-specific); omit to use global provider-default credentials
            * region and zone where cluster is to be spawned (optional, would be deduced if omitted)
            * image to use (optional, would use default for provider if omitted)
        """

        if name not in self.__KNOWN:
            raise ValueError(f"Unknown provider name: {name}")
        if credentials_file is not None and not os.path.exists(credentials_file):
            raise OSError(
                errno.ENOENT, "Credentials file does not exist", credentials_file
            )

        if region is None:
            if zone is not None:
                raise ValueError("Cannot specify a zone without specifying a region")
            try:
                region, zone = self.__KNOWN[name][0]
            except IndexError:
                raise ValueError(f"No defaults for provider {name}")
        elif zone is None:
            for regzone in self.__KNOWN[name]:
                if regzone.region == region:
                    zone = regzone.zone
                    break
            else:
                raise ValueError(f"No default for region {region} for provider {name}")

        self.name = name
        self.region = region
        self.zone = zone
        self.credentials_file = (
            os.path.abspath(credentials_file) if credentials_file is not None else None
        )
        self.image = image or self.__DEFAULT_IMAGE[name]

    @property
    def default_head_type(self):
        return self.__DEFAULT_HEAD[self.name]

    @property
    def default_worker_type(self):
        return self.__DEFAULT_WORKER[self.name]


class BaseCluster:
    """
    Cluster manager for Modin. Knows how to use certain tools to spawn and destroy clusters,
    can serve as context manager to switch execution engine and partition to remote.
    """

    target_engine = None
    target_partition = None
    wrap_cmd = None
    Connector = Connection

    def __init__(
        self,
        provider: Provider,
        project_name: str = None,
        cluster_name: str = "modin-cluster",
        worker_count: int = 4,
        head_node_type: str = None,
        worker_node_type: str = None,
        add_conda_packages: list = None,
    ):
        """
        Prepare the cluster manager. It needs to know a few things:
            * which cloud provider to use
            * what is project name (could be omitted to use default one for account used to connect)
            * cluster name
            * worker count
            * head and worker node instance types (can be omitted to default to provider-defined)
            * custom conda packages for remote environment
        """

        self.provider = provider
        self.project_name = project_name
        self.cluster_name = cluster_name
        self.worker_count = worker_count
        self.head_node_type = head_node_type or provider.default_head_type
        self.worker_node_type = worker_node_type or provider.default_worker_type
        self.add_conda_packages = add_conda_packages

        self.old_backends = None
        self.connection: Connection = None

    def spawn(self, wait=False):
        """
        Actually spawns the cluster. When already spawned, should be a no-op.
        Always call .spawn(True) before assuming a cluster is ready.

        When wait==False it spawns cluster asynchronously.
        """
        self._spawn(wait=wait)
        atexit.register(self.destroy, wait=True)
        if wait:
            # cluster is ready now
            if self.connection is None:
                self.connection = self.Connector(
                    self._get_connection_details(),
                    self._get_main_python(),
                    self.wrap_cmd,
                )

    def destroy(self, wait=False):
        """
        Destroys the cluster. When already destroyed, should be a no-op.
        Always call .destroy(True) before assuming a cluster is dead.

        When wait==False it destroys cluster asynchronously.
        """
        if self.connection is not None:
            self.connection.stop()
        self._destroy(wait=wait)
        if wait:
            atexit.unregister(self.destroy)

    def _spawn(self, wait=False):
        """
        Subclass must implement the real spawning
        """
        raise NotImplementedError()

    def _destroy(self, wait=False):
        """
        Subclass must implement the real destruction
        """
        raise NotImplementedError()

    def _get_connection_details(self) -> ConnectionDetails:
        """
        Gets the coordinates on how to connect to cluster frontend node.
        """
        raise NotImplementedError()

    def _get_main_python(self) -> str:
        """
        Gets the path to 'main' interpreter (the one that houses created environment for running everything)
        """
        raise NotImplementedError()

    def __enter__(self):
        self.spawn(wait=True)  # make sure cluster is ready
        self.connection.activate()
        self.old_backends = set_backends(self.target_engine, self.target_partition)
        return self

    def __exit__(self, *a, **kw):
        set_backends(*self.old_backends)
        self.connection.deactivate()
        self.old_backends = None

    # TODO: implement __del__() properly; naive implementation calling .destroy() crashes
    # somewhere in the innards of Ray when a cluster is destroyed during interpreter exit.


def create(
    provider: Union[Provider, str],
    credentials: str = None,
    region: str = None,
    zone: str = None,
    image: str = None,
    project_name: str = None,
    cluster_name: str = "modin-cluster",
    workers: int = 4,
    head_node: str = None,
    worker_node: str = None,
<<<<<<< HEAD
    add_conda_packages: list = None,
    __spawner__: str = "rayscale",
=======
    cluster_type: str = "rayscale",
>>>>>>> 291cc308
) -> BaseCluster:
    """
    Creates an instance of a cluster with desired characteristics in a cloud.
    Upon entering a context via with statement Modin will redirect its work to the remote cluster.
    Spawned cluster can be destroyed manually, or it will be destroyed when the program exits.

    Parameters
    ----------
    provider : str or instance of Provider class
        Specify the name of the provider to use or a Provider object.
        If Provider object is given, then credentials, region and zone are ignored.
    credentials : str, optional
        Path to the file which holds credentials used by given cloud provider.
        If not specified, cloud provider will use its default means of finding credentials on the system.
    region : str, optional
        Region in the cloud where to spawn the cluster.
        If omitted a default for given provider will be taken.
    zone : str, optional
        Availability zone (part of region) where to spawn the cluster.
        If omitted a default for given provider and region will be taken.
    image: str, optional
        Image to use for spawning head and worker nodes.
        If omitted a default for given provider will be taken.
    project_name : str, optional
        Project name to assign to the cluster in cloud, for easier manual tracking.
    cluster_name : str, optional
        Name to be given to the cluster.
        To spawn multiple clusters in single region and zone use different names.
    workers : int, optional
        How many worker nodes to spawn in the cluster. Head node is not counted for here.
    head_node : str, optional
        What machine type to use for head node in the cluster.
    worker_node : str, optional
        What machine type to use for worker nodes in the cluster.
<<<<<<< HEAD
    add_conda_packages : list, optional
        Custom conda packages for remote environments.
    __spawner__ : str, optional, internal
=======
    cluster_type : str, optional
>>>>>>> 291cc308
        How to spawn the cluster.
        Currently spawning by Ray autoscaler ("rayscale" for general and "omnisci" for Omnisci-based) is supported

    Returns
    -------
    BaseCluster descendant
        The object that knows how to destroy the cluster and how to activate it as remote context.
        Note that by default spawning and destroying of the cluster happens in the background,
        as it's usually a rather lengthy process.

    Notes
    -----
    Cluster computation actually can work when proxies are required to access the cloud.
    You should set normal "http_proxy"/"https_proxy" variables for HTTP/HTTPS proxies and
    set "MODIN_SOCKS_PROXY" variable for SOCKS proxy before calling the function.

    Using SOCKS proxy requires Ray newer than 0.8.6, which might need to be installed manually.
    """
    if not isinstance(provider, Provider) and cluster_type != "local":
        provider = Provider(
            name=provider,
            credentials_file=credentials,
            region=region,
            zone=zone,
            image=image,
        )
    else:
        if any(p is not None for p in (credentials, region, zone, image)):
            warnings.warn(
                "Ignoring credentials, region, zone and image parameters because provider is specified as Provider descriptor, not as name",
                UserWarning,
            )
    if cluster_type == "rayscale":
        from .rayscale import RayCluster as Spawner
    elif cluster_type == "omnisci":
        from .omnisci import RemoteOmnisci as Spawner
    elif cluster_type == "local":
        from .local_cluster import LocalCluster as Spawner
    else:
        raise ValueError(f"Unknown cluster type: {cluster_type}")
    instance = Spawner(
        provider,
        project_name,
        cluster_name,
        worker_count=workers,
        head_node_type=head_node,
        worker_node_type=worker_node,
        add_conda_packages=add_conda_packages,
    )
    instance.spawn(wait=False)
    return instance<|MERGE_RESOLUTION|>--- conflicted
+++ resolved
@@ -214,12 +214,8 @@
     workers: int = 4,
     head_node: str = None,
     worker_node: str = None,
-<<<<<<< HEAD
     add_conda_packages: list = None,
-    __spawner__: str = "rayscale",
-=======
     cluster_type: str = "rayscale",
->>>>>>> 291cc308
 ) -> BaseCluster:
     """
     Creates an instance of a cluster with desired characteristics in a cloud.
@@ -254,13 +250,9 @@
         What machine type to use for head node in the cluster.
     worker_node : str, optional
         What machine type to use for worker nodes in the cluster.
-<<<<<<< HEAD
     add_conda_packages : list, optional
         Custom conda packages for remote environments.
-    __spawner__ : str, optional, internal
-=======
     cluster_type : str, optional
->>>>>>> 291cc308
         How to spawn the cluster.
         Currently spawning by Ray autoscaler ("rayscale" for general and "omnisci" for Omnisci-based) is supported
 
