# Licensed to Modin Development Team under one or more contributor license agreements.
# See the NOTICE file distributed with this work for additional information regarding
# copyright ownership.  The Modin Development Team licenses this file to you under the
# Apache License, Version 2.0 (the "License"); you may not use this file except in
# compliance with the License.  You may obtain a copy of the License at
#
#     http://www.apache.org/licenses/LICENSE-2.0
#
# Unless required by applicable law or agreed to in writing, software distributed under
# the License is distributed on an "AS IS" BASIS, WITHOUT WARRANTIES OR CONDITIONS OF
# ANY KIND, either express or implied. See the License for the specific language
# governing permissions and limitations under the License.

import abc
from .calcite_algebra import *
from .expr import *


class DFAlgNode(abc.ABC):
    """Base class for all DataFrame Algebra nodes"""

    @abc.abstractmethod
    def copy(self):
        pass

    def to_calcite(self):
        CalciteBaseNode.reset_id()
        res = []
        self._to_calcite(res)
        return res

    @abc.abstractmethod
    def _to_calcite(self, out_nodes):
        pass

    def walk_dfs(self, cb, *args, **kwargs):
        if hasattr(self, "input"):
            for i in self.input:
                i._op.walk_dfs(cb, *args, **kwargs)
        cb(self, *args, **kwargs)

    def collect_partitions(self):
        partitions = []
        self.walk_dfs(lambda a, b: a._append_partitions(b), partitions)
        return partitions

    def collect_frames(self):
        frames = []
        self.walk_dfs(lambda a, b: a._append_frames(b), frames)
        return frames

    def _append_partitions(self, partitions):
        pass

    def _append_frames(self, frames):
        pass

    def _input_to_calcite(self, out_nodes):
        res = []
        if hasattr(self, "input"):
            for i in self.input:
                i._op._to_calcite(out_nodes)
                res.append(out_nodes[-1].id)
        return res

    def dump(self, prefix=""):
        self._print(prefix)

    @abc.abstractmethod
    def _print(self, prefix):
        pass

    def _print_input(self, prefix):
        if hasattr(self, "input"):
            for i, node in enumerate(self.input):
                print("{}input[{}]:".format(prefix, i))
                node._op._print(prefix + "  ")


class FrameNode(DFAlgNode):
    """FrameNode holds a list of Ray object ids for frame partitions"""

    def __init__(self, modin_frame):
        self.modin_frame = modin_frame

    def copy(self):
        return FrameNode(self.modin_frame)

    def _to_calcite(self, out_nodes):
        node = CalciteScanNode(self.modin_frame)
        out_nodes.append(node)

    def _append_partitions(self, partitions):
        partitions += self.modin_frame._partitions.flatten()

    def _append_frames(self, frames):
        frames.append(self.modin_frame)

    def _print(self, prefix):
        print("{}FrameNode({})".format(prefix, self.modin_frame))


class MaskNode(DFAlgNode):
    def __init__(
        self,
        base,
        row_indices=None,
        row_numeric_idx=None,
        col_indices=None,
        col_numeric_idx=None,
    ):
        self.input = [base]
        self.row_indices = row_indices
        self.row_numeric_idx = row_numeric_idx
        self.col_indices = col_indices
        self.col_numeric_idx = col_numeric_idx

    def copy(self):
        return MaskNode(
            self.input[0],
            self.row_indices,
            self.row_numeric_idx,
            self.col_indices,
            self.col_numeric_idx,
        )

    def _to_calcite(self, out_nodes):
        if self.row_indices is not None:
            raise NotImplementedError("row indices masking is not yet supported")

        frame = self.input[0]

        self._input_to_calcite(out_nodes)

        # select rows by rowid
        if self.row_numeric_idx is not None:
            # rowid is an additional virtual column which is always in
            # the end of the list
            rowid_col = InputRefExpr(len(frame._table_cols))
            condition = build_row_idx_filter_expr(self.row_numeric_idx, rowid_col)
            filter_node = CalciteFilterNode(condition)
            out_nodes.append(filter_node)

        # make projection
        fields = []
        exprs = []
        if frame._index_cols is not None:
            fields += frame._index_cols
            exprs += [InputRefExpr(i) for i in range(0, len(frame._index_cols))]

        if self.col_indices is not None or self.col_numeric_idx is not None:
            if self.col_indices is not None:
                fields += to_list(self.col_indices)
                exprs += [
                    InputRefExpr(frame._table_cols.index(col))
                    for col in self.col_indices
                ]
            elif self.col_numeric_idx is not None:
                offs = len(exprs)
                fields += frame.columns[self.col_numeric_idx].tolist()
                exprs += [InputRefExpr(x + offs) for x in self.col_numeric_idx]
        else:
            offs = len(exprs)
            fields += to_list(frame.columns)
            exprs += [InputRefExpr(i + offs) for i in range(0, len(frame.columns))]

        node = CalciteProjectionNode(fields, exprs)
        out_nodes.append(node)

    def _print(self, prefix):
        print("{}MaskNode:".format(prefix))
        if self.row_indices is not None:
            print("{}  row_indices: {}".format(prefix, self.row_indices))
        if self.row_numeric_idx is not None:
            print("{}  row_numeric_idx: {}".format(prefix, self.row_numeric_idx))
        if self.col_indices is not None:
            print("{}  col_indices: {}".format(prefix, self.col_indices))
        if self.col_numeric_idx is not None:
            print("{}  col_numeric_idx: {}".format(prefix, self.col_numeric_idx))
        self._print_input(prefix + "  ")


class GroupbyAggNode(DFAlgNode):
    def __init__(self, base, by, agg, groupby_opts):
        self.by = by
        self.agg = agg
        self.groupby_opts = groupby_opts
        self.input = [base]

    def copy(self):
        return GroupbyAggNode(self.input[0], self.by, self.agg, self.groupby_opts)

    def _create_agg_expr(self, col_idx, agg):
        # TODO: track column dtype and compute aggregate dtype,
        # actually INTEGER works for floats too with the correct result,
        # so not a big issue right now
        res_type = OpExprType(int, True)
        return AggregateExpr(agg, [col_idx], res_type, False)

    def _to_calcite(self, out_nodes):
        self._input_to_calcite(out_nodes)

        orig_cols = self.input[0].columns.tolist()
        table_cols = self.input[0]._table_cols

        # Wee need a projection to be aggregation op
        if not isinstance(out_nodes[-1], CalciteProjectionNode):
            proj = CalciteProjectionNode(
                table_cols, [InputRefExpr(i) for i in range(0, len(table_cols))]
            )
            out_nodes.append(proj)

        fields = []
        group = []
        aggs = []
        for col in self.by:
            fields.append(col)
            group.append(table_cols.index(col))
        for col, agg in self.agg.items():
            if isinstance(agg, list):
                for agg_val in agg:
                    fields.append(col + " " + agg_val)
                    aggs.append(self._create_agg_expr(table_cols.index(col), agg_val))
            else:
                fields.append(col)
                aggs.append(self._create_agg_expr(table_cols.index(col), agg))

        out_nodes.append(CalciteAggregateNode(fields, group, aggs))

        if self.groupby_opts["sort"]:
            collation = [CalciteCollation(col) for col in group]
            out_nodes.append(CalciteSortNode(collation))

    def _print(self, prefix):
        print("{}AggNode:".format(prefix))
        print("{}  by: {}".format(prefix, self.by))
        print("{}  agg: {}".format(prefix, self.agg))
        print("{}  groupby_opts: {}".format(prefix, self.groupby_opts))
        self._print_input(prefix + "  ")


class TransformNode(DFAlgNode):
    """Make simple column transformations.

    Args:
        base - frame to transform
        exprs - dictionary with new column names mapped to expressions
        keep_index - if True then keep all index columns (if any),
            otherwise drop them
    """

    def __init__(self, base, exprs, keep_index=True):
        self.exprs = exprs
        self.input = [base]
        self.keep_index = keep_index

    def copy(self):
        return TransformNode(self.input[0], self.exprs)

    def _to_calcite(self, out_nodes):
        self._input_to_calcite(out_nodes)

        frame = self.input[0]
        fields = []
        exprs = []
        if self.keep_index and frame._index_cols is not None:
            fields += frame._index_cols
            exprs += [InputRefExpr(i) for i in range(0, len(frame._index_cols))]

        fields += self.exprs.keys()
        exprs += self.exprs.values()

        node = CalciteProjectionNode(fields, exprs)
        out_nodes.append(node)

    def _print(self, prefix):
        print("{}TransformNode:".format(prefix))
        for k, v in self.exprs.items():
            print("{}  {}: {}".format(prefix, k, v))
        self._print_input(prefix + "  ")


<<<<<<< HEAD
class JoinNode(DFAlgNode):
    def __init__(
        self, left, right, how="inner", on=None, sort=False, suffixes=("_x", "_y")
    ):
        self.input = [left, right]
        self.how = how
        self.on = on
        self.sort = sort
        self.suffixes = suffixes

    def copy(self):
        return JoinNode(self.input[0], self.input[1], self.how, self.on, self.sort,)

    def _to_calcite(self, out_nodes):

        left = self.input[0]
        right = self.input[1]

        assert (
            self.on is not None
        ), "Merge with unspecified 'on' parameter is not supported in the engine"
        left_on_pos = left.columns.get_loc(self.on)
        right_on_pos = right.columns.get_loc(self.on)

        """Frames scan"""
        self._input_to_calcite(out_nodes)
        assert len(out_nodes) > 1, "Unexpected number of DFAlgNodes"
        left_node_id = out_nodes[len(out_nodes) - 2].id
        right_node_id = out_nodes[len(out_nodes) - 1].id

        """ Join, only equal-join supported """
        res_type = OpExprType(bool, True)
        """We should remember about rowid for left's projection, that's why +1"""
        condition = OpExpr(
            "=",
            [
                InputRefExpr(left_on_pos),
                InputRefExpr(right_on_pos + len(left.columns) + 1),
            ],
            res_type,
        )
        node = CalciteJoinNode(
            left_id=left_node_id,
            right_id=right_node_id,
            how=self.how,
            condition=condition,
        )
        out_nodes.append(node)

        """Projection for both frames"""
        fields = []
        exprs = []
        """First goes 'on' column then all left columns+suffix but 'on' and rowid+suffix 
        then all right columns+suffix but 'on' and rowid+suffix"""
        for c in left.columns:
            if c != self.on:
                fields.append(c + self.suffixes[0])
            else:
                fields.insert(0, c)
        fields.append("rowid" + self.suffixes[0])
        for x in range(len(left.columns)):
            if x != left_on_pos:
                exprs.append(InputRefExpr(x))
            else:
                exprs.insert(0, InputRefExpr(x))
        """for first rowid"""
        exprs.append(InputRefExpr(len(left.columns)))
        for c in right.columns:
            if c != self.on:
                fields.append(c + self.suffixes[1])
        fields.append("rowid" + self.suffixes[1])
        for x in range(len(right.columns)):
            if x != right_on_pos:
                exprs.append(InputRefExpr(x + len(left.columns) + 1))
        """for second rowid"""
        exprs.append(InputRefExpr(len(left.columns) + len(right.columns) + 1))

        node = CalciteProjectionNode(fields, exprs)
        out_nodes.append(node)

        if self.sort is True:
            """Sort by key column"""
            collation = [CalciteCollation(0)]
            out_nodes.append(CalciteSortNode(collation))

    def _print(self, prefix):
        print("{}JoinNode:".format(prefix))
        print("{}  Left: {}".format(prefix, self.input[0]))
        print("{}  Right: {}".format(prefix, self.input[1]))
        print("{}  How: {}".format(prefix, self.how))
        print("{}  On: {}".format(prefix, self.on))
        print("{}  Sorting: {}".format(prefix, self.sort))
=======
class UnionNode(DFAlgNode):
    """Concat frames by axis=0, all frames should be aligned."""

    def __init__(self, frames):
        self.input = frames

    def copy(self):
        return UnionNode(self.input)

    def _to_calcite(self, out_nodes):
        inputs = self._input_to_calcite(out_nodes)
        node = CalciteUnionNode(inputs, True)
        out_nodes.append(node)

    def _print(self, prefix):
        print("{}UnionNode:".format(prefix))
>>>>>>> 846c490c
        self._print_input(prefix + "  ")


def to_list(indices):
    if isinstance(indices, list):
        return indices
    return indices.tolist()<|MERGE_RESOLUTION|>--- conflicted
+++ resolved
@@ -280,7 +280,6 @@
         self._print_input(prefix + "  ")
 
 
-<<<<<<< HEAD
 class JoinNode(DFAlgNode):
     def __init__(
         self, left, right, how="inner", on=None, sort=False, suffixes=("_x", "_y")
@@ -373,7 +372,8 @@
         print("{}  How: {}".format(prefix, self.how))
         print("{}  On: {}".format(prefix, self.on))
         print("{}  Sorting: {}".format(prefix, self.sort))
-=======
+        self._print_input(prefix + "  ")
+
 class UnionNode(DFAlgNode):
     """Concat frames by axis=0, all frames should be aligned."""
 
@@ -390,7 +390,6 @@
 
     def _print(self, prefix):
         print("{}UnionNode:".format(prefix))
->>>>>>> 846c490c
         self._print_input(prefix + "  ")
 
 
