# Licensed to Modin Development Team under one or more contributor license agreements.
# See the NOTICE file distributed with this work for additional information regarding
# copyright ownership.  The Modin Development Team licenses this file to you under the
# Apache License, Version 2.0 (the "License"); you may not use this file except in
# compliance with the License.  You may obtain a copy of the License at
#
#     http://www.apache.org/licenses/LICENSE-2.0
#
# Unless required by applicable law or agreed to in writing, software distributed under
# the License is distributed on an "AS IS" BASIS, WITHOUT WARRANTIES OR CONDITIONS OF
# ANY KIND, either express or implied. See the License for the specific language
# governing permissions and limitations under the License.

import os
import pandas
import numpy as np
import pyarrow
import pytest
import re

from modin.config import IsExperimental, Engine, Backend
from modin.pandas.test.utils import io_ops_bad_exc
<<<<<<< HEAD
from .utils import eval_io, ForceOmnisciImport, set_execution_mode, run_and_compare
=======
from pandas.core.dtypes.common import is_list_like
>>>>>>> ebd07ddf

IsExperimental.put(True)
Engine.put("native")
Backend.put("omnisci")

import modin.pandas as pd
from modin.pandas.test.utils import (
    df_equals,
    bool_arg_values,
    to_pandas,
    test_data_values,
    test_data_keys,
    generate_multiindex,
    eval_general,
<<<<<<< HEAD
=======
    eval_io,
    df_equals_with_non_stable_indices,
>>>>>>> ebd07ddf
)

from modin.experimental.engines.omnisci_on_native.frame.partition_manager import (
    OmnisciOnNativeFramePartitionManager,
)


<<<<<<< HEAD
=======
def set_execution_mode(frame, mode, recursive=False):
    if isinstance(frame, (pd.Series, pd.DataFrame)):
        frame = frame._query_compiler._modin_frame
    frame._force_execution_mode = mode
    if recursive and hasattr(frame._op, "input"):
        for child in frame._op.input:
            set_execution_mode(child, mode, True)


def run_and_compare(
    fn,
    data,
    data2=None,
    force_lazy=True,
    force_arrow_execute=False,
    allow_subqueries=False,
    comparator=df_equals,
    **kwargs,
):
    def run_modin(
        fn,
        data,
        data2,
        force_lazy,
        force_arrow_execute,
        allow_subqueries,
        constructor_kwargs,
        **kwargs,
    ):
        kwargs["df1"] = pd.DataFrame(data, **constructor_kwargs)
        kwargs["df2"] = pd.DataFrame(data2, **constructor_kwargs)
        kwargs["df"] = kwargs["df1"]

        if force_lazy:
            set_execution_mode(kwargs["df1"], "lazy")
            set_execution_mode(kwargs["df2"], "lazy")
        elif force_arrow_execute:
            set_execution_mode(kwargs["df1"], "arrow")
            set_execution_mode(kwargs["df2"], "arrow")

        exp_res = fn(lib=pd, **kwargs)

        if force_arrow_execute:
            set_execution_mode(exp_res, "arrow", allow_subqueries)
        elif force_lazy:
            set_execution_mode(exp_res, None, allow_subqueries)

        return exp_res

    constructor_kwargs = kwargs.pop("constructor_kwargs", {})
    try:
        kwargs["df1"] = pandas.DataFrame(data, **constructor_kwargs)
        kwargs["df2"] = pandas.DataFrame(data2, **constructor_kwargs)
        kwargs["df"] = kwargs["df1"]
        ref_res = fn(lib=pandas, **kwargs)
    except Exception as e:
        with pytest.raises(type(e)):
            exp_res = run_modin(
                fn=fn,
                data=data,
                data2=data2,
                force_lazy=force_lazy,
                force_arrow_execute=force_arrow_execute,
                allow_subqueries=allow_subqueries,
                constructor_kwargs=constructor_kwargs,
                **kwargs,
            )
            _ = exp_res.index
    else:
        exp_res = run_modin(
            fn=fn,
            data=data,
            data2=data2,
            force_lazy=force_lazy,
            force_arrow_execute=force_arrow_execute,
            allow_subqueries=allow_subqueries,
            constructor_kwargs=constructor_kwargs,
            **kwargs,
        )
        comparator(ref_res, exp_res)


>>>>>>> ebd07ddf
@pytest.mark.usefixtures("TestReadCSVFixture")
class TestCSV:
    root = os.path.abspath(__file__ + "/.." * 6)  # root of modin repo

    boston_housing_names = [
        "index",
        "CRIM",
        "ZN",
        "INDUS",
        "CHAS",
        "NOX",
        "RM",
        "AGE",
        "DIS",
        "RAD",
        "TAX",
        "PTRATIO",
        "B",
        "LSTAT",
        "PRICE",
    ]
    boston_housing_dtypes = {
        "index": "int64",
        "CRIM": "float64",
        "ZN": "float64",
        "INDUS": "float64",
        "CHAS": "float64",
        "NOX": "float64",
        "RM": "float64",
        "AGE": "float64",
        "DIS": "float64",
        "RAD": "float64",
        "TAX": "float64",
        "PTRATIO": "float64",
        "B": "float64",
        "LSTAT": "float64",
        "PRICE": "float64",
    }

    def test_usecols_csv(self):
        """check with the following arguments: names, dtype, skiprows, delimiter"""
        csv_file = os.path.join(self.root, "modin/pandas/test/data", "test_usecols.csv")

        for kwargs in (
            {"delimiter": ","},
            {"sep": None},
            {"skiprows": 1, "names": ["A", "B", "C", "D", "E"]},
            {"dtype": {"a": "int32", "e": "string"}},
            {"dtype": {"a": np.dtype("int32"), "b": np.dtype("int64"), "e": "string"}},
        ):
            eval_io(
                fn_name="read_csv",
                md_extra_kwargs={"engine": "arrow"},
                # read_csv kwargs
                filepath_or_buffer=csv_file,
                **kwargs,
            )

    def test_housing_csv(self):
        csv_file = os.path.join(self.root, "examples/data/boston_housing.csv")
        for kwargs in (
            {
                "skiprows": 1,
                "names": self.boston_housing_names,
                "dtype": self.boston_housing_dtypes,
            },
        ):
            eval_io(
                fn_name="read_csv",
                md_extra_kwargs={"engine": "arrow"},
                # read_csv kwargs
                filepath_or_buffer=csv_file,
                **kwargs,
            )

    def test_time_parsing(self):
        csv_file = os.path.join(
            self.root, "modin/pandas/test/data", "test_time_parsing.csv"
        )
        for kwargs in (
            {
                "skiprows": 1,
                "names": [
                    "timestamp",
                    "symbol",
                    "high",
                    "low",
                    "open",
                    "close",
                    "spread",
                    "volume",
                ],
                "parse_dates": ["timestamp"],
                "dtype": {"symbol": "string"},
            },
        ):
            eval_io(
                fn_name="read_csv",
                md_extra_kwargs={"engine": "arrow"},
                comparator=lambda df1, df2: df_equals(
                    df1["timestamp"].dt.year, df2["timestamp"].dt.year
                ),
                # read_csv kwargs
                filepath_or_buffer=csv_file,
                **kwargs,
            )

    def test_csv_fillna(self):
        csv_file = os.path.join(self.root, "examples/data/boston_housing.csv")
        for kwargs in (
            {
                "skiprows": 1,
                "names": self.boston_housing_names,
                "dtype": self.boston_housing_dtypes,
            },
        ):
            eval_io(
                fn_name="read_csv",
                md_extra_kwargs={"engine": "arrow"},
                comparator=lambda df1, df2: df_equals(
                    df1["CRIM"].fillna(1000), df2["CRIM"].fillna(1000)
                ),
                # read_csv kwargs
                filepath_or_buffer=csv_file,
                **kwargs,
            )

    @pytest.mark.parametrize("null_dtype", ["category", "float64"])
    def test_null_col(self, null_dtype):
        csv_file = os.path.join(
            self.root, "modin/pandas/test/data", "test_null_col.csv"
        )
        ref = pandas.read_csv(
            csv_file,
            names=["a", "b", "c"],
            dtype={"a": "int64", "b": "int64", "c": null_dtype},
            skiprows=1,
        )
        ref["a"] = ref["a"] + ref["b"]

        exp = pd.read_csv(
            csv_file,
            names=["a", "b", "c"],
            dtype={"a": "int64", "b": "int64", "c": null_dtype},
            skiprows=1,
        )
        exp["a"] = exp["a"] + exp["b"]

        # df_equals cannot compare empty categories
        if null_dtype == "category":
            ref["c"] = ref["c"].astype("string")
            with ForceOmnisciImport(exp):
                exp = to_pandas(exp)
            exp["c"] = exp["c"].astype("string")

        df_equals(ref, exp)

    def test_read_and_concat(self):
        csv_file = os.path.join(self.root, "modin/pandas/test/data", "test_usecols.csv")
        ref1 = pandas.read_csv(csv_file)
        ref2 = pandas.read_csv(csv_file)
        ref = pandas.concat([ref1, ref2])

        exp1 = pandas.read_csv(csv_file)
        exp2 = pandas.read_csv(csv_file)
        exp = pd.concat([exp1, exp2])
        with ForceOmnisciImport(exp):
            df_equals(ref, exp)

    @pytest.mark.parametrize("names", [None, ["a", "b", "c", "d", "e"]])
    @pytest.mark.parametrize("header", [None, 0])
    def test_from_csv(self, header, names):
        csv_file = os.path.join(self.root, "modin/pandas/test/data", "test_usecols.csv")
        eval_io(
            fn_name="read_csv",
            # read_csv kwargs
            filepath_or_buffer=csv_file,
            header=header,
            names=names,
        )

    @pytest.mark.parametrize("kwargs", [{"sep": "|"}, {"delimiter": "|"}])
    def test_sep_delimiter(self, kwargs):
        csv_file = os.path.join(self.root, "modin/pandas/test/data", "test_delim.csv")
        eval_io(
            fn_name="read_csv",
            # read_csv kwargs
            filepath_or_buffer=csv_file,
            **kwargs,
        )

    @pytest.mark.skip(reason="https://github.com/modin-project/modin/issues/2174")
    def test_float32(self):
        csv_file = os.path.join(self.root, "modin/pandas/test/data", "test_usecols.csv")
        kwargs = {
            "dtype": {"a": "float32", "b": "float32"},
        }

        pandas_df = pandas.read_csv(csv_file, **kwargs)
        pandas_df["a"] = pandas_df["a"] + pandas_df["b"]

        modin_df = pd.read_csv(csv_file, **kwargs, engine="arrow")
        modin_df["a"] = modin_df["a"] + modin_df["b"]
        with ForceOmnisciImport(modin_df):
            df_equals(modin_df, pandas_df)

    # Datetime Handling tests
    @pytest.mark.parametrize("engine", [None, "arrow"])
    @pytest.mark.parametrize(
        "parse_dates",
        [
            True,
            False,
            ["col2"],
            ["c2"],
            [["col2", "col3"]],
            {"col23": ["col2", "col3"]},
        ],
    )
    @pytest.mark.parametrize("names", [None, [f"c{x}" for x in range(1, 7)]])
    def test_read_csv_datetime(
        self,
        engine,
        parse_dates,
        names,
    ):

        parse_dates_unsupported = isinstance(parse_dates, dict) or (
            isinstance(parse_dates, list) and isinstance(parse_dates[0], list)
        )
        if parse_dates_unsupported and engine == "arrow" and not names:
            pytest.skip(
                "In these cases Modin raises `ArrowEngineException` while pandas "
                "doesn't raise any exceptions that causes tests fails"
            )
        # In these cases Modin raises `ArrowEngineException` while pandas
        # raises `ValueError`, so skipping exception type checking
        skip_exc_type_check = parse_dates_unsupported and engine == "arrow"

        eval_io(
            fn_name="read_csv",
            md_extra_kwargs={"engine": engine},
            check_exception_type=not skip_exc_type_check,
            raising_exceptions=None if skip_exc_type_check else io_ops_bad_exc,
            # read_csv kwargs
            filepath_or_buffer=pytest.csvs_names["test_read_csv_regular"],
            parse_dates=parse_dates,
            names=names,
        )

    @pytest.mark.parametrize("engine", [None, "arrow"])
    @pytest.mark.parametrize(
        "usecols",
        [
            None,
            ["col1"],
            ["col1", "col1"],
            ["col1", "col2", "col6"],
            ["col6", "col2", "col1"],
            [0],
            [0, 0],
            [0, 1, 5],
            [5, 1, 0],
            lambda x: x in ["col1", "col2"],
        ],
    )
    def test_read_csv_col_handling(
        self,
        engine,
        usecols,
    ):
        eval_io(
            fn_name="read_csv",
            check_kwargs_callable=not callable(usecols),
            md_extra_kwargs={"engine": engine},
            # read_csv kwargs
            filepath_or_buffer=pytest.csvs_names["test_read_csv_regular"],
            usecols=usecols,
        )


class TestMasks:
    data = {
        "a": [1, 1, 2, 2, 3],
        "b": [None, None, 2, 1, 3],
        "c": [3, None, None, 2, 1],
    }
    cols_values = ["a", ["a", "b"], ["a", "b", "c"]]

    @pytest.mark.parametrize("cols", cols_values)
    def test_projection(self, cols):
        def projection(df, cols, **kwargs):
            return df[cols]

        run_and_compare(projection, data=self.data, cols=cols)

    def test_drop(self):
        def drop(df, **kwargs):
            return df.drop(columns="a")

        run_and_compare(drop, data=self.data)

    def test_iloc(self):
        def mask(df, **kwargs):
            return df.iloc[[0, 1]]

        run_and_compare(mask, data=self.data, allow_subqueries=True)

    def test_empty(self):
        def empty(df, **kwargs):
            return df

        run_and_compare(empty, data=None)

    def test_filter(self):
        def filter(df, **kwargs):
            return df[df["a"] == 1]

        run_and_compare(filter, data=self.data)

    def test_filter_with_index(self):
        def filter(df, **kwargs):
            df = df.groupby("a").sum()
            return df[df["b"] > 1]

        run_and_compare(filter, data=self.data)

    def test_filter_proj(self):
        def filter(df, **kwargs):
            df1 = df + 2
            return df1[(df["a"] + df1["b"]) > 1]

        run_and_compare(filter, data=self.data)

    def test_filter_drop(self):
        def filter(df, **kwargs):
            df = df[["a", "b"]]
            df = df[df["a"] != 1]
            df["a"] = df["a"] * df["b"]
            return df

        run_and_compare(filter, data=self.data)


class TestMultiIndex:
    data = {"a": np.arange(24), "b": np.arange(24)}

    @pytest.mark.parametrize("names", [None, ["", ""], ["name", "name"]])
    def test_dup_names(self, names):
        index = pandas.MultiIndex.from_tuples(
            [(i, j) for i in range(3) for j in range(8)], names=names
        )

        pandas_df = pandas.DataFrame(self.data, index=index) + 1
        modin_df = pd.DataFrame(self.data, index=index) + 1

        df_equals(pandas_df, modin_df)

    @pytest.mark.parametrize(
        "names",
        [
            None,
            [None, "s", None],
            ["i1", "i2", "i3"],
            ["i1", "i1", "i3"],
            ["i1", "i2", "a"],
        ],
    )
    def test_reset_index(self, names):
        index = pandas.MultiIndex.from_tuples(
            [(i, j, k) for i in range(2) for j in range(3) for k in range(4)],
            names=names,
        )

        def applier(lib):
            df = lib.DataFrame(self.data, index=index) + 1
            return df.reset_index()

        eval_general(pd, pandas, applier)

    @pytest.mark.parametrize("is_multiindex", [True, False])
    @pytest.mark.parametrize(
        "column_names", [None, ["level1", None], ["level1", "level2"]]
    )
    def test_reset_index_multicolumns(self, is_multiindex, column_names):
        index = (
            pandas.MultiIndex.from_tuples(
                [(i, j, k) for i in range(2) for j in range(3) for k in range(4)],
                names=["l1", "l2", "l3"],
            )
            if is_multiindex
            else pandas.Index(np.arange(len(self.data["a"])), name="index")
        )
        columns = pandas.MultiIndex.from_tuples(
            [("a", "b"), ("b", "c")], names=column_names
        )
        data = np.array(list(self.data.values())).T

        def applier(df, **kwargs):
            df = df + 1
            return df.reset_index(drop=False)

        run_and_compare(
            fn=applier,
            data=data,
            constructor_kwargs={"index": index, "columns": columns},
        )

    def test_set_index_name(self):
        index = pandas.Index.__new__(pandas.Index, data=[i for i in range(24)])

        pandas_df = pandas.DataFrame(self.data, index=index)
        pandas_df.index.name = "new_name"
        modin_df = pd.DataFrame(self.data, index=index)
        modin_df._query_compiler.set_index_name("new_name")

        df_equals(pandas_df, modin_df)

    def test_set_index_names(self):
        index = pandas.MultiIndex.from_tuples(
            [(i, j, k) for i in range(2) for j in range(3) for k in range(4)]
        )

        pandas_df = pandas.DataFrame(self.data, index=index)
        pandas_df.index.names = ["new_name1", "new_name2", "new_name3"]
        modin_df = pd.DataFrame(self.data, index=index)
        modin_df._query_compiler.set_index_names(
            ["new_name1", "new_name2", "new_name3"]
        )

        df_equals(pandas_df, modin_df)


class TestFillna:
    data = {"a": [1, 1, None], "b": [None, None, 2], "c": [3, None, None]}
    values = [1, {"a": 1, "c": 3}, {"a": 1, "b": 2, "c": 3}]

    @pytest.mark.parametrize("value", values)
    def test_fillna_all(self, value):
        def fillna(df, value, **kwargs):
            return df.fillna(value)

        run_and_compare(fillna, data=self.data, value=value)

    def test_fillna_bool(self):
        def fillna(df, **kwargs):
            df["a"] = df["a"] == 1
            df["a"] = df["a"].fillna(False)
            return df

        run_and_compare(fillna, data=self.data)


class TestConcat:
    data = {
        "a": [1, 2, 3],
        "b": [10, 20, 30],
        "d": [1000, 2000, 3000],
        "e": [11, 22, 33],
    }
    data2 = {
        "a": [4, 5, 6],
        "c": [400, 500, 600],
        "b": [40, 50, 60],
        "f": [444, 555, 666],
    }
    data3 = {
        "f": [2, 3, 4],
        "g": [400, 500, 600],
        "h": [20, 30, 40],
    }

    @pytest.mark.parametrize("join", ["inner", "outer"])
    @pytest.mark.parametrize("sort", bool_arg_values)
    @pytest.mark.parametrize("ignore_index", bool_arg_values)
    def test_concat(self, join, sort, ignore_index):
        def concat(lib, df1, df2, join, sort, ignore_index):
            return lib.concat(
                [df1, df2], join=join, sort=sort, ignore_index=ignore_index
            )

        run_and_compare(
            concat,
            data=self.data,
            data2=self.data2,
            join=join,
            sort=sort,
            ignore_index=ignore_index,
        )

    def test_concat_with_same_df(self):
        def concat(df, **kwargs):
            df["f"] = df["a"]
            return df

        run_and_compare(concat, data=self.data)

    def test_setitem_lazy(self):
        def applier(df, **kwargs):
            df = df + 1
            df["a"] = df["a"] + 1
            df["e"] = df["a"] + 1
            df["new_int8"] = np.int8(10)
            df["new_int16"] = np.int16(10)
            df["new_int32"] = np.int32(10)
            df["new_int64"] = np.int64(10)
            df["new_int"] = 10
            df["new_float"] = 5.5
            df["new_float64"] = np.float64(10.1)
            return df

        run_and_compare(applier, data=self.data)

    def test_setitem_default(self):
        def applier(df, lib, **kwargs):
            df = df + 1
            df["a"] = np.arange(3)
            df["b"] = lib.Series(np.arange(3))
            return df

        run_and_compare(applier, data=self.data, force_lazy=False)

    def test_insert_lazy(self):
        def applier(df, **kwargs):
            df = df + 1
            df.insert(2, "new_int", 10)
            df.insert(1, "new_float", 5.5)
            df.insert(0, "new_a", df["a"] + 1)
            return df

        run_and_compare(applier, data=self.data)

    def test_insert_default(self):
        def applier(df, lib, **kwargs):
            df = df + 1
            df.insert(1, "new_range", np.arange(3))
            df.insert(1, "new_series", lib.Series(np.arange(3)))
            return df

        run_and_compare(applier, data=self.data, force_lazy=False)

    def test_concat_many(self):
        def concat(df1, df2, lib, **kwargs):
            df3 = df1.copy()
            df4 = df2.copy()
            return lib.concat([df1, df2, df3, df4])

        run_and_compare(concat, data=self.data, data2=self.data2)

    def test_concat_agg(self):
        def concat(lib, df1, df2):
            df1 = df1.groupby("a", as_index=False).agg(
                {"b": "sum", "d": "sum", "e": "sum"}
            )
            df2 = df2.groupby("a", as_index=False).agg(
                {"c": "sum", "b": "sum", "f": "sum"}
            )
            return lib.concat([df1, df2])

        run_and_compare(concat, data=self.data, data2=self.data2, allow_subqueries=True)

    @pytest.mark.parametrize("join", ["inner", "outer"])
    @pytest.mark.parametrize("sort", bool_arg_values)
    @pytest.mark.parametrize("ignore_index", bool_arg_values)
    def test_concat_single(self, join, sort, ignore_index):
        def concat(lib, df, join, sort, ignore_index):
            return lib.concat([df], join=join, sort=sort, ignore_index=ignore_index)

        run_and_compare(
            concat,
            data=self.data,
            join=join,
            sort=sort,
            ignore_index=ignore_index,
        )

    def test_groupby_concat_single(self):
        def concat(lib, df):
            df = lib.concat([df])
            return df.groupby("a").agg({"b": "min"})

        run_and_compare(
            concat,
            data=self.data,
        )

    @pytest.mark.parametrize("join", ["inner"])
    @pytest.mark.parametrize("sort", bool_arg_values)
    @pytest.mark.parametrize("ignore_index", bool_arg_values)
    def test_concat_join(self, join, sort, ignore_index):
        def concat(lib, df1, df2, join, sort, ignore_index, **kwargs):
            return lib.concat(
                [df1, df2], axis=1, join=join, sort=sort, ignore_index=ignore_index
            )

        run_and_compare(
            concat,
            data=self.data,
            data2=self.data3,
            join=join,
            sort=sort,
            ignore_index=ignore_index,
        )

    def test_concat_index_name(self):
        df1 = pandas.DataFrame(self.data)
        df1 = df1.set_index("a")
        df2 = pandas.DataFrame(self.data3)
        df2 = df2.set_index("f")

        ref = pandas.concat([df1, df2], axis=1, join="inner")
        exp = pd.concat([df1, df2], axis=1, join="inner")

        df_equals(ref, exp)

        df2.index.name = "a"
        ref = pandas.concat([df1, df2], axis=1, join="inner")
        exp = pd.concat([df1, df2], axis=1, join="inner")

        df_equals(ref, exp)

    def test_concat_index_names(self):
        df1 = pandas.DataFrame(self.data)
        df1 = df1.set_index(["a", "b"])
        df2 = pandas.DataFrame(self.data3)
        df2 = df2.set_index(["f", "h"])

        ref = pandas.concat([df1, df2], axis=1, join="inner")
        exp = pd.concat([df1, df2], axis=1, join="inner")

        df_equals(ref, exp)

        df2.index.names = ["a", "b"]
        ref = pandas.concat([df1, df2], axis=1, join="inner")
        exp = pd.concat([df1, df2], axis=1, join="inner")

        df_equals(ref, exp)


class TestGroupby:
    data = {
        "a": [1, 1, 2, 2, 2, 1],
        "b": [11, 21, 12, 22, 32, 11],
        "c": [101, 201, 202, 202, 302, 302],
    }
    cols_value = ["a", ["a", "b"]]

    @pytest.mark.parametrize("cols", cols_value)
    @pytest.mark.parametrize("as_index", bool_arg_values)
    def test_groupby_sum(self, cols, as_index):
        def groupby_sum(df, cols, as_index, **kwargs):
            return df.groupby(cols, as_index=as_index).sum()

        run_and_compare(groupby_sum, data=self.data, cols=cols, as_index=as_index)

    @pytest.mark.parametrize("cols", cols_value)
    @pytest.mark.parametrize("as_index", bool_arg_values)
    def test_groupby_count(self, cols, as_index):
        def groupby_count(df, cols, as_index, **kwargs):
            return df.groupby(cols, as_index=as_index).count()

        run_and_compare(groupby_count, data=self.data, cols=cols, as_index=as_index)

    @pytest.mark.xfail(
        reason="Currently mean() passes a lambda into backend which cannot be executed on omnisci backend"
    )
    @pytest.mark.parametrize("cols", cols_value)
    @pytest.mark.parametrize("as_index", bool_arg_values)
    def test_groupby_mean(self, cols, as_index):
        def groupby_mean(df, cols, as_index, **kwargs):
            return df.groupby(cols, as_index=as_index).mean()

        run_and_compare(groupby_mean, data=self.data, cols=cols, as_index=as_index)

    @pytest.mark.parametrize("cols", cols_value)
    @pytest.mark.parametrize("as_index", bool_arg_values)
    def test_groupby_proj_sum(self, cols, as_index):
        def groupby_sum(df, cols, as_index, **kwargs):
            return df.groupby(cols, as_index=as_index).c.sum()

        run_and_compare(
            groupby_sum, data=self.data, cols=cols, as_index=as_index, force_lazy=False
        )

    @pytest.mark.parametrize("agg", ["count", "size", "nunique"])
    def test_groupby_agg(self, agg):
        def groupby(df, agg, **kwargs):
            return df.groupby("a").agg({"b": agg})

        run_and_compare(groupby, data=self.data, agg=agg)

    def test_groupby_agg_default_to_pandas(self):
        def lambda_func(df, **kwargs):
            return df.groupby("a").agg(lambda df: (df.mean() - df.sum()) // 2)

        run_and_compare(lambda_func, data=self.data, force_lazy=False)

        def not_implemented_func(df, **kwargs):
            return df.groupby("a").agg("cumprod")

        run_and_compare(lambda_func, data=self.data, force_lazy=False)

    @pytest.mark.xfail(
        reason="Function specified as a string should be passed into backend API, but currently it is transformed into a lambda"
    )
    @pytest.mark.parametrize("cols", cols_value)
    @pytest.mark.parametrize("as_index", bool_arg_values)
    def test_groupby_agg_mean(self, cols, as_index):
        def groupby_mean(df, cols, as_index, **kwargs):
            return df.groupby(cols, as_index=as_index).agg("mean")

        run_and_compare(groupby_mean, data=self.data, cols=cols, as_index=as_index)

    def test_groupby_lazy_multiindex(self):
        index = generate_multiindex(len(self.data["a"]))

        def groupby(df, *args, **kwargs):
            df = df + 1
            return df.groupby("a").agg({"b": "size"})

        run_and_compare(groupby, data=self.data, constructor_kwargs={"index": index})

    def test_groupby_lazy_squeeze(self):
        def applier(df, **kwargs):
            return df.groupby("a").sum().squeeze(axis=1)

        run_and_compare(
            applier,
            data=self.data,
            constructor_kwargs={"columns": ["a", "b"]},
            force_lazy=True,
        )

    @pytest.mark.parametrize("method", ["sum", "size"])
    def test_groupby_series(self, method):
        def groupby(df, **kwargs):
            ser = df[df.columns[0]]
            return getattr(ser.groupby(ser), method)()

        run_and_compare(groupby, data=self.data)

    def test_groupby_size(self):
        def groupby(df, **kwargs):
            return df.groupby("a").size()

        run_and_compare(groupby, data=self.data)

    @pytest.mark.parametrize("by", [["a"], ["a", "b", "c"]])
    @pytest.mark.parametrize("agg", ["sum", "size"])
    @pytest.mark.parametrize("as_index", [True, False])
    def test_groupby_agg_by_col(self, by, agg, as_index):
        def simple_agg(df, **kwargs):
            return df.groupby(by, as_index=as_index).agg(agg)

        run_and_compare(simple_agg, data=self.data)

        def dict_agg(df, **kwargs):
            return df.groupby(by, as_index=as_index).agg({by[0]: agg})

        run_and_compare(dict_agg, data=self.data)

        def dict_agg_all_cols(df, **kwargs):
            return df.groupby(by, as_index=as_index).agg({col: agg for col in by})

        run_and_compare(dict_agg_all_cols, data=self.data)

    taxi_data = {
        "a": [1, 1, 2, 2],
        "b": [11, 21, 12, 11],
        "c": pandas.to_datetime(
            ["20190902", "20180913", "20190921", "20180903"], format="%Y%m%d"
        ),
        "d": [11.5, 21.2, 12.8, 13.4],
    }

    # TODO: emulate taxi queries with group by category types when we have loading
    #       using arrow
    #       Another way of doing taxi q1 is
    #       res = df.groupby("cab_type").size() - this should be tested later as well
    def test_taxi_q1(self):
        def taxi_q1(df, **kwargs):
            return df.groupby("a").size()

        run_and_compare(taxi_q1, data=self.taxi_data)

    def test_taxi_q2(self):
        def taxi_q2(df, **kwargs):
            return df.groupby("a").agg({"b": "mean"})

        run_and_compare(taxi_q2, data=self.taxi_data)

    @pytest.mark.parametrize("as_index", bool_arg_values)
    def test_taxi_q3(self, as_index):
        def taxi_q3(df, as_index, **kwargs):
            return df.groupby(["b", df["c"].dt.year], as_index=as_index).size()

        run_and_compare(taxi_q3, data=self.taxi_data, as_index=as_index)

    def test_groupby_expr_col(self):
        def groupby(df, **kwargs):
            df = df.loc[:, ["b", "c"]]
            df["year"] = df["c"].dt.year
            df["month"] = df["c"].dt.month
            df["id1"] = df["year"] * 12 + df["month"]
            df["id2"] = (df["id1"] - 24000) // 12
            df = df.groupby(["id1", "id2"], as_index=False).agg({"b": "max"})
            return df

        run_and_compare(groupby, data=self.taxi_data)

    def test_series_astype(self):
        def series_astype(df, **kwargs):
            return df["d"].astype("int")

        run_and_compare(series_astype, data=self.taxi_data)

    def test_df_astype(self):
        def df_astype(df, **kwargs):
            return df.astype({"b": "float", "d": "int"})

        run_and_compare(df_astype, data=self.taxi_data)

    @pytest.mark.parametrize("as_index", bool_arg_values)
    def test_taxi_q4(self, as_index):
        def taxi_q4(df, **kwargs):
            df["c"] = df["c"].dt.year
            df["d"] = df["d"].astype("int64")
            df = df.groupby(["b", "c", "d"], sort=True, as_index=as_index).size()
            if as_index:
                df = df.reset_index()
            return df.sort_values(
                by=["c", 0 if as_index else "size"],
                ignore_index=True,
                ascending=[True, False],
            )

        run_and_compare(taxi_q4, data=self.taxi_data)

    h2o_data = {
        "id1": ["id1", "id2", "id3", "id1", "id2", "id3", "id1", "id2", "id3", "id1"],
        "id2": ["id1", "id2", "id1", "id2", "id1", "id2", "id1", "id2", "id1", "id2"],
        "id3": ["id4", "id5", "id6", "id4", "id5", "id6", "id4", "id5", "id6", "id4"],
        "id4": [4, 5, 4, 5, 4, 5, 4, 5, 4, 5],
        "id5": [7, 8, 9, 7, 8, 9, 7, 8, 9, 7],
        "id6": [7, 8, 7, 8, 7, 8, 7, 8, 7, 8],
        "v1": [1, 2, 3, 4, 5, 6, 7, 8, 9, 10],
        "v2": [1, 3, 5, 7, 9, 10, 8, 6, 4, 2],
        "v3": [1.1, 2.2, 3.3, 4.4, 5.5, 6.6, 7.7, 8.8, 9.9, 10.0],
    }

    def _get_h2o_df(self):
        df = pandas.DataFrame(self.h2o_data)
        df["id1"] = df["id1"].astype("category")
        df["id2"] = df["id2"].astype("category")
        df["id3"] = df["id3"].astype("category")
        return df

    def test_h2o_q1(self):
        df = self._get_h2o_df()

        ref = df.groupby(["id1"], observed=True).agg({"v1": "sum"})
        ref.reset_index(inplace=True)

        modin_df = pd.DataFrame(df)
        set_execution_mode(modin_df, "lazy")
        modin_df = modin_df.groupby(["id1"], observed=True, as_index=False).agg(
            {"v1": "sum"}
        )
        set_execution_mode(modin_df, None)

        exp = to_pandas(modin_df)
        exp["id1"] = exp["id1"].astype("category")

        df_equals(ref, exp)

    def test_h2o_q2(self):
        df = self._get_h2o_df()

        ref = df.groupby(["id1", "id2"], observed=True).agg({"v1": "sum"})
        ref.reset_index(inplace=True)

        modin_df = pd.DataFrame(df)
        set_execution_mode(modin_df, "lazy")
        modin_df = modin_df.groupby(["id1", "id2"], observed=True, as_index=False).agg(
            {"v1": "sum"}
        )
        set_execution_mode(modin_df, None)

        exp = to_pandas(modin_df)
        exp["id1"] = exp["id1"].astype("category")
        exp["id2"] = exp["id2"].astype("category")

        df_equals(ref, exp)

    def test_h2o_q3(self):
        df = self._get_h2o_df()

        ref = df.groupby(["id3"], observed=True).agg({"v1": "sum", "v3": "mean"})
        ref.reset_index(inplace=True)

        modin_df = pd.DataFrame(df)
        set_execution_mode(modin_df, "lazy")
        modin_df = modin_df.groupby(["id3"], observed=True, as_index=False).agg(
            {"v1": "sum", "v3": "mean"}
        )
        set_execution_mode(modin_df, None)

        exp = to_pandas(modin_df)
        exp["id3"] = exp["id3"].astype("category")

        df_equals(ref, exp)

    def test_h2o_q4(self):
        df = self._get_h2o_df()

        ref = df.groupby(["id4"], observed=True).agg(
            {"v1": "mean", "v2": "mean", "v3": "mean"}
        )
        ref.reset_index(inplace=True)

        modin_df = pd.DataFrame(df)
        set_execution_mode(modin_df, "lazy")
        modin_df = modin_df.groupby(["id4"], observed=True, as_index=False).agg(
            {"v1": "mean", "v2": "mean", "v3": "mean"}
        )
        set_execution_mode(modin_df, None)

        exp = to_pandas(modin_df)

        df_equals(ref, exp)

    def test_h2o_q5(self):
        df = self._get_h2o_df()

        ref = df.groupby(["id6"], observed=True).agg(
            {"v1": "sum", "v2": "sum", "v3": "sum"}
        )
        ref.reset_index(inplace=True)

        modin_df = pd.DataFrame(df)
        set_execution_mode(modin_df, "lazy")
        modin_df = modin_df.groupby(["id6"], observed=True, as_index=False).agg(
            {"v1": "sum", "v2": "sum", "v3": "sum"}
        )
        set_execution_mode(modin_df, None)

        exp = to_pandas(modin_df)

        df_equals(ref, exp)

    def test_h2o_q7(self):
        df = self._get_h2o_df()

        ref = (
            df.groupby(["id3"], observed=True)
            .agg({"v1": "max", "v2": "min"})
            .assign(range_v1_v2=lambda x: x["v1"] - x["v2"])[["range_v1_v2"]]
        )
        ref.reset_index(inplace=True)

        modin_df = pd.DataFrame(df)
        set_execution_mode(modin_df, "lazy")
        modin_df = modin_df.groupby(["id3"], observed=True).agg(
            {"v1": "max", "v2": "min"}
        )
        modin_df["range_v1_v2"] = modin_df["v1"] - modin_df["v2"]
        modin_df = modin_df[["range_v1_v2"]]
        modin_df.reset_index(inplace=True)
        set_execution_mode(modin_df, None)

        exp = to_pandas(modin_df)
        exp["id3"] = exp["id3"].astype("category")

        df_equals(ref, exp)

    def test_h2o_q10(self):
        df = self._get_h2o_df()

        ref = df.groupby(["id1", "id2", "id3", "id4", "id5", "id6"], observed=True).agg(
            {"v3": "sum", "v1": "count"}
        )
        ref.reset_index(inplace=True)

        modin_df = pd.DataFrame(df)
        modin_df = modin_df.groupby(
            ["id1", "id2", "id3", "id4", "id5", "id6"], observed=True
        ).agg({"v3": "sum", "v1": "count"})
        modin_df.reset_index(inplace=True)

        exp = to_pandas(modin_df)
        exp["id1"] = exp["id1"].astype("category")
        exp["id2"] = exp["id2"].astype("category")
        exp["id3"] = exp["id3"].astype("category")

        df_equals(ref, exp)

    std_data = {
        "a": [1, 2, 1, 1, 1, 2, 2, 2, 1, 2],
        "b": [4, 3, 1, 6, 9, 8, 0, 9, 5, 13],
        "c": [12.8, 45.6, 23.5, 12.4, 11.2, None, 56.4, 12.5, 1, 55],
    }

    def test_agg_std(self):
        def std(df, **kwargs):
            df = df.groupby("a").agg({"b": "std", "c": "std"})
            if not isinstance(df, pandas.DataFrame):
                df = to_pandas(df)
            df["b"] = df["b"].apply(lambda x: round(x, 10))
            df["c"] = df["c"].apply(lambda x: round(x, 10))
            return df

        run_and_compare(std, data=self.std_data, force_lazy=False)

    skew_data = {
        "a": [1, 2, 1, 1, 1, 2, 2, 2, 1, 2, 3, 4, 4],
        "b": [4, 3, 1, 6, 9, 8, 0, 9, 5, 13, 12, 44, 6],
        "c": [12.8, 45.6, 23.5, 12.4, 11.2, None, 56.4, 12.5, 1, 55, 4.5, 7.8, 9.4],
    }

    def test_agg_skew(self):
        def std(df, **kwargs):
            df = df.groupby("a").agg({"b": "skew", "c": "skew"})
            if not isinstance(df, pandas.DataFrame):
                df = to_pandas(df)
            df["b"] = df["b"].apply(lambda x: round(x, 10))
            df["c"] = df["c"].apply(lambda x: round(x, 10))
            return df

        run_and_compare(std, data=self.skew_data, force_lazy=False)

    def test_multilevel(self):
        def groupby(df, **kwargs):
            return df.groupby("a").agg({"b": "min", "c": ["min", "max", "sum", "skew"]})

        run_and_compare(groupby, data=self.data)


class TestAgg:
    data = {
        "a": [1, 2, None, None, 1, None],
        "b": [10, 20, None, 20, 10, None],
        "c": [None, 200, None, 400, 500, 600],
        "d": [11, 22, 33, 22, 33, 22],
    }
    int_data = pandas.DataFrame(data).fillna(0).astype("int").to_dict()

    @pytest.mark.parametrize("agg", ["max", "min", "sum", "mean"])
    @pytest.mark.parametrize("skipna", bool_arg_values)
    def test_simple_agg(self, agg, skipna):
        def apply(df, agg, skipna, **kwargs):
            return getattr(df, agg)(skipna=skipna)

        run_and_compare(apply, data=self.data, agg=agg, skipna=skipna, force_lazy=False)

    def test_count_agg(self):
        def apply(df, **kwargs):
            return df.count()

        run_and_compare(apply, data=self.data, force_lazy=False)

    @pytest.mark.parametrize("data", [data, int_data], ids=["nan_data", "int_data"])
    @pytest.mark.parametrize("cols", ["a", "d", ["a", "d"]])
    @pytest.mark.parametrize("dropna", [True, False])
    @pytest.mark.parametrize("sort", [True])
    @pytest.mark.parametrize("ascending", [True, False])
    def test_value_counts(self, data, cols, dropna, sort, ascending):
        def value_counts(df, cols, dropna, sort, ascending, **kwargs):
            return df[cols].value_counts(dropna=dropna, sort=sort, ascending=ascending)

        if dropna and pandas.DataFrame(
            data, columns=cols if is_list_like(cols) else [cols]
        ).isna().any(axis=None):
            pytest.xfail(
                reason="'dropna' parameter is forcibly disabled in OmniSci's GroupBy"
                "due to performance issues, you can track this problem at:"
                "https://github.com/modin-project/modin/issues/2896"
            )

        # Custom comparator is required because pandas is inconsistent about
        # the order of equal values, we can't match this behaviour. For more details:
        # https://github.com/modin-project/modin/issues/1650
        run_and_compare(
            value_counts,
            data=data,
            cols=cols,
            dropna=dropna,
            sort=sort,
            ascending=ascending,
            comparator=df_equals_with_non_stable_indices,
        )

    @pytest.mark.parametrize(
        "method", ["sum", "mean", "max", "min", "count", "nunique"]
    )
    def test_simple_agg_no_default(self, method):
        def applier(df, **kwargs):
            if isinstance(df, pd.DataFrame):
                # At the end of reduction function it does inevitable `transpose`, which
                # is defaulting to pandas. The following logic check that `transpose` is the only
                # function that falling back to pandas in the reduction operation flow.
                with pytest.warns(UserWarning) as warns:
                    res = getattr(df, method)()
                assert (
                    len(warns) == 1
                ), f"More than one warning were arisen: len(warns) != 1 ({len(warns)} != 1)"
                message = warns[0].message.args[0]
                assert (
                    re.match(r".*transpose.*defaulting to pandas", message) is not None
                ), f"Expected DataFrame.transpose defaulting to pandas warning, got: {message}"
            else:
                res = getattr(df, method)()
            return res

        run_and_compare(applier, data=self.data, force_lazy=False)

    @pytest.mark.parametrize("data", [data, int_data])
    @pytest.mark.parametrize("dropna", bool_arg_values)
    def test_nunique(self, data, dropna):
        def applier(df, **kwargs):
            return df.nunique(dropna=dropna)

        run_and_compare(applier, data=data, force_lazy=False)


class TestMerge:
    data = {
        "a": [1, 2, 3, 6, 5, 4],
        "b": [10, 20, 30, 60, 50, 40],
        "e": [11, 22, 33, 66, 55, 44],
    }
    data2 = {
        "a": [4, 2, 3, 7, 1, 5],
        "b": [40, 20, 30, 70, 10, 50],
        "d": [4000, 2000, 3000, 7000, 1000, 5000],
    }
    on_values = ["a", ["a"], ["a", "b"], ["b", "a"], None]
    how_values = ["inner", "left"]

    @pytest.mark.parametrize("on", on_values)
    @pytest.mark.parametrize("how", how_values)
    @pytest.mark.parametrize("sort", [True, False])
    def test_merge(self, on, how, sort):
        def merge(lib, df1, df2, on, how, sort, **kwargs):
            return df1.merge(df2, on=on, how=how, sort=sort)

        run_and_compare(
            merge, data=self.data, data2=self.data2, on=on, how=how, sort=sort
        )

    def test_merge_non_str_column_name(self):
        def merge(lib, df1, df2, on, **kwargs):
            return df1.merge(df2, on=on, how="inner")

        run_and_compare(merge, data=[[1, 2], [3, 4]], data2=[[1, 2], [3, 4]], on=1)

    h2o_data = {
        "id1": ["id1", "id10", "id100", "id1000"],
        "id2": ["id2", "id20", "id200", "id2000"],
        "id3": ["id3", "id30", "id300", "id3000"],
        "id4": [4, 40, 400, 4000],
        "id5": [5, 50, 500, 5000],
        "id6": [6, 60, 600, 6000],
        "v1": [3.3, 4.4, 7.7, 8.8],
    }

    h2o_data_small = {
        "id1": ["id10", "id100", "id1000", "id10000"],
        "id4": [40, 400, 4000, 40000],
        "v2": [30.3, 40.4, 70.7, 80.8],
    }

    h2o_data_medium = {
        "id1": ["id10", "id100", "id1000", "id10000"],
        "id2": ["id20", "id200", "id2000", "id20000"],
        "id4": [40, 400, 4000, 40000],
        "id5": [50, 500, 5000, 50000],
        "v2": [30.3, 40.4, 70.7, 80.8],
    }

    h2o_data_big = {
        "id1": ["id10", "id100", "id1000", "id10000"],
        "id2": ["id20", "id200", "id2000", "id20000"],
        "id3": ["id30", "id300", "id3000", "id30000"],
        "id4": [40, 400, 4000, 40000],
        "id5": [50, 500, 5000, 50000],
        "id6": [60, 600, 6000, 60000],
        "v2": [30.3, 40.4, 70.7, 80.8],
    }

    def _get_h2o_df(self, data):
        df = pandas.DataFrame(data)
        if "id1" in data:
            df["id1"] = df["id1"].astype("category")
        if "id2" in data:
            df["id2"] = df["id2"].astype("category")
        if "id3" in data:
            df["id3"] = df["id3"].astype("category")
        return df

    # Currently OmniSci returns category as string columns
    # and therefore casted to category it would only have
    # values from actual data. In Pandas category would
    # have old values as well. Simply casting category
    # to string for somparison doesn't work because None
    # casted to category and back to strting becomes
    # "nan". So we cast everything to category and then
    # to string.
    def _fix_category_cols(self, df):
        if "id1" in df.columns:
            df["id1"] = df["id1"].astype("category")
            df["id1"] = df["id1"].astype(str)
        if "id1_x" in df.columns:
            df["id1_x"] = df["id1_x"].astype("category")
            df["id1_x"] = df["id1_x"].astype(str)
        if "id1_y" in df.columns:
            df["id1_y"] = df["id1_y"].astype("category")
            df["id1_y"] = df["id1_y"].astype(str)
        if "id2" in df.columns:
            df["id2"] = df["id2"].astype("category")
            df["id2"] = df["id2"].astype(str)
        if "id2_x" in df.columns:
            df["id2_x"] = df["id2_x"].astype("category")
            df["id2_x"] = df["id2_x"].astype(str)
        if "id2_y" in df.columns:
            df["id2_y"] = df["id2_y"].astype("category")
            df["id2_y"] = df["id2_y"].astype(str)
        if "id3" in df.columns:
            df["id3"] = df["id3"].astype("category")
            df["id3"] = df["id3"].astype(str)

    def test_h2o_q1(self):
        lhs = self._get_h2o_df(self.h2o_data)
        rhs = self._get_h2o_df(self.h2o_data_small)

        ref = lhs.merge(rhs, on="id1")
        self._fix_category_cols(ref)

        modin_lhs = pd.DataFrame(lhs)
        modin_rhs = pd.DataFrame(rhs)
        modin_res = modin_lhs.merge(modin_rhs, on="id1")

        exp = to_pandas(modin_res)
        self._fix_category_cols(exp)

        df_equals(ref, exp)

    def test_h2o_q2(self):
        lhs = self._get_h2o_df(self.h2o_data)
        rhs = self._get_h2o_df(self.h2o_data_medium)

        ref = lhs.merge(rhs, on="id2")
        self._fix_category_cols(ref)

        modin_lhs = pd.DataFrame(lhs)
        modin_rhs = pd.DataFrame(rhs)
        modin_res = modin_lhs.merge(modin_rhs, on="id2")

        exp = to_pandas(modin_res)
        self._fix_category_cols(exp)

        df_equals(ref, exp)

    def test_h2o_q3(self):
        lhs = self._get_h2o_df(self.h2o_data)
        rhs = self._get_h2o_df(self.h2o_data_medium)

        ref = lhs.merge(rhs, how="left", on="id2")
        self._fix_category_cols(ref)

        modin_lhs = pd.DataFrame(lhs)
        modin_rhs = pd.DataFrame(rhs)
        modin_res = modin_lhs.merge(modin_rhs, how="left", on="id2")

        exp = to_pandas(modin_res)
        self._fix_category_cols(exp)

        df_equals(ref, exp)

    def test_h2o_q4(self):
        lhs = self._get_h2o_df(self.h2o_data)
        rhs = self._get_h2o_df(self.h2o_data_medium)

        ref = lhs.merge(rhs, on="id5")
        self._fix_category_cols(ref)

        modin_lhs = pd.DataFrame(lhs)
        modin_rhs = pd.DataFrame(rhs)
        modin_res = modin_lhs.merge(modin_rhs, on="id5")

        exp = to_pandas(modin_res)
        self._fix_category_cols(exp)

        df_equals(ref, exp)

    def test_h2o_q5(self):
        lhs = self._get_h2o_df(self.h2o_data)
        rhs = self._get_h2o_df(self.h2o_data_big)

        ref = lhs.merge(rhs, on="id3")
        self._fix_category_cols(ref)

        modin_lhs = pd.DataFrame(lhs)
        modin_rhs = pd.DataFrame(rhs)
        modin_res = modin_lhs.merge(modin_rhs, on="id3")

        exp = to_pandas(modin_res)
        self._fix_category_cols(exp)

        df_equals(ref, exp)

    dt_data1 = {
        "id": [1, 2],
        "timestamp": pandas.to_datetime(["20000101", "20000201"], format="%Y%m%d"),
    }
    dt_data2 = {"id": [1, 2], "timestamp_year": [2000, 2000]}

    def test_merge_dt(self):
        def merge(df1, df2, **kwargs):
            df1["timestamp_year"] = df1["timestamp"].dt.year
            res = df1.merge(df2, how="left", on=["id", "timestamp_year"])
            res["timestamp_year"] = res["timestamp_year"].fillna(np.int64(-1))
            return res

        run_and_compare(merge, data=self.dt_data1, data2=self.dt_data2)

    left_data = {"a": [1, 2, 3, 4], "b": [10, 20, 30, 40], "c": [11, 12, 13, 14]}
    right_data = {"c": [1, 2, 3, 4], "b": [10, 20, 30, 40], "d": [100, 200, 300, 400]}

    @pytest.mark.parametrize("how", how_values)
    @pytest.mark.parametrize(
        "left_on, right_on", [["a", "c"], [["a", "b"], ["c", "b"]]]
    )
    def test_merge_left_right_on(self, how, left_on, right_on):
        def merge(df1, df2, how, left_on, right_on, **kwargs):
            return df1.merge(df2, how=how, left_on=left_on, right_on=right_on)

        run_and_compare(
            merge,
            data=self.left_data,
            data2=self.right_data,
            how=how,
            left_on=left_on,
            right_on=right_on,
        )
        run_and_compare(
            merge,
            data=self.right_data,
            data2=self.left_data,
            how=how,
            left_on=right_on,
            right_on=left_on,
        )


class TestBinaryOp:
    data = {
        "a": [1, 1, 1, 1, 1],
        "b": [10, 10, 10, 10, 10],
        "c": [100, 100, 100, 100, 100],
        "d": [1000, 1000, 1000, 1000, 1000],
    }
    data2 = {
        "a": [1, 1, 1, 1, 1],
        "f": [2, 2, 2, 2, 2],
        "b": [3, 3, 3, 3, 3],
        "d": [4, 4, 4, 4, 4],
    }
    fill_values = [None, 1]

    def test_binary_level(self):
        def applier(df1, df2, **kwargs):
            df2.index = generate_multiindex(len(df2))
            return df1.add(df2, level=1)

        # setting `force_lazy=False`, because we're expecting to fallback
        # to pandas in that case, which is not supported in lazy mode
        run_and_compare(applier, data=self.data, data2=self.data, force_lazy=False)

    def test_add_cst(self):
        def add(lib, df):
            return df + 1

        run_and_compare(add, data=self.data)

    def test_add_list(self):
        def add(lib, df):
            return df + [1, 2, 3, 4]

        run_and_compare(add, data=self.data)

    @pytest.mark.parametrize("fill_value", fill_values)
    def test_add_method_columns(self, fill_value):
        def add1(lib, df, fill_value):
            return df["a"].add(df["b"], fill_value=fill_value)

        def add2(lib, df, fill_value):
            return df[["a", "c"]].add(df[["b", "a"]], fill_value=fill_value)

        run_and_compare(add1, data=self.data, fill_value=fill_value)
        run_and_compare(add2, data=self.data, fill_value=fill_value)

    def test_add_columns(self):
        def add1(lib, df):
            return df["a"] + df["b"]

        def add2(lib, df):
            return df[["a", "c"]] + df[["b", "a"]]

        run_and_compare(add1, data=self.data)
        run_and_compare(add2, data=self.data)

    def test_add_columns_and_assign(self):
        def add(lib, df):
            df["sum"] = df["a"] + df["b"]
            return df

        run_and_compare(add, data=self.data)

    def test_add_columns_and_assign_to_existing(self):
        def add(lib, df):
            df["a"] = df["a"] + df["b"]
            return df

        run_and_compare(add, data=self.data)

    def test_mul_cst(self):
        def mul(lib, df):
            return df * 2

        run_and_compare(mul, data=self.data)

    def test_mul_list(self):
        def mul(lib, df):
            return df * [2, 3, 4, 5]

        run_and_compare(mul, data=self.data)

    @pytest.mark.parametrize("fill_value", fill_values)
    def test_mul_method_columns(self, fill_value):
        def mul1(lib, df, fill_value):
            return df["a"].mul(df["b"], fill_value=fill_value)

        def mul2(lib, df, fill_value):
            return df[["a", "c"]].mul(df[["b", "a"]], fill_value=fill_value)

        run_and_compare(mul1, data=self.data, fill_value=fill_value)
        run_and_compare(mul2, data=self.data, fill_value=fill_value)

    def test_mul_columns(self):
        def mul1(lib, df):
            return df["a"] * df["b"]

        def mul2(lib, df):
            return df[["a", "c"]] * df[["b", "a"]]

        run_and_compare(mul1, data=self.data)
        run_and_compare(mul2, data=self.data)

    def test_mod_cst(self):
        def mod(lib, df):
            return df % 2

        run_and_compare(mod, data=self.data)

    def test_mod_list(self):
        def mod(lib, df):
            return df % [2, 3, 4, 5]

        run_and_compare(mod, data=self.data)

    @pytest.mark.parametrize("fill_value", fill_values)
    def test_mod_method_columns(self, fill_value):
        def mod1(lib, df, fill_value):
            return df["a"].mod(df["b"], fill_value=fill_value)

        def mod2(lib, df, fill_value):
            return df[["a", "c"]].mod(df[["b", "a"]], fill_value=fill_value)

        run_and_compare(mod1, data=self.data, fill_value=fill_value)
        run_and_compare(mod2, data=self.data, fill_value=fill_value)

    def test_mod_columns(self):
        def mod1(lib, df):
            return df["a"] % df["b"]

        def mod2(lib, df):
            return df[["a", "c"]] % df[["b", "a"]]

        run_and_compare(mod1, data=self.data)
        run_and_compare(mod2, data=self.data)

    def test_truediv_cst(self):
        def truediv(lib, df):
            return df / 2

        run_and_compare(truediv, data=self.data)

    def test_truediv_list(self):
        def truediv(lib, df):
            return df / [1, 0.5, 0.2, 2.0]

        run_and_compare(truediv, data=self.data)

    @pytest.mark.parametrize("fill_value", fill_values)
    def test_truediv_method_columns(self, fill_value):
        def truediv1(lib, df, fill_value):
            return df["a"].truediv(df["b"], fill_value=fill_value)

        def truediv2(lib, df, fill_value):
            return df[["a", "c"]].truediv(df[["b", "a"]], fill_value=fill_value)

        run_and_compare(truediv1, data=self.data, fill_value=fill_value)
        run_and_compare(truediv2, data=self.data, fill_value=fill_value)

    def test_truediv_columns(self):
        def truediv1(lib, df):
            return df["a"] / df["b"]

        def truediv2(lib, df):
            return df[["a", "c"]] / df[["b", "a"]]

        run_and_compare(truediv1, data=self.data)
        run_and_compare(truediv2, data=self.data)

    def test_floordiv_cst(self):
        def floordiv(lib, df):
            return df // 2

        run_and_compare(floordiv, data=self.data)

    def test_floordiv_list(self):
        def floordiv(lib, df):
            return df // [1, 0.54, 0.24, 2.01]

        run_and_compare(floordiv, data=self.data)

    @pytest.mark.parametrize("fill_value", fill_values)
    def test_floordiv_method_columns(self, fill_value):
        def floordiv1(lib, df, fill_value):
            return df["a"].floordiv(df["b"], fill_value=fill_value)

        def floordiv2(lib, df, fill_value):
            return df[["a", "c"]].floordiv(df[["b", "a"]], fill_value=fill_value)

        run_and_compare(floordiv1, data=self.data, fill_value=fill_value)
        run_and_compare(floordiv2, data=self.data, fill_value=fill_value)

    def test_floordiv_columns(self):
        def floordiv1(lib, df):
            return df["a"] // df["b"]

        def floordiv2(lib, df):
            return df[["a", "c"]] // df[["b", "a"]]

        run_and_compare(floordiv1, data=self.data)
        run_and_compare(floordiv2, data=self.data)

    cmp_data = {
        "a": [1, 2, 3, 4, 5],
        "b": [10, 20, 30, 40, 50],
        "c": [50.0, 40.0, 30.1, 20.0, 10.0],
    }
    cmp_fn_values = ["eq", "ne", "le", "lt", "ge", "gt"]

    @pytest.mark.parametrize("cmp_fn", cmp_fn_values)
    def test_cmp_cst(self, cmp_fn):
        def cmp1(df, cmp_fn, **kwargs):
            return getattr(df["a"], cmp_fn)(3)

        def cmp2(df, cmp_fn, **kwargs):
            return getattr(df, cmp_fn)(30)

        run_and_compare(cmp1, data=self.cmp_data, cmp_fn=cmp_fn)
        run_and_compare(cmp2, data=self.cmp_data, cmp_fn=cmp_fn)

    @pytest.mark.parametrize("cmp_fn", cmp_fn_values)
    def test_cmp_list(self, cmp_fn):
        def cmp(df, cmp_fn, **kwargs):
            return getattr(df, cmp_fn)([3, 30, 30.1])

        run_and_compare(cmp, data=self.cmp_data, cmp_fn=cmp_fn)

    @pytest.mark.parametrize("cmp_fn", cmp_fn_values)
    def test_cmp_cols(self, cmp_fn):
        def cmp1(df, cmp_fn, **kwargs):
            return getattr(df["b"], cmp_fn)(df["c"])

        def cmp2(df, cmp_fn, **kwargs):
            return getattr(df[["b", "c"]], cmp_fn)(df[["a", "b"]])

        run_and_compare(cmp1, data=self.cmp_data, cmp_fn=cmp_fn)
        run_and_compare(cmp2, data=self.cmp_data, cmp_fn=cmp_fn)

    @pytest.mark.parametrize("cmp_fn", cmp_fn_values)
    @pytest.mark.parametrize("value", [2, 2.2, "a"])
    @pytest.mark.parametrize("data", test_data_values, ids=test_data_keys)
    def test_cmp_mixed_types(self, cmp_fn, value, data):
        def cmp(df, cmp_fn, value, **kwargs):
            return getattr(df, cmp_fn)(value)

        run_and_compare(cmp, data=data, cmp_fn=cmp_fn, value=value)


class TestDateTime:
    datetime_data = {
        "a": [1, 1, 2, 2],
        "b": [11, 21, 12, 11],
        "c": pandas.to_datetime(
            ["20190902", "20180913", "20190921", "20180903"], format="%Y%m%d"
        ),
    }

    def test_dt_year(self):
        def dt_year(df, **kwargs):
            return df["c"].dt.year

        run_and_compare(dt_year, data=self.datetime_data)

    def test_dt_month(self):
        def dt_month(df, **kwargs):
            return df["c"].dt.month

        run_and_compare(dt_month, data=self.datetime_data)


class TestCategory:
    data = {
        "a": ["str1", "str2", "str1", "str3", "str2", None],
    }

    def test_cat_codes(self):
        pandas_df = pandas.DataFrame(self.data)
        pandas_df["a"] = pandas_df["a"].astype("category")

        modin_df = pd.DataFrame(pandas_df)

        modin_df["a"] = modin_df["a"].cat.codes
        exp = to_pandas(modin_df)

        pandas_df["a"] = pandas_df["a"].cat.codes

        df_equals(pandas_df, exp)


class TestSort:
    data = {
        "a": [1, 2, 5, 2, 5, 4, 4, 5, 2],
        "b": [1, 2, 3, 6, 5, 1, 4, 5, 3],
        "c": [5, 4, 2, 3, 1, 1, 4, 5, 6],
        "d": ["1", "4", "3", "2", "1", "6", "7", "5", "0"],
    }
    data_nulls = {
        "a": [1, 2, 5, 2, 5, 4, 4, None, 2],
        "b": [1, 2, 3, 6, 5, None, 4, 5, 3],
        "c": [None, 4, 2, 3, 1, 1, 4, 5, 6],
    }
    data_multiple_nulls = {
        "a": [1, 2, None, 2, 5, 4, 4, None, 2],
        "b": [1, 2, 3, 6, 5, None, 4, 5, None],
        "c": [None, 4, 2, None, 1, 1, 4, 5, 6],
    }
    cols_values = ["a", ["a", "b"], ["b", "a"], ["c", "a", "b"]]
    index_cols_values = [None, "a", ["a", "b"]]
    ascending_values = [True, False]
    ascending_list_values = [[True, False], [False, True]]
    na_position_values = ["first", "last"]

    @pytest.mark.parametrize("cols", cols_values)
    @pytest.mark.parametrize("ignore_index", bool_arg_values)
    @pytest.mark.parametrize("ascending", ascending_values)
    @pytest.mark.parametrize("index_cols", index_cols_values)
    def test_sort_cols(self, cols, ignore_index, index_cols, ascending):
        def sort(df, cols, ignore_index, index_cols, ascending, **kwargs):
            if index_cols:
                df = df.set_index(index_cols)
            return df.sort_values(cols, ignore_index=ignore_index, ascending=ascending)

        run_and_compare(
            sort,
            data=self.data,
            cols=cols,
            ignore_index=ignore_index,
            index_cols=index_cols,
            ascending=ascending,
            # we're expecting to fallback to pandas in that case,
            # which is not supported in lazy mode
            force_lazy=(index_cols is None),
        )

    @pytest.mark.parametrize("ascending", ascending_list_values)
    def test_sort_cols_asc_list(self, ascending):
        def sort(df, ascending, **kwargs):
            return df.sort_values(["a", "b"], ascending=ascending)

        run_and_compare(
            sort,
            data=self.data,
            ascending=ascending,
        )

    @pytest.mark.parametrize("ascending", ascending_values)
    def test_sort_cols_str(self, ascending):
        def sort(df, ascending, **kwargs):
            return df.sort_values("d", ascending=ascending)

        run_and_compare(
            sort,
            data=self.data,
            ascending=ascending,
        )

    @pytest.mark.parametrize("cols", cols_values)
    @pytest.mark.parametrize("ascending", ascending_values)
    @pytest.mark.parametrize("na_position", na_position_values)
    def test_sort_cols_nulls(self, cols, ascending, na_position):
        def sort(df, cols, ascending, na_position, **kwargs):
            return df.sort_values(cols, ascending=ascending, na_position=na_position)

        run_and_compare(
            sort,
            data=self.data_nulls,
            cols=cols,
            ascending=ascending,
            na_position=na_position,
        )

    # Issue #1767 - rows order is not preserved for NULL keys
    # @pytest.mark.parametrize("cols", cols_values)
    # @pytest.mark.parametrize("ascending", ascending_values)
    # @pytest.mark.parametrize("na_position", na_position_values)
    # def test_sort_cols_multiple_nulls(self, cols, ascending, na_position):
    #    def sort(df, cols, ascending, na_position, **kwargs):
    #        return df.sort_values(cols, ascending=ascending, na_position=na_position)
    #
    #    run_and_compare(
    #        sort,
    #        data=self.data_multiple_nulls,
    #        cols=cols,
    #        ascending=ascending,
    #        na_position=na_position,
    #    )


class TestBadData:
    bad_for_arrow = {
        "a": ["a", [[1, 2], [3]], [3, 4]],
        "b": ["b", [1, 2], [3, 4]],
        "c": ["1", "2", 3],
    }
    bad_for_omnisci = {
        "b": [[1, 2], [3, 4], [5, 6]],
        "c": ["1", "2", "3"],
    }
    ok_data = {"d": np.arange(3), "e": np.arange(3), "f": np.arange(3)}

    def _get_pyarrow_table(self, obj):
        if not isinstance(obj, (pandas.DataFrame, pandas.Series)):
            obj = pandas.DataFrame(obj)

        return pyarrow.Table.from_pandas(obj)

    @pytest.mark.parametrize("data", [bad_for_arrow, bad_for_omnisci])
    def test_construct(self, data):
        def applier(df, *args, **kwargs):
            return repr(df)

        run_and_compare(applier, data=data, force_lazy=False)

    def test_from_arrow(self):
        at = self._get_pyarrow_table(self.bad_for_omnisci)
        pd_df = pandas.DataFrame(self.bad_for_omnisci)
        md_df = pd.utils.from_arrow(at)

        # force materialization
        repr(md_df)
        df_equals(md_df, pd_df)

    @pytest.mark.parametrize("data", [bad_for_arrow, bad_for_omnisci])
    def test_methods(self, data):
        def applier(df, *args, **kwargs):
            return df.T.drop(columns=[0])

        run_and_compare(applier, data=data, force_lazy=False)

    def test_with_normal_frame(self):
        def applier(df1, df2, *args, **kwargs):
            return df2.join(df1)

        run_and_compare(
            applier, data=self.bad_for_omnisci, data2=self.ok_data, force_lazy=False
        )


class TestDropna:
    data = {
        "col1": [1, 2, None, 2, 1],
        "col2": [None, 3, None, 2, 1],
        "col3": [2, 3, 4, None, 5],
        "col4": [1, 2, 3, 4, 5],
    }

    @pytest.mark.parametrize("subset", [None, ["col1", "col2"]])
    @pytest.mark.parametrize("how", ["all", "any"])
    def test_dropna(self, subset, how):
        def applier(df, *args, **kwargs):
            return df.dropna(subset=subset, how=how)

        run_and_compare(applier, data=self.data)

    def test_dropna_multiindex(self):
        index = generate_multiindex(len(self.data["col1"]))

        md_df = pd.DataFrame(self.data, index=index)
        pd_df = pandas.DataFrame(self.data, index=index)

        md_res = md_df.dropna()._to_pandas()
        pd_res = pd_df.dropna()

        # HACK: all strings in OmniSci considered to be categories, that breaks
        # checks for equality with pandas, this line discards category dtype
        md_res.index = pandas.MultiIndex.from_tuples(
            md_res.index.values, names=md_res.index.names
        )

        df_equals(md_res, pd_res)

    @pytest.mark.skip("Dropna logic for GroupBy is disabled for now")
    @pytest.mark.parametrize("by", ["col1", ["col1", "col2"], ["col1", "col4"]])
    @pytest.mark.parametrize("dropna", [True, False])
    def test_dropna_groupby(self, by, dropna):
        def applier(df, *args, **kwargs):
            # OmniSci backend preserves NaNs at the result of groupby,
            # so replacing NaNs with '0' to match with Pandas.
            # https://github.com/modin-project/modin/issues/2878
            return df.groupby(by=by, dropna=dropna).sum().fillna(0)

        run_and_compare(applier, data=self.data)


class TestUnsupportedColumns:
    @pytest.mark.parametrize(
        "data,is_good",
        [
            [["1", "2", None, "2", "1"], True],
            [[None, "3", None, "2", "1"], True],
            [[1, "2", None, "2", "1"], False],
            [[None, 3, None, "2", "1"], False],
        ],
    )
    def test_unsupported_columns(self, data, is_good):
        pandas_df = pandas.DataFrame({"col": data})
        obj, bad_cols = OmnisciOnNativeFramePartitionManager._get_unsupported_cols(
            pandas_df
        )
        if is_good:
            assert obj and not bad_cols
        else:
            assert not obj and bad_cols == ["col"]


class TestConstructor:
    @pytest.mark.parametrize(
        "index",
        [
            None,
            pandas.Index([1, 2, 3]),
            pandas.MultiIndex.from_tuples([(1, 1), (2, 2), (3, 3)]),
        ],
    )
    def test_shape_hint_detection(self, index):
        df = pd.DataFrame({"a": [1, 2, 3]}, index=index)
        assert df._query_compiler._shape_hint == "column"

        transposed_data = df._to_pandas().T.to_dict()
        df = pd.DataFrame(transposed_data)
        assert df._query_compiler._shape_hint == "row"

        df = pd.DataFrame({"a": [1, 2, 3], "b": [1, 2, 3]}, index=index)
        assert df._query_compiler._shape_hint is None

        df = pd.DataFrame({"a": [1]}, index=None if index is None else index[:1])
        assert df._query_compiler._shape_hint == "column"

    def test_shape_hint_detection_from_arrow(self):
        at = pyarrow.Table.from_pydict({"a": [1, 2, 3]})
        df = pd.utils.from_arrow(at)
        assert df._query_compiler._shape_hint == "column"

        at = pyarrow.Table.from_pydict({"a": [1], "b": [2], "c": [3]})
        df = pd.utils.from_arrow(at)
        assert df._query_compiler._shape_hint == "row"

        at = pyarrow.Table.from_pydict({"a": [1, 2, 3], "b": [1, 2, 3]})
        df = pd.utils.from_arrow(at)
        assert df._query_compiler._shape_hint is None

        at = pyarrow.Table.from_pydict({"a": [1]})
        df = pd.utils.from_arrow(at)
        assert df._query_compiler._shape_hint == "column"


if __name__ == "__main__":
    pytest.main(["-v", __file__])<|MERGE_RESOLUTION|>--- conflicted
+++ resolved
@@ -20,11 +20,8 @@
 
 from modin.config import IsExperimental, Engine, Backend
 from modin.pandas.test.utils import io_ops_bad_exc
-<<<<<<< HEAD
 from .utils import eval_io, ForceOmnisciImport, set_execution_mode, run_and_compare
-=======
 from pandas.core.dtypes.common import is_list_like
->>>>>>> ebd07ddf
 
 IsExperimental.put(True)
 Engine.put("native")
@@ -39,11 +36,7 @@
     test_data_keys,
     generate_multiindex,
     eval_general,
-<<<<<<< HEAD
-=======
-    eval_io,
-    df_equals_with_non_stable_indices,
->>>>>>> ebd07ddf
+    df_equals_with_non_stable_indices
 )
 
 from modin.experimental.engines.omnisci_on_native.frame.partition_manager import (
@@ -51,91 +44,6 @@
 )
 
 
-<<<<<<< HEAD
-=======
-def set_execution_mode(frame, mode, recursive=False):
-    if isinstance(frame, (pd.Series, pd.DataFrame)):
-        frame = frame._query_compiler._modin_frame
-    frame._force_execution_mode = mode
-    if recursive and hasattr(frame._op, "input"):
-        for child in frame._op.input:
-            set_execution_mode(child, mode, True)
-
-
-def run_and_compare(
-    fn,
-    data,
-    data2=None,
-    force_lazy=True,
-    force_arrow_execute=False,
-    allow_subqueries=False,
-    comparator=df_equals,
-    **kwargs,
-):
-    def run_modin(
-        fn,
-        data,
-        data2,
-        force_lazy,
-        force_arrow_execute,
-        allow_subqueries,
-        constructor_kwargs,
-        **kwargs,
-    ):
-        kwargs["df1"] = pd.DataFrame(data, **constructor_kwargs)
-        kwargs["df2"] = pd.DataFrame(data2, **constructor_kwargs)
-        kwargs["df"] = kwargs["df1"]
-
-        if force_lazy:
-            set_execution_mode(kwargs["df1"], "lazy")
-            set_execution_mode(kwargs["df2"], "lazy")
-        elif force_arrow_execute:
-            set_execution_mode(kwargs["df1"], "arrow")
-            set_execution_mode(kwargs["df2"], "arrow")
-
-        exp_res = fn(lib=pd, **kwargs)
-
-        if force_arrow_execute:
-            set_execution_mode(exp_res, "arrow", allow_subqueries)
-        elif force_lazy:
-            set_execution_mode(exp_res, None, allow_subqueries)
-
-        return exp_res
-
-    constructor_kwargs = kwargs.pop("constructor_kwargs", {})
-    try:
-        kwargs["df1"] = pandas.DataFrame(data, **constructor_kwargs)
-        kwargs["df2"] = pandas.DataFrame(data2, **constructor_kwargs)
-        kwargs["df"] = kwargs["df1"]
-        ref_res = fn(lib=pandas, **kwargs)
-    except Exception as e:
-        with pytest.raises(type(e)):
-            exp_res = run_modin(
-                fn=fn,
-                data=data,
-                data2=data2,
-                force_lazy=force_lazy,
-                force_arrow_execute=force_arrow_execute,
-                allow_subqueries=allow_subqueries,
-                constructor_kwargs=constructor_kwargs,
-                **kwargs,
-            )
-            _ = exp_res.index
-    else:
-        exp_res = run_modin(
-            fn=fn,
-            data=data,
-            data2=data2,
-            force_lazy=force_lazy,
-            force_arrow_execute=force_arrow_execute,
-            allow_subqueries=allow_subqueries,
-            constructor_kwargs=constructor_kwargs,
-            **kwargs,
-        )
-        comparator(ref_res, exp_res)
-
-
->>>>>>> ebd07ddf
 @pytest.mark.usefixtures("TestReadCSVFixture")
 class TestCSV:
     root = os.path.abspath(__file__ + "/.." * 6)  # root of modin repo
