--- conflicted
+++ resolved
@@ -415,27 +415,6 @@
         )
         return self.__constructor__(new_frame, shape_hint="row")
 
-<<<<<<< HEAD
-=======
-    def value_counts(self, **kwargs):
-        subset = kwargs.get("subset", None)
-        normalize = kwargs.get("normalize", False)
-        sort = kwargs.get("sort", True)
-        ascending = kwargs.get("ascending", False)
-        bins = kwargs.get("bins", False)
-        dropna = kwargs.get("dropna", True)
-
-        if bins or normalize:
-            raise NotImplementedError(
-                "OmniSci's 'value_counts' does not support 'bins' and 'normalize' parameters."
-            )
-
-        new_frame = self._modin_frame.value_counts(
-            columns=subset, dropna=dropna, sort=sort, ascending=ascending
-        )
-        return self.__constructor__(new_frame, shape_hint="column")
-
->>>>>>> dd91a78a
     def _get_index(self):
         """
         Return frame's index.
