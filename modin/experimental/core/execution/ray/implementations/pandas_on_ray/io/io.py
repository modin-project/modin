# Licensed to Modin Development Team under one or more contributor license agreements.
# See the NOTICE file distributed with this work for additional information regarding
# copyright ownership.  The Modin Development Team licenses this file to you under the
# Apache License, Version 2.0 (the "License"); you may not use this file except in
# compliance with the License.  You may obtain a copy of the License at
#
#     http://www.apache.org/licenses/LICENSE-2.0
#
# Unless required by applicable law or agreed to in writing, software distributed under
# the License is distributed on an "AS IS" BASIS, WITHOUT WARRANTIES OR CONDITIONS OF
# ANY KIND, either express or implied. See the License for the specific language
# governing permissions and limitations under the License.

"""
Module houses experimental IO classes and parser functions needed for these classes.

Any function or class can be considered experimental API if it is not strictly replicating existent
Query Compiler API, even if it is only extending the API.
"""

from modin.core.storage_formats.pandas.parsers import (
    PandasCSVGlobParser,
    ExperimentalPandasPickleParser,
    ExperimentalCustomTextParser,
)
from modin.core.storage_formats.pandas.query_compiler import PandasQueryCompiler
from modin.core.execution.ray.implementations.pandas_on_ray.io import PandasOnRayIO
from modin.experimental.core.io import (
    ExperimentalCSVGlobDispatcher,
    ExperimentalSQLDispatcher,
    ExperimentalPickleDispatcher,
    ExperimentalCustomTextDispatcher,
)
from modin.core.execution.ray.implementations.pandas_on_ray.dataframe import (
    PandasOnRayDataframe,
)
from modin.core.execution.ray.implementations.pandas_on_ray.partitioning import (
    PandasOnRayDataframePartition,
)
from modin.core.execution.ray.common import RayWrapper


class ExperimentalPandasOnRayIO(PandasOnRayIO):
    """
    Class for handling experimental IO functionality with pandas storage format and Ray engine.

    ``ExperimentalPandasOnRayIO`` inherits some util functions and unmodified IO functions
    from ``PandasOnRayIO`` class.
    """

    build_args = dict(
        frame_partition_cls=PandasOnRayDataframePartition,
        query_compiler_cls=PandasQueryCompiler,
        frame_cls=PandasOnRayDataframe,
        base_io=PandasOnRayIO,
    )

    def __make_read(*classes, build_args=build_args):
        # used to reduce code duplication
        return type("", (RayWrapper, *classes), build_args).read

<<<<<<< HEAD
    def __make_to_method(*classes, build_args=build_args):
        # used to reduce code duplication
        return type("", (RayWrapper, *classes), build_args)._to_method

    read_csv_glob = __make_read(PandasCSVGlobParser, CSVGlobDispatcher)
    read_pickle_distributed = __make_read(
        ExperimentalPandasPickleParser, ExperimentalPickleDispatcher
    )
    to_pickle_distributed = __make_to_method(ExperimentalPickleDispatcher)
=======
    def __make_write(*classes, build_args=build_args):
        # used to reduce code duplication
        return type("", (RayWrapper, *classes), build_args).write

    read_csv_glob = __make_read(PandasCSVGlobParser, ExperimentalCSVGlobDispatcher)
    read_pickle_distributed = __make_read(
        ExperimentalPandasPickleParser, ExperimentalPickleDispatcher
    )
    to_pickle_distributed = __make_write(ExperimentalPickleDispatcher)
>>>>>>> ab90115e
    read_custom_text = __make_read(
        ExperimentalCustomTextParser, ExperimentalCustomTextDispatcher
    )
    read_sql = __make_read(ExperimentalSQLDispatcher)

    del __make_read  # to not pollute class namespace
<<<<<<< HEAD
    del __make_to_method  # to not pollute class namespace
=======
    del __make_write  # to not pollute class namespace
>>>>>>> ab90115e
<|MERGE_RESOLUTION|>--- conflicted
+++ resolved
@@ -59,17 +59,6 @@
         # used to reduce code duplication
         return type("", (RayWrapper, *classes), build_args).read
 
-<<<<<<< HEAD
-    def __make_to_method(*classes, build_args=build_args):
-        # used to reduce code duplication
-        return type("", (RayWrapper, *classes), build_args)._to_method
-
-    read_csv_glob = __make_read(PandasCSVGlobParser, CSVGlobDispatcher)
-    read_pickle_distributed = __make_read(
-        ExperimentalPandasPickleParser, ExperimentalPickleDispatcher
-    )
-    to_pickle_distributed = __make_to_method(ExperimentalPickleDispatcher)
-=======
     def __make_write(*classes, build_args=build_args):
         # used to reduce code duplication
         return type("", (RayWrapper, *classes), build_args).write
@@ -79,15 +68,10 @@
         ExperimentalPandasPickleParser, ExperimentalPickleDispatcher
     )
     to_pickle_distributed = __make_write(ExperimentalPickleDispatcher)
->>>>>>> ab90115e
     read_custom_text = __make_read(
         ExperimentalCustomTextParser, ExperimentalCustomTextDispatcher
     )
     read_sql = __make_read(ExperimentalSQLDispatcher)
 
     del __make_read  # to not pollute class namespace
-<<<<<<< HEAD
-    del __make_to_method  # to not pollute class namespace
-=======
-    del __make_write  # to not pollute class namespace
->>>>>>> ab90115e
+    del __make_write  # to not pollute class namespace