--- conflicted
+++ resolved
@@ -383,43 +383,6 @@
             return False
         return all(p.arrow_table is not None for p in self._partitions.flatten())
 
-<<<<<<< HEAD
-    def _dtypes_for_cols(self, new_index, new_columns):
-        """
-        Return dtypes index for a specified set of index and data columns.
-
-        Parameters
-        ----------
-        new_index : pandas.Index or list
-            Index columns.
-        new_columns : pandas.Index or list
-            Data Columns.
-
-        Returns
-        -------
-        pandas.Index
-        """
-        if new_index is not None:
-            # _dtypes can be MultiIndex?
-            if isinstance(self._dtypes.index, MultiIndex):
-                new_index = [
-                    (col, *([""] * (self._dtypes.index.nlevels - 1)))
-                    for col in new_index
-                ]
-            res = self._dtypes[
-                new_index
-                + (
-                    new_columns
-                    if isinstance(new_columns, list)
-                    else new_columns.to_list()
-                )
-            ]
-        else:
-            res = self._dtypes[new_columns]
-        return res
-
-=======
->>>>>>> 86bf1e8d
     def _dtypes_for_exprs(self, exprs):
         """
         Return dtypes for expressions.
