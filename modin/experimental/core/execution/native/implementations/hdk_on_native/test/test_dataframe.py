--- conflicted
+++ resolved
@@ -315,12 +315,8 @@
         eval_io(
             fn_name="read_csv",
             md_extra_kwargs={"engine": engine},
-<<<<<<< HEAD
-            check_exception_type=not skip_exc_type_check,
             # FIXME: identify the issue
             raising_exceptions=False,
-=======
->>>>>>> 8cd2bbaa
             # read_csv kwargs
             filepath_or_buffer=pytest.csvs_names["test_read_csv_regular"],
             parse_dates=parse_dates,
