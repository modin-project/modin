--- conflicted
+++ resolved
@@ -25,11 +25,7 @@
 from modin.pandas.test.utils import (
     create_test_dfs,
     default_to_pandas_ignore_string,
-<<<<<<< HEAD
     get_unique_filename,
-    io_ops_bad_exc,
-=======
->>>>>>> 0dfd88da
     random_state,
     test_data,
 )
