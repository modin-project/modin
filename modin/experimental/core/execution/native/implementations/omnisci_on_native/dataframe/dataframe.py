# Licensed to Modin Development Team under one or more contributor license agreements.
# See the NOTICE file distributed with this work for additional information regarding
# copyright ownership.  The Modin Development Team licenses this file to you under the
# Apache License, Version 2.0 (the "License"); you may not use this file except in
# compliance with the License.  You may obtain a copy of the License at
#
#     http://www.apache.org/licenses/LICENSE-2.0
#
# Unless required by applicable law or agreed to in writing, software distributed under
# the License is distributed on an "AS IS" BASIS, WITHOUT WARRANTIES OR CONDITIONS OF
# ANY KIND, either express or implied. See the License for the specific language
# governing permissions and limitations under the License.

"""Module provides ``OmnisciOnNativeDataframe`` class implementing lazy frame."""

from modin.core.dataframe.pandas.dataframe.dataframe import PandasDataframe
from modin.experimental.core.storage_formats.omnisci.query_compiler import (
    DFAlgQueryCompiler,
)
from ..partitioning.partition_manager import OmnisciOnNativeDataframePartitionManager

from pandas.core.indexes.api import ensure_index, Index, MultiIndex, RangeIndex
from pandas.core.dtypes.common import get_dtype, is_list_like, is_bool_dtype
from modin.error_message import ErrorMessage
from modin.pandas.indexing import is_range_like
import pandas as pd

from ..df_algebra import (
    MaskNode,
    FrameNode,
    GroupbyAggNode,
    TransformNode,
    UnionNode,
    JoinNode,
    SortNode,
    FilterNode,
    translate_exprs_to_base,
    replace_frame_in_exprs,
)
from ..expr import (
    AggregateExpr,
    InputRefExpr,
    LiteralExpr,
    OpExpr,
    build_if_then_else,
    build_dt_expr,
    _get_common_dtype,
    is_cmp_op,
)
from collections import OrderedDict

import numpy as np
import pyarrow
import re


class OmnisciOnNativeDataframe(PandasDataframe):
    """
    Lazy dataframe based on Arrow table representation and embedded OmniSci storage format.

    Currently, materialized dataframe always has a single partition. This partition
    can hold either Arrow table or pandas dataframe.

    Operations on a dataframe are not instantly executed and build an operations
    tree instead. When frame's data is accessed this tree is transformed into
    a query which is executed in OmniSci storage format. In case of simple transformations
    Arrow API can be used instead of OmniSci storage format.

    Since frames are used as an input for other frames, all operations produce
    new frames and are not executed in-place.

    Parameters
    ----------
    partitions : np.ndarray, optional
        Partitions of the frame.
    index : pandas.Index, optional
        Index of the frame to be used as an index cache. If None then will be
        computed on demand.
    columns : pandas.Index, optional
        Columns of the frame.
    row_lengths : np.ndarray, optional
        Partition lengths. Should be None if lengths are unknown.
    column_widths : np.ndarray, optional
        Partition widths. Should be None if widths are unknown.
    dtypes : pandas.Index, optional
        Column data types.
    op : DFAlgNode, optional
        A tree describing how frame is computed. For materialized frames it
        is always ``FrameNode``.
    index_cols : list of str, optional
        A list of columns included into the frame's index. None value means
        a default index (row id is used as an index).
    uses_rowid : bool, default: False
        True for frames which require access to the virtual 'rowid' column
        for its execution.
    force_execution_mode : str or None
        Used by tests to control frame's execution process.
    has_unsupported_data : bool
        True for frames holding data not supported by Arrow or OmniSci storage format.

    Attributes
    ----------
    id : int
        ID of the frame. Used for debug prints only.
    _op : DFAlgNode
        A tree to be used to compute the frame. For materialized frames it is
        always ``FrameNode``.
    _partitions : numpy.ndarray or None
        Partitions of the frame. For materialized dataframes it holds a single
        partition. None for frames requiring execution.
    _index_cols : list of str or None
        Names of index columns. None for default index. Index columns have mangled
        names to handle labels which cannot be directly used as an OmniSci table
        column name (e.g. non-string labels, SQL keywords etc.).
    _table_cols : list of str
        A list of all frame's columns. It includes index columns if any. Index
        columns are always in the head of the list.
    _index_cache : pandas.Index or None
        Materialized index of the frame or None when index is not materialized.
    _has_unsupported_data : bool
        True for frames holding data not supported by Arrow or OmniSci storage format.
        Operations on such frames are not allowed and should be defaulted
        to pandas instead.
    _dtypes : pandas.Series
        Column types.
    _uses_rowid : bool
        True for frames which require access to the virtual 'rowid' column
        for its execution.
    _force_execution_mode : str or None
        Used by tests to control frame's execution process. Value "lazy"
        is used to raise RuntimeError if execution is triggered for the frame.
        Value "arrow" is used to raise RuntimeError execution is triggered
        and cannot be done using Arrow API (have to use OmniSci for execution).
    """

    _query_compiler_cls = DFAlgQueryCompiler
    _partition_mgr_cls = OmnisciOnNativeDataframePartitionManager

    _next_id = [1]

    def __init__(
        self,
        partitions=None,
        index=None,
        columns=None,
        row_lengths=None,
        column_widths=None,
        dtypes=None,
        op=None,
        index_cols=None,
        uses_rowid=False,
        force_execution_mode=None,
        has_unsupported_data=False,
    ):
        assert dtypes is not None

        self.id = str(type(self)._next_id[0])
        type(self)._next_id[0] += 1

        if index is not None:
            index = ensure_index(index)
        columns = ensure_index(columns)
        self._op = op
        self._index_cols = index_cols
        self._partitions = partitions
        self._index_cache = index
        self._columns_cache = columns
        self._row_lengths_cache = row_lengths
        self._column_widths_cache = column_widths
        self._has_unsupported_data = has_unsupported_data
        if self._op is None:
            self._op = FrameNode(self)

        self._table_cols = columns.tolist()
        if self._index_cols is not None:
            self._table_cols = self._index_cols + self._table_cols

        assert len(dtypes) == len(
            self._table_cols
        ), f"unaligned dtypes ({dtypes}) and table columns ({self._table_cols})"
        if isinstance(dtypes, list):
            if self._index_cols is not None:
                # Table stores both index and data columns but those are accessed
                # differently if we have a MultiIndex for columns. To unify access
                # to dtype we extend index column names to tuples to have a MultiIndex
                # of dtypes.
                if isinstance(columns, MultiIndex):
                    tail = [""] * (columns.nlevels - 1)
                    index_tuples = [(col, *tail) for col in self._index_cols]
                    dtype_index = MultiIndex.from_tuples(index_tuples).append(columns)
                    self._dtypes = pd.Series(dtypes, index=dtype_index)
                else:
                    self._dtypes = pd.Series(dtypes, index=self._table_cols)
            else:
                self._dtypes = pd.Series(dtypes, index=columns)
        else:
            self._dtypes = dtypes

        if partitions is not None:
            self._filter_empties()

        # This frame uses encoding for column names to support exotic
        # (e.g. non-string and reserved words) column names. Encoded
        # names are used in OmniSci tables and corresponding Arrow tables.
        # If we import Arrow table, we have to rename its columns for
        # proper processing.
        if self._has_arrow_table() and self._partitions.size > 0:
            assert self._partitions.size == 1
            table = self._partitions[0][0].get()
            if table.column_names[0] != f"F_{self._table_cols[0]}":
                new_names = [f"F_{col}" for col in table.column_names]
                new_table = table.rename_columns(new_names)
                self._partitions[0][
                    0
                ] = self._partition_mgr_cls._partition_class.put_arrow(new_table)

        self._uses_rowid = uses_rowid
        self._force_execution_mode = force_execution_mode

    def id_str(self):
        """
        Return string identifier of the frame.

        Used for debug dumps.

        Returns
        -------
        str
        """
        return f"frame${self.id}"

    def get_dtype(self, col):
        """
        Get data type for a column.

        Parameters
        ----------
        col : str
            Column name.

        Returns
        -------
        dtype
        """
        # If we search for an index column type in a MultiIndex then we need to
        # extend index column names to tuples.
        if isinstance(self._dtypes.index, MultiIndex) and not isinstance(col, tuple):
            return self._dtypes[(col, *([""] * (self._dtypes.index.nlevels - 1)))]
        return self._dtypes[col]

    def ref(self, col):
        """
        Return an expression referencing a frame's column.

        Parameters
        ----------
        col : str
            Column name.

        Returns
        -------
        InputRefExpr
        """
        if col == "__rowid__":
            return InputRefExpr(self, col, get_dtype(int))
        return InputRefExpr(self, col, self.get_dtype(col))

    def mask(
        self, row_labels=None, row_positions=None, col_labels=None, col_positions=None,
    ):
        """
        Mask operation.

        Parameters
        ----------
        row_labels : list, optional
            Indices of rows to select.
<<<<<<< HEAD
        row_positions : list of int, optional
=======
        row_numeric_idx : list-like of ints, optional
>>>>>>> ece98a61
            Numeric indices of rows to select.
        col_labels : list, optional
            Indices of columns to select.
<<<<<<< HEAD
        col_positions : list of int, optional
=======
        col_numeric_idx : list-like of ints, optional
>>>>>>> ece98a61
            Numeric indices of columns to select.

        Returns
        -------
        OmnisciOnNativeDataframe
            The new frame.
        """
        base = self

        if col_labels is not None or col_positions is not None:
            if col_labels is not None:
                new_columns = col_labels
            elif col_positions is not None:
                new_columns = base.columns[col_positions]
            exprs = self._index_exprs()
            for col in new_columns:
                exprs[col] = base.ref(col)
            dtypes = self._dtypes_for_exprs(exprs)
            base = self.__constructor__(
                columns=new_columns,
                dtypes=dtypes,
                op=TransformNode(base, exprs),
                index_cols=self._index_cols,
                force_execution_mode=self._force_execution_mode,
            )

        if row_labels is not None or row_positions is not None:
            op = MaskNode(base, row_labels=row_labels, row_positions=row_positions)
            return self.__constructor__(
                columns=base.columns,
                dtypes=base._dtypes,
                op=op,
                index_cols=self._index_cols,
                force_execution_mode=self._force_execution_mode,
            )

        return base

    def _has_arrow_table(self):
        """
        Return True for materialized frame with Arrow table.

        Returns
        -------
        bool
        """
        if not isinstance(self._op, FrameNode):
            return False
        return all(p.arrow_table for p in self._partitions.flatten())

    def _dtypes_for_cols(self, new_index, new_columns):
        """
        Return dtypes index for a specified set of index and data columns.

        Parameters
        ----------
        new_index : pandas.Index or list
            Index columns.
        new_columns : pandas.Index or list
            Data Columns.

        Returns
        -------
        pandas.Index
        """
        if new_index is not None:
            if isinstance(self._dtypes, MultiIndex):
                new_index = [
                    (col, *([""] * (self._dtypes.nlevels - 1))) for col in new_index
                ]
            res = self._dtypes[
                new_index
                + (
                    new_columns
                    if isinstance(new_columns, list)
                    else new_columns.to_list()
                )
            ]
        else:
            res = self._dtypes[new_columns]
        return res

    def _dtypes_for_exprs(self, exprs):
        """
        Return dtypes for expressions.

        Parameters
        ----------
        exprs : dict
            Expression to get types for.

        Returns
        -------
        list of dtype
        """
        return [expr._dtype for expr in exprs.values()]

    def groupby_agg(self, by, axis, agg, groupby_args, **kwargs):
        """
        Groupby with aggregation operation.

        Parameters
        ----------
        by : DFAlgQueryCompiler or list-like of str
            Grouping keys.
        axis : {0, 1}
            Only rows groupby is supported, so should be 0.
        agg : str or dict
            Aggregates to compute.
        groupby_args : dict
            Additional groupby args.
        **kwargs : dict
            Keyword args. Currently ignored.

        Returns
        -------
        OmnisciOnNativeDataframe
            The new frame.
        """
        # Currently we only expect 'by' to be a projection of the same frame.
        # If 'by' holds a list of columns/series, then we create such projection
        # to re-use code.
        if not isinstance(by, DFAlgQueryCompiler):
            if is_list_like(by):
                by_cols = []
                by_frames = []
                for obj in by:
                    if isinstance(obj, str):
                        by_cols.append(obj)
                    elif hasattr(obj, "_modin_frame"):
                        by_frames.append(obj._modin_frame)
                    else:
                        raise NotImplementedError("unsupported groupby args")
                by_cols = Index.__new__(Index, data=by_cols, dtype=self.columns.dtype)
                by_frame = self.mask(col_labels=by_cols)
                if by_frames:
                    by_frame = by_frame.concat(
                        axis=1, other_modin_frames=by_frames, ignore_index=True
                    )
            else:
                raise NotImplementedError("unsupported groupby args")
        else:
            by_frame = by._modin_frame

        if axis != 0:
            raise NotImplementedError("groupby is supported for axis = 0 only")

        base = by_frame._find_common_projections_base(self)
        if base is None:
            raise NotImplementedError("unsupported groupby args")

        if groupby_args["level"] is not None:
            raise NotImplementedError("levels are not supported for groupby")

        drop = kwargs.get("drop", True)
        as_index = groupby_args.get("as_index", True)
        groupby_cols = by_frame.columns
        if isinstance(agg, dict):
            agg_cols = agg.keys()
        elif not drop:
            # If 'by' data came from a different frame then 'self-aggregation'
            # columns are more prioritized.
            agg_cols = self.columns
        else:
            agg_cols = [col for col in self.columns if col not in groupby_cols]

        # Mimic pandas behaviour: pandas does not allow for aggregation to be empty
        # in case of multi-column 'by'.
        if not as_index and len(agg_cols) == 0 and len(groupby_cols) > 1:
            agg_cols = self.columns

        # Create new base where all required columns are computed. We don't allow
        # complex expressions to be a group key or an aggeregate operand.
        allowed_nodes = (FrameNode, TransformNode)
        if not isinstance(by_frame._op, allowed_nodes):
            raise NotImplementedError(
                "OmniSci doesn't allow complex expression to be a group key. "
                f"The only allowed frame nodes are: {tuple(o.__name__ for o in allowed_nodes)}, "
                f"met '{type(by_frame._op).__name__}'."
            )

        col_to_delete_template = "__delete_me_{name}"

        def generate_by_name(by):
            """Generate unuqie name for `by` column in the resulted frame."""
            if as_index:
                return f"__index__0_{by}"
            elif by in agg_cols:
                # Aggregation columns are more prioritized than the 'by' cols,
                # so in case of naming conflicts, we drop 'by' cols.
                return col_to_delete_template.format(name=by)
            else:
                return by

        exprs = OrderedDict(
            ((generate_by_name(col), by_frame.ref(col)) for col in groupby_cols)
        )
        groupby_cols = list(exprs.keys())
        exprs.update(((col, self.ref(col)) for col in agg_cols))
        exprs = translate_exprs_to_base(exprs, base)
        base_cols = Index.__new__(Index, data=exprs.keys(), dtype=self.columns.dtype)
        base = self.__constructor__(
            columns=base_cols,
            dtypes=self._dtypes_for_exprs(exprs),
            op=TransformNode(base, exprs, fold=True),
            index_cols=None,
            force_execution_mode=self._force_execution_mode,
        )

        new_columns = []
        index_cols = None

        # TODO: check performance changes after enabling 'dropna' and decide
        # is it worth it or not.
        # if groupby_args["dropna"]:
        #     base = base.dropna(subset=groupby_cols, how="any")

        if as_index:
            index_cols = groupby_cols.copy()
        else:
            new_columns = groupby_cols.copy()

        new_dtypes = base._dtypes[groupby_cols].tolist()

        agg_exprs = OrderedDict()
        if isinstance(agg, str):
            for col in agg_cols:
                agg_exprs[col] = AggregateExpr(agg, base.ref(col))
        else:
            assert isinstance(agg, dict), "unsupported aggregate type"
            multiindex = any(isinstance(v, list) for v in agg.values())
            for k, v in agg.items():
                if isinstance(v, list):
                    for item in v:
                        agg_exprs[(k, item)] = AggregateExpr(item, base.ref(k))
                else:
                    col_name = (k, v) if multiindex else k
                    agg_exprs[col_name] = AggregateExpr(v, base.ref(k))
        new_columns.extend(agg_exprs.keys())
        new_dtypes.extend((x._dtype for x in agg_exprs.values()))
        new_columns = Index.__new__(Index, data=new_columns, dtype=self.columns.dtype)

        new_op = GroupbyAggNode(base, groupby_cols, agg_exprs, groupby_args)
        new_frame = self.__constructor__(
            columns=new_columns,
            dtypes=new_dtypes,
            op=new_op,
            index_cols=index_cols,
            force_execution_mode=self._force_execution_mode,
        )

        if not as_index:
            col_to_delete = col_to_delete_template.format(name=".*")
            filtered_columns = [
                col
                for col in new_frame.columns
                if not (isinstance(col, str) and re.match(col_to_delete, col))
            ]
            if len(filtered_columns) != len(new_frame.columns):
                new_frame = new_frame.mask(col_labels=filtered_columns)
        return new_frame

    def agg(self, agg):
        """
        Perform specified aggregation along columns.

        Parameters
        ----------
        agg : str
            Name of the aggregation function to perform.

        Returns
        -------
        OmnisciOnNativeDataframe
            New frame containing the result of aggregation.
        """
        assert isinstance(agg, str)

        agg_exprs = OrderedDict()
        for col in self.columns:
            agg_exprs[col] = AggregateExpr(agg, self.ref(col))

        return self.__constructor__(
            columns=self.columns,
            dtypes=self._dtypes_for_exprs(agg_exprs),
            op=GroupbyAggNode(self, [], agg_exprs, {"sort": False}),
            index_cols=None,
            force_execution_mode=self._force_execution_mode,
        )

    def fillna(self, value=None, method=None, axis=None, limit=None, downcast=None):
        """
        Replace NULLs operation.

        Parameters
        ----------
        value : dict or scalar, optional
            A value to replace NULLs with. Can be a dictionary to assign
            different values to columns.
        method : None, optional
            Should be None.
        axis : {0, 1}, optional
            Should be 0.
        limit : None, optional
            Should be None.
        downcast : None, optional
            Should be None.

        Returns
        -------
        OmnisciOnNativeDataframe
            The new frame.
        """
        if axis != 0:
            raise NotImplementedError("fillna is supported for axis = 0 only")

        if limit is not None:
            raise NotImplementedError("fillna doesn't support limit yet")

        if downcast is not None:
            raise NotImplementedError("fillna doesn't support downcast yet")

        if method is not None:
            raise NotImplementedError("fillna doesn't support method yet")

        try:
            exprs = self._index_exprs()
            if isinstance(value, dict):
                for col in self.columns:
                    col_expr = self.ref(col)
                    if col in value:
                        value_expr = LiteralExpr(value[col])
                        res_type = _get_common_dtype(value_expr._dtype, col_expr._dtype)
                        exprs[col] = build_if_then_else(
                            col_expr.is_null(), value_expr, col_expr, res_type
                        )
                    else:
                        exprs[col] = col_expr
            elif np.isscalar(value):
                value_expr = LiteralExpr(value)
                for col in self.columns:
                    col_expr = self.ref(col)
                    res_type = _get_common_dtype(value_expr._dtype, col_expr._dtype)
                    exprs[col] = build_if_then_else(
                        col_expr.is_null(), value_expr, col_expr, res_type
                    )
            else:
                raise NotImplementedError("unsupported value for fillna")
        except TypeError:
            raise NotImplementedError(
                "Heterogenous data is not supported in OmniSci storage format"
            )

        new_op = TransformNode(self, exprs)
        dtypes = self._dtypes_for_exprs(exprs)
        new_frame = self.__constructor__(
            columns=self.columns,
            dtypes=dtypes,
            op=new_op,
            index_cols=self._index_cols,
            force_execution_mode=self._force_execution_mode,
        )

        return new_frame

    def dropna(self, subset, how="any"):
        """
        Drop rows with NULLs.

        Parameters
        ----------
        subset : list of str
            Columns to check.
        how : {"any", "all"}, default: "any"
            Determine if row is removed from DataFrame, when we have
            at least one NULL or all NULLs.

        Returns
        -------
        OmnisciOnNativeDataframe
            The new frame.
        """
        how_to_merge = {"any": "AND", "all": "OR"}

        # If index columns are not presented in the frame, then we have to create them
        # based on "rowid". This is needed because 'dropna' preserves index.
        if self._index_cols is None:
            base = self._materialize_rowid()
        else:
            base = self

        checks = [base.ref(col).is_not_null() for col in subset]
        condition = (
            checks[0]
            if len(checks) == 1
            else OpExpr(how_to_merge[how], checks, np.dtype("bool"))
        )
        result = base.__constructor__(
            columns=base.columns,
            dtypes=base._dtypes,
            op=FilterNode(base, condition),
            index_cols=base._index_cols,
            force_execution_mode=base._force_execution_mode,
        )
        return result

    def dt_extract(self, obj):
        """
        Extract a date or a time unit from a datetime value.

        Parameters
        ----------
        obj : str
            Datetime unit to expract.

        Returns
        -------
        OmnisciOnNativeDataframe
            The new frame.
        """
        exprs = self._index_exprs()
        for col in self.columns:
            exprs[col] = build_dt_expr(obj, self.ref(col))
        new_op = TransformNode(self, exprs)
        dtypes = self._dtypes_for_exprs(exprs)
        return self.__constructor__(
            columns=self.columns,
            dtypes=dtypes,
            op=new_op,
            index_cols=self._index_cols,
            force_execution_mode=self._force_execution_mode,
        )

    def astype(self, col_dtypes, **kwargs):
        """
        Cast frame columns to specified types.

        Parameters
        ----------
        col_dtypes : dict
            Maps column names to new data types.
        **kwargs : dict
            Keyword args. Not used.

        Returns
        -------
        OmnisciOnNativeDataframe
            The new frame.
        """
        columns = col_dtypes.keys()
        new_dtypes = self._dtypes.copy()
        for column in columns:
            dtype = col_dtypes[column]
            if (
                not isinstance(dtype, type(self._dtypes[column]))
                or dtype != self._dtypes[column]
            ):
                # Update the new dtype series to the proper pandas dtype
                try:
                    new_dtype = np.dtype(dtype)
                except TypeError:
                    new_dtype = dtype

                if dtype != np.int32 and new_dtype == np.int32:
                    new_dtypes[column] = np.dtype("int64")
                elif dtype != np.float32 and new_dtype == np.float32:
                    new_dtypes[column] = np.dtype("float64")
                # We cannot infer without computing the dtype if
                elif isinstance(new_dtype, str) and new_dtype == "category":
                    raise NotImplementedError("unsupported type conversion")
                else:
                    new_dtypes[column] = new_dtype
        exprs = self._index_exprs()
        for col in self.columns:
            col_expr = self.ref(col)
            if col in columns:
                exprs[col] = col_expr.cast(new_dtypes[col])
            else:
                exprs[col] = col_expr

        new_op = TransformNode(self, exprs)
        return self.__constructor__(
            columns=self.columns,
            dtypes=new_dtypes,
            op=new_op,
            index_cols=self._index_cols,
            force_execution_mode=self._force_execution_mode,
        )

    def join(
        self,
        other,
        how="inner",
        left_on=None,
        right_on=None,
        sort=False,
        suffixes=("_x", "_y"),
    ):
        """
        Join operation.

        Parameters
        ----------
        other : OmnisciOnNativeDataframe
            A frame to join with.
        how : str, default: "inner"
            A type of join.
        left_on : list of str, optional
            A list of columns for the left frame to join on.
        right_on : list of str, optional
            A list of columns for the right frame to join on.
        sort : bool, default: False
            Sort the result by join keys.
        suffixes : list-like of str, default: ("_x", "_y")
            A length-2 sequence of suffixes to add to overlapping column names
            of left and right operands respectively.

        Returns
        -------
        OmnisciOnNativeDataframe
            The new frame.
        """
        assert (
            left_on is not None and right_on is not None
        ), "Merge with unspecified 'left_on' or 'right_on' parameter is not supported in the engine"
        assert len(left_on) == len(
            right_on
        ), "'left_on' and 'right_on' lengths don't match"

        for col in left_on:
            assert col in self.columns, f"'left_on' references unknown column {col}"
        for col in right_on:
            assert col in other.columns, f"'right_on' references unknown column {col}"

        new_columns = []
        new_dtypes = []
        exprs = OrderedDict()

        left_conflicts = set(self.columns) & (set(other.columns) - set(right_on))
        right_conflicts = set(other.columns) & (set(self.columns) - set(left_on))
        conflicting_cols = left_conflicts | right_conflicts
        for c in self.columns:
            new_name = f"{c}{suffixes[0]}" if c in conflicting_cols else c
            new_columns.append(new_name)
            new_dtypes.append(self._dtypes[c])
            exprs[new_name] = self.ref(c)
        for c in other.columns:
            if c not in left_on or c not in right_on:
                new_name = f"{c}{suffixes[1]}" if c in conflicting_cols else c
                new_columns.append(new_name)
                new_dtypes.append(other._dtypes[c])
                exprs[new_name] = other.ref(c)

        condition = self._build_equi_join_condition(other, left_on, right_on)

        op = JoinNode(self, other, how=how, exprs=exprs, condition=condition,)

        new_columns = Index.__new__(Index, data=new_columns)
        res = self.__constructor__(
            dtypes=new_dtypes,
            columns=new_columns,
            op=op,
            force_execution_mode=self._force_execution_mode,
        )

        if sort:
            res = res.sort_rows(
                left_on, ascending=True, ignore_index=True, na_position="last"
            )

        return res

    def _build_equi_join_condition(self, rhs, lhs_cols, rhs_cols):
        """
        Build condition for equi-join.

        Parameters
        ----------
        rhs : OmnisciOnNativeDataframe
            Joined frame.
        lhs_cols : list
            Left frame columns to join by.
        rhs_cols : list
            Right frame columns to join by.

        Returns
        -------
        BaseExpr
        """
        condition = [
            self.ref(lhs_col).eq(rhs.ref(rhs_col))
            for lhs_col, rhs_col in zip(lhs_cols, rhs_cols)
        ]
        condition = (
            condition[0]
            if len(condition) == 1
            else OpExpr("AND", condition, get_dtype(bool))
        )
        return condition

    def _index_width(self):
        """
        Return a number of columns in the frame's index.

        Returns
        -------
        int
        """
        if self._index_cols is None:
            return 1
        return len(self._index_cols)

    def _union_all(
        self, axis, other_modin_frames, join="outer", sort=False, ignore_index=False
    ):
        """
        Concatenate frames' rows.

        Parameters
        ----------
        axis : {0, 1}
            Should be 0.
        other_modin_frames : list of OmnisciOnNativeDataframe
            Frames to concat.
        join : {"outer", "inner"}, default: "outer"
            How to handle columns with mismatched names.
            "inner" - drop such columns. "outer" - fill
            with NULLs.
        sort : bool, default: False
            Sort unaligned columns for 'outer' join.
        ignore_index : bool, default: False
            Ignore index columns.

        Returns
        -------
        OmnisciOnNativeDataframe
            The new frame.
        """
        # determine output columns
        new_cols_map = OrderedDict()
        for col in self.columns:
            new_cols_map[col] = self._dtypes[col]
        for frame in other_modin_frames:
            if join == "inner":
                for col in list(new_cols_map):
                    if col not in frame.columns:
                        del new_cols_map[col]
            else:
                for col in frame.columns:
                    if col not in new_cols_map:
                        new_cols_map[col] = frame._dtypes[col]
        new_columns = list(new_cols_map.keys())

        if sort:
            new_columns = sorted(new_columns)

        # determine how many index components are going into
        # the resulting table
        if not ignore_index:
            index_width = self._index_width()
            for frame in other_modin_frames:
                index_width = min(index_width, frame._index_width())

        # compute resulting dtypes
        if sort:
            new_dtypes = [new_cols_map[col] for col in new_columns]
        else:
            new_dtypes = list(new_cols_map.values())

        # build projections to align all frames
        aligned_frames = []
        for frame in [self] + other_modin_frames:
            aligned_index = None
            exprs = OrderedDict()
            uses_rowid = False

            if not ignore_index:
                if frame._index_cols:
                    aligned_index = frame._index_cols[0 : index_width + 1]
                    aligned_index_dtypes = frame._dtypes[aligned_index].tolist()
                    for i in range(0, index_width):
                        col = frame._index_cols[i]
                        exprs[col] = frame.ref(col)
                else:
                    assert index_width == 1, "unexpected index width"
                    aligned_index = ["__index__"]
                    exprs["__index__"] = frame.ref("__rowid__")
                    aligned_index_dtypes = [get_dtype(int)]
                    uses_rowid = True
                aligned_dtypes = aligned_index_dtypes + new_dtypes
            else:
                aligned_dtypes = new_dtypes

            for col in new_columns:
                if col in frame._table_cols:
                    exprs[col] = frame.ref(col)
                else:
                    exprs[col] = LiteralExpr(None)

            aligned_frame_op = TransformNode(frame, exprs)
            aligned_frames.append(
                self.__constructor__(
                    columns=new_columns,
                    dtypes=aligned_dtypes,
                    op=aligned_frame_op,
                    index_cols=aligned_index,
                    uses_rowid=uses_rowid,
                    force_execution_mode=self._force_execution_mode,
                )
            )

        new_frame = aligned_frames[0]
        for frame in aligned_frames[1:]:
            new_frame = self.__constructor__(
                columns=new_columns,
                dtypes=new_frame._dtypes,
                op=UnionNode([new_frame, frame]),
                index_cols=new_frame._index_cols,
                force_execution_mode=self._force_execution_mode,
            )

        return new_frame

    def _join_by_index(self, other_modin_frames, how, sort, ignore_index):
        """
        Perform equi-join operation for multiple frames by index columns.

        Parameters
        ----------
        other_modin_frames : list of OmnisciOnNativeDataframe
            Frames to join with.
        how : str
            A type of join.
        sort : bool
            Sort the result by join keys.
        ignore_index : bool
            If True then reset column index for the resulting frame.

        Returns
        -------
        OmnisciOnNativeDataframe
            The new frame.
        """
        if how == "outer":
            raise NotImplementedError("outer join is not supported in OmniSci engine")

        lhs = self._maybe_materialize_rowid()
        reset_index_names = False
        for rhs in other_modin_frames:
            rhs = rhs._maybe_materialize_rowid()
            if len(lhs._index_cols) != len(rhs._index_cols):
                raise NotImplementedError(
                    "join by indexes with different sizes is not supported"
                )

            reset_index_names = reset_index_names or lhs._index_cols != rhs._index_cols

            condition = lhs._build_equi_join_condition(
                rhs, lhs._index_cols, rhs._index_cols
            )

            exprs = lhs._index_exprs()
            new_columns = lhs.columns.to_list()
            for col in lhs.columns:
                exprs[col] = lhs.ref(col)
            for col in rhs.columns:
                # Handle duplicating column names here. When user specifies
                # suffixes to make a join, actual renaming is done in front-end.
                new_col_name = col
                rename_idx = 0
                while new_col_name in exprs:
                    new_col_name = f"{col}{rename_idx}"
                    rename_idx += 1
                exprs[new_col_name] = rhs.ref(col)
                new_columns.append(new_col_name)

            op = JoinNode(lhs, rhs, how=how, exprs=exprs, condition=condition,)

            new_columns = Index.__new__(
                Index, data=new_columns, dtype=self.columns.dtype
            )
            lhs = lhs.__constructor__(
                dtypes=lhs._dtypes_for_exprs(exprs),
                columns=new_columns,
                index_cols=lhs._index_cols,
                op=op,
                force_execution_mode=self._force_execution_mode,
            )

        if sort:
            lhs = lhs.sort_rows(
                lhs._index_cols, ascending=True, ignore_index=False, na_position="last",
            )

        if reset_index_names:
            lhs = lhs._reset_index_names()

        if ignore_index:
            new_columns = Index.__new__(RangeIndex, data=range(len(lhs.columns)))
            lhs = lhs._set_columns(new_columns)

        return lhs

    def concat(
        self, axis, other_modin_frames, join="outer", sort=False, ignore_index=False
    ):
        """
        Concatenate frames along a particular axis.

        Parameters
        ----------
        axis : 0 or 1
            The axis to concatenate along.
        other_modin_frames : list of OmnisciOnNativeDataframe
            Frames to concat.
        join : {"outer", "inner"}, default: "outer"
            How to handle mismatched indexes on other axis.
        sort : bool, default: False
            Sort non-concatenation axis if it is not already aligned
            when join is 'outer'.
        ignore_index : bool, default: False
            Ignore index along the concatenation axis.

        Returns
        -------
        OmnisciOnNativeDataframe
            The new frame.
        """
        if not other_modin_frames:
            return self

        if axis == 0:
            return self._union_all(axis, other_modin_frames, join, sort, ignore_index)

        base = self
        for frame in other_modin_frames:
            base = base._find_common_projections_base(frame)
            if base is None:
                return self._join_by_index(
                    other_modin_frames, how=join, sort=sort, ignore_index=ignore_index
                )

        exprs = self._index_exprs()
        new_columns = self.columns.tolist()
        for col in self.columns:
            exprs[col] = self.ref(col)
        for frame in other_modin_frames:
            for col in frame.columns:
                if col == "" or col in exprs:
                    new_col = f"__col{len(exprs)}__"
                else:
                    new_col = col
                exprs[new_col] = frame.ref(col)
                new_columns.append(new_col)

        exprs = translate_exprs_to_base(exprs, base)
        new_columns = Index.__new__(Index, data=new_columns, dtype=self.columns.dtype)
        new_frame = self.__constructor__(
            columns=new_columns,
            dtypes=self._dtypes_for_exprs(exprs),
            op=TransformNode(base, exprs),
            index_cols=self._index_cols,
            force_execution_mode=self._force_execution_mode,
        )
        return new_frame

    def bin_op(self, other, op_name, **kwargs):
        """
        Perform binary operation.

        An arithemtic binary operation or a comparison operation to
        perform on columns.

        Parameters
        ----------
        other : scalar, list-like, or OmnisciOnNativeDataframe
            The second operand.
        op_name : str
            An operation to perform.
        **kwargs : dict
            Keyword args.

        Returns
        -------
        OmnisciOnNativeDataframe
            The new frame.
        """
        if isinstance(other, (int, float, str)):
            value_expr = LiteralExpr(other)
            exprs = self._index_exprs()
            for col in self.columns:
                exprs[col] = self.ref(col).bin_op(value_expr, op_name)
            return self.__constructor__(
                columns=self.columns,
                dtypes=self._dtypes_for_exprs(exprs),
                op=TransformNode(self, exprs),
                index_cols=self._index_cols,
                force_execution_mode=self._force_execution_mode,
            )
        elif isinstance(other, list):
            if len(other) != len(self.columns):
                raise ValueError(
                    f"length must be {len(self.columns)}: given {len(other)}"
                )
            exprs = self._index_exprs()
            for col, val in zip(self.columns, other):
                exprs[col] = self.ref(col).bin_op(LiteralExpr(val), op_name)
            return self.__constructor__(
                columns=self.columns,
                dtypes=self._dtypes_for_exprs(exprs),
                op=TransformNode(self, exprs),
                index_cols=self._index_cols,
                force_execution_mode=self._force_execution_mode,
            )
        elif isinstance(other, type(self)):
            # For now we only support binary operations on
            # projections of the same frame, because we have
            # no support for outer join.
            base = self._find_common_projections_base(other)
            if base is None:
                raise NotImplementedError(
                    "unsupported binary op args (outer join is not supported)"
                )

            new_columns = self.columns.tolist()
            for col in other.columns:
                if col not in self.columns:
                    new_columns.append(col)
            new_columns = sorted(new_columns)

            fill_value = kwargs.get("fill_value", None)
            if fill_value is not None:
                fill_value = LiteralExpr(fill_value)
            if is_cmp_op(op_name):
                null_value = LiteralExpr(op_name == "ne")
            else:
                null_value = LiteralExpr(None)

            exprs = self._index_exprs()
            for col in new_columns:
                lhs = self.ref(col) if col in self.columns else fill_value
                rhs = other.ref(col) if col in other.columns else fill_value
                if lhs is None or rhs is None:
                    exprs[col] = null_value
                else:
                    exprs[col] = lhs.bin_op(rhs, op_name)

            exprs = translate_exprs_to_base(exprs, base)
            return self.__constructor__(
                columns=new_columns,
                dtypes=self._dtypes_for_exprs(exprs),
                op=TransformNode(base, exprs),
                index_cols=self._index_cols,
                force_execution_mode=self._force_execution_mode,
            )
        else:
            raise NotImplementedError(f"unsupported operand type: {type(other)}")

    def insert(self, loc, column, value):
        """
        Insert a constant column.

        Parameters
        ----------
        loc : int
            Inserted column location.
        column : str
            Inserted column name.
        value : scalar
            Inserted column value.

        Returns
        -------
        OmnisciOnNativeDataframe
            The new frame.
        """
        assert column not in self._table_cols
        assert 0 <= loc <= len(self.columns)

        exprs = self._index_exprs()
        for i in range(0, loc):
            col = self.columns[i]
            exprs[col] = self.ref(col)
        exprs[column] = LiteralExpr(value)
        for i in range(loc, len(self.columns)):
            col = self.columns[i]
            exprs[col] = self.ref(col)

        new_columns = self.columns.insert(loc, column)

        return self.__constructor__(
            columns=new_columns,
            dtypes=self._dtypes_for_exprs(exprs),
            op=TransformNode(self, exprs),
            index_cols=self._index_cols,
            force_execution_mode=self._force_execution_mode,
        )

    def cat_codes(self):
        """
        Extract codes for a category column.

        The frame should have a single data column.

        Returns
        -------
        OmnisciOnNativeDataframe
            The new frame.
        """
        assert len(self.columns) == 1
        assert self._dtypes[-1] == "category"

        col = self.columns[-1]
        exprs = self._index_exprs()
        col_expr = self.ref(col)
        code_expr = OpExpr("KEY_FOR_STRING", [col_expr], get_dtype("int32"))
        null_val = LiteralExpr(np.int32(-1))
        exprs[col] = build_if_then_else(
            col_expr.is_null(), null_val, code_expr, get_dtype("int32")
        )

        return self.__constructor__(
            columns=self.columns,
            dtypes=self._dtypes,
            op=TransformNode(self, exprs),
            index_cols=self._index_cols,
            force_execution_mode=self._force_execution_mode,
        )

    def sort_rows(self, columns, ascending, ignore_index, na_position):
        """
        Sort rows of the frame.

        Parameters
        ----------
        columns : str or list of str
            Sorting keys.
        ascending : bool or list of bool
            Sort order.
        ignore_index : bool
            Drop index columns.
        na_position : {"first", "last"}
            NULLs position.

        Returns
        -------
        OmnisciOnNativeDataframe
            The new frame.
        """
        if na_position != "first" and na_position != "last":
            raise ValueError(f"Unsupported na_position value '{na_position}'")

        if not isinstance(columns, list):
            columns = [columns]
        columns = [self._find_index_or_col(col) for col in columns]

        if isinstance(ascending, list):
            if len(ascending) != len(columns):
                raise ValueError("ascending list length doesn't match columns list")
        else:
            if not isinstance(ascending, bool):
                raise ValueError("unsupported ascending value")
            ascending = [ascending] * len(columns)

        if ignore_index:
            # If index is ignored then we might need to drop some columns.
            # At the same time some of dropped index columns can be used
            # for sorting and should be droped after sorting is done.
            if self._index_cols is not None:
                base = self

                drop_index_cols_before = [
                    col for col in self._index_cols if col not in columns
                ]
                drop_index_cols_after = [
                    col for col in self._index_cols if col in columns
                ]
                if not drop_index_cols_after:
                    drop_index_cols_after = None

                if drop_index_cols_before:
                    exprs = OrderedDict()
                    index_cols = (
                        drop_index_cols_after if drop_index_cols_after else None
                    )
                    for col in drop_index_cols_after:
                        exprs[col] = base.ref(col)
                    for col in base.columns:
                        exprs[col] = base.ref(col)
                    base = self.__constructor__(
                        columns=base.columns,
                        dtypes=self._dtypes_for_exprs(exprs),
                        op=TransformNode(base, exprs),
                        index_cols=index_cols,
                        force_execution_mode=self._force_execution_mode,
                    )

                base = self.__constructor__(
                    columns=base.columns,
                    dtypes=base._dtypes,
                    op=SortNode(base, columns, ascending, na_position),
                    index_cols=base._index_cols,
                    force_execution_mode=self._force_execution_mode,
                )

                if drop_index_cols_after:
                    exprs = OrderedDict()
                    for col in base.columns:
                        exprs[col] = base.ref(col)
                    base = self.__constructor__(
                        columns=base.columns,
                        dtypes=self._dtypes_for_exprs(exprs),
                        op=TransformNode(base, exprs),
                        index_cols=None,
                        force_execution_mode=self._force_execution_mode,
                    )

                return base
            else:
                return self.__constructor__(
                    columns=self.columns,
                    dtypes=self._dtypes,
                    op=SortNode(self, columns, ascending, na_position),
                    index_cols=None,
                    force_execution_mode=self._force_execution_mode,
                )
        else:
            base = self

            # If index is preserved and we have no index columns then we
            # need to create one using __rowid__ virtual column.
            if self._index_cols is None:
                base = base._materialize_rowid()

            return self.__constructor__(
                columns=base.columns,
                dtypes=base._dtypes,
                op=SortNode(base, columns, ascending, na_position),
                index_cols=base._index_cols,
                force_execution_mode=self._force_execution_mode,
            )

    def filter(self, key):
        """
        Filter rows by a boolean key column.

        Parameters
        ----------
        key : OmnisciOnNativeDataframe
            A frame with a single bool data column used as a filter.

        Returns
        -------
        OmnisciOnNativeDataframe
            The new frame.
        """
        if not isinstance(key, type(self)):
            raise NotImplementedError("Unsupported key type in filter")

        if not isinstance(key._op, TransformNode) or len(key.columns) != 1:
            raise NotImplementedError("Unsupported key in filter")

        key_col = key.columns[0]
        if not is_bool_dtype(key._dtypes[key_col]):
            raise NotImplementedError("Unsupported key in filter")

        base = self._find_common_projections_base(key)
        if base is None:
            raise NotImplementedError("Unsupported key in filter")

        # We build the resulting frame by applying the filter to the
        # base frame and then using the filtered result as a new base.
        # If base frame has no index columns, then we need to create
        # one.
        key_exprs = translate_exprs_to_base(key._op.exprs, base)
        if base._index_cols is None:
            filter_base = base._materialize_rowid()
            key_exprs = replace_frame_in_exprs(key_exprs, base, filter_base)
        else:
            filter_base = base
        condition = key_exprs[key_col]
        filtered_base = self.__constructor__(
            columns=filter_base.columns,
            dtypes=filter_base._dtypes,
            op=FilterNode(filter_base, condition),
            index_cols=filter_base._index_cols,
            force_execution_mode=self._force_execution_mode,
        )

        if self is base:
            exprs = OrderedDict()
            for col in filtered_base._table_cols:
                exprs[col] = filtered_base.ref(col)
        else:
            assert isinstance(
                self._op, TransformNode
            ), f"unexpected op: {self._op.dumps()}"
            exprs = translate_exprs_to_base(self._op.exprs, base)
            exprs = replace_frame_in_exprs(exprs, base, filtered_base)
            if base._index_cols is None:
                exprs["__index__"] = filtered_base.ref("__index__")
                exprs.move_to_end("__index__", last=False)

        return self.__constructor__(
            columns=self.columns,
            dtypes=self._dtypes_for_exprs(exprs),
            op=TransformNode(filtered_base, exprs),
            index_cols=filtered_base._index_cols,
            force_execution_mode=self._force_execution_mode,
        )

    def _maybe_materialize_rowid(self):
        """
        Materialize virtual 'rowid' column if frame uses it as an index.

        Returns
        -------
        OmnisciOnNativeDataframe
            The new frame.
        """
        if self._index_cols is None:
            return self._materialize_rowid()
        return self

    def _materialize_rowid(self):
        """
        Materialize virtual 'rowid' column.

        Make a projection with a virtual 'rowid' column materialized
        as '__index__' column.

        Returns
        -------
        OmnisciOnNativeDataframe
            The new frame.
        """
        exprs = OrderedDict()
        exprs["__index__"] = self.ref("__rowid__")
        for col in self._table_cols:
            exprs[col] = self.ref(col)
        return self.__constructor__(
            columns=self.columns,
            dtypes=self._dtypes_for_exprs(exprs),
            op=TransformNode(self, exprs),
            index_cols=["__index__"],
            uses_rowid=True,
            force_execution_mode=self._force_execution_mode,
        )

    def _index_exprs(self):
        """
        Build index column expressions.

        Build dictionary with references to all index columns
        mapped to index column names.

        Returns
        -------
        dict
        """
        exprs = OrderedDict()
        if self._index_cols:
            for col in self._index_cols:
                exprs[col] = self.ref(col)
        return exprs

    def _find_common_projections_base(self, rhs):
        """
        Try to find a common base for projections.

        Check if two frames can be expressed as `TransformNode`
        operations from the same input frame.

        Parameters
        ----------
        rhs : OmnisciOnNativeDataframe
            The second frame.

        Returns
        -------
        OmnisciOnNativeDataframe
            The found common projection base or None.
        """
        bases = {self}
        while self._is_projection():
            self = self._op.input[0]
            bases.add(self)

        while rhs not in bases and rhs._is_projection():
            rhs = rhs._op.input[0]

        if rhs in bases:
            return rhs

        return None

    def _is_projection(self):
        """
        Check if frame is a ``TranformNode`` operation.

        Returns
        -------
        bool
        """
        return isinstance(self._op, TransformNode)

    def _execute(self):
        """
        Materialize lazy frame.

        After this call frame always has ``FrameNode`` operation.
        """
        if isinstance(self._op, FrameNode):
            return

        if self._force_execution_mode == "lazy":
            raise RuntimeError("unexpected execution triggered on lazy frame")

        # Some frames require rowid which is available for executed frames only.
        # Also there is a common pattern when MaskNode is executed to print
        # frame. If we run the whole tree then any following frame usage will
        # require re-compute. So we just execute MaskNode's operands.
        self._run_sub_queries()

        if self._can_execute_arrow():
            new_table = self._execute_arrow()
            new_partitions = np.empty((1, 1), dtype=np.dtype(object))
            new_partitions[0][0] = self._partition_mgr_cls._partition_class.put_arrow(
                new_table
            )
        else:
            if self._force_execution_mode == "arrow":
                raise RuntimeError("forced arrow execution failed")

            new_partitions = self._partition_mgr_cls.run_exec_plan(
                self._op, self._index_cols, self._dtypes, self._table_cols
            )
        self._partitions = new_partitions
        self._op = FrameNode(self)

    def _require_executed_base(self):
        """
        Check if materialization of input frames is required.

        Returns
        -------
        bool
        """
        if isinstance(self._op, MaskNode):
            return True
        return self._uses_rowid

    def _run_sub_queries(self):
        """
        Run sub-queries for materialization.

        Materialize all frames in the execution tree which have to
        be materialized to materialize this frame.
        """
        if isinstance(self._op, FrameNode):
            return

        if self._require_executed_base():
            for op in self._op.input:
                op._execute()
        else:
            for frame in self._op.input:
                frame._run_sub_queries()

    def _can_execute_arrow(self):
        """
        Check for possibility of Arrow execution.

        Check if operation's tree for the frame can be executed using
        Arrow API instead of OmniSci query.

        Returns
        -------
        bool
        """
        if isinstance(self._op, FrameNode):
            return self._has_arrow_table()
        elif isinstance(self._op, MaskNode):
            return (
                self._op.row_labels is None and self._op.input[0]._can_execute_arrow()
            )
        elif isinstance(self._op, TransformNode):
            return (
                not self._uses_rowid
                and self._op.is_simple_select()
                and self._op.input[0]._can_execute_arrow()
            )
        elif isinstance(self._op, UnionNode):
            return all(frame._can_execute_arrow() for frame in self._op.input)
        else:
            return False

    def _execute_arrow(self):
        """
        Compute the frame data using Arrow API.

        Returns
        -------
        pyarrow.Table
            The resulting table.
        """
        if isinstance(self._op, FrameNode):
            if self._partitions.size == 0:
                return pyarrow.Table.from_pandas(pd.DataFrame({}))
            else:
                assert self._partitions.size == 1
                return self._partitions[0][0].get()
        elif isinstance(self._op, MaskNode):
            return self._op.input[0]._arrow_row_slice(self._op.row_positions)
        elif isinstance(self._op, TransformNode):
            return self._op.input[0]._arrow_select(self._op.exprs)
        elif isinstance(self._op, UnionNode):
            return self._arrow_concat(self._op.input)
        else:
            raise RuntimeError(f"Unexpected op ({type(self._op)}) in _execute_arrow")

    def _arrow_select(self, exprs):
        """
        Perform column selection on the frame using Arrow API.

        Parameters
        ----------
        exprs : dict
            Select expressions.

        Returns
        -------
        pyarrow.Table
            The resulting table.
        """
        table = self._execute_arrow()
        schema = table.schema

        new_fields = []
        new_columns = []

        for col, expr in exprs.items():
            field = schema.field(f"F_{expr.column}")
            if col != expr.column:
                field = field.with_name(f"F_{col}")
            new_fields.append(field)
            new_columns.append(table.column(f"F_{expr.column}"))

        new_schema = pyarrow.schema(new_fields)

        return pyarrow.Table.from_arrays(new_columns, schema=new_schema)

    def _arrow_row_slice(self, row_positions):
        """
        Perform row selection on the frame using Arrow API.

        Parameters
        ----------
        row_positions : list of int
            Numeric indices of rows to select.

        Returns
        -------
        pyarrow.Table
            The resulting table.
        """
        table = self._execute_arrow()

        if not isinstance(row_positions, slice) and not is_range_like(row_positions):
            if not isinstance(row_positions, (pyarrow.Array, np.ndarray, list)):
                row_positions = pyarrow.array(row_positions)
            return table.take(row_positions)

        if isinstance(row_positions, slice):
            row_positions = range(*row_positions.indices(table.num_rows))

        start, stop, step = (
            row_positions.start,
            row_positions.stop,
            row_positions.step,
        )

        if step == 1:
            return table.slice(start, len(row_positions))
        else:
            indices = np.arange(start, stop, step)
            return table.take(indices)

    @classmethod
    def _arrow_concat(cls, frames):
        """
        Concat frames' rows using Arrow API.

        Parameters
        ----------
        frames : list of OmnisciOnNativeDataframe
            Frames to concat.

        Returns
        -------
        pyarrow.Table
            The resulting table.
        """
        return pyarrow.concat_tables(frame._execute_arrow() for frame in frames)

    def _build_index_cache(self):
        """
        Materialize index and store it in the cache.

        Can only be called for materialized frames.
        """
        assert isinstance(self._op, FrameNode)

        if self._partitions.size == 0:
            self._index_cache = Index.__new__(Index)
        else:
            assert self._partitions.size == 1
            obj = self._partitions[0][0].get()
            if isinstance(obj, (pd.DataFrame, pd.Series)):
                self._index_cache = obj.index
            else:
                assert isinstance(obj, pyarrow.Table)
                if self._index_cols is None:
                    self._index_cache = Index.__new__(
                        RangeIndex, data=range(obj.num_rows)
                    )
                else:
                    index_at = obj.drop([f"F_{col}" for col in self.columns])
                    index_df = index_at.to_pandas()
                    index_df.set_index(
                        [f"F_{col}" for col in self._index_cols], inplace=True
                    )
                    index_df.index.rename(
                        self._index_names(self._index_cols), inplace=True
                    )
                    self._index_cache = index_df.index

    def _get_index(self):
        """
        Get the index of the frame in pandas format.

        Materializes the frame if required.

        Returns
        -------
        pandas.Index
        """
        self._execute()
        if self._index_cache is None:
            self._build_index_cache()
        return self._index_cache

    def _set_index(self, new_index):
        """
        Set new index for the frame.

        Parameters
        ----------
        new_index : pandas.Index
            New index.

        Returns
        -------
        OmnisciOnNativeDataframe
            The new frame.
        """
        if not isinstance(new_index, (Index, MultiIndex)):
            raise NotImplementedError(
                "OmnisciOnNativeDataframe._set_index is not yet suported"
            )

        self._execute()

        assert self._partitions.size == 1
        obj = self._partitions[0][0].get()
        if isinstance(obj, pd.DataFrame):
            raise NotImplementedError(
                "OmnisciOnNativeDataframe._set_index is not yet suported"
            )
        else:
            assert isinstance(obj, pyarrow.Table)

            at = obj
            if self._index_cols:
                at = at.drop(self._index_cols)

            index_df = pd.DataFrame(data={}, index=new_index.copy())
            index_df = index_df.reset_index()

            index_at = pyarrow.Table.from_pandas(index_df)

            for i, field in enumerate(at.schema):
                index_at = index_at.append_column(field, at.column(i))

            index_names = self._mangle_index_names(new_index.names)
            index_at = index_at.rename_columns(index_names + list(self.columns))

            return self.from_arrow(index_at, index_names, new_index)

    def reset_index(self, drop):
        """
        Set the default index for the frame.

        Parameters
        ----------
        drop : bool
            If True then drop current index columns, otherwise
            make them data columns.

        Returns
        -------
        OmnisciOnNativeDataframe
            The new frame.
        """
        if drop:
            exprs = OrderedDict()
            for c in self.columns:
                exprs[c] = self.ref(c)
            return self.__constructor__(
                columns=self.columns,
                dtypes=self._dtypes_for_exprs(exprs),
                op=TransformNode(self, exprs),
                index_cols=None,
                force_execution_mode=self._force_execution_mode,
            )
        else:
            if self._index_cols is None:
                raise NotImplementedError(
                    "default index reset with no drop is not supported"
                )
            # Need to demangle index names.
            exprs = OrderedDict()
            for i, c in enumerate(self._index_cols):
                name = self._index_name(c)
                if name is None:
                    name = f"level_{i}"
                if name in exprs:
                    raise ValueError(f"cannot insert {name}, already exists")
                if isinstance(self.columns, MultiIndex) and not isinstance(name, tuple):
                    name = (name, *([""] * (self.columns.nlevels - 1)))
                exprs[name] = self.ref(c)
            for c in self.columns:
                if c in exprs:
                    raise ValueError(f"cannot insert {c}, already exists")
                exprs[c] = self.ref(c)
            new_columns = Index.__new__(
                Index,
                data=exprs.keys(),
                dtype="O",
                name=self.columns.names
                if isinstance(self.columns, MultiIndex)
                else self.columns.name,
            )
            return self.__constructor__(
                columns=new_columns,
                dtypes=self._dtypes_for_exprs(exprs),
                op=TransformNode(self, exprs),
                index_cols=None,
                force_execution_mode=self._force_execution_mode,
            )

    def _reset_index_names(self):
        """
        Reset names for all index columns.

        Returns
        -------
        OmnisciOnNativeDataframe
            The new frame.
        """
        if self.has_multiindex():
            return self.set_index_names([None] * len(self._index_cols))
        return self.set_index_name(None)

    def _set_columns(self, new_columns):
        """
        Rename columns.

        Parameters
        ----------
        new_columns : list-like of str
            New column names.

        Returns
        -------
        OmnisciOnNativeDataframe
            The new frame.
        """
        exprs = self._index_exprs()
        for old, new in zip(self.columns, new_columns):
            exprs[new] = self.ref(old)
        return self.__constructor__(
            columns=new_columns,
            dtypes=self._dtypes.tolist(),
            op=TransformNode(self, exprs),
            index_cols=self._index_cols,
            force_execution_mode=self._force_execution_mode,
        )

    def _get_columns(self):
        """
        Return column labels of the frame.

        Returns
        -------
        pandas.Index
        """
        return super(OmnisciOnNativeDataframe, self)._get_columns()

    columns = property(_get_columns)
    index = property(_get_index)

    @property
    def dtypes(self):
        """
        Return column data types.

        Returns
        -------
        pandas.Series
            A pandas Series containing the data types for this dataframe.
        """
        if self._index_cols is not None:
            return self._dtypes[len(self._index_cols) :]
        return self._dtypes

    def has_multiindex(self):
        """
        Check for multi-index usage.

        Return True if the frame has a multi-index (index with
        multiple columns) and False otherwise.

        Returns
        -------
        bool
        """
        if self._index_cache is not None:
            return isinstance(self._index_cache, MultiIndex)
        return self._index_cols is not None and len(self._index_cols) > 1

    def get_index_name(self):
        """
        Get the name of the index column.

        Returns None for default index and multi-index.

        Returns
        -------
        str or None
        """
        if self._index_cols is None:
            return None
        if len(self._index_cols) > 1:
            return None
        return self._index_cols[0]

    def set_index_name(self, name):
        """
        Set new name for the index column.

        Sohuldn't be called for frames with multi-index.

        Parameters
        ----------
        name : str or None
            New index name.

        Returns
        -------
        OmnisciOnNativeDataframe
            The new frame.
        """
        if self.has_multiindex():
            ErrorMessage.single_warning("Scalar name for MultiIndex is not supported!")
            return self

        if self._index_cols is None and name is None:
            return self

        names = self._mangle_index_names([name])
        exprs = OrderedDict()
        if self._index_cols is None:
            exprs[names[0]] = self.ref("__rowid__")
        else:
            exprs[names[0]] = self.ref(self._index_cols[0])

        for col in self.columns:
            exprs[col] = self.ref(col)

        return self.__constructor__(
            columns=self.columns,
            dtypes=self._dtypes_for_exprs(exprs),
            op=TransformNode(self, exprs),
            index_cols=names,
            uses_rowid=self._index_cols is None,
            force_execution_mode=self._force_execution_mode,
        )

    def get_index_names(self):
        """
        Get index column names.

        Returns
        -------
        list of str
        """
        if self.has_multiindex():
            return self._index_cols.copy()
        return [self.get_index_name()]

    def set_index_names(self, names):
        """
        Set index labels for frames with multi-index.

        Parameters
        ----------
        names : list of str
            New index labels.

        Returns
        -------
        OmnisciOnNativeDataframe
            The new frame.
        """
        if not self.has_multiindex():
            raise ValueError("Can set names for MultiIndex only")

        if len(names) != len(self._index_cols):
            raise ValueError(
                f"Unexpected names count: expected {len(self._index_cols)} got {len(names)}"
            )

        names = self._mangle_index_names(names)
        exprs = OrderedDict()
        for old, new in zip(self._index_cols, names):
            exprs[new] = self.ref(old)
        for col in self.columns:
            exprs[col] = self.ref(col)

        return self.__constructor__(
            columns=self.columns,
            dtypes=self._dtypes_for_exprs(exprs),
            op=TransformNode(self, exprs),
            index_cols=names,
            force_execution_mode=self._force_execution_mode,
        )

    def to_pandas(self):
        """
        Transform the frame to pandas format.

        Returns
        -------
        pandas.DataFrame
        """
        self._execute()

        if self._force_execution_mode == "lazy":
            raise RuntimeError("unexpected to_pandas triggered on lazy frame")

        df = self._partition_mgr_cls.to_pandas(self._partitions)

        # If we make dataframe from Arrow table then we might need to set
        # index columns.
        if len(df.columns) != len(self.columns):
            assert self._index_cols
            df.set_index([f"F_{col}" for col in self._index_cols], inplace=True)
            df.index.rename(self._index_names(self._index_cols), inplace=True)
            assert len(df.columns) == len(self.columns)
        else:
            assert self._index_cols is None
            assert df.index.name is None, f"index name '{df.index.name}' is not None"

        # Restore original column labels encoded in OmniSci to meet its
        # restirctions on column names.
        df.columns = self.columns

        return df

    def _index_names(self, cols):
        """
        Demangle index column names to index labels.

        Parameters
        ----------
        cols : list of str
            Index column names.

        Returns
        -------
        list of str
            Demangled index names.
        """
        if len(cols) == 1:
            return self._index_name(cols[0])
        return [self._index_name(n) for n in cols]

    def _index_name(self, col):
        """
        Demangle index column name into index label.

        Parameters
        ----------
        col : str
            Index column name.

        Returns
        -------
        str
            Demangled index name.
        """
        if col == "__index__":
            return None

        match = re.search("__index__\\d+_(.*)", col)
        if match:
            name = match.group(1)
            if name in ("__None__", "__reduced__"):
                return None
            return name

        return col

    def _find_index_or_col(self, col):
        """
        Find a column name corresponding to a column or index label.

        Parameters
        ----------
        col : str
            A column or index label.

        Returns
        -------
        str
            A column name corresponding to a label.
        """
        if col in self.columns:
            return col

        if self._index_cols is not None:
            for idx_col in self._index_cols:
                if col == idx_col or re.match(f"__index__\\d+_{col}", idx_col):
                    return idx_col

        raise ValueError(f"Unknown column '{col}'")

    @classmethod
    def from_pandas(cls, df):
        """
        Build a frame from a `pandas.DataFrame`.

        Parameters
        ----------
        df : pandas.DataFrame
            Source frame.

        Returns
        -------
        OmnisciOnNativeDataframe
            The new frame.
        """
        new_index = df.index
        new_columns = df.columns
        # If there is non-trivial index, we put it into columns.
        # That's what we usually have for arrow tables and execution
        # result. Unnamed index is renamed to __index__. Also all
        # columns get 'F_' prefix to handle names unsupported in
        # OmniSci.
        if cls._is_trivial_index(df.index):
            index_cols = None
        else:
            orig_index_names = df.index.names
            orig_df = df

            index_cols = cls._mangle_index_names(df.index.names)
            df.index.names = index_cols
            df = df.reset_index()

            orig_df.index.names = orig_index_names
        new_dtypes = df.dtypes
        df = df.add_prefix("F_")

        (
            new_parts,
            new_lengths,
            new_widths,
            unsupported_cols,
        ) = cls._partition_mgr_cls.from_pandas(df, True)

        if len(unsupported_cols) > 0:
            ErrorMessage.single_warning(
                f"Frame contain columns with unsupported data-types: {unsupported_cols}. "
                "All operations with this frame will be default to pandas!"
            )

        return cls(
            new_parts,
            new_index,
            new_columns,
            new_lengths,
            new_widths,
            dtypes=new_dtypes,
            index_cols=index_cols,
            has_unsupported_data=len(unsupported_cols) > 0,
        )

    @classmethod
    def _mangle_index_names(cls, names):
        """
        Return mangled index names for index labels.

        Mangled names are used for index columns because index
        labels cannot always be used as OmniSci table column
        names. E.e. label can be a non-string value or an
        unallowed string (empty strings, etc.) for a table column
        name.

        Parameters
        ----------
        names : list of str
            Index labels.

        Returns
        -------
        list of str
            Mangled names.
        """
        return [
            f"__index__{i}_{'__None__' if n is None else n}"
            for i, n in enumerate(names)
        ]

    @classmethod
    def from_arrow(cls, at, index_cols=None, index=None):
        """
        Build a frame from an Arrow table.

        Parameters
        ----------
        at : pyarrow.Table
            Source table.
        index_cols : list of str, optional
            List of index columns in the source table which
            are ignored in tranformation.
        index : pandas.Index, optional
            An index to be used by the new frame. Should present
            if `index_cols` is not None.

        Returns
        -------
        OmnisciOnNativeDataframe
            The new frame.
        """
        (
            new_frame,
            new_lengths,
            new_widths,
            unsupported_cols,
        ) = cls._partition_mgr_cls.from_arrow(at, return_dims=True)

        if index_cols:
            data_cols = [col for col in at.column_names if col not in index_cols]
            new_index = index
        else:
            data_cols = at.column_names
            assert index is None
            new_index = pd.RangeIndex(at.num_rows)

        new_columns = pd.Index(data=data_cols, dtype="O")
        new_dtypes = pd.Series(
            [cls._arrow_type_to_dtype(col.type) for col in at.columns],
            index=at.column_names,
        )

        if len(unsupported_cols) > 0:
            ErrorMessage.single_warning(
                f"Frame contain columns with unsupported data-types: {unsupported_cols}. "
                "All operations with this frame will be default to pandas!"
            )

        return cls(
            partitions=new_frame,
            index=new_index,
            columns=new_columns,
            row_lengths=new_lengths,
            column_widths=new_widths,
            dtypes=new_dtypes,
            index_cols=index_cols,
            has_unsupported_data=len(unsupported_cols) > 0,
        )

    @classmethod
    def _is_trivial_index(cls, index):
        """
        Check if an index is a trivial index, i.e. a sequence [0..n].

        Parameters
        ----------
        index : pandas.Index
            An index to check.

        Returns
        -------
        bool
        """
        if len(index) == 0:
            return True
        if isinstance(index, pd.RangeIndex):
            return index.start == 0 and index.step == 1
        if not isinstance(index, pd.Int64Index):
            return False
        return (
            index.is_monotonic_increasing
            and index.unique
            and index.min == 0
            and index.max == len(index) - 1
        )<|MERGE_RESOLUTION|>--- conflicted
+++ resolved
@@ -275,19 +275,11 @@
         ----------
         row_labels : list, optional
             Indices of rows to select.
-<<<<<<< HEAD
-        row_positions : list of int, optional
-=======
-        row_numeric_idx : list-like of ints, optional
->>>>>>> ece98a61
+        row_positions : list-like of ints, optional
             Numeric indices of rows to select.
         col_labels : list, optional
             Indices of columns to select.
-<<<<<<< HEAD
-        col_positions : list of int, optional
-=======
-        col_numeric_idx : list-like of ints, optional
->>>>>>> ece98a61
+        col_positions : list-like of ints, optional
             Numeric indices of columns to select.
 
         Returns
