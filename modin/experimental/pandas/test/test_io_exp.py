--- conflicted
+++ resolved
@@ -244,11 +244,7 @@
 @pytest.mark.parametrize(
     "filename", ["test_default_to_pickle.pkl", "test_to_pickle*.pkl"]
 )
-<<<<<<< HEAD
-def test_distributed_pickling(tmp_path, filename, compression):
-=======
-def test_distributed_pickling(filename, compression, pathlike):
->>>>>>> 43134efb
+def test_distributed_pickling(tmp_path, filename, compression, pathlike):
     data = test_data["int_data"]
     df = pd.DataFrame(data)
 
@@ -263,22 +259,10 @@
         if filename_param == "test_default_to_pickle.pkl"
         else contextlib.nullcontext()
     ):
-<<<<<<< HEAD
-        df.to_pickle_distributed(str(tmp_path / filename), compression=compression)
-        pickled_df = pd.read_pickle_distributed(
-            str(tmp_path / filename), compression=compression
-        )
+        df.modin.to_pickle_distributed(str(tmp_path / filename), compression=compression)
+        pickled_df = pd.read_pickle_distributed(str(tmp_path / filename), compression=compression)
     df_equals(pickled_df, df)
 
-=======
-        df.modin.to_pickle_distributed(filename, compression=compression)
-        pickled_df = pd.read_pickle_distributed(filename, compression=compression)
-    df_equals(pickled_df, df)
-
-    pickle_files = glob.glob(str(filename))
-    teardown_test_files(pickle_files)
-
->>>>>>> 43134efb
 
 @pytest.mark.skipif(
     Engine.get() not in ("Ray", "Unidist", "Dask"),
