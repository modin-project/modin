--- conflicted
+++ resolved
@@ -36,31 +36,6 @@
     Engine.get() not in ("Ray", "Unidist", "Dask"),
     reason=f"{Engine.get()} does not have experimental API",
 )
-<<<<<<< HEAD
-def test_from_sql_distributed(make_sql_connection):
-    with ensure_clean("test_from_sql_distributed.db") as filename:
-        table = "test_from_sql_distributed"
-        conn = make_sql_connection(filename, table)
-        query = "select * from {0}".format(table)
-
-        pandas_df = pandas.read_sql(query, conn)
-        modin_df_from_query = pd.read_sql(
-            query,
-            conn,
-            partition_column="col1",
-            lower_bound=0,
-            upper_bound=6,
-            max_sessions=2,
-        )
-        modin_df_from_table = pd.read_sql(
-            table,
-            conn,
-            partition_column="col1",
-            lower_bound=0,
-            upper_bound=6,
-            max_sessions=2,
-        )
-=======
 def test_from_sql_distributed(tmp_path, make_sql_connection):
     filename = "test_from_sql_distributed.db"
     table = "test_from_sql_distributed"
@@ -84,7 +59,6 @@
         upper_bound=6,
         max_sessions=2,
     )
->>>>>>> 73cec65e
 
     df_equals(modin_df_from_query, pandas_df)
     df_equals(modin_df_from_table, pandas_df)
@@ -94,19 +68,6 @@
     Engine.get() not in ("Ray", "Unidist", "Dask"),
     reason=f"{Engine.get()} does not have experimental API",
 )
-<<<<<<< HEAD
-def test_from_sql_defaults(make_sql_connection):
-    with ensure_clean("test_from_sql_distributed.db") as filename:
-        table = "test_from_sql_distributed"
-        conn = make_sql_connection(filename, table)
-        query = "select * from {0}".format(table)
-
-        pandas_df = pandas.read_sql(query, conn)
-        with pytest.warns(UserWarning):
-            modin_df_from_query = pd.read_sql(query, conn)
-        with pytest.warns(UserWarning):
-            modin_df_from_table = pd.read_sql(table, conn)
-=======
 def test_from_sql_defaults(tmp_path, make_sql_connection):
     filename = "test_from_sql_distributed.db"
     table = "test_from_sql_distributed"
@@ -118,7 +79,6 @@
         modin_df_from_query = pd.read_sql(query, conn)
     with pytest.warns(UserWarning):
         modin_df_from_table = pd.read_sql(table, conn)
->>>>>>> 73cec65e
 
     df_equals(modin_df_from_query, pandas_df)
     df_equals(modin_df_from_table, pandas_df)
