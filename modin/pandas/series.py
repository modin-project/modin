--- conflicted
+++ resolved
@@ -40,11 +40,7 @@
 from .iterator import PartitionIterator
 from .utils import from_pandas, is_scalar, _doc_binary_op, cast_function_modin2pandas
 from .accessor import CachedAccessor, SparseAccessor
-<<<<<<< HEAD
-from .series_utils import StringMethods, DatetimeProperties
-=======
-from .series_utils import CategoryMethods, StringMethods
->>>>>>> 26ce8754
+from .series_utils import CategoryMethods, StringMethods, DatetimeProperties
 
 
 if TYPE_CHECKING:
@@ -2168,25 +2164,6 @@
         return [self.index]
 
     @property
-<<<<<<< HEAD
-    def cat(self):  # noqa: RT01, D200
-        """
-        Accessor object for categorical properties of the Series values.
-        """
-        from .series_utils import CategoryMethods
-
-        return CategoryMethods(self)
-=======
-    def dt(self):  # noqa: RT01, D200
-        """
-        Accessor object for datetimelike properties of the Series values.
-        """
-        from .series_utils import DatetimeProperties
-
-        return DatetimeProperties(self)
->>>>>>> 26ce8754
-
-    @property
     def dtype(self):  # noqa: RT01, D200
         """
         Return the dtype object of the underlying data.
