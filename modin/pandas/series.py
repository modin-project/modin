# Licensed to Modin Development Team under one or more contributor license agreements.
# See the NOTICE file distributed with this work for additional information regarding
# copyright ownership.  The Modin Development Team licenses this file to you under the
# Apache License, Version 2.0 (the "License"); you may not use this file except in
# compliance with the License.  You may obtain a copy of the License at
#
#     http://www.apache.org/licenses/LICENSE-2.0
#
# Unless required by applicable law or agreed to in writing, software distributed under
# the License is distributed on an "AS IS" BASIS, WITHOUT WARRANTIES OR CONDITIONS OF
# ANY KIND, either express or implied. See the License for the specific language
# governing permissions and limitations under the License.

"""Module houses `Series` class, that is distributed version of `pandas.Series`."""

from __future__ import annotations
import numpy as np
import pandas
from pandas.io.formats.info import SeriesInfo
from pandas.api.types import is_integer
from pandas.core.common import apply_if_callable, is_bool_indexer
from pandas.util._validators import validate_bool_kwarg
from pandas.core.dtypes.common import (
    is_dict_like,
    is_list_like,
)
from pandas.core.series import _coerce_method
from pandas._libs.lib import no_default, NoDefault
from pandas._typing import IndexKeyFunc, Axis, IgnoreRaise, Level
from typing import Union, Optional, Hashable, TYPE_CHECKING, IO
import warnings

from modin.utils import (
    _inherit_docstrings,
    to_pandas,
    MODIN_UNNAMED_SERIES_LABEL,
)
from modin.config import IsExperimental, PersistentPickle
from .base import BasePandasDataset, _ATTRS_NO_LOOKUP
from .iterator import PartitionIterator
from .utils import from_pandas, is_scalar, _doc_binary_op, cast_function_modin2pandas
from .accessor import CachedAccessor, SparseAccessor
from .series_utils import CategoryMethods, StringMethods, DatetimeProperties


if TYPE_CHECKING:
    from .dataframe import DataFrame


@_inherit_docstrings(
    pandas.Series, excluded=[pandas.Series.__init__], apilink="pandas.Series"
)
class Series(BasePandasDataset):
    """
    Modin distributed representation of `pandas.Series`.

    Internally, the data can be divided into partitions in order to parallelize
    computations and utilize the user's hardware as much as possible.

    Inherit common for DataFrames and Series functionality from the
    `BasePandasDataset` class.

    Parameters
    ----------
    data : modin.pandas.Series, array-like, Iterable, dict, or scalar value, optional
        Contains data stored in Series. If data is a dict, argument order is
        maintained.
    index : array-like or Index (1d), optional
        Values must be hashable and have the same length as `data`.
    dtype : str, np.dtype, or pandas.ExtensionDtype, optional
        Data type for the output Series. If not specified, this will be
        inferred from `data`.
    name : str, optional
        The name to give to the Series.
    copy : bool, default: False
        Copy input data.
    fastpath : bool, default: False
        `pandas` internal parameter.
    query_compiler : BaseQueryCompiler, optional
        A query compiler object to create the Series from.
    """

    _AXIS_ORDERS = ["index"]
    _AXIS_LEN = len(_AXIS_ORDERS)
    _pandas_class = pandas.Series
    __array_priority__ = pandas.Series.__array_priority__

    def __init__(
        self,
        data=None,
        index=None,
        dtype=None,
        name=None,
        copy=None,
        fastpath=False,
        query_compiler=None,
    ):
        from modin.numpy import array

        # Siblings are other dataframes that share the same query compiler. We
        # use this list to update inplace when there is a shallow copy.
        self._siblings = []
        if isinstance(data, type(self)):
            query_compiler = data._query_compiler.copy()
            if index is not None:
                if any(i not in data.index for i in index):
                    raise NotImplementedError(
                        "Passing non-existent columns or index values to constructor "
                        + "not yet implemented."
                    )
                query_compiler = data.loc[index]._query_compiler
        if isinstance(data, array):
            if data._ndim == 2:
                raise ValueError("Data must be 1-dimensional")
            query_compiler = data._query_compiler.copy()
            if index is not None:
                query_compiler.index = index
            if dtype is not None:
                query_compiler = query_compiler.astype(
                    {col_name: dtype for col_name in query_compiler.columns}
                )
            if name is None:
                query_compiler.columns = pandas.Index([MODIN_UNNAMED_SERIES_LABEL])
        if query_compiler is None:
            # Defaulting to pandas
            warnings.warn(
                "Distributing {} object. This may take some time.".format(type(data))
            )
            if name is None:
                name = MODIN_UNNAMED_SERIES_LABEL
                if isinstance(data, pandas.Series) and data.name is not None:
                    name = data.name

            query_compiler = from_pandas(
                pandas.DataFrame(
                    pandas.Series(
                        data=data,
                        index=index,
                        dtype=dtype,
                        name=name,
                        copy=copy,
                        fastpath=fastpath,
                    )
                )
            )._query_compiler
        self._query_compiler = query_compiler.columnarize()
        if name is not None:
            self.name = name

    def _get_name(self):
        """
        Get the value of the `name` property.

        Returns
        -------
        hashable
        """
        name = self._query_compiler.columns[0]
        if name == MODIN_UNNAMED_SERIES_LABEL:
            return None
        return name

    def _set_name(self, name):
        """
        Set the value of the `name` property.

        Parameters
        ----------
        name : hashable
            Name value to set.
        """
        if name is None:
            name = MODIN_UNNAMED_SERIES_LABEL
        self._query_compiler.columns = [name]

    name = property(_get_name, _set_name)
    _parent = None
    # Parent axis denotes axis that was used to select series in a parent dataframe.
    # If _parent_axis == 0, then it means that index axis was used via df.loc[row]
    # indexing operations and assignments should be done to rows of parent.
    # If _parent_axis == 1 it means that column axis was used via df[column] and assignments
    # should be done to columns of parent.
    _parent_axis = 0

    @_doc_binary_op(operation="addition", bin_op="add")
    def __add__(self, right):
        return self.add(right)

    @_doc_binary_op(operation="addition", bin_op="radd", right="left")
    def __radd__(self, left):
        return self.radd(left)

    @_doc_binary_op(operation="union", bin_op="and", right="other")
    def __and__(self, other):
        if isinstance(other, (list, np.ndarray, pandas.Series)):
            return self._default_to_pandas(pandas.Series.__and__, other)
        new_self, new_other = self._prepare_inter_op(other)
        return super(Series, new_self).__and__(new_other)

    @_doc_binary_op(operation="union", bin_op="and", right="other")
    def __rand__(self, other):
        if isinstance(other, (list, np.ndarray, pandas.Series)):
            return self._default_to_pandas(pandas.Series.__rand__, other)
        new_self, new_other = self._prepare_inter_op(other)
        return super(Series, new_self).__rand__(new_other)

    # add `_inherit_docstrings` decorator to force method link addition.
    @_inherit_docstrings(pandas.Series.__array__, apilink="pandas.Series.__array__")
    def __array__(self, dtype=None):  # noqa: PR01, RT01, D200
        """
        Return the values as a NumPy array.
        """
        return super(Series, self).__array__(dtype).flatten()

    def __contains__(self, key):
        """
        Check if `key` in the `Series.index`.

        Parameters
        ----------
        key : hashable
            Key to check the presence in the index.

        Returns
        -------
        bool
        """
        return key in self.index

    def __copy__(self, deep=True):
        """
        Return the copy of the Series.

        Parameters
        ----------
        deep : bool, default: True
            Whether the copy should be deep or not.

        Returns
        -------
        Series
        """
        return self.copy(deep=deep)

    def __deepcopy__(self, memo=None):
        """
        Return the deep copy of the Series.

        Parameters
        ----------
        memo : Any, optional
           Deprecated parameter.

        Returns
        -------
        Series
        """
        return self.copy(deep=True)

    def __delitem__(self, key):
        """
        Delete item identified by `key` label.

        Parameters
        ----------
        key : hashable
            Key to delete.
        """
        if key not in self.keys():
            raise KeyError(key)
        self.drop(labels=key, inplace=True)

    @_doc_binary_op(
        operation="integer division and modulo",
        bin_op="divmod",
        returns="tuple of two Series",
    )
    def __divmod__(self, right):
        return self.divmod(right)

    @_doc_binary_op(
        operation="integer division and modulo",
        bin_op="divmod",
        right="left",
        returns="tuple of two Series",
    )
    def __rdivmod__(self, left):
        return self.rdivmod(left)

    @_doc_binary_op(operation="integer division", bin_op="floordiv")
    def __floordiv__(self, right):
        return self.floordiv(right)

    @_doc_binary_op(operation="integer division", bin_op="floordiv")
    def __rfloordiv__(self, right):
        return self.rfloordiv(right)

    def __getattr__(self, key):
        """
        Return item identified by `key`.

        Parameters
        ----------
        key : hashable
            Key to get.

        Returns
        -------
        Any

        Notes
        -----
        First try to use `__getattribute__` method. If it fails
        try to get `key` from `Series` fields.
        """
        try:
            return object.__getattribute__(self, key)
        except AttributeError as err:
            if key not in _ATTRS_NO_LOOKUP and key in self.index:
                return self[key]
            raise err

    __float__ = _coerce_method(float)
    __int__ = _coerce_method(int)

    def __iter__(self):
        """
        Return an iterator of the values.

        Returns
        -------
        iterable
        """
        return self._to_pandas().__iter__()

    @_doc_binary_op(operation="modulo", bin_op="mod")
    def __mod__(self, right):
        return self.mod(right)

    @_doc_binary_op(operation="modulo", bin_op="mod", right="left")
    def __rmod__(self, left):
        return self.rmod(left)

    @_doc_binary_op(operation="multiplication", bin_op="mul")
    def __mul__(self, right):
        return self.mul(right)

    @_doc_binary_op(operation="multiplication", bin_op="mul", right="left")
    def __rmul__(self, left):
        return self.rmul(left)

    @_doc_binary_op(operation="disjunction", bin_op="or", right="other")
    def __or__(self, other):
        if isinstance(other, (list, np.ndarray, pandas.Series)):
            return self._default_to_pandas(pandas.Series.__or__, other)
        new_self, new_other = self._prepare_inter_op(other)
        return super(Series, new_self).__or__(new_other)

    @_doc_binary_op(operation="disjunction", bin_op="or", right="other")
    def __ror__(self, other):
        if isinstance(other, (list, np.ndarray, pandas.Series)):
            return self._default_to_pandas(pandas.Series.__ror__, other)
        new_self, new_other = self._prepare_inter_op(other)
        return super(Series, new_self).__ror__(new_other)

    @_doc_binary_op(operation="exclusive or", bin_op="xor", right="other")
    def __xor__(self, other):
        if isinstance(other, (list, np.ndarray, pandas.Series)):
            return self._default_to_pandas(pandas.Series.__xor__, other)
        new_self, new_other = self._prepare_inter_op(other)
        return super(Series, new_self).__xor__(new_other)

    @_doc_binary_op(operation="exclusive or", bin_op="xor", right="other")
    def __rxor__(self, other):
        if isinstance(other, (list, np.ndarray, pandas.Series)):
            return self._default_to_pandas(pandas.Series.__rxor__, other)
        new_self, new_other = self._prepare_inter_op(other)
        return super(Series, new_self).__rxor__(new_other)

    @_doc_binary_op(operation="exponential power", bin_op="pow")
    def __pow__(self, right):
        return self.pow(right)

    @_doc_binary_op(operation="exponential power", bin_op="pow", right="left")
    def __rpow__(self, left):
        return self.rpow(left)

    def __repr__(self):
        """
        Return a string representation for a particular Series.

        Returns
        -------
        str
        """
        num_rows = pandas.get_option("display.max_rows") or 60
        num_cols = pandas.get_option("display.max_columns") or 20
        temp_df = self._build_repr_df(num_rows, num_cols)
        if isinstance(temp_df, pandas.DataFrame) and not temp_df.empty:
            temp_df = temp_df.iloc[:, 0]
        temp_str = repr(temp_df)
        freq_str = (
            "Freq: {}, ".format(self.index.freqstr)
            if isinstance(self.index, pandas.DatetimeIndex)
            else ""
        )
        if self.name is not None:
            name_str = "Name: {}, ".format(str(self.name))
        else:
            name_str = ""
        if len(self.index) > num_rows:
            len_str = "Length: {}, ".format(len(self.index))
        else:
            len_str = ""
        dtype_str = "dtype: {}".format(
            str(self.dtype) + ")"
            if temp_df.empty
            else temp_str.rsplit("dtype: ", 1)[-1]
        )
        if len(self) == 0:
            return "Series([], {}{}{}".format(freq_str, name_str, dtype_str)
        maxsplit = 1
        if (
            isinstance(temp_df, pandas.Series)
            and temp_df.name is not None
            and temp_df.dtype == "category"
        ):
            maxsplit = 2
        return temp_str.rsplit("\n", maxsplit)[0] + "\n{}{}{}{}".format(
            freq_str, name_str, len_str, dtype_str
        )

    def __round__(self, decimals=0):
        """
        Round each value in a Series to the given number of decimals.

        Parameters
        ----------
        decimals : int, default: 0
            Number of decimal places to round to.

        Returns
        -------
        Series
        """
        return self._create_or_update_from_compiler(
            self._query_compiler.round(decimals=decimals)
        )

    def __setitem__(self, key, value):
        """
        Set `value` identified by `key` in the Series.

        Parameters
        ----------
        key : hashable
            Key to set.
        value : Any
            Value to set.
        """
        if isinstance(key, slice):
            self._setitem_slice(key, value)
        else:
            self.loc[key] = value

    @_doc_binary_op(operation="subtraction", bin_op="sub")
    def __sub__(self, right):
        return self.sub(right)

    @_doc_binary_op(operation="subtraction", bin_op="sub", right="left")
    def __rsub__(self, left):
        return self.rsub(left)

    @_doc_binary_op(operation="floating division", bin_op="truediv")
    def __truediv__(self, right):
        return self.truediv(right)

    @_doc_binary_op(operation="floating division", bin_op="truediv", right="left")
    def __rtruediv__(self, left):
        return self.rtruediv(left)

    __iadd__ = __add__
    __imul__ = __add__
    __ipow__ = __pow__
    __isub__ = __sub__
    __itruediv__ = __truediv__

    @property
    def values(self):  # noqa: RT01, D200
        """
        Return Series as ndarray or ndarray-like depending on the dtype.
        """
        import modin.pandas as pd

        if isinstance(
            self.dtype, pandas.core.dtypes.dtypes.ExtensionDtype
        ) and not isinstance(self.dtype, pd.CategoricalDtype):
            return self._default_to_pandas("values")

        data = self.to_numpy()
        if isinstance(self.dtype, pd.CategoricalDtype):
            from modin.config import ExperimentalNumPyAPI

            if ExperimentalNumPyAPI.get():
                data = data._to_numpy()
            data = pd.Categorical(data, dtype=self.dtype)
        return data

    def add(self, other, level=None, fill_value=None, axis=0):  # noqa: PR01, RT01, D200
        """
        Return Addition of series and other, element-wise (binary operator add).
        """
        new_self, new_other = self._prepare_inter_op(other)
        return super(Series, new_self).add(
            new_other, level=level, fill_value=fill_value, axis=axis
        )

    def radd(
        self, other, level=None, fill_value=None, axis=0
    ):  # noqa: PR01, RT01, D200
        """
        Return Addition of series and other, element-wise (binary operator radd).
        """
        new_self, new_other = self._prepare_inter_op(other)
        return super(Series, new_self).radd(
            new_other, level=level, fill_value=fill_value, axis=axis
        )

    def add_prefix(self, prefix, axis=None):  # noqa: PR01, RT01, D200
        """
        Prefix labels with string `prefix`.
        """
        return self.__constructor__(
            query_compiler=self._query_compiler.add_prefix(prefix, axis=axis or 0)
        )

    def add_suffix(self, suffix, axis=None):  # noqa: PR01, RT01, D200
        """
        Suffix labels with string `suffix`.
        """
        return self.__constructor__(
            query_compiler=self._query_compiler.add_suffix(suffix, axis=axis or 0)
        )

    def aggregate(self, func=None, axis=0, *args, **kwargs):  # noqa: PR01, RT01, D200
        """
        Aggregate using one or more operations over the specified axis.
        """

        def error_raiser(msg, exception):
            """Convert passed exception to the same type as pandas do and raise it."""
            # HACK: to concord with pandas error types by replacing all of the
            # TypeErrors to the AssertionErrors
            exception = exception if exception is not TypeError else AssertionError
            raise exception(msg)

        self._validate_function(func, on_invalid=error_raiser)
        return super(Series, self).aggregate(func, axis, *args, **kwargs)

    agg = aggregate

    def apply(
        self, func, convert_dtype=True, args=(), **kwargs
    ):  # noqa: PR01, RT01, D200
        """
        Invoke function on values of Series.
        """
        func = cast_function_modin2pandas(func)
        self._validate_function(func)
        # apply and aggregate have slightly different behaviors, so we have to use
        # each one separately to determine the correct return type. In the case of
        # `agg`, the axis is set, but it is not required for the computation, so we use
        # it to determine which function to run.
        if kwargs.pop("axis", None) is not None:
            apply_func = "agg"
        else:
            apply_func = "apply"

        # This is the simplest way to determine the return type, but there are checks
        # in pandas that verify that some results are created. This is a challenge for
        # empty DataFrames, but fortunately they only happen when the `func` type is
        # a list or a dictionary, which means that the return type won't change from
        # type(self), so we catch that error and use `type(self).__name__` for the return
        # type.
        # We create a "dummy" `Series` to do the error checking and determining
        # the return type.
        try:
            return_type = type(
                getattr(
                    pandas.Series(self[:1].values, index=self.index[:1]), apply_func
                )(func, *args, **kwargs)
            ).__name__
        except Exception:
            return_type = type(self).__name__
        if (
            isinstance(func, str)
            or is_list_like(func)
            or return_type not in ["DataFrame", "Series"]
        ):
            # use the explicit non-Compat parent to avoid infinite recursion
            result = super(Series, self).apply(
                func,
                axis=0,
                broadcast=None,
                raw=False,
                reduce=None,
                result_type=None,
                convert_dtype=convert_dtype,
                args=args,
                **kwargs,
            )
        else:
            # handle ufuncs and lambdas
            if kwargs or args and not isinstance(func, np.ufunc):

                def f(x):
                    return func(x, *args, **kwargs)

            else:
                f = func
            with np.errstate(all="ignore"):
                if isinstance(f, np.ufunc):
                    return f(self)

                # The return_type is only a DataFrame when we have a function
                # return a Series object. This is a very particular case that
                # has to be handled by the underlying pandas.Series apply
                # function and not our default applymap call.
                if return_type == "DataFrame":
                    result = self._query_compiler.apply_on_series(f)
                else:
                    result = self.map(f)._query_compiler

        if return_type == "DataFrame":
            from .dataframe import DataFrame

            result = DataFrame(query_compiler=result)
        elif return_type == "Series":
            result = self.__constructor__(query_compiler=result)
            if result.name == self.index[0]:
                result.name = None
        elif isinstance(result, type(self._query_compiler)):
            # sometimes result can be not a query_compiler, but scalar (for example
            # for sum or count functions)
            return result.to_pandas().squeeze()
        return result

    def argmax(self, axis=None, skipna=True, *args, **kwargs):  # noqa: PR01, RT01, D200
        """
        Return int position of the largest value in the Series.
        """
        result = self.idxmax(axis=axis, skipna=skipna, *args, **kwargs)
        if np.isnan(result) or result is pandas.NA:
            result = -1
        return result

    def argmin(self, axis=None, skipna=True, *args, **kwargs):  # noqa: PR01, RT01, D200
        """
        Return int position of the smallest value in the Series.
        """
        result = self.idxmin(axis=axis, skipna=skipna, *args, **kwargs)
        if np.isnan(result) or result is pandas.NA:
            result = -1
        return result

    def argsort(self, axis=0, kind="quicksort", order=None):  # noqa: PR01, RT01, D200
        """
        Return the integer indices that would sort the Series values.
        """
        return self.__constructor__(
            query_compiler=self._query_compiler.argsort(
                axis=axis, kind=kind, order=order
            )
        )

    def autocorr(self, lag=1):  # noqa: PR01, RT01, D200
        """
        Compute the lag-N autocorrelation.
        """
        return self.corr(self.shift(lag))

    def between(self, left, right, inclusive: str = "both"):  # noqa: PR01, RT01, D200
        """
        Return boolean Series equivalent to left <= series <= right.
        """
        return self.__constructor__(
            query_compiler=self._query_compiler.between(left, right, inclusive)
        )

    def combine(self, other, func, fill_value=None):  # noqa: PR01, RT01, D200
        """
        Combine the Series with a Series or scalar according to `func`.
        """
        return super(Series, self).combine(
            other, lambda s1, s2: s1.combine(s2, func, fill_value=fill_value)
        )

    def compare(
        self,
        other: Series,
        align_axis: Union[str, int] = 1,
        keep_shape: bool = False,
        keep_equal: bool = False,
        result_names: tuple = ("self", "other"),
    ) -> "Series":  # noqa: PR01, RT01, D200
        """
        Compare to another Series and show the differences.
        """
        if not isinstance(other, Series):
            raise TypeError(f"Cannot compare Series to {type(other)}")
        result = self.to_frame().compare(
            other.to_frame(),
            align_axis=align_axis,
            keep_shape=keep_shape,
            keep_equal=keep_equal,
            result_names=result_names,
        )
        if align_axis == "columns" or align_axis == 1:
            # Pandas.DataFrame.Compare returns a dataframe with a multidimensional index object as the
            # columns so we have to change column object back.
            result.columns = pandas.Index(["self", "other"])
        else:
            result = result.squeeze().rename(None)
        return result

    def corr(self, other, method="pearson", min_periods=None):  # noqa: PR01, RT01, D200
        """
        Compute correlation with `other` Series, excluding missing values.
        """
        if method == "pearson":
            this, other = self.align(other, join="inner", copy=False)
            this = self.__constructor__(this)
            other = self.__constructor__(other)

            if len(this) == 0:
                return np.nan
            if len(this) != len(other):
                raise ValueError("Operands must have same size")

            if min_periods is None:
                min_periods = 1

            valid = this.notna() & other.notna()
            if not valid.all():
                this = this[valid]
                other = other[valid]
            if len(this) < min_periods:
                return np.nan

            this = this.astype(dtype="float64")
            other = other.astype(dtype="float64")
            this -= this.mean()
            other -= other.mean()

            other = other.__constructor__(query_compiler=other._query_compiler.conj())
            result = this * other / (len(this) - 1)
            result = np.array([result.sum()])

            stddev_this = ((this * this) / (len(this) - 1)).sum()
            stddev_other = ((other * other) / (len(other) - 1)).sum()

            stddev_this = np.array([np.sqrt(stddev_this)])
            stddev_other = np.array([np.sqrt(stddev_other)])

            result /= stddev_this * stddev_other

            np.clip(result.real, -1, 1, out=result.real)
            if np.iscomplexobj(result):
                np.clip(result.imag, -1, 1, out=result.imag)
            return result[0]

        return self.__constructor__(
            query_compiler=self._query_compiler.series_corr(other, method, min_periods)
        )

    def count(self):  # noqa: PR01, RT01, D200
        """
        Return number of non-NA/null observations in the Series.
        """
        return super(Series, self).count()

    def cov(
        self, other, min_periods=None, ddof: Optional[int] = 1
    ):  # noqa: PR01, RT01, D200
        """
        Compute covariance with Series, excluding missing values.
        """
        this, other = self.align(other, join="inner", copy=False)
        this = self.__constructor__(this)
        other = self.__constructor__(other)
        if len(this) == 0:
            return np.nan

        if len(this) != len(other):
            raise ValueError("Operands must have same size")

        if min_periods is None:
            min_periods = 1

        valid = this.notna() & other.notna()
        if not valid.all():
            this = this[valid]
            other = other[valid]

        if len(this) < min_periods:
            return np.nan

        this = this.astype(dtype="float64")
        other = other.astype(dtype="float64")

        this -= this.mean()
        other -= other.mean()

        other = other.__constructor__(query_compiler=other._query_compiler.conj())
        result = this * other / (len(this) - ddof)
        result = result.sum()
        return result

    def describe(
        self,
        percentiles=None,
        include=None,
        exclude=None,
    ):  # noqa: PR01, RT01, D200
        """
        Generate descriptive statistics.
        """
        # Pandas ignores the `include` and `exclude` for Series for some reason.
        return super(Series, self).describe(
            percentiles=percentiles,
            include=None,
            exclude=None,
        )

    def diff(self, periods=1):  # noqa: PR01, RT01, D200
        """
        First discrete difference of element.
        """
        return super(Series, self).diff(periods=periods, axis=0)

    def divmod(
        self, other, level=None, fill_value=None, axis=0
    ):  # noqa: PR01, RT01, D200
        """
        Return Integer division and modulo of series and `other`, element-wise (binary operator `divmod`).
        """
        division, modulo = self._query_compiler.divmod(
            other=other, level=level, fill_value=fill_value, axis=axis
        )
        return self.__constructor__(query_compiler=division), self.__constructor__(
            query_compiler=modulo
        )

    def dot(self, other):  # noqa: PR01, RT01, D200
        """
        Compute the dot product between the Series and the columns of `other`.
        """
        if isinstance(other, BasePandasDataset):
            common = self.index.union(other.index)
            if len(common) > len(self.index) or len(common) > len(other.index):
                raise ValueError("Matrices are not aligned")

            qc = other.reindex(index=common)._query_compiler
            if isinstance(other, Series):
                return self._reduce_dimension(
                    query_compiler=self._query_compiler.dot(
                        qc, squeeze_self=True, squeeze_other=True
                    )
                )
            else:
                return self.__constructor__(
                    query_compiler=self._query_compiler.dot(
                        qc, squeeze_self=True, squeeze_other=False
                    )
                )

        other = np.asarray(other)
        if self.shape[0] != other.shape[0]:
            raise ValueError(
                "Dot product shape mismatch, {} vs {}".format(self.shape, other.shape)
            )

        if len(other.shape) > 1:
            return (
                self._query_compiler.dot(other, squeeze_self=True).to_numpy().squeeze()
            )

        return self._reduce_dimension(
            query_compiler=self._query_compiler.dot(other, squeeze_self=True)
        )

    def drop_duplicates(
        self, *, keep="first", inplace=False, ignore_index=False
    ):  # noqa: PR01, RT01, D200
        """
        Return Series with duplicate values removed.
        """
        return super(Series, self).drop_duplicates(
            keep=keep, inplace=inplace, ignore_index=ignore_index
        )

    def dropna(
        self, *, axis=0, inplace=False, how=None, ignore_index=False
    ):  # noqa: PR01, RT01, D200
        """
        Return a new Series with missing values removed.
        """
        return super(Series, self).dropna(
            axis=axis, inplace=inplace, ignore_index=ignore_index
        )

    def duplicated(self, keep="first"):  # noqa: PR01, RT01, D200
        """
        Indicate duplicate Series values.
        """
        return self.to_frame().duplicated(keep=keep)

    def eq(self, other, level=None, fill_value=None, axis=0):  # noqa: PR01, RT01, D200
        """
        Return Equal to of series and `other`, element-wise (binary operator `eq`).
        """
        new_self, new_other = self._prepare_inter_op(other)
        return super(Series, new_self).eq(new_other, level=level, axis=axis)

    def equals(self, other):  # noqa: PR01, RT01, D200
        """
        Test whether two objects contain the same elements.
        """
        return (
            self.name == other.name
            and self.index.equals(other.index)
            and self.eq(other).all()
        )

    def explode(self, ignore_index: bool = False):  # noqa: PR01, RT01, D200
        """
        Transform each element of a list-like to a row.
        """
        return super(Series, self).explode(
            MODIN_UNNAMED_SERIES_LABEL if self.name is None else self.name,
            ignore_index=ignore_index,
        )

    def factorize(self, sort=False, use_na_sentinel=True):  # noqa: PR01, RT01, D200
        """
        Encode the object as an enumerated type or categorical variable.
        """
        return self._default_to_pandas(
            pandas.Series.factorize,
            sort=sort,
            use_na_sentinel=use_na_sentinel,
        )

    def fillna(
        self,
        value=None,
        method=None,
        axis=None,
        inplace=False,
        limit=None,
        downcast=None,
    ):  # noqa: PR01, RT01, D200
        """
        Fill NaNs inside of a Series object.
        """
        if isinstance(value, BasePandasDataset) and not isinstance(value, Series):
            raise TypeError(
                '"value" parameter must be a scalar, dict or Series, but '
                + f'you passed a "{type(value).__name__}"'
            )
        return super(Series, self).fillna(
            squeeze_self=True,
            squeeze_value=isinstance(value, Series),
            value=value,
            method=method,
            axis=axis,
            inplace=inplace,
            limit=limit,
            downcast=downcast,
        )

    def floordiv(
        self, other, level=None, fill_value=None, axis=0
    ):  # noqa: PR01, RT01, D200
        """
        Get Integer division of dataframe and `other`, element-wise (binary operator `floordiv`).
        """
        new_self, new_other = self._prepare_inter_op(other)
        return super(Series, new_self).floordiv(
            new_other, level=level, fill_value=None, axis=axis
        )

    def ge(self, other, level=None, fill_value=None, axis=0):  # noqa: PR01, RT01, D200
        """
        Return greater than or equal to of series and `other`, element-wise (binary operator `ge`).
        """
        new_self, new_other = self._prepare_inter_op(other)
        return super(Series, new_self).ge(new_other, level=level, axis=axis)

    def groupby(
        self,
        by=None,
        axis=0,
        level=None,
        as_index=True,
        sort=True,
        group_keys=True,
        observed=False,
        dropna: bool = True,
    ):  # noqa: PR01, RT01, D200
        """
        Group Series using a mapper or by a Series of columns.
        """
        from .groupby import SeriesGroupBy

        if not as_index:
            raise TypeError("as_index=False only valid with DataFrame")
        # SeriesGroupBy expects a query compiler object if it is available
        if isinstance(by, Series):
            by = by._query_compiler
        elif callable(by):
            by = by(self.index)
        elif by is None and level is None:
            raise TypeError("You have to supply one of 'by' and 'level'")
        return SeriesGroupBy(
            self,
            by,
            axis,
            level,
            as_index,
            sort,
            group_keys,
            idx_name=None,
            observed=observed,
            drop=False,
            dropna=dropna,
        )

    def gt(self, other, level=None, fill_value=None, axis=0):  # noqa: PR01, RT01, D200
        """
        Return greater than of series and `other`, element-wise (binary operator `gt`).
        """
        new_self, new_other = self._prepare_inter_op(other)
        return super(Series, new_self).gt(new_other, level=level, axis=axis)

    def hist(
        self,
        by=None,
        ax=None,
        grid=True,
        xlabelsize=None,
        xrot=None,
        ylabelsize=None,
        yrot=None,
        figsize=None,
        bins=10,
        **kwds,
    ):  # noqa: PR01, RT01, D200
        """
        Draw histogram of the input series using matplotlib.
        """
        return self._default_to_pandas(
            pandas.Series.hist,
            by=by,
            ax=ax,
            grid=grid,
            xlabelsize=xlabelsize,
            xrot=xrot,
            ylabelsize=ylabelsize,
            yrot=yrot,
            figsize=figsize,
            bins=bins,
            **kwds,
        )

    def idxmax(self, axis=0, skipna=True, *args, **kwargs):  # noqa: PR01, RT01, D200
        """
        Return the row label of the maximum value.
        """
        if skipna is None:
            skipna = True
        return super(Series, self).idxmax(axis=axis, skipna=skipna, *args, **kwargs)

    def idxmin(self, axis=0, skipna=True, *args, **kwargs):  # noqa: PR01, RT01, D200
        """
        Return the row label of the minimum value.
        """
        if skipna is None:
            skipna = True
        return super(Series, self).idxmin(axis=axis, skipna=skipna, *args, **kwargs)

    def info(
        self,
        verbose: bool | None = None,
        buf: IO[str] | None = None,
        max_cols: int | None = None,
        memory_usage: bool | str | None = None,
        show_counts: bool = True,
    ):
        return SeriesInfo(self, memory_usage).render(
            buf=buf,
            max_cols=max_cols,
            verbose=verbose,
            show_counts=show_counts,
        )

<<<<<<< HEAD
    def interpolate(
        self,
        method="linear",
        *,
        axis=0,
        limit=None,
        inplace=False,
        limit_direction: Optional[str] = None,
        limit_area=None,
        downcast=None,
        **kwargs,
    ):  # noqa: PR01, RT01, D200
        """
        Fill NaN values using an interpolation method.
        """
        return self._default_to_pandas(
            pandas.Series.interpolate,
            method=method,
            axis=axis,
            limit=limit,
            inplace=inplace,
            limit_direction=limit_direction,
            limit_area=limit_area,
            downcast=downcast,
            **kwargs,
        )

=======
>>>>>>> 2263838d
    def isin(self, values):  # noqa: PR01, RT01, D200
        """
        Whether elements in `Series` are contained in `values`.
        """
        return super(Series, self).isin(values, shape_hint="column")

    def item(self):  # noqa: RT01, D200
        """
        Return the first element of the underlying data as a Python scalar.
        """
        return self[0]

    def items(self):  # noqa: D200
        """
        Lazily iterate over (index, value) tuples.
        """

        def item_builder(s):
            return s.name, s.squeeze()

        partition_iterator = PartitionIterator(self.to_frame(), 0, item_builder)
        for v in partition_iterator:
            yield v

    def keys(self):  # noqa: RT01, D200
        """
        Return alias for index.
        """
        return self.index

    def kurt(
        self,
        axis: Axis = 0,
        skipna=True,
        numeric_only=False,
        **kwargs,
    ):  # noqa: PR01, RT01, D200
        """
        Return unbiased kurtosis over requested axis.
        """
        axis = self._get_axis_number(axis)
        return super(Series, self).kurt(axis, skipna, numeric_only, **kwargs)

    kurtosis = kurt

    def le(self, other, level=None, fill_value=None, axis=0):  # noqa: PR01, RT01, D200
        """
        Return less than or equal to of series and `other`, element-wise (binary operator `le`).
        """
        new_self, new_other = self._prepare_inter_op(other)
        return super(Series, new_self).le(new_other, level=level, axis=axis)

    def lt(self, other, level=None, fill_value=None, axis=0):  # noqa: PR01, RT01, D200
        """
        Return less than of series and `other`, element-wise (binary operator `lt`).
        """
        new_self, new_other = self._prepare_inter_op(other)
        return super(Series, new_self).lt(new_other, level=level, axis=axis)

    def mask(
        self,
        cond,
        other=np.nan,
        inplace: bool = False,
        axis: Axis | None = None,
        level: Level = None,
        errors: IgnoreRaise | NoDefault = no_default,
        try_cast=no_default,
    ):  # noqa: PR01, RT01, D200
        # This method exists because `errors` has different default value for Series :(
        return super(Series, self).mask(
            cond, other, inplace, axis, level, "raise", try_cast
        )

    def map(self, arg, na_action=None):  # noqa: PR01, RT01, D200
        """
        Map values of Series according to input correspondence.
        """
        if isinstance(arg, type(self)):
            # HACK: if we don't cast to pandas, then the execution engine will try to
            # propagate the distributed Series to workers and most likely would have
            # some performance problems.
            # TODO: A better way of doing so could be passing this `arg` as a query compiler
            # and broadcast accordingly.
            arg = arg._to_pandas()

        if not callable(arg) and hasattr(arg, "get"):
            mapper = arg

            def arg(s):
                return mapper.get(s, np.nan)

        return self.__constructor__(
            query_compiler=self._query_compiler.applymap(
                lambda s: arg(s)
                if pandas.isnull(s) is not True or na_action is None
                else s
            )
        )

<<<<<<< HEAD
    @_inherit_docstrings(pandas.Series.mask, apilink="pandas.Series.mask")
    def mask(
        self,
        cond,
        other=no_default,
        *,
        inplace=False,
        axis=None,
        level=None,
    ):
        return self._default_to_pandas(
            pandas.Series.mask,
            cond,
            other=other,
            inplace=inplace,
            axis=axis,
            level=level,
        )

=======
>>>>>>> 2263838d
    def memory_usage(self, index=True, deep=False):  # noqa: PR01, RT01, D200
        """
        Return the memory usage of the Series.
        """
        return super(Series, self).memory_usage(index=index, deep=deep).sum()

    def mod(self, other, level=None, fill_value=None, axis=0):  # noqa: PR01, RT01, D200
        """
        Return Modulo of series and `other`, element-wise (binary operator `mod`).
        """
        new_self, new_other = self._prepare_inter_op(other)
        return super(Series, new_self).mod(
            new_other, level=level, fill_value=None, axis=axis
        )

    def mode(self, dropna=True):  # noqa: PR01, RT01, D200
        """
        Return the mode(s) of the Series.
        """
        return super(Series, self).mode(numeric_only=False, dropna=dropna)

    def mul(self, other, level=None, fill_value=None, axis=0):  # noqa: PR01, RT01, D200
        """
        Return multiplication of series and `other`, element-wise (binary operator `mul`).
        """
        new_self, new_other = self._prepare_inter_op(other)
        return super(Series, new_self).mul(
            new_other, level=level, fill_value=None, axis=axis
        )

    multiply = mul

    def rmul(
        self, other, level=None, fill_value=None, axis=0
    ):  # noqa: PR01, RT01, D200
        """
        Return multiplication of series and `other`, element-wise (binary operator `mul`).
        """
        new_self, new_other = self._prepare_inter_op(other)
        return super(Series, new_self).rmul(
            new_other, level=level, fill_value=None, axis=axis
        )

    def ne(self, other, level=None, fill_value=None, axis=0):  # noqa: PR01, RT01, D200
        """
        Return not equal to of series and `other`, element-wise (binary operator `ne`).
        """
        new_self, new_other = self._prepare_inter_op(other)
        return super(Series, new_self).ne(new_other, level=level, axis=axis)

    def nlargest(self, n=5, keep="first"):  # noqa: PR01, RT01, D200
        """
        Return the largest `n` elements.
        """
        if len(self._query_compiler.columns) == 0:
            # pandas returns empty series when requested largest/smallest from empty series
            return self.__constructor__(data=[], dtype=float)
        return Series(
            query_compiler=self._query_compiler.nlargest(
                n=n, columns=self.name, keep=keep
            )
        )

    def nsmallest(self, n=5, keep="first"):  # noqa: PR01, RT01, D200
        """
        Return the smallest `n` elements.
        """
        if len(self._query_compiler.columns) == 0:
            # pandas returns empty series when requested largest/smallest from empty series
            return self.__constructor__(data=[], dtype=float)
        return self.__constructor__(
            query_compiler=self._query_compiler.nsmallest(
                n=n, columns=self.name, keep=keep
            )
        )

    def shift(
        self, periods=1, freq=None, axis=0, fill_value=None
    ):  # noqa: PR01, RT01, D200
        """
        Shift index by desired number of periods with an optional time `freq`.
        """
        return super(type(self), self).shift(
            periods=periods, freq=freq, axis=axis, fill_value=fill_value
        )

    def unstack(self, level=-1, fill_value=None):  # noqa: PR01, RT01, D200
        """
        Unstack, also known as pivot, Series with MultiIndex to produce DataFrame.
        """
        from .dataframe import DataFrame

        # We can't unstack a Series object, if we don't have a MultiIndex.
        if len(self.index.names) > 1:
            result = DataFrame(
                query_compiler=self._query_compiler.unstack(level, fill_value)
            )
        else:
            raise ValueError(
                f"index must be a MultiIndex to unstack, {type(self.index)} was passed"
            )

        return result.droplevel(0, axis=1) if result.columns.nlevels > 1 else result

    @property
    def plot(
        self,
        kind="line",
        ax=None,
        figsize=None,
        use_index=True,
        title=None,
        grid=None,
        legend=False,
        style=None,
        logx=False,
        logy=False,
        loglog=False,
        xticks=None,
        yticks=None,
        xlim=None,
        ylim=None,
        rot=None,
        fontsize=None,
        colormap=None,
        table=False,
        yerr=None,
        xerr=None,
        label=None,
        secondary_y=False,
        **kwds,
    ):  # noqa: PR01, RT01, D200
        """
        Make plot of Series.
        """
        return self._to_pandas().plot

    def pow(self, other, level=None, fill_value=None, axis=0):  # noqa: PR01, RT01, D200
        """
        Return exponential power of series and `other`, element-wise (binary operator `pow`).
        """
        new_self, new_other = self._prepare_inter_op(other)
        return super(Series, new_self).pow(
            new_other, level=level, fill_value=None, axis=axis
        )

    @_inherit_docstrings(pandas.Series.prod, apilink="pandas.Series.prod")
    def prod(
        self,
        axis=None,
        skipna=True,
        numeric_only=False,
        min_count=0,
        **kwargs,
    ):
        validate_bool_kwarg(skipna, "skipna", none_allowed=False)
        axis = self._get_axis_number(axis)
        new_index = self.columns if axis else self.index
        if min_count > len(new_index):
            return np.nan

        data = self._validate_dtypes_sum_prod_mean(axis, numeric_only, ignore_axis=True)
        if min_count > 1:
            return data._reduce_dimension(
                data._query_compiler.prod_min_count(
                    axis=axis,
                    skipna=skipna,
                    numeric_only=numeric_only,
                    min_count=min_count,
                    **kwargs,
                )
            )
        return data._reduce_dimension(
            data._query_compiler.prod(
                axis=axis,
                skipna=skipna,
                numeric_only=numeric_only,
                min_count=min_count,
                **kwargs,
            )
        )

    product = prod

    def ravel(self, order="C"):  # noqa: PR01, RT01, D200
        """
        Return the flattened underlying data as an ndarray.
        """
        data = self._query_compiler.to_numpy().flatten(order=order)
        if isinstance(self.dtype, pandas.CategoricalDtype):
            data = pandas.Categorical(data, dtype=self.dtype)

        return data

    @_inherit_docstrings(pandas.Series.reindex, apilink="pandas.Series.reindex")
<<<<<<< HEAD
    def reindex(
        self,
        index=None,
        *,
        axis: Axis = None,
        method: str = None,
        copy: bool = None,
        level=None,
        fill_value=None,
        limit: int = None,
        tolerance=None,
    ):  # noqa: PR01, RT01, D200
=======
    def reindex(self, *args, **kwargs):
        if args:
            if len(args) > 1:
                raise TypeError("Only one positional argument ('index') is allowed")
            if "index" in kwargs:
                raise TypeError(
                    "'index' passed as both positional and keyword argument"
                )
            kwargs.update({"index": args[0]})
        index = kwargs.pop("index", None)
        method = kwargs.pop("method", None)
        level = kwargs.pop("level", None)
        copy = kwargs.pop("copy", True)
        limit = kwargs.pop("limit", None)
        tolerance = kwargs.pop("tolerance", None)
        fill_value = kwargs.pop("fill_value", np.nan)
        if kwargs:
            raise TypeError(
                "reindex() got an unexpected keyword "
                + f'argument "{list(kwargs.keys())[0]}"'
            )
>>>>>>> 2263838d
        return super(Series, self).reindex(
            index=index,
            columns=None,
            method=method,
            level=level,
            copy=copy,
            limit=limit,
            tolerance=tolerance,
            fill_value=fill_value,
        )

    def rename(
        self,
        index=None,
        *,
        axis=None,
        copy=True,
        inplace=False,
        level=None,
        errors="ignore",
    ):  # noqa: PR01, RT01, D200
        """
        Alter Series index labels or name.
        """
        non_mapping = is_scalar(index) or (
            is_list_like(index) and not is_dict_like(index)
        )
        if non_mapping:
            if inplace:
                self.name = index
            else:
                self_cp = self.copy()
                self_cp.name = index
                return self_cp
        else:
            from .dataframe import DataFrame

            result = DataFrame(self.copy()).rename(index=index).squeeze(axis=1)
            result.name = self.name
            return result

    def repeat(self, repeats, axis=None):  # noqa: PR01, RT01, D200
        """
        Repeat elements of a Series.
        """
        if (isinstance(repeats, int) and repeats == 0) or (
            is_list_like(repeats) and len(repeats) == 1 and repeats[0] == 0
        ):
            return self.__constructor__()

        return self.__constructor__(query_compiler=self._query_compiler.repeat(repeats))

    def reset_index(
        self,
        level=None,
        *,
        drop=False,
        name=no_default,
        inplace=False,
        allow_duplicates=False,
    ):  # noqa: PR01, RT01, D200
        """
        Generate a new Series with the index reset.
        """
        if name is no_default:
            # For backwards compatibility, keep columns as [0] instead of
            #  [None] when self.name is None
            name = 0 if self.name is None else self.name

        if drop and level is None:
            new_idx = pandas.RangeIndex(len(self.index))
            if inplace:
                self.index = new_idx
            else:
                result = self.copy()
                result.index = new_idx
                return result
        elif not drop and inplace:
            raise TypeError(
                "Cannot reset_index inplace on a Series to create a DataFrame"
            )
        else:
            obj = self.copy()
            obj.name = name
            from .dataframe import DataFrame

            return DataFrame(obj).reset_index(
                level=level,
                drop=drop,
                inplace=inplace,
                col_level=0,
                col_fill="",
                allow_duplicates=allow_duplicates,
                names=None,
            )

    def rdivmod(
        self, other, level=None, fill_value=None, axis=0
    ):  # noqa: PR01, RT01, D200
        """
        Return integer division and modulo of series and `other`, element-wise (binary operator `rdivmod`).
        """
        division, modulo = self._query_compiler.rdivmod(
            other=other, level=level, fill_value=fill_value, axis=axis
        )
        return self.__constructor__(query_compiler=division), self.__constructor__(
            query_compiler=modulo
        )

    def rfloordiv(
        self, other, level=None, fill_value=None, axis=0
    ):  # noqa: PR01, RT01, D200
        """
        Return integer division of series and `other`, element-wise (binary operator `rfloordiv`).
        """
        new_self, new_other = self._prepare_inter_op(other)
        return super(Series, new_self).rfloordiv(
            new_other, level=level, fill_value=None, axis=axis
        )

    def rmod(
        self, other, level=None, fill_value=None, axis=0
    ):  # noqa: PR01, RT01, D200
        """
        Return modulo of series and `other`, element-wise (binary operator `rmod`).
        """
        new_self, new_other = self._prepare_inter_op(other)
        return super(Series, new_self).rmod(
            new_other, level=level, fill_value=None, axis=axis
        )

    def rpow(
        self, other, level=None, fill_value=None, axis=0
    ):  # noqa: PR01, RT01, D200
        """
        Return exponential power of series and `other`, element-wise (binary operator `rpow`).
        """
        new_self, new_other = self._prepare_inter_op(other)
        return super(Series, new_self).rpow(
            new_other, level=level, fill_value=None, axis=axis
        )

    def rsub(
        self, other, level=None, fill_value=None, axis=0
    ):  # noqa: PR01, RT01, D200
        """
        Return subtraction of series and `other`, element-wise (binary operator `rsub`).
        """
        new_self, new_other = self._prepare_inter_op(other)
        return super(Series, new_self).rsub(
            new_other, level=level, fill_value=None, axis=axis
        )

    def rtruediv(
        self, other, level=None, fill_value=None, axis=0
    ):  # noqa: PR01, RT01, D200
        """
        Return floating division of series and `other`, element-wise (binary operator `rtruediv`).
        """
        new_self, new_other = self._prepare_inter_op(other)
        return super(Series, new_self).rtruediv(
            new_other, level=level, fill_value=None, axis=axis
        )

    rdiv = rtruediv

    def quantile(self, q=0.5, interpolation="linear"):  # noqa: PR01, RT01, D200
        """
        Return value at the given quantile.
        """
        return super(Series, self).quantile(
            q=q,
            axis=0,
            numeric_only=False,
            interpolation=interpolation,
            method="single",
        )

    def reorder_levels(self, order):  # noqa: PR01, RT01, D200
        """
        Rearrange index levels using input order.
        """
        return super(Series, self).reorder_levels(order)

    def replace(
        self,
        to_replace=None,
        value=no_default,
        inplace=False,
        limit=None,
        regex=False,
        method: str | NoDefault = no_default,
    ):  # noqa: PR01, RT01, D200
        """
        Replace values given in `to_replace` with `value`.
        """
        inplace = validate_bool_kwarg(inplace, "inplace")
        new_query_compiler = self._query_compiler.replace(
            to_replace=to_replace,
            value=value,
            inplace=False,
            limit=limit,
            regex=regex,
            method=method,
        )
        return self._create_or_update_from_compiler(new_query_compiler, inplace)

    def searchsorted(self, value, side="left", sorter=None):  # noqa: PR01, RT01, D200
        """
        Find indices where elements should be inserted to maintain order.
        """
        searchsorted_qc = self._query_compiler
        if sorter is not None:
            # `iloc` method works slowly (https://github.com/modin-project/modin/issues/1903),
            # so _default_to_pandas is used for now
            # searchsorted_qc = self.iloc[sorter].reset_index(drop=True)._query_compiler
            # sorter = None
            return self._default_to_pandas(
                pandas.Series.searchsorted, value, side=side, sorter=sorter
            )
        # searchsorted should return item number irrespective of Series index, so
        # Series.index is always set to pandas.RangeIndex, which can be easily processed
        # on the query_compiler level
        if not isinstance(searchsorted_qc.index, pandas.RangeIndex):
            searchsorted_qc = searchsorted_qc.reset_index(drop=True)

        result = self.__constructor__(
            query_compiler=searchsorted_qc.searchsorted(
                value=value, side=side, sorter=sorter
            )
        ).squeeze()

        # matching Pandas output
        if not is_scalar(value) and not is_list_like(result):
            result = np.array([result])
        elif isinstance(result, type(self)):
            result = result.to_numpy()

        return result

    def sort_values(
        self,
        axis=0,
        ascending=True,
        inplace=False,
        kind="quicksort",
        na_position="last",
        ignore_index: bool = False,
        key: Optional[IndexKeyFunc] = None,
    ):  # noqa: PR01, RT01, D200
        """
        Sort by the values.
        """
        from .dataframe import DataFrame

        # When we convert to a DataFrame, the name is automatically converted to 0 if it
        # is None, so we do this to avoid a KeyError.
        by = self.name if self.name is not None else 0
        result = (
            DataFrame(self.copy())
            .sort_values(
                by=by,
                ascending=ascending,
                inplace=False,
                kind=kind,
                na_position=na_position,
                ignore_index=ignore_index,
                key=key,
            )
            .squeeze(axis=1)
        )
        result.name = self.name
        return self._create_or_update_from_compiler(
            result._query_compiler, inplace=inplace
        )

    cat = CachedAccessor("cat", CategoryMethods)
    sparse = CachedAccessor("sparse", SparseAccessor)
    str = CachedAccessor("str", StringMethods)
    dt = CachedAccessor("dt", DatetimeProperties)

    def squeeze(self, axis=None):  # noqa: PR01, RT01, D200
        """
        Squeeze 1 dimensional axis objects into scalars.
        """
        if axis is not None:
            # Validate `axis`
            pandas.Series._get_axis_number(axis)
        if len(self.index) == 1:
            return self._reduce_dimension(self._query_compiler)
        else:
            return self.copy()

    def sub(self, other, level=None, fill_value=None, axis=0):  # noqa: PR01, RT01, D200
        """
        Return subtraction of Series and `other`, element-wise (binary operator `sub`).
        """
        new_self, new_other = self._prepare_inter_op(other)
        return super(Series, new_self).sub(
            new_other, level=level, fill_value=None, axis=axis
        )

    subtract = sub

    def sum(
        self,
        axis=None,
        skipna=True,
        numeric_only=False,
        min_count=0,
        **kwargs,
    ):  # noqa: PR01, RT01, D200
        """
        Return the sum of the values.
        """
        validate_bool_kwarg(skipna, "skipna", none_allowed=False)
        axis = self._get_axis_number(axis)

        new_index = self.columns if axis else self.index
        if min_count > len(new_index):
            return np.nan

        data = self._validate_dtypes_sum_prod_mean(
            axis, numeric_only, ignore_axis=False
        )
        if min_count > 1:
            return data._reduce_dimension(
                data._query_compiler.sum_min_count(
                    axis=axis,
                    skipna=skipna,
                    numeric_only=numeric_only,
                    min_count=min_count,
                    **kwargs,
                )
            )
        return data._reduce_dimension(
            data._query_compiler.sum(
                axis=axis,
                skipna=skipna,
                numeric_only=numeric_only,
                min_count=min_count,
                **kwargs,
            )
        )

    def swaplevel(self, i=-2, j=-1, copy=None):  # noqa: PR01, RT01, D200
        """
        Swap levels `i` and `j` in a `MultiIndex`.
        """
        obj = self.copy() if copy else self
        return super(Series, obj).swaplevel(i, j, axis=0)

    def take(self, indices, axis=0, **kwargs):  # noqa: PR01, RT01, D200
        """
        Return the elements in the given positional indices along an axis.
        """
        return super(Series, self).take(indices, axis=axis, **kwargs)

    def to_dict(self, into=dict):  # pragma: no cover # noqa: PR01, RT01, D200
        """
        Convert Series to {label -> value} dict or dict-like object.
        """
        return self._query_compiler.series_to_dict(into)

    def to_frame(
        self, name: Hashable = no_default
    ) -> "DataFrame":  # noqa: PR01, RT01, D200
        """
        Convert Series to {label -> value} dict or dict-like object.
        """
        from .dataframe import DataFrame

        if name is None:
            name = no_default

        self_cp = self.copy()
        if name is not no_default:
            self_cp.name = name

        return DataFrame(self_cp)

    def to_list(self):  # noqa: RT01, D200
        """
        Return a list of the values.
        """
        return self._query_compiler.to_list()

    def to_numpy(
        self, dtype=None, copy=False, na_value=no_default, **kwargs
    ):  # noqa: PR01, RT01, D200
        """
        Return the NumPy ndarray representing the values in this Series or Index.
        """
        from modin.config import ExperimentalNumPyAPI

        if not ExperimentalNumPyAPI.get():
            return (
                super(Series, self)
                .to_numpy(
                    dtype=dtype,
                    copy=copy,
                    na_value=na_value,
                )
                .flatten()
            )
        else:
            from ..numpy.arr import array

            return array(self, copy=copy)

    tolist = to_list

    # TODO(williamma12): When we implement to_timestamp, have this call the version
    # in base.py
    def to_period(self, freq=None, copy=None):  # noqa: PR01, RT01, D200
        """
        Cast to PeriodArray/Index at a particular frequency.
        """
        return self._default_to_pandas("to_period", freq=freq, copy=copy)

    def to_string(
        self,
        buf=None,
        na_rep="NaN",
        float_format=None,
        header=True,
        index=True,
        length=False,
        dtype=False,
        name=False,
        max_rows=None,
        min_rows=None,
    ):  # noqa: PR01, RT01, D200
        """
        Render a string representation of the Series.
        """
        return self._default_to_pandas(
            pandas.Series.to_string,
            buf=buf,
            na_rep=na_rep,
            float_format=float_format,
            header=header,
            index=index,
            length=length,
            dtype=dtype,
            name=name,
            max_rows=max_rows,
        )

    # TODO(williamma12): When we implement to_timestamp, have this call the version
    # in base.py
    def to_timestamp(self, freq=None, how="start", copy=None):  # noqa: PR01, RT01, D200
        """
        Cast to DatetimeIndex of Timestamps, at beginning of period.
        """
        return self._default_to_pandas("to_timestamp", freq=freq, how=how, copy=copy)

    def transpose(self, *args, **kwargs):  # noqa: PR01, RT01, D200
        """
        Return the transpose, which is by definition `self`.
        """
        return self

    T = property(transpose)

    def truediv(
        self, other, level=None, fill_value=None, axis=0
    ):  # noqa: PR01, RT01, D200
        """
        Return floating division of series and `other`, element-wise (binary operator `truediv`).
        """
        new_self, new_other = self._prepare_inter_op(other)
        return super(Series, new_self).truediv(
            new_other, level=level, fill_value=None, axis=axis
        )

    div = divide = truediv

<<<<<<< HEAD
    def truncate(
        self, before=None, after=None, axis=None, copy=None
    ):  # noqa: PR01, RT01, D200
        """
        Truncate a Series before and after some index value.
        """
        return self._default_to_pandas(
            pandas.Series.truncate, before=before, after=after, axis=axis, copy=copy
        )

=======
>>>>>>> 2263838d
    def unique(self):  # noqa: RT01, D200
        """
        Return unique values of Series object.
        """
        return self.__constructor__(
            query_compiler=self._query_compiler.unique()
        ).to_numpy()

    def update(self, other):  # noqa: PR01, D200
        """
        Modify Series in place using values from passed Series.
        """
        if not isinstance(other, Series):
            other = self.__constructor__(other)
        query_compiler = self._query_compiler.series_update(other._query_compiler)
        self._update_inplace(new_query_compiler=query_compiler)

    def value_counts(
        self, normalize=False, sort=True, ascending=False, bins=None, dropna=True
    ):  # noqa: PR01, RT01, D200
        """
        Return a Series containing counts of unique values.
        """
        if bins is not None:
            # Potentially we could implement `cut` function from pandas API, which
            # bins values into intervals, and then we can just count them as regular values.
            # TODO #1333: new_self = self.__constructor__(pd.cut(self, bins, include_lowest=True), dtype="interval")
            return self._default_to_pandas(
                pandas.Series.value_counts,
                normalize=normalize,
                sort=sort,
                ascending=ascending,
                bins=bins,
                dropna=dropna,
            )
        counted_values = super(Series, self).value_counts(
            subset=self,
            normalize=normalize,
            sort=sort,
            ascending=ascending,
            dropna=dropna,
        )
        # pandas sets output index names to None because the Series name already contains it
        counted_values._query_compiler.set_index_name(None)
        # https://pandas.pydata.org/pandas-docs/version/2.0/whatsnew/v2.0.0.html#value-counts-sets-the-resulting-name-to-count
        counted_values.name = "proportion" if normalize else "count"
        return counted_values

    def view(self, dtype=None):  # noqa: PR01, RT01, D200
        """
        Create a new view of the Series.
        """
        return self.__constructor__(
            query_compiler=self._query_compiler.series_view(dtype=dtype)
        )

    def where(
        self,
        cond,
        other=no_default,
        *,
        inplace=False,
        axis=None,
        level=None,
    ):  # noqa: PR01, RT01, D200
        """
        Replace values where the condition is False.
        """
        # TODO: probably need to remove this conversion to pandas
        if isinstance(other, Series):
            other = to_pandas(other)
        # TODO: add error checking like for dataframe where, then forward to
        # same query compiler method
        return self._default_to_pandas(
            pandas.Series.where,
            cond,
            other=other,
            inplace=inplace,
            axis=axis,
            level=level,
        )

    @property
    def attrs(self):  # noqa: RT01, D200
        """
        Return dictionary of global attributes of this dataset.
        """

        def attrs(df):
            return df.attrs

        return self._default_to_pandas(attrs)

    @property
    def array(self):  # noqa: RT01, D200
        """
        Return the ExtensionArray of the data backing this Series or Index.
        """

        def array(df):
            return df.array

        return self._default_to_pandas(array)

    @property
    def axes(self):  # noqa: RT01, D200
        """
        Return a list of the row axis labels.
        """
        return [self.index]

    @property
    def dtype(self):  # noqa: RT01, D200
        """
        Return the dtype object of the underlying data.
        """
        return self._query_compiler.dtypes.squeeze()

    dtypes = dtype

    @property
    def empty(self):  # noqa: RT01, D200
        """
        Indicate whether Series is empty.
        """
        return len(self.index) == 0

    @property
    def hasnans(self):  # noqa: RT01, D200
        """
        Return True if Series has any nans.
        """
        return self.isna().sum() > 0

    @property
    def is_monotonic_increasing(self):  # noqa: RT01, D200
        """
        Return True if values in the Series are monotonic_increasing.
        """
        return self._reduce_dimension(self._query_compiler.is_monotonic_increasing())

    @property
    def is_monotonic_decreasing(self):  # noqa: RT01, D200
        """
        Return True if values in the Series are monotonic_decreasing.
        """
        return self._reduce_dimension(self._query_compiler.is_monotonic_decreasing())

    @property
    def is_unique(self):  # noqa: RT01, D200
        """
        Return True if values in the Series are unique.
        """
        return self.nunique(dropna=False) == len(self)

    @property
    def nbytes(self):  # noqa: RT01, D200
        """
        Return the number of bytes in the underlying data.
        """
        return self.memory_usage(index=False)

    @property
    def ndim(self):  # noqa: RT01, D200
        """
        Return the number of dimensions of the underlying data, by definition 1.
        """
        return 1

    def nunique(self, dropna=True):  # noqa: PR01, RT01, D200
        """
        Return number of unique elements in the object.
        """
        return super(Series, self).nunique(dropna=dropna)

    @property
    def shape(self):  # noqa: RT01, D200
        """
        Return a tuple of the shape of the underlying data.
        """
        return (len(self),)

    def reindex_like(
        self: "Series",
        other,
        method=None,
        copy: bool = True,
        limit=None,
        tolerance=None,
    ) -> "Series":
        # docs say "Same as calling .reindex(index=other.index, columns=other.columns,...).":
        # https://pandas.pydata.org/pandas-docs/version/1.4/reference/api/pandas.Series.reindex_like.html
        return self.reindex(
            index=other.index,
            method=method,
            copy=copy,
            limit=limit,
            tolerance=tolerance,
        )

    def _to_pandas(self):
        """
        Convert Modin Series to pandas Series.

        Returns
        -------
        pandas.Series
        """
        df = self._query_compiler.to_pandas()
        series = df[df.columns[0]]
        if self._query_compiler.columns[0] == MODIN_UNNAMED_SERIES_LABEL:
            series.name = None
        return series

    def _to_datetime(self, **kwargs):
        """
        Convert `self` to datetime.

        Parameters
        ----------
        **kwargs : dict
            Optional arguments to use during query compiler's
            `to_datetime` invocation.

        Returns
        -------
        datetime
            Series of datetime64 dtype.
        """
        return self.__constructor__(
            query_compiler=self._query_compiler.to_datetime(**kwargs)
        )

    def _to_numeric(self, **kwargs):
        """
        Convert `self` to numeric.

        Parameters
        ----------
        **kwargs : dict
            Optional arguments to use during query compiler's
            `to_numeric` invocation.

        Returns
        -------
        numeric
            Series of numeric dtype.
        """
        return self.__constructor__(
            query_compiler=self._query_compiler.to_numeric(**kwargs)
        )

    def _qcut(self, q, **kwargs):  # noqa: PR01, RT01, D200
        """
        Quantile-based discretization function.
        """
        return self._default_to_pandas(pandas.qcut, q, **kwargs)

    def _reduce_dimension(self, query_compiler):
        """
        Try to reduce the dimension of data from the `query_compiler`.

        Parameters
        ----------
        query_compiler : BaseQueryCompiler
            Query compiler to retrieve the data.

        Returns
        -------
        pandas.Series or pandas.DataFrame.
        """
        return query_compiler.to_pandas().squeeze()

    def _validate_dtypes_sum_prod_mean(self, axis, numeric_only, ignore_axis=False):
        """
        Validate data dtype for `sum`, `prod` and `mean` methods.

        Parameters
        ----------
        axis : {0, 1}
            Axis to validate over.
        numeric_only : bool
            Whether or not to allow only numeric data.
            If True and non-numeric data is found, exception
            will be raised.
        ignore_axis : bool, default: False
            Whether or not to ignore `axis` parameter.

        Returns
        -------
        Series

        Notes
        -----
        Actually returns unmodified `self` object,
        added for compatibility with Modin DataFrame.
        """
        return self

    def _validate_dtypes_min_max(self, axis, numeric_only):
        """
        Validate data dtype for `min` and `max` methods.

        Parameters
        ----------
        axis : {0, 1}
            Axis to validate over.
        numeric_only : bool
            Whether or not to allow only numeric data.
            If True and non-numeric data is found, exception.

        Returns
        -------
        Series

        Notes
        -----
        Actually returns unmodified `self` object,
        added for compatibility with Modin DataFrame.
        """
        return self

    def _validate_dtypes(self, numeric_only=False):
        """
        Check that all the dtypes are the same.

        Parameters
        ----------
        numeric_only : bool, default: False
            Whether or not to allow only numeric data.
            If True and non-numeric data is found, exception
            will be raised.

        Notes
        -----
        Actually does nothing, added for compatibility with Modin DataFrame.
        """
        pass

    def _get_numeric_data(self, axis: int):
        """
        Grab only numeric data from Series.

        Parameters
        ----------
        axis : {0, 1}
            Axis to inspect on having numeric types only.

        Returns
        -------
        Series

        Notes
        -----
        `numeric_only` parameter is not supported by Series, so this method
        does not do anything. The method is added for compatibility with Modin DataFrame.
        """
        return self

    def _update_inplace(self, new_query_compiler):
        """
        Update the current Series in-place using `new_query_compiler`.

        Parameters
        ----------
        new_query_compiler : BaseQueryCompiler
            QueryCompiler to use to manage the data.
        """
        super(Series, self)._update_inplace(new_query_compiler=new_query_compiler)
        # Propagate changes back to parent so that column in dataframe had the same contents
        if self._parent is not None:
            if self._parent_axis == 0:
                self._parent.loc[self.name] = self
            else:
                self._parent[self.name] = self

    def _create_or_update_from_compiler(self, new_query_compiler, inplace=False):
        """
        Return or update a Series with given `new_query_compiler`.

        Parameters
        ----------
        new_query_compiler : PandasQueryCompiler
            QueryCompiler to use to manage the data.
        inplace : bool, default: False
            Whether or not to perform update or creation inplace.

        Returns
        -------
        Series, DataFrame or None
            None if update was done, Series or DataFrame otherwise.
        """
        assert (
            isinstance(new_query_compiler, type(self._query_compiler))
            or type(new_query_compiler) in self._query_compiler.__class__.__bases__
        ), "Invalid Query Compiler object: {}".format(type(new_query_compiler))
        if not inplace and new_query_compiler.is_series_like():
            return self.__constructor__(query_compiler=new_query_compiler)
        elif not inplace:
            # This can happen with things like `reset_index` where we can add columns.
            from .dataframe import DataFrame

            return DataFrame(query_compiler=new_query_compiler)
        else:
            self._update_inplace(new_query_compiler=new_query_compiler)

    def _prepare_inter_op(self, other):
        """
        Prepare `self` and `other` for further interaction.

        Parameters
        ----------
        other : Series or scalar value
            Another object `self` should interact with.

        Returns
        -------
        Series
            Prepared `self`.
        Series
            Prepared `other`.
        """
        if isinstance(other, Series):
            names_different = self.name != other.name
            # NB: if we don't need a rename, do the interaction with shallow
            # copies so that we preserve obj.index._id. It's fine to work
            # with shallow copies because we'll discard the copies but keep
            # the result after the interaction opreation. We can't do a rename
            # on shallow copies because we'll mutate the original objects.
            new_self = self.copy(deep=names_different)
            new_other = other.copy(deep=names_different)
            if names_different:
                new_self.name = new_other.name = MODIN_UNNAMED_SERIES_LABEL
        else:
            new_self = self
            new_other = other
        return new_self, new_other

    def _getitem(self, key):
        """
        Get the data specified by `key` for this Series.

        Parameters
        ----------
        key : Any
            Column id to retrieve from Series.

        Returns
        -------
        Series
            Series with retrieved data.
        """
        key = apply_if_callable(key, self)
        if isinstance(key, Series) and key.dtype == np.bool_:
            # This ends up being significantly faster than looping through and getting
            # each item individually.
            key = key._to_pandas()
        if is_bool_indexer(key):
            return self.__constructor__(
                query_compiler=self._query_compiler.getitem_row_array(
                    pandas.RangeIndex(len(self.index))[key]
                )
            )
        # TODO: More efficiently handle `tuple` case for `Series.__getitem__`
        if isinstance(key, tuple):
            return self._default_to_pandas(pandas.Series.__getitem__, key)

        if not is_list_like(key):
            reduce_dimension = True
            key = [key]
        else:
            reduce_dimension = False
        # The check for whether or not `key` is in `keys()` will throw a TypeError
        # if the object is not hashable. When that happens, we just assume the
        # key is a list-like of row positions.
        try:
            is_indexer = all(k in self.keys() for k in key)
        except TypeError:
            is_indexer = False
        row_positions = self.index.get_indexer_for(key) if is_indexer else key
        if not all(is_integer(x) for x in row_positions):
            raise KeyError(key[0] if reduce_dimension else key)
        result = self._query_compiler.getitem_row_array(row_positions)

        if reduce_dimension:
            return self._reduce_dimension(result)
        return self.__constructor__(query_compiler=result)

    def _repartition(self):
        """
        Repartitioning Series to get ideal partitions inside.

        Allows to improve performance where the query compiler can't improve
        yet by doing implicit repartitioning.

        Returns
        -------
        Series
            The repartitioned Series.
        """
        return super()._repartition(axis=0)

    # Persistance support methods - BEGIN
    @classmethod
    def _inflate_light(cls, query_compiler, name):
        """
        Re-creates the object from previously-serialized lightweight representation.

        The method is used for faster but not disk-storable persistence.

        Parameters
        ----------
        query_compiler : BaseQueryCompiler
            Query compiler to use for object re-creation.
        name : str
            The name to give to the new object.

        Returns
        -------
        Series
            New Series based on the `query_compiler`.
        """
        return cls(query_compiler=query_compiler, name=name)

    @classmethod
    def _inflate_full(cls, pandas_series):
        """
        Re-creates the object from previously-serialized disk-storable representation.

        Parameters
        ----------
        pandas_series : pandas.Series
            Data to use for object re-creation.

        Returns
        -------
        Series
            New Series based on the `pandas_series`.
        """
        return cls(data=pandas_series)

    def __reduce__(self):
        self._query_compiler.finalize()
        if PersistentPickle.get():
            return self._inflate_full, (self._to_pandas(),)
        return self._inflate_light, (self._query_compiler, self.name)

    # Persistance support methods - END


if IsExperimental.get():
    from modin.experimental.cloud.meta_magic import make_wrapped_class

    make_wrapped_class(Series, "make_series_wrapper")<|MERGE_RESOLUTION|>--- conflicted
+++ resolved
@@ -26,7 +26,7 @@
 )
 from pandas.core.series import _coerce_method
 from pandas._libs.lib import no_default, NoDefault
-from pandas._typing import IndexKeyFunc, Axis, IgnoreRaise, Level
+from pandas._typing import IndexKeyFunc, Axis
 from typing import Union, Optional, Hashable, TYPE_CHECKING, IO
 import warnings
 
@@ -1104,36 +1104,6 @@
             show_counts=show_counts,
         )
 
-<<<<<<< HEAD
-    def interpolate(
-        self,
-        method="linear",
-        *,
-        axis=0,
-        limit=None,
-        inplace=False,
-        limit_direction: Optional[str] = None,
-        limit_area=None,
-        downcast=None,
-        **kwargs,
-    ):  # noqa: PR01, RT01, D200
-        """
-        Fill NaN values using an interpolation method.
-        """
-        return self._default_to_pandas(
-            pandas.Series.interpolate,
-            method=method,
-            axis=axis,
-            limit=limit,
-            inplace=inplace,
-            limit_direction=limit_direction,
-            limit_area=limit_area,
-            downcast=downcast,
-            **kwargs,
-        )
-
-=======
->>>>>>> 2263838d
     def isin(self, values):  # noqa: PR01, RT01, D200
         """
         Whether elements in `Series` are contained in `values`.
@@ -1192,21 +1162,6 @@
         """
         new_self, new_other = self._prepare_inter_op(other)
         return super(Series, new_self).lt(new_other, level=level, axis=axis)
-
-    def mask(
-        self,
-        cond,
-        other=np.nan,
-        inplace: bool = False,
-        axis: Axis | None = None,
-        level: Level = None,
-        errors: IgnoreRaise | NoDefault = no_default,
-        try_cast=no_default,
-    ):  # noqa: PR01, RT01, D200
-        # This method exists because `errors` has different default value for Series :(
-        return super(Series, self).mask(
-            cond, other, inplace, axis, level, "raise", try_cast
-        )
 
     def map(self, arg, na_action=None):  # noqa: PR01, RT01, D200
         """
@@ -1234,28 +1189,6 @@
             )
         )
 
-<<<<<<< HEAD
-    @_inherit_docstrings(pandas.Series.mask, apilink="pandas.Series.mask")
-    def mask(
-        self,
-        cond,
-        other=no_default,
-        *,
-        inplace=False,
-        axis=None,
-        level=None,
-    ):
-        return self._default_to_pandas(
-            pandas.Series.mask,
-            cond,
-            other=other,
-            inplace=inplace,
-            axis=axis,
-            level=level,
-        )
-
-=======
->>>>>>> 2263838d
     def memory_usage(self, index=True, deep=False):  # noqa: PR01, RT01, D200
         """
         Return the memory usage of the Series.
@@ -1451,7 +1384,6 @@
         return data
 
     @_inherit_docstrings(pandas.Series.reindex, apilink="pandas.Series.reindex")
-<<<<<<< HEAD
     def reindex(
         self,
         index=None,
@@ -1464,29 +1396,8 @@
         limit: int = None,
         tolerance=None,
     ):  # noqa: PR01, RT01, D200
-=======
-    def reindex(self, *args, **kwargs):
-        if args:
-            if len(args) > 1:
-                raise TypeError("Only one positional argument ('index') is allowed")
-            if "index" in kwargs:
-                raise TypeError(
-                    "'index' passed as both positional and keyword argument"
-                )
-            kwargs.update({"index": args[0]})
-        index = kwargs.pop("index", None)
-        method = kwargs.pop("method", None)
-        level = kwargs.pop("level", None)
-        copy = kwargs.pop("copy", True)
-        limit = kwargs.pop("limit", None)
-        tolerance = kwargs.pop("tolerance", None)
-        fill_value = kwargs.pop("fill_value", np.nan)
-        if kwargs:
-            raise TypeError(
-                "reindex() got an unexpected keyword "
-                + f'argument "{list(kwargs.keys())[0]}"'
-            )
->>>>>>> 2263838d
+        if fill_value is None:
+            fill_value = np.nan
         return super(Series, self).reindex(
             index=index,
             columns=None,
@@ -1965,19 +1876,6 @@
 
     div = divide = truediv
 
-<<<<<<< HEAD
-    def truncate(
-        self, before=None, after=None, axis=None, copy=None
-    ):  # noqa: PR01, RT01, D200
-        """
-        Truncate a Series before and after some index value.
-        """
-        return self._default_to_pandas(
-            pandas.Series.truncate, before=before, after=after, axis=axis, copy=copy
-        )
-
-=======
->>>>>>> 2263838d
     def unique(self):  # noqa: RT01, D200
         """
         Return unique values of Series object.
@@ -2164,10 +2062,12 @@
         self: "Series",
         other,
         method=None,
-        copy: bool = True,
+        copy: bool = None,
         limit=None,
         tolerance=None,
     ) -> "Series":
+        if copy is None:
+            copy = True
         # docs say "Same as calling .reindex(index=other.index, columns=other.columns,...).":
         # https://pandas.pydata.org/pandas-docs/version/1.4/reference/api/pandas.Series.reindex_like.html
         return self.reindex(
