--- conflicted
+++ resolved
@@ -36,57 +36,8 @@
         engine: This argument doesn't do anything for now.
         kwargs: Pass into parquet's read_pandas function.
     """
-<<<<<<< HEAD
     from ..data_management.factories import BaseFactory
     return DataFrame(query_compiler=BaseFactory.read_parquet(path=path, columns=columns, engine=engine, **kwargs))
-=======
-    return _read_parquet_pandas_on_ray(path, engine, columns, **kwargs)
-
-
-def _read_parquet_pandas_on_ray(path, engine, columns, **kwargs):
-    from pyarrow.parquet import ParquetFile
-
-    if not columns:
-        pf = ParquetFile(path)
-        columns = [
-            name for name in pf.metadata.schema.names if not PQ_INDEX_REGEX.match(name)
-        ]
-    num_partitions = RayBlockPartitions._compute_num_partitions()
-    num_splits = min(len(columns), num_partitions)
-    # Each item in this list will be a list of column names of the original df
-    column_splits = (
-        len(columns) // num_partitions
-        if len(columns) % num_partitions == 0
-        else len(columns) // num_partitions + 1
-    )
-    col_partitions = [
-        columns[i : i + column_splits] for i in range(0, len(columns), column_splits)
-    ]
-    # Each item in this list will be a list of columns of original df
-    # partitioned to smaller pieces along rows.
-    # We need to transpose the oids array to fit our schema.
-    blk_partitions = np.array(
-        [
-            _read_parquet_columns._remote(
-                args=(path, cols, num_splits, kwargs), num_return_vals=num_splits + 1
-            )
-            for cols in col_partitions
-        ]
-    ).T
-    remote_partitions = np.array(
-        [
-            [PandasOnRayRemotePartition(obj) for obj in row]
-            for row in blk_partitions[:-1]
-        ]
-    )
-    index_len = ray.get(blk_partitions[-1][0])
-    index = pandas.RangeIndex(index_len)
-    new_manager = PandasQueryCompiler(
-        RayBlockPartitions(remote_partitions), index, columns
-    )
-    df = DataFrame(query_compiler=new_manager)
-    return df
->>>>>>> 8d4efd0c
 
 
 # CSV
