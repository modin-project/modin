--- conflicted
+++ resolved
@@ -694,11 +694,10 @@
 
     return DataFrame(
         query_compiler=FactoryDispatcher.read_spss(
-<<<<<<< HEAD
-            path, usecols, convert_categoricals, dtype_backend
-=======
-            path=path, usecols=usecols, convert_categoricals=convert_categoricals
->>>>>>> ab90115e
+            path=path,
+            usecols=usecols,
+            convert_categoricals=convert_categoricals,
+            dtype_backend=dtype_backend,
         )
     )
 
@@ -738,11 +737,9 @@
     Load an ORC object from the file path, returning a DataFrame.
     """
     ErrorMessage.default_to_pandas("read_orc")
-<<<<<<< HEAD
-    return DataFrame(pandas.read_orc(path, columns, dtype_backend, **kwargs))
-=======
-    return DataFrame(pandas.read_orc(path, columns=columns, **kwargs))
->>>>>>> ab90115e
+    return DataFrame(
+        pandas.read_orc(path, columns=columns, dtype_backend=dtype_backend, **kwargs)
+    )
 
 
 @_inherit_docstrings(pandas.HDFStore)
