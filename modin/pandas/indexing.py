# Licensed to Modin Development Team under one or more contributor license agreements.
# See the NOTICE file distributed with this work for additional information regarding
# copyright ownership.  The Modin Development Team licenses this file to you under the
# Apache License, Version 2.0 (the "License"); you may not use this file except in
# compliance with the License.  You may obtain a copy of the License at
#
#     http://www.apache.org/licenses/LICENSE-2.0
#
# Unless required by applicable law or agreed to in writing, software distributed under
# the License is distributed on an "AS IS" BASIS, WITHOUT WARRANTIES OR CONDITIONS OF
# ANY KIND, either express or implied. See the License for the specific language
# governing permissions and limitations under the License.

# noqa: MD02
"""
Details about how Indexing Helper Class works.

_LocationIndexerBase provide methods framework for __getitem__
  and __setitem__ that work with Modin DataFrame's internal index. Base
  class's __{get,set}item__ takes in partitions & idx_in_partition data
  and perform lookup/item write.

_LocIndexer and _iLocIndexer is responsible for indexer specific logic and
  lookup computation. Loc will take care of enlarge DataFrame. Both indexer
  will take care of translating pandas's lookup to Modin DataFrame's internal
  lookup.

An illustration is available at
https://github.com/ray-project/ray/pull/1955#issuecomment-386781826
"""

import numpy as np
import pandas
from pandas.api.types import is_list_like, is_bool
from pandas.core.dtypes.common import is_integer
from pandas.core.indexing import IndexingError

from .dataframe import DataFrame
from .series import Series
from .utils import is_scalar


# TODO: rename "scaler" to scalar everywhere in this file


def is_slice(x):
    """
    Check that argument is an instance of slice.

    Parameters
    ----------
    x : object
        Object to check.

    Returns
    -------
    bool
        True if argument is a slice, False otherwise.
    """
    return isinstance(x, slice)


def compute_sliced_len(slc, sequence_len):
    """
    Compute length of sliced object.

    Parameters
    ----------
    slc : slice
        Slice object.
    sequence_len : int
        Length of sequence, to which slice will be applied.

    Returns
    -------
    int
        Length of object after applying slice object on it.
    """
    # This will translate slice to a range, from which we can retrieve length
    return len(range(*slc.indices(sequence_len)))


def is_2d(x):
    """
    Check that argument is a list or a slice.

    Parameters
    ----------
    x : object
        Object to check.

    Returns
    -------
    bool
        `True` if argument is a list or slice, `False` otherwise.
    """
    return is_list_like(x) or is_slice(x)


def is_tuple(x):
    """
    Check that argument is a tuple.

    Parameters
    ----------
    x : object
        Object to check.

    Returns
    -------
    bool
        True if argument is a tuple, False otherwise.
    """
    return isinstance(x, tuple)


def is_boolean_array(x):
    """
    Check that argument is an array of bool.

    Parameters
    ----------
    x : object
        Object to check.

    Returns
    -------
    bool
        True if argument is an array of bool, False otherwise.
    """
    return is_list_like(x) and all(map(is_bool, x))


def is_integer_slice(x):
    """
    Check that argument is an array of int.

    Parameters
    ----------
    x : object
        Object to check.

    Returns
    -------
    bool
        True if argument is an array of int, False otherwise.
    """
    if not is_slice(x):
        return False
    for pos in [x.start, x.stop, x.step]:
        if not ((pos is None) or is_integer(pos)):
            return False  # one position is neither None nor int
    return True


def is_range_like(obj):
    """
    Check if the object is range-like.

    Objects that are considered range-like have information about the range (start and
    stop positions, and step) and also have to be iterable. Examples of range-like
    objects are: Python range, pandas.RangeIndex.

    Parameters
    ----------
    obj : object

    Returns
    -------
    bool
    """
    return (
        hasattr(obj, "__iter__")
        and hasattr(obj, "start")
        and hasattr(obj, "stop")
        and hasattr(obj, "step")
    )


_ILOC_INT_ONLY_ERROR = """
Location based indexing can only have [integer, integer slice (START point is
INCLUDED, END point is EXCLUDED), listlike of integers, boolean array] types.
"""

_VIEW_IS_COPY_WARNING = """
Modin is making a copy of of the DataFrame. This behavior diverges from Pandas.
This will be fixed in future releases.
"""


<<<<<<< HEAD
def _parse_tuple(tup):
    """
    Unpack the user input for getitem and setitem and compute ndim.

    loc[a] -> ([a], :), 1D
    loc[[a,b],] -> ([a,b], :),
    loc[a,b] -> ([a], [b]), 0D

    Parameters
    ----------
    tup : tuple
        User input to unpack.

    Returns
    -------
    row_loc : scalar or list
        Row locator(s) as a scalar or List.
    col_list : scalar or list
        Column locator(s) as a scalar or List.
    ndim : {0, 1, 2}
        Number of dimensions of located dataset.
    """
    row_loc, col_loc = slice(None), slice(None)

    if is_tuple(tup):
        row_loc = tup[0]
        if len(tup) == 2:
            col_loc = tup[1]
        if len(tup) > 2:
            raise IndexingError("Too many indexers")
    else:
        row_loc = tup

    return row_loc, col_loc, _compute_ndim(row_loc, col_loc)


=======
>>>>>>> 25ea7fdc
def _compute_ndim(row_loc, col_loc):
    """
    Compute the number of dimensions of result from locators.

    Parameters
    ----------
    row_loc : list or scalar
        Row locator.
    col_loc : list or scalar
        Column locator.

    Returns
    -------
    {0, 1, 2}
        Number of dimensions in located dataset.
    """
    row_scaler = is_scalar(row_loc) or is_tuple(row_loc)
    col_scaler = is_scalar(col_loc) or is_tuple(col_loc)

    if row_scaler and col_scaler:
        ndim = 0
    elif row_scaler ^ col_scaler:
        ndim = 1
    else:
        ndim = 2

    return ndim


class _LocationIndexerBase(object):
    """
    Base class for location indexer like loc and iloc.

    Parameters
    ----------
    modin_df : modin.pandas.DataFrame
        DataFrame to operate on.
    """

    def __init__(self, modin_df):
        self.df = modin_df
        self.qc = modin_df._query_compiler
        self.row_scaler = False
        self.col_scaler = False

    def __getitem__(self, row_lookup, col_lookup, ndim):
        """
        Retrieve dataset according to `row_lookup` and `col_lookup`.

        Parameters
        ----------
        row_lookup : slice or scalar
            The global row index to retrieve data from.
        col_lookup : slice or scalar
            The global col index to retrieve data from.
        ndim : {0, 1, 2}
            Number of dimensions in dataset to be retrieved.

        Returns
        -------
        modin.pandas.DataFrame or modin.pandas.Series
            Located dataset.
        """
        qc_view = self.qc.view(row_lookup, col_lookup)
        if ndim == 2:
            return self.df.__constructor__(query_compiler=qc_view)
        if isinstance(self.df, Series) and not self.row_scaler:
            return self.df.__constructor__(query_compiler=qc_view)
        if isinstance(self.df, Series):
            axis = 0
        elif ndim == 0:
            axis = None
        else:
            axis = (
                None
                if self.col_scaler and self.row_scaler
                else 1
                if self.col_scaler
                else 0
            )
        return self.df.__constructor__(query_compiler=qc_view).squeeze(axis=axis)

    def __setitem__(self, row_lookup, col_lookup, item, axis=None):
        """
        Assign `item` value to located dataset.

        Parameters
        ----------
        row_lookup : slice or scalar
            The global row index to write item to.
        col_lookup : slice or scalar
            The global col index to write item to.
        item : DataFrame, Series or scalar
            The new item needs to be set. It can be any shape that's
            broadcast-able to the product of the lookup tables.
        axis : {None, 0, 1}, default: None
            If not None, it means that whole axis is used to assign a value.
            0 means assign to whole column, 1 means assign to whole row.
            If None, it means that partial assignment is done on both axes.
        """
        # Convert slices to indices for the purposes of application.
        # TODO (devin-petersohn): Apply to slice without conversion to list
        if isinstance(row_lookup, slice):
            row_lookup = range(len(self.qc.index))[row_lookup]
        if isinstance(col_lookup, slice):
            col_lookup = range(len(self.qc.columns))[col_lookup]
        # This is True when we dealing with assignment of a full column. This case
        # should be handled in a fastpath with `df[col] = item`.
        if axis == 0:
            self.df[self.df.columns[col_lookup][0]] = item
        # This is True when we are assigning to a full row. We want to reuse the setitem
        # mechanism to operate along only one axis for performance reasons.
        elif axis == 1:
            if hasattr(item, "_query_compiler"):
                item = item._query_compiler
            new_qc = self.qc.setitem(1, self.qc.index[row_lookup[0]], item)
            self.df._create_or_update_from_compiler(new_qc, inplace=True)
        # Assignment to both axes.
        else:
            if isinstance(row_lookup, slice):
                new_row_len = len(self.df.index[row_lookup])
            else:
                new_row_len = len(row_lookup)
            if isinstance(col_lookup, slice):
                new_col_len = len(self.df.columns[col_lookup])
            else:
                new_col_len = len(col_lookup)
            to_shape = new_row_len, new_col_len
            item = self._broadcast_item(row_lookup, col_lookup, item, to_shape)
            self._write_items(row_lookup, col_lookup, item)

    def _broadcast_item(self, row_lookup, col_lookup, item, to_shape):
        """
        Use NumPy to broadcast or reshape item.

        Parameters
        ----------
        row_lookup : slice or scalar
            The global row index to locate inside of `item`.
        col_lookup : slice or scalar
            The global col index to locate inside of `item`.
        item : DataFrame, Series, query_compiler or scalar
            Value that should be broadcast to a new shape of `to_shape`.
        to_shape : tuple of two int
            Shape of dataset that `item` should be broadcasted to.

        Returns
        -------
        numpy.ndarray
            `item` after it was broadcasted to `to_shape`.

        Raises
        ------
        ValueError
            If `row_lookup` or `col_lookup` contain values missing in
            `self` index or columns correspondingly.
            If `item` cannot be broadcast from its own shape to `to_shape`.

        Notes
        -----
        NumPy is memory efficient, there shouldn't be performance issue.
        """
        # It is valid to pass a DataFrame or Series to __setitem__ that is larger than
        # the target the user is trying to overwrite. This
        if isinstance(item, (pandas.Series, pandas.DataFrame, Series, DataFrame)):
            # convert indices in lookups to names, as Pandas reindex expects them to be so
            index_values = self.qc.index[row_lookup]
            if not all(idx in item.index for idx in index_values):
                raise ValueError(
                    "Must have equal len keys and value when setting with "
                    "an iterable"
                )
            if hasattr(item, "columns"):
                column_values = self.qc.columns[col_lookup]
                if not all(col in item.columns for col in column_values):
                    # TODO: think if it is needed to handle cases when columns have duplicate names
                    raise ValueError(
                        "Must have equal len keys and value when setting "
                        "with an iterable"
                    )
                item = item.reindex(index=index_values, columns=column_values)
            else:
                item = item.reindex(index=index_values)
        try:
            item = np.array(item)
            if np.prod(to_shape) == np.prod(item.shape):
                return item.reshape(to_shape)
            else:
                return np.broadcast_to(item, to_shape)
        except ValueError:
            from_shape = np.array(item).shape
            raise ValueError(
                "could not broadcast input array from shape {from_shape} into shape "
                "{to_shape}".format(from_shape=from_shape, to_shape=to_shape)
            )

    def _write_items(self, row_lookup, col_lookup, item):
        """
        Perform remote write and replace blocks.

        Parameters
        ----------
        row_lookup : slice or scalar
            The global row index to write item to.
        col_lookup : slice or scalar
            The global col index to write item to.
        item : numpy.ndarray
            The new item value that needs to be assigned to `self`.
        """
        new_qc = self.qc.write_items(row_lookup, col_lookup, item)
        self.df._create_or_update_from_compiler(new_qc, inplace=True)

    def _determine_setitem_axis(self, row_lookup, col_lookup, row_scaler, col_scaler):
        """
        Determine an axis along which we should do an assignment.

        Parameters
        ----------
        row_lookup : slice or list
            Indexer for rows.
        col_lookup : slice or list
            Indexer for columns.
        row_scaler : bool
            Whether indexer for rows is scalar or not.
        col_scaler : bool
            Whether indexer for columns is scalar or not.

        Returns
        -------
        int or None
            None if this will be a both axis assignment, number of axis to assign in other cases.

        Notes
        -----
        axis = 0: column assignment df[col] = item
        axis = 1: row assignment df.loc[row] = item
        axis = None: assignment along both axes
        """
        if self.df.shape == (1, 1):
            return None if not (row_scaler ^ col_scaler) else 1 if row_scaler else 0

        def get_axis(axis):
            return self.qc.index if axis == 0 else self.qc.columns

        row_lookup_len, col_lookup_len = [
            len(lookup)
            if not isinstance(lookup, slice)
            else compute_sliced_len(lookup, len(get_axis(i)))
            for i, lookup in enumerate([row_lookup, col_lookup])
        ]

        if (
            row_lookup_len == len(self.qc.index)
            and col_lookup_len == 1
            and isinstance(self.df, DataFrame)
        ):
            axis = 0
        elif col_lookup_len == len(self.qc.columns) and row_lookup_len == 1:
            axis = 1
        else:
            axis = None
        return axis

    def _parse_row_and_column_locators(self, tup):
        """
        Unpack the user input for getitem and setitem and compute ndim.

        loc[a] -> ([a], :), 1D
        loc[[a,b],] -> ([a,b], :),
        loc[a,b] -> ([a], [b]), 0D

        Parameters
        ----------
        tup : tuple
            User input to unpack.

        Returns
        -------
        row_loc : list
            List of row locators.
        col_list : list
            List of column locators.
        ndim : {0, 1, 2}
            Number of dimensions of located dataset.
        row_scaler : bool
            True if `row_loc` is a scalar, False otherwise.
        col_scaler : bool
            True if `col_loc` is a scalar, False otherwise.
        """
        row_loc, col_loc = slice(None), slice(None)

        if is_tuple(tup):
            row_loc = tup[0]
            if len(tup) == 2:
                col_loc = tup[1]
            if len(tup) > 2:
                raise IndexingError("Too many indexers")
        else:
            row_loc = tup

        row_loc = row_loc(self.df) if callable(row_loc) else row_loc
        col_loc = col_loc(self.df) if callable(col_loc) else col_loc
        ndim = _compute_ndim(row_loc, col_loc)
        row_scaler = is_scalar(row_loc)
        col_scaler = is_scalar(col_loc)
        row_loc = [row_loc] if row_scaler else row_loc
        col_loc = [col_loc] if col_scaler else col_loc

        return row_loc, col_loc, ndim, row_scaler, col_scaler


class _LocIndexer(_LocationIndexerBase):
    """
    An indexer for modin_df.loc[] functionality.

    Parameters
    ----------
    modin_df : modin.pandas.DataFrame
        DataFrame to operate on.
    """

    def __getitem__(self, key):
        """
        Retrieve dataset according to `key`.

        Parameters
        ----------
        key : callable, scalar, or tuple
            The global row index to retrieve data from.

        Returns
        -------
        modin.pandas.DataFrame or modin.pandas.Series
            Located dataset.

        See Also
        --------
        pandas.DataFrame.loc
        """
<<<<<<< HEAD
        if callable(key):
            return self.__getitem__(key(self.df))
        row_loc, col_loc, ndim = _parse_tuple(key)
        self.row_scaler = is_scalar(row_loc)
        self.col_scaler = is_scalar(col_loc)
=======
        (
            row_loc,
            col_loc,
            ndim,
            self.row_scaler,
            self.col_scaler,
        ) = self._parse_row_and_column_locators(key)
>>>>>>> 25ea7fdc
        if isinstance(row_loc, slice) and row_loc == slice(None):
            # If we're only slicing columns, handle the case with `__getitem__`
            if not isinstance(col_loc, slice):
                # Boolean indexers can just be sliced into the columns object and
                # then passed to `__getitem__`
                if is_boolean_array(col_loc):
                    col_loc = self.df.columns[col_loc]
                return self.df.__getitem__(col_loc)
            else:
                result_slice = self.df.columns.slice_locs(col_loc.start, col_loc.stop)
                return self.df.iloc[:, slice(*result_slice)]

        row_lookup, col_lookup = self._compute_lookup(row_loc, col_loc)
        if any(i == -1 for i in row_lookup) or any(i == -1 for i in col_lookup):
            raise KeyError(
                "Passing list-likes to .loc or [] with any missing labels is no longer "
                "supported, see https://pandas.pydata.org/pandas-docs/stable/user_guide/indexing.html#deprecate-loc-reindex-listlike"
            )
        result = super(_LocIndexer, self).__getitem__(row_lookup, col_lookup, ndim)
        if isinstance(result, Series):
            result._parent = self.df
            result._parent_axis = 0
        col_loc_as_list = [col_loc] if self.col_scaler else col_loc
        row_loc_as_list = [row_loc] if self.row_scaler else row_loc
        # Pandas drops the levels that are in the `loc`, so we have to as well.
        if hasattr(result, "index") and isinstance(result.index, pandas.MultiIndex):
            if (
                isinstance(result, Series)
                and not isinstance(col_loc_as_list, slice)
                and all(
                    col_loc_as_list[i] in result.index.levels[i]
                    for i in range(len(col_loc_as_list))
                )
            ):
                result.index = result.index.droplevel(list(range(len(col_loc_as_list))))
            elif not isinstance(row_loc_as_list, slice) and all(
                not isinstance(row_loc_as_list[i], slice)
                and row_loc_as_list[i] in result.index.levels[i]
                for i in range(len(row_loc_as_list))
            ):
                result.index = result.index.droplevel(list(range(len(row_loc_as_list))))
        if (
            hasattr(result, "columns")
            and not isinstance(col_loc_as_list, slice)
            and isinstance(result.columns, pandas.MultiIndex)
            and all(
                col_loc_as_list[i] in result.columns.levels[i]
                for i in range(len(col_loc_as_list))
            )
        ):
            result.columns = result.columns.droplevel(list(range(len(col_loc_as_list))))
        # This is done for cases where the index passed in has other state, like a
        # frequency in the case of DateTimeIndex.
        if (
            row_lookup is not None
            and isinstance(col_loc, slice)
            and col_loc == slice(None)
            and isinstance(key, pandas.Index)
        ):
            result.index = key
        return result

    def __setitem__(self, key, item):
        """
        Assign `item` value to dataset located by `key`.

        Parameters
        ----------
        key : callable or tuple
            The global row index to assign data to.
        item : modin.pandas.DataFrame, modin.pandas.Series or scalar
            Value that should be assigned to located dataset.

        See Also
        --------
        pandas.DataFrame.loc
        """
<<<<<<< HEAD
        row_loc, col_loc, _ = _parse_tuple(key)
=======
        (
            row_loc,
            col_loc,
            _,
            row_scaler,
            col_scaler,
        ) = self._parse_row_and_column_locators(key)
>>>>>>> 25ea7fdc
        if isinstance(row_loc, list) and len(row_loc) == 1:
            if row_loc[0] not in self.qc.index:
                index = self.qc.index.insert(len(self.qc.index), row_loc[0])
                self.qc = self.qc.reindex(labels=index, axis=0)
                self.df._update_inplace(new_query_compiler=self.qc)

        if (
            isinstance(col_loc, list)
            and len(col_loc) == 1
            and col_loc[0] not in self.qc.columns
        ):
            new_col = pandas.Series(index=self.df.index)
            new_col[row_loc] = item
            self.df.insert(loc=len(self.df.columns), column=col_loc[0], value=new_col)
            self.qc = self.df._query_compiler
        else:
            row_lookup, col_lookup = self._compute_lookup(row_loc, col_loc)
            super(_LocIndexer, self).__setitem__(
                row_lookup,
                col_lookup,
                item,
                axis=self._determine_setitem_axis(
                    row_lookup, col_lookup, is_scalar(row_loc), is_scalar(col_loc)
                ),
            )

    def _compute_enlarge_labels(self, locator, base_index):
        """
        Help to _enlarge_axis, compute common labels and extra labels.

        Parameters
        ----------
        locator : pandas.Index
            Index from locator.
        base_index : pandas.Index
            Current index.

        Returns
        -------
        nan_labels : pandas.Index
            The labels that need to be added.
        """
        # base_index_type can be pd.Index or pd.DatetimeIndex
        # depending on user input and pandas behavior
        # See issue #2264
        base_index_type = type(base_index)
        locator_as_index = base_index_type(locator)

        nan_labels = locator_as_index.difference(base_index)
        common_labels = locator_as_index.intersection(base_index)

        if len(common_labels) == 0:
            raise KeyError(
                "None of [{labels}] are in the [{base_index_name}]".format(
                    labels=list(locator_as_index), base_index_name=base_index
                )
            )
        return nan_labels

    def _compute_lookup(self, row_loc, col_loc):
        """
        Compute index and column labels from index and column locators.

        Parameters
        ----------
        row_loc : scalar, slice, list, array or tuple
            Row locator.
        col_loc : scalar, slice, list, array or tuple
            Columns locator.

        Returns
        -------
        row_lookup : numpy.ndarray
            List of index labels.
        col_lookup : numpy.ndarray
            List of columns labels.
        """
        row_loc = [row_loc] if is_scalar(row_loc) else row_loc
        col_loc = [col_loc] if is_scalar(col_loc) else col_loc
        if is_list_like(row_loc) and len(row_loc) == 1:
            if (
                isinstance(self.qc.index.values[0], np.datetime64)
                and type(row_loc[0]) != np.datetime64
            ):
                row_loc = [pandas.to_datetime(row_loc[0])]

        if isinstance(row_loc, slice):
            row_lookup = self.qc.index.get_indexer_for(
                self.qc.index.to_series().loc[row_loc]
            )
        elif self.qc.has_multiindex():
            if isinstance(row_loc, pandas.MultiIndex):
                row_lookup = self.qc.index.get_indexer_for(row_loc)
            else:
                row_lookup = self.qc.index.get_locs(row_loc)
        elif is_boolean_array(row_loc):
            # If passed in a list of booleans, we return the index of the true values
            row_lookup = [i for i, row_val in enumerate(row_loc) if row_val]
        else:
            row_lookup = self.qc.index.get_indexer_for(row_loc)
        if isinstance(col_loc, slice):
            col_lookup = self.qc.columns.get_indexer_for(
                self.qc.columns.to_series().loc[col_loc]
            )
        elif self.qc.has_multiindex(axis=1):
            if isinstance(col_loc, pandas.MultiIndex):
                col_lookup = self.qc.columns.get_indexer_for(col_loc)
            else:
                col_lookup = self.qc.columns.get_locs(col_loc)
        elif is_boolean_array(col_loc):
            # If passed in a list of booleans, we return the index of the true values
            col_lookup = [i for i, col_val in enumerate(col_loc) if col_val]
        else:
            col_lookup = self.qc.columns.get_indexer_for(col_loc)
        return row_lookup, col_lookup


class _iLocIndexer(_LocationIndexerBase):
    """
    An indexer for modin_df.iloc[] functionality.

    Parameters
    ----------
    modin_df : modin.pandas.DataFrame
        DataFrame to operate on.
    """

    def __getitem__(self, key):
        """
        Retrieve dataset according to `key`.

        Parameters
        ----------
        key : callable or tuple
            The global row numbers to retrieve data from.

        Returns
        -------
        DataFrame or Series
            Located dataset.

        See Also
        --------
        pandas.DataFrame.iloc
        """
<<<<<<< HEAD
        if callable(key):
            return self.__getitem__(key(self.df))
        row_loc, col_loc, ndim = _parse_tuple(key)
        self.row_scaler = is_scalar(row_loc)
        self.col_scaler = is_scalar(col_loc)
=======
        (
            row_loc,
            col_loc,
            ndim,
            self.row_scaler,
            self.col_scaler,
        ) = self._parse_row_and_column_locators(key)
>>>>>>> 25ea7fdc
        self._check_dtypes(row_loc)
        self._check_dtypes(col_loc)

        row_lookup, col_lookup = self._compute_lookup(row_loc, col_loc)
        result = super(_iLocIndexer, self).__getitem__(row_lookup, col_lookup, ndim)
        if isinstance(result, Series):
            result._parent = self.df
            result._parent_axis = 0
        return result

    def __setitem__(self, key, item):
        """
        Assign `item` value to dataset located by `key`.

        Parameters
        ----------
        key : callable or tuple
            The global row numbers to assign data to.
        item : modin.pandas.DataFrame, modin.pandas.Series or scalar
            Value that should be assigned to located dataset.

        See Also
        --------
        pandas.DataFrame.iloc
        """
<<<<<<< HEAD
        row_loc, col_loc, _ = _parse_tuple(key)
        row_scaler = is_scalar(row_loc)
        col_scaler = is_scalar(col_loc)
=======
        (
            row_loc,
            col_loc,
            _,
            row_scaler,
            col_scaler,
        ) = self._parse_row_and_column_locators(key)
>>>>>>> 25ea7fdc
        self._check_dtypes(row_loc)
        self._check_dtypes(col_loc)

        row_lookup, col_lookup = self._compute_lookup(row_loc, col_loc)
        super(_iLocIndexer, self).__setitem__(
            row_lookup,
            col_lookup,
            item,
            axis=self._determine_setitem_axis(
                row_lookup, col_lookup, row_scaler, col_scaler
            ),
        )

    def _compute_lookup(self, row_loc, col_loc):
        """
        Compute index and column labels from index and column integer locators.

        Parameters
        ----------
        row_loc : slice, list, array or tuple
            Row locator.
        col_loc : slice, list, array or tuple
            Columns locator.

        Returns
        -------
        row_lookup : numpy.ndarray
            List of index labels.
        col_lookup : numpy.ndarray
            List of columns labels.
        """
        row_loc = [row_loc] if is_scalar(row_loc) else row_loc
        col_loc = [col_loc] if is_scalar(col_loc) else col_loc
        if (
            not isinstance(row_loc, slice)
            or isinstance(row_loc, slice)
            and row_loc.step is not None
        ):
            row_lookup = (
                pandas.RangeIndex(len(self.qc.index)).to_series().iloc[row_loc].index
            )
        else:
            row_lookup = row_loc
        if (
            not isinstance(col_loc, slice)
            or isinstance(col_loc, slice)
            and col_loc.step is not None
        ):
            col_lookup = (
                pandas.RangeIndex(len(self.qc.columns)).to_series().iloc[col_loc].index
            )
        else:
            col_lookup = col_loc
        return row_lookup, col_lookup

    def _check_dtypes(self, locator):
        """
        Check that `locator` is an integer scalar, integer slice, integer list or array of booleans.

        Parameters
        ----------
        locator : scalar, list, slice or array
            Object to check.

        Raises
        ------
        ValueError
            If check fails.
        """
        is_int = is_integer(locator)
        is_int_slice = is_integer_slice(locator)
        is_int_list = is_list_like(locator) and all(map(is_integer, locator))
        is_bool_arr = is_boolean_array(locator)

        if not any([is_int, is_int_slice, is_int_list, is_bool_arr]):
            raise ValueError(_ILOC_INT_ONLY_ERROR)<|MERGE_RESOLUTION|>--- conflicted
+++ resolved
@@ -187,46 +187,6 @@
 This will be fixed in future releases.
 """
 
-
-<<<<<<< HEAD
-def _parse_tuple(tup):
-    """
-    Unpack the user input for getitem and setitem and compute ndim.
-
-    loc[a] -> ([a], :), 1D
-    loc[[a,b],] -> ([a,b], :),
-    loc[a,b] -> ([a], [b]), 0D
-
-    Parameters
-    ----------
-    tup : tuple
-        User input to unpack.
-
-    Returns
-    -------
-    row_loc : scalar or list
-        Row locator(s) as a scalar or List.
-    col_list : scalar or list
-        Column locator(s) as a scalar or List.
-    ndim : {0, 1, 2}
-        Number of dimensions of located dataset.
-    """
-    row_loc, col_loc = slice(None), slice(None)
-
-    if is_tuple(tup):
-        row_loc = tup[0]
-        if len(tup) == 2:
-            col_loc = tup[1]
-        if len(tup) > 2:
-            raise IndexingError("Too many indexers")
-    else:
-        row_loc = tup
-
-    return row_loc, col_loc, _compute_ndim(row_loc, col_loc)
-
-
-=======
->>>>>>> 25ea7fdc
 def _compute_ndim(row_loc, col_loc):
     """
     Compute the number of dimensions of result from locators.
@@ -505,16 +465,12 @@
 
         Returns
         -------
-        row_loc : list
-            List of row locators.
-        col_list : list
-            List of column locators.
+        row_loc : scalar or list
+            Row locator(s) as a scalar or List.
+        col_list : scalar or list
+            Column locator(s) as a scalar or List.
         ndim : {0, 1, 2}
             Number of dimensions of located dataset.
-        row_scaler : bool
-            True if `row_loc` is a scalar, False otherwise.
-        col_scaler : bool
-            True if `col_loc` is a scalar, False otherwise.
         """
         row_loc, col_loc = slice(None), slice(None)
 
@@ -529,14 +485,7 @@
 
         row_loc = row_loc(self.df) if callable(row_loc) else row_loc
         col_loc = col_loc(self.df) if callable(col_loc) else col_loc
-        ndim = _compute_ndim(row_loc, col_loc)
-        row_scaler = is_scalar(row_loc)
-        col_scaler = is_scalar(col_loc)
-        row_loc = [row_loc] if row_scaler else row_loc
-        col_loc = [col_loc] if col_scaler else col_loc
-
-        return row_loc, col_loc, ndim, row_scaler, col_scaler
-
+        return row_loc, col_loc, _compute_ndim(row_loc, col_loc)
 
 class _LocIndexer(_LocationIndexerBase):
     """
@@ -566,21 +515,9 @@
         --------
         pandas.DataFrame.loc
         """
-<<<<<<< HEAD
-        if callable(key):
-            return self.__getitem__(key(self.df))
-        row_loc, col_loc, ndim = _parse_tuple(key)
+        row_loc, col_loc, ndim = self._parse_row_and_column_locators(key)
         self.row_scaler = is_scalar(row_loc)
         self.col_scaler = is_scalar(col_loc)
-=======
-        (
-            row_loc,
-            col_loc,
-            ndim,
-            self.row_scaler,
-            self.col_scaler,
-        ) = self._parse_row_and_column_locators(key)
->>>>>>> 25ea7fdc
         if isinstance(row_loc, slice) and row_loc == slice(None):
             # If we're only slicing columns, handle the case with `__getitem__`
             if not isinstance(col_loc, slice):
@@ -658,17 +595,7 @@
         --------
         pandas.DataFrame.loc
         """
-<<<<<<< HEAD
-        row_loc, col_loc, _ = _parse_tuple(key)
-=======
-        (
-            row_loc,
-            col_loc,
-            _,
-            row_scaler,
-            col_scaler,
-        ) = self._parse_row_and_column_locators(key)
->>>>>>> 25ea7fdc
+        row_loc, col_loc, _ = self._parse_row_and_column_locators(key)
         if isinstance(row_loc, list) and len(row_loc) == 1:
             if row_loc[0] not in self.qc.index:
                 index = self.qc.index.insert(len(self.qc.index), row_loc[0])
@@ -814,21 +741,9 @@
         --------
         pandas.DataFrame.iloc
         """
-<<<<<<< HEAD
-        if callable(key):
-            return self.__getitem__(key(self.df))
-        row_loc, col_loc, ndim = _parse_tuple(key)
+        row_loc, col_loc, ndim = self._parse_row_and_column_locators(key)
         self.row_scaler = is_scalar(row_loc)
         self.col_scaler = is_scalar(col_loc)
-=======
-        (
-            row_loc,
-            col_loc,
-            ndim,
-            self.row_scaler,
-            self.col_scaler,
-        ) = self._parse_row_and_column_locators(key)
->>>>>>> 25ea7fdc
         self._check_dtypes(row_loc)
         self._check_dtypes(col_loc)
 
@@ -854,19 +769,9 @@
         --------
         pandas.DataFrame.iloc
         """
-<<<<<<< HEAD
-        row_loc, col_loc, _ = _parse_tuple(key)
+        row_loc, col_loc, _ = self._parse_row_and_column_locators(key)
         row_scaler = is_scalar(row_loc)
         col_scaler = is_scalar(col_loc)
-=======
-        (
-            row_loc,
-            col_loc,
-            _,
-            row_scaler,
-            col_scaler,
-        ) = self._parse_row_and_column_locators(key)
->>>>>>> 25ea7fdc
         self._check_dtypes(row_loc)
         self._check_dtypes(col_loc)
 
