--- conflicted
+++ resolved
@@ -42,11 +42,7 @@
 
 from .dataframe import DataFrame
 from .series import Series
-<<<<<<< HEAD
-from .utils import broadcast_item, is_scalar
-=======
 from .utils import is_scalar
->>>>>>> b95d9b32
 
 
 def is_slice(x):
