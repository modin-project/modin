# Licensed to Modin Development Team under one or more contributor license agreements.
# See the NOTICE file distributed with this work for additional information regarding
# copyright ownership.  The Modin Development Team licenses this file to you under the
# Apache License, Version 2.0 (the "License"); you may not use this file except in
# compliance with the License.  You may obtain a copy of the License at
#
#     http://www.apache.org/licenses/LICENSE-2.0
#
# Unless required by applicable law or agreed to in writing, software distributed under
# the License is distributed on an "AS IS" BASIS, WITHOUT WARRANTIES OR CONDITIONS OF
# ANY KIND, either express or implied. See the License for the specific language
# governing permissions and limitations under the License.

# noqa: MD02
"""
Details about how Indexing Helper Class works.

_LocationIndexerBase provide methods framework for __getitem__
  and __setitem__ that work with Modin DataFrame's internal index. Base
  class's __{get,set}item__ takes in partitions & idx_in_partition data
  and perform lookup/item write.

_LocIndexer and _iLocIndexer is responsible for indexer specific logic and
  lookup computation. Loc will take care of enlarge DataFrame. Both indexer
  will take care of translating pandas's lookup to Modin DataFrame's internal
  lookup.

An illustration is available at
https://github.com/ray-project/ray/pull/1955#issuecomment-386781826
"""

import numpy as np
import pandas
from pandas.api.types import is_list_like, is_bool
from pandas.core.dtypes.common import is_integer
from pandas.core.indexing import IndexingError

from .dataframe import DataFrame
from .series import Series
from .utils import is_scalar


def is_slice(x):
    """
    Check that argument is an instance of slice.

    Parameters
    ----------
    x : object
        Object to check.

    Returns
    -------
    bool
        True if argument is a slice, False otherwise.
    """
    return isinstance(x, slice)


def compute_sliced_len(slc, sequence_len):
    """
    Compute length of sliced object.

    Parameters
    ----------
    slc : slice
        Slice object.
    sequence_len : int
        Length of sequence, to which slice will be applied.

    Returns
    -------
    int
        Length of object after applying slice object on it.
    """
    # This will translate slice to a range, from which we can retrieve length
    return len(range(*slc.indices(sequence_len)))


def is_2d(x):
    """
    Check that argument is a list or a slice.

    Parameters
    ----------
    x : object
        Object to check.

    Returns
    -------
    bool
        `True` if argument is a list or slice, `False` otherwise.
    """
    return is_list_like(x) or is_slice(x)


def is_tuple(x):
    """
    Check that argument is a tuple.

    Parameters
    ----------
    x : object
        Object to check.

    Returns
    -------
    bool
        True if argument is a tuple, False otherwise.
    """
    return isinstance(x, tuple)


def is_boolean_array(x):
    """
    Check that argument is an array of bool.

    Parameters
    ----------
    x : object
        Object to check.

    Returns
    -------
    bool
        True if argument is an array of bool, False otherwise.
    """
    return is_list_like(x) and all(map(is_bool, x))


def is_integer_slice(x):
    """
    Check that argument is an array of int.

    Parameters
    ----------
    x : object
        Object to check.

    Returns
    -------
    bool
        True if argument is an array of int, False otherwise.
    """
    if not is_slice(x):
        return False
    for pos in [x.start, x.stop, x.step]:
        if not ((pos is None) or is_integer(pos)):
            return False  # one position is neither None nor int
    return True


def is_range_like(obj):
    """
    Check if the object is range-like.

    Objects that are considered range-like have information about the range (start and
    stop positions, and step) and also have to be iterable. Examples of range-like
    objects are: Python range, pandas.RangeIndex.

    Parameters
    ----------
    obj : object

    Returns
    -------
    bool
    """
    return (
        hasattr(obj, "__iter__")
        and hasattr(obj, "start")
        and hasattr(obj, "stop")
        and hasattr(obj, "step")
    )


_ILOC_INT_ONLY_ERROR = """
Location based indexing can only have [integer, integer slice (START point is
INCLUDED, END point is EXCLUDED), listlike of integers, boolean array] types.
"""

_VIEW_IS_COPY_WARNING = """
Modin is making a copy of of the DataFrame. This behavior diverges from Pandas.
This will be fixed in future releases.
"""


def _compute_ndim(row_loc, col_loc):
    """
    Compute the number of dimensions of result from locators.

    Parameters
    ----------
    row_loc : list or scalar
        Row locator.
    col_loc : list or scalar
        Column locator.

    Returns
    -------
    {0, 1, 2}
        Number of dimensions in located dataset.
    """
    row_scalar = is_scalar(row_loc) or is_tuple(row_loc)
    col_scalar = is_scalar(col_loc) or is_tuple(col_loc)

    if row_scalar and col_scalar:
        ndim = 0
    elif row_scalar ^ col_scalar:
        ndim = 1
    else:
        ndim = 2

    return ndim


class _LocationIndexerBase(object):
    """
    Base class for location indexer like loc and iloc.

    Parameters
    ----------
    modin_df : modin.pandas.DataFrame
        DataFrame to operate on.
    """

    def __init__(self, modin_df):
        self.df = modin_df
        self.qc = modin_df._query_compiler
        self.row_scalar = False
        self.col_scalar = False

    def __getitem__(self, row_lookup, col_lookup, ndim):
        """
        Retrieve dataset according to `row_lookup` and `col_lookup`.

        Parameters
        ----------
        row_lookup : slice or scalar
            The global row index to retrieve data from.
        col_lookup : slice or scalar
            The global col index to retrieve data from.
        ndim : {0, 1, 2}
            Number of dimensions in dataset to be retrieved.

        Returns
        -------
        modin.pandas.DataFrame or modin.pandas.Series
            Located dataset.
        """
        qc_view = self.qc.view(row_lookup, col_lookup)
        if ndim == 2:
            return self.df.__constructor__(query_compiler=qc_view)
        if isinstance(self.df, Series) and not self.row_scalar:
            return self.df.__constructor__(query_compiler=qc_view)
        if isinstance(self.df, Series):
            axis = 0
        elif ndim == 0:
            axis = None
        else:
            axis = (
                None
                if self.col_scalar and self.row_scalar
                else 1
                if self.col_scalar
                else 0
            )
        return self.df.__constructor__(query_compiler=qc_view).squeeze(axis=axis)

    def __setitem__(self, row_lookup, col_lookup, item, axis=None):
        """
        Assign `item` value to located dataset.

        Parameters
        ----------
        row_lookup : slice or scalar
            The global row index to write item to.
        col_lookup : slice or scalar
            The global col index to write item to.
        item : DataFrame, Series or scalar
            The new item needs to be set. It can be any shape that's
            broadcast-able to the product of the lookup tables.
        axis : {None, 0, 1}, default: None
            If not None, it means that whole axis is used to assign a value.
            0 means assign to whole column, 1 means assign to whole row.
            If None, it means that partial assignment is done on both axes.
        """
        # Convert slices to indices for the purposes of application.
        # TODO (devin-petersohn): Apply to slice without conversion to list
        if isinstance(row_lookup, slice):
            row_lookup = range(len(self.qc.index))[row_lookup]
        if isinstance(col_lookup, slice):
            col_lookup = range(len(self.qc.columns))[col_lookup]
        # This is True when we dealing with assignment of a full column. This case
        # should be handled in a fastpath with `df[col] = item`.
        if axis == 0:
            self.df[self.df.columns[col_lookup][0]] = item
        # This is True when we are assigning to a full row. We want to reuse the setitem
        # mechanism to operate along only one axis for performance reasons.
        elif axis == 1:
            if hasattr(item, "_query_compiler"):
                item = item._query_compiler
            new_qc = self.qc.setitem(1, self.qc.index[row_lookup[0]], item)
            self.df._create_or_update_from_compiler(new_qc, inplace=True)
        # Assignment to both axes.
        else:
            if isinstance(row_lookup, slice):
                new_row_len = len(self.df.index[row_lookup])
            else:
                new_row_len = len(row_lookup)
            if isinstance(col_lookup, slice):
                new_col_len = len(self.df.columns[col_lookup])
            else:
                new_col_len = len(col_lookup)
            to_shape = new_row_len, new_col_len
            item = self._broadcast_item(row_lookup, col_lookup, item, to_shape)
            self._write_items(row_lookup, col_lookup, item)

    def _broadcast_item(self, row_lookup, col_lookup, item, to_shape):
        """
        Use NumPy to broadcast or reshape item.

        Parameters
        ----------
        row_lookup : slice or scalar
            The global row index to locate inside of `item`.
        col_lookup : slice or scalar
            The global col index to locate inside of `item`.
        item : DataFrame, Series, query_compiler or scalar
            Value that should be broadcast to a new shape of `to_shape`.
        to_shape : tuple of two int
            Shape of dataset that `item` should be broadcasted to.

        Returns
        -------
        numpy.ndarray
            `item` after it was broadcasted to `to_shape`.

        Raises
        ------
        ValueError
            If `row_lookup` or `col_lookup` contain values missing in
            `self` index or columns correspondingly.
            If `item` cannot be broadcast from its own shape to `to_shape`.

        Notes
        -----
        NumPy is memory efficient, there shouldn't be performance issue.
        """
        # It is valid to pass a DataFrame or Series to __setitem__ that is larger than
        # the target the user is trying to overwrite. This
        if isinstance(item, (pandas.Series, pandas.DataFrame, Series, DataFrame)):
            # convert indices in lookups to names, as Pandas reindex expects them to be so
            index_values = self.qc.index[row_lookup]
            if not all(idx in item.index for idx in index_values):
                raise ValueError(
                    "Must have equal len keys and value when setting with "
                    "an iterable"
                )
            if hasattr(item, "columns"):
                column_values = self.qc.columns[col_lookup]
                if not all(col in item.columns for col in column_values):
                    # TODO: think if it is needed to handle cases when columns have duplicate names
                    raise ValueError(
                        "Must have equal len keys and value when setting "
                        "with an iterable"
                    )
                item = item.reindex(index=index_values, columns=column_values)
            else:
                item = item.reindex(index=index_values)
        try:
            item = np.array(item)
            if np.prod(to_shape) == np.prod(item.shape):
                return item.reshape(to_shape)
            else:
                return np.broadcast_to(item, to_shape)
        except ValueError:
            from_shape = np.array(item).shape
            raise ValueError(
                "could not broadcast input array from shape {from_shape} into shape "
                "{to_shape}".format(from_shape=from_shape, to_shape=to_shape)
            )

    def _write_items(self, row_lookup, col_lookup, item):
        """
        Perform remote write and replace blocks.

        Parameters
        ----------
        row_lookup : slice or scalar
            The global row index to write item to.
        col_lookup : slice or scalar
            The global col index to write item to.
        item : numpy.ndarray
            The new item value that needs to be assigned to `self`.
        """
        new_qc = self.qc.write_items(row_lookup, col_lookup, item)
        self.df._create_or_update_from_compiler(new_qc, inplace=True)

    def _determine_setitem_axis(self, row_lookup, col_lookup, row_scalar, col_scalar):
        """
        Determine an axis along which we should do an assignment.

        Parameters
        ----------
        row_lookup : slice or list
            Indexer for rows.
        col_lookup : slice or list
            Indexer for columns.
        row_scalar : bool
            Whether indexer for rows is scalar or not.
        col_scalar : bool
            Whether indexer for columns is scalar or not.

        Returns
        -------
        int or None
            None if this will be a both axis assignment, number of axis to assign in other cases.

        Notes
        -----
        axis = 0: column assignment df[col] = item
        axis = 1: row assignment df.loc[row] = item
        axis = None: assignment along both axes
        """
        if self.df.shape == (1, 1):
            return None if not (row_scalar ^ col_scalar) else 1 if row_scalar else 0

        def get_axis(axis):
            return self.qc.index if axis == 0 else self.qc.columns

        row_lookup_len, col_lookup_len = [
            len(lookup)
            if not isinstance(lookup, slice)
            else compute_sliced_len(lookup, len(get_axis(i)))
            for i, lookup in enumerate([row_lookup, col_lookup])
        ]

        if (
            row_lookup_len == len(self.qc.index)
            and col_lookup_len == 1
            and isinstance(self.df, DataFrame)
        ):
            axis = 0
        elif col_lookup_len == len(self.qc.columns) and row_lookup_len == 1:
            axis = 1
        else:
            axis = None
        return axis

    def _parse_row_and_column_locators(self, tup):
        """
        Unpack the user input for getitem and setitem and compute ndim.

        loc[a] -> ([a], :), 1D
        loc[[a,b],] -> ([a,b], :),
        loc[a,b] -> ([a], [b]), 0D

        Parameters
        ----------
        tup : tuple
            User input to unpack.

        Returns
        -------
        row_loc : scalar or list
            Row locator(s) as a scalar or List.
        col_list : scalar or list
            Column locator(s) as a scalar or List.
        ndim : {0, 1, 2}
            Number of dimensions of located dataset.
        """
        row_loc, col_loc = slice(None), slice(None)

        if is_tuple(tup):
            row_loc = tup[0]
            if len(tup) == 2:
                col_loc = tup[1]
            if len(tup) > 2:
                raise IndexingError("Too many indexers")
        else:
            row_loc = tup

        row_loc = row_loc(self.df) if callable(row_loc) else row_loc
        col_loc = col_loc(self.df) if callable(col_loc) else col_loc
        return row_loc, col_loc, _compute_ndim(row_loc, col_loc)


class _LocIndexer(_LocationIndexerBase):
    """
    An indexer for modin_df.loc[] functionality.

    Parameters
    ----------
    modin_df : modin.pandas.DataFrame
        DataFrame to operate on.
    """

    def __getitem__(self, key):
        """
        Retrieve dataset according to `key`.

        Parameters
        ----------
        key : callable, scalar, or tuple
            The global row index to retrieve data from.

        Returns
        -------
        modin.pandas.DataFrame or modin.pandas.Series
            Located dataset.

        See Also
        --------
        pandas.DataFrame.loc
        """
<<<<<<< HEAD
        row_loc, col_loc, ndim = self._parse_row_and_column_locators(key)
        self.row_scaler = is_scalar(row_loc)
        self.col_scaler = is_scalar(col_loc)
=======
        (
            row_loc,
            col_loc,
            ndim,
            self.row_scalar,
            self.col_scalar,
        ) = self._parse_row_and_column_locators(key)
>>>>>>> 6e38ae4f
        if isinstance(row_loc, slice) and row_loc == slice(None):
            # If we're only slicing columns, handle the case with `__getitem__`
            if not isinstance(col_loc, slice):
                # Boolean indexers can just be sliced into the columns object and
                # then passed to `__getitem__`
                if is_boolean_array(col_loc):
                    col_loc = self.df.columns[col_loc]
                return self.df.__getitem__(col_loc)
            else:
                result_slice = self.df.columns.slice_locs(col_loc.start, col_loc.stop)
                return self.df.iloc[:, slice(*result_slice)]

        row_lookup, col_lookup = self._compute_lookup(row_loc, col_loc)
        if any(i == -1 for i in row_lookup) or any(i == -1 for i in col_lookup):
            raise KeyError(
                "Passing list-likes to .loc or [] with any missing labels is no longer "
                "supported, see https://pandas.pydata.org/pandas-docs/stable/user_guide/indexing.html#deprecate-loc-reindex-listlike"
            )
        result = super(_LocIndexer, self).__getitem__(row_lookup, col_lookup, ndim)
        if isinstance(result, Series):
            result._parent = self.df
            result._parent_axis = 0
        col_loc_as_list = [col_loc] if self.col_scaler else col_loc
        row_loc_as_list = [row_loc] if self.row_scaler else row_loc
        # Pandas drops the levels that are in the `loc`, so we have to as well.
        if hasattr(result, "index") and isinstance(result.index, pandas.MultiIndex):
            if (
                isinstance(result, Series)
                and not isinstance(col_loc_as_list, slice)
                and all(
                    col_loc_as_list[i] in result.index.levels[i]
                    for i in range(len(col_loc_as_list))
                )
            ):
                result.index = result.index.droplevel(list(range(len(col_loc_as_list))))
            elif not isinstance(row_loc_as_list, slice) and all(
                not isinstance(row_loc_as_list[i], slice)
                and row_loc_as_list[i] in result.index.levels[i]
                for i in range(len(row_loc_as_list))
            ):
                result.index = result.index.droplevel(list(range(len(row_loc_as_list))))
        if (
            hasattr(result, "columns")
            and not isinstance(col_loc_as_list, slice)
            and isinstance(result.columns, pandas.MultiIndex)
            and all(
                col_loc_as_list[i] in result.columns.levels[i]
                for i in range(len(col_loc_as_list))
            )
        ):
            result.columns = result.columns.droplevel(list(range(len(col_loc_as_list))))
        # This is done for cases where the index passed in has other state, like a
        # frequency in the case of DateTimeIndex.
        if (
            row_lookup is not None
            and isinstance(col_loc, slice)
            and col_loc == slice(None)
            and isinstance(key, pandas.Index)
        ):
            result.index = key
        return result

    def __setitem__(self, key, item):
        """
        Assign `item` value to dataset located by `key`.

        Parameters
        ----------
        key : callable or tuple
            The global row index to assign data to.
        item : modin.pandas.DataFrame, modin.pandas.Series or scalar
            Value that should be assigned to located dataset.

        See Also
        --------
        pandas.DataFrame.loc
        """
<<<<<<< HEAD
        row_loc, col_loc, _ = self._parse_row_and_column_locators(key)
=======
        (
            row_loc,
            col_loc,
            _,
            row_scalar,
            col_scalar,
        ) = self._parse_row_and_column_locators(key)
>>>>>>> 6e38ae4f
        if isinstance(row_loc, list) and len(row_loc) == 1:
            if row_loc[0] not in self.qc.index:
                index = self.qc.index.insert(len(self.qc.index), row_loc[0])
                self.qc = self.qc.reindex(labels=index, axis=0)
                self.df._update_inplace(new_query_compiler=self.qc)

        if (
            isinstance(col_loc, list)
            and len(col_loc) == 1
            and col_loc[0] not in self.qc.columns
        ):
            new_col = pandas.Series(index=self.df.index)
            new_col[row_loc] = item
            self.df.insert(loc=len(self.df.columns), column=col_loc[0], value=new_col)
            self.qc = self.df._query_compiler
        else:
            row_lookup, col_lookup = self._compute_lookup(row_loc, col_loc)
            super(_LocIndexer, self).__setitem__(
                row_lookup,
                col_lookup,
                item,
                axis=self._determine_setitem_axis(
<<<<<<< HEAD
                    row_lookup, col_lookup, is_scalar(row_loc), is_scalar(col_loc)
=======
                    row_lookup, col_lookup, row_scalar, col_scalar
>>>>>>> 6e38ae4f
                ),
            )

    def _compute_enlarge_labels(self, locator, base_index):
        """
        Help to _enlarge_axis, compute common labels and extra labels.

        Parameters
        ----------
        locator : pandas.Index
            Index from locator.
        base_index : pandas.Index
            Current index.

        Returns
        -------
        nan_labels : pandas.Index
            The labels that need to be added.
        """
        # base_index_type can be pd.Index or pd.DatetimeIndex
        # depending on user input and pandas behavior
        # See issue #2264
        base_index_type = type(base_index)
        locator_as_index = base_index_type(locator)

        nan_labels = locator_as_index.difference(base_index)
        common_labels = locator_as_index.intersection(base_index)

        if len(common_labels) == 0:
            raise KeyError(
                "None of [{labels}] are in the [{base_index_name}]".format(
                    labels=list(locator_as_index), base_index_name=base_index
                )
            )
        return nan_labels

    def _compute_lookup(self, row_loc, col_loc):
        """
        Compute index and column labels from index and column locators.

        Parameters
        ----------
        row_loc : scalar, slice, list, array or tuple
            Row locator.
        col_loc : scalar, slice, list, array or tuple
            Columns locator.

        Returns
        -------
        row_lookup : numpy.ndarray
            List of index labels.
        col_lookup : numpy.ndarray
            List of columns labels.
        """
        row_loc = [row_loc] if is_scalar(row_loc) else row_loc
        col_loc = [col_loc] if is_scalar(col_loc) else col_loc
        if is_list_like(row_loc) and len(row_loc) == 1:
            if (
                isinstance(self.qc.index.values[0], np.datetime64)
                and type(row_loc[0]) != np.datetime64
            ):
                row_loc = [pandas.to_datetime(row_loc[0])]

        if isinstance(row_loc, slice):
            row_lookup = self.qc.index.get_indexer_for(
                self.qc.index.to_series().loc[row_loc]
            )
        elif self.qc.has_multiindex():
            if isinstance(row_loc, pandas.MultiIndex):
                row_lookup = self.qc.index.get_indexer_for(row_loc)
            else:
                row_lookup = self.qc.index.get_locs(row_loc)
        elif is_boolean_array(row_loc):
            # If passed in a list of booleans, we return the index of the true values
            row_lookup = [i for i, row_val in enumerate(row_loc) if row_val]
        else:
            row_lookup = self.qc.index.get_indexer_for(row_loc)
        if isinstance(col_loc, slice):
            col_lookup = self.qc.columns.get_indexer_for(
                self.qc.columns.to_series().loc[col_loc]
            )
        elif self.qc.has_multiindex(axis=1):
            if isinstance(col_loc, pandas.MultiIndex):
                col_lookup = self.qc.columns.get_indexer_for(col_loc)
            else:
                col_lookup = self.qc.columns.get_locs(col_loc)
        elif is_boolean_array(col_loc):
            # If passed in a list of booleans, we return the index of the true values
            col_lookup = [i for i, col_val in enumerate(col_loc) if col_val]
        else:
            col_lookup = self.qc.columns.get_indexer_for(col_loc)
        return row_lookup, col_lookup


class _iLocIndexer(_LocationIndexerBase):
    """
    An indexer for modin_df.iloc[] functionality.

    Parameters
    ----------
    modin_df : modin.pandas.DataFrame
        DataFrame to operate on.
    """

    def __getitem__(self, key):
        """
        Retrieve dataset according to `key`.

        Parameters
        ----------
        key : callable or tuple
            The global row numbers to retrieve data from.

        Returns
        -------
        DataFrame or Series
            Located dataset.

        See Also
        --------
        pandas.DataFrame.iloc
        """
<<<<<<< HEAD
        row_loc, col_loc, ndim = self._parse_row_and_column_locators(key)
        self.row_scaler = is_scalar(row_loc)
        self.col_scaler = is_scalar(col_loc)
=======
        (
            row_loc,
            col_loc,
            ndim,
            self.row_scalar,
            self.col_scalar,
        ) = self._parse_row_and_column_locators(key)
>>>>>>> 6e38ae4f
        self._check_dtypes(row_loc)
        self._check_dtypes(col_loc)

        row_lookup, col_lookup = self._compute_lookup(row_loc, col_loc)
        result = super(_iLocIndexer, self).__getitem__(row_lookup, col_lookup, ndim)
        if isinstance(result, Series):
            result._parent = self.df
            result._parent_axis = 0
        return result

    def __setitem__(self, key, item):
        """
        Assign `item` value to dataset located by `key`.

        Parameters
        ----------
        key : callable or tuple
            The global row numbers to assign data to.
        item : modin.pandas.DataFrame, modin.pandas.Series or scalar
            Value that should be assigned to located dataset.

        See Also
        --------
        pandas.DataFrame.iloc
        """
<<<<<<< HEAD
        row_loc, col_loc, _ = self._parse_row_and_column_locators(key)
        row_scaler = is_scalar(row_loc)
        col_scaler = is_scalar(col_loc)
=======
        (
            row_loc,
            col_loc,
            _,
            row_scalar,
            col_scalar,
        ) = self._parse_row_and_column_locators(key)
>>>>>>> 6e38ae4f
        self._check_dtypes(row_loc)
        self._check_dtypes(col_loc)

        row_lookup, col_lookup = self._compute_lookup(row_loc, col_loc)
        super(_iLocIndexer, self).__setitem__(
            row_lookup,
            col_lookup,
            item,
            axis=self._determine_setitem_axis(
                row_lookup, col_lookup, row_scalar, col_scalar
            ),
        )

    def _compute_lookup(self, row_loc, col_loc):
        """
        Compute index and column labels from index and column integer locators.

        Parameters
        ----------
        row_loc : slice, list, array or tuple
            Row locator.
        col_loc : slice, list, array or tuple
            Columns locator.

        Returns
        -------
        row_lookup : numpy.ndarray
            List of index labels.
        col_lookup : numpy.ndarray
            List of columns labels.
        """
        row_loc = [row_loc] if is_scalar(row_loc) else row_loc
        col_loc = [col_loc] if is_scalar(col_loc) else col_loc
        if (
            not isinstance(row_loc, slice)
            or isinstance(row_loc, slice)
            and row_loc.step is not None
        ):
            row_lookup = (
                pandas.RangeIndex(len(self.qc.index)).to_series().iloc[row_loc].index
            )
        else:
            row_lookup = row_loc
        if (
            not isinstance(col_loc, slice)
            or isinstance(col_loc, slice)
            and col_loc.step is not None
        ):
            col_lookup = (
                pandas.RangeIndex(len(self.qc.columns)).to_series().iloc[col_loc].index
            )
        else:
            col_lookup = col_loc
        return row_lookup, col_lookup

    def _check_dtypes(self, locator):
        """
        Check that `locator` is an integer scalar, integer slice, integer list or array of booleans.

        Parameters
        ----------
        locator : scalar, list, slice or array
            Object to check.

        Raises
        ------
        ValueError
            If check fails.
        """
        is_int = is_integer(locator)
        is_int_slice = is_integer_slice(locator)
        is_int_list = is_list_like(locator) and all(map(is_integer, locator))
        is_bool_arr = is_boolean_array(locator)

        if not any([is_int, is_int_slice, is_int_list, is_bool_arr]):
            raise ValueError(_ILOC_INT_ONLY_ERROR)<|MERGE_RESOLUTION|>--- conflicted
+++ resolved
@@ -514,19 +514,9 @@
         --------
         pandas.DataFrame.loc
         """
-<<<<<<< HEAD
         row_loc, col_loc, ndim = self._parse_row_and_column_locators(key)
-        self.row_scaler = is_scalar(row_loc)
-        self.col_scaler = is_scalar(col_loc)
-=======
-        (
-            row_loc,
-            col_loc,
-            ndim,
-            self.row_scalar,
-            self.col_scalar,
-        ) = self._parse_row_and_column_locators(key)
->>>>>>> 6e38ae4f
+        self.row_scalar = is_scalar(row_loc)
+        self.col_scalar = is_scalar(col_loc)
         if isinstance(row_loc, slice) and row_loc == slice(None):
             # If we're only slicing columns, handle the case with `__getitem__`
             if not isinstance(col_loc, slice):
@@ -549,8 +539,8 @@
         if isinstance(result, Series):
             result._parent = self.df
             result._parent_axis = 0
-        col_loc_as_list = [col_loc] if self.col_scaler else col_loc
-        row_loc_as_list = [row_loc] if self.row_scaler else row_loc
+        col_loc_as_list = [col_loc] if self.col_scalar else col_loc
+        row_loc_as_list = [row_loc] if self.row_scalar else row_loc
         # Pandas drops the levels that are in the `loc`, so we have to as well.
         if hasattr(result, "index") and isinstance(result.index, pandas.MultiIndex):
             if (
@@ -604,17 +594,7 @@
         --------
         pandas.DataFrame.loc
         """
-<<<<<<< HEAD
         row_loc, col_loc, _ = self._parse_row_and_column_locators(key)
-=======
-        (
-            row_loc,
-            col_loc,
-            _,
-            row_scalar,
-            col_scalar,
-        ) = self._parse_row_and_column_locators(key)
->>>>>>> 6e38ae4f
         if isinstance(row_loc, list) and len(row_loc) == 1:
             if row_loc[0] not in self.qc.index:
                 index = self.qc.index.insert(len(self.qc.index), row_loc[0])
@@ -637,11 +617,7 @@
                 col_lookup,
                 item,
                 axis=self._determine_setitem_axis(
-<<<<<<< HEAD
                     row_lookup, col_lookup, is_scalar(row_loc), is_scalar(col_loc)
-=======
-                    row_lookup, col_lookup, row_scalar, col_scalar
->>>>>>> 6e38ae4f
                 ),
             )
 
@@ -764,19 +740,9 @@
         --------
         pandas.DataFrame.iloc
         """
-<<<<<<< HEAD
         row_loc, col_loc, ndim = self._parse_row_and_column_locators(key)
-        self.row_scaler = is_scalar(row_loc)
-        self.col_scaler = is_scalar(col_loc)
-=======
-        (
-            row_loc,
-            col_loc,
-            ndim,
-            self.row_scalar,
-            self.col_scalar,
-        ) = self._parse_row_and_column_locators(key)
->>>>>>> 6e38ae4f
+        self.row_scalar = is_scalar(row_loc)
+        self.col_scalar = is_scalar(col_loc)
         self._check_dtypes(row_loc)
         self._check_dtypes(col_loc)
 
@@ -802,19 +768,9 @@
         --------
         pandas.DataFrame.iloc
         """
-<<<<<<< HEAD
         row_loc, col_loc, _ = self._parse_row_and_column_locators(key)
-        row_scaler = is_scalar(row_loc)
-        col_scaler = is_scalar(col_loc)
-=======
-        (
-            row_loc,
-            col_loc,
-            _,
-            row_scalar,
-            col_scalar,
-        ) = self._parse_row_and_column_locators(key)
->>>>>>> 6e38ae4f
+        row_scalar = is_scalar(row_loc)
+        col_scalar = is_scalar(col_loc)
         self._check_dtypes(row_loc)
         self._check_dtypes(col_loc)
 
