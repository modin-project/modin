# Licensed to Modin Development Team under one or more contributor license agreements.
# See the NOTICE file distributed with this work for additional information regarding
# copyright ownership.  The Modin Development Team licenses this file to you under the
# Apache License, Version 2.0 (the "License"); you may not use this file except in
# compliance with the License.  You may obtain a copy of the License at
#
#     http://www.apache.org/licenses/LICENSE-2.0
#
# Unless required by applicable law or agreed to in writing, software distributed under
# the License is distributed on an "AS IS" BASIS, WITHOUT WARRANTIES OR CONDITIONS OF
# ANY KIND, either express or implied. See the License for the specific language
# governing permissions and limitations under the License.

"""Implement Window and Rolling public API."""

from typing import Optional
import pandas.core.window.rolling
from pandas.core.dtypes.common import is_list_like

from modin.logging import ClassLogger
from modin.utils import _inherit_docstrings
from modin.pandas.utils import cast_function_modin2pandas


@_inherit_docstrings(pandas.core.window.rolling.Window)
class Window(ClassLogger):
    def __init__(
        self,
        dataframe,
        window=None,
        min_periods=None,
        center=False,
        win_type=None,
        on=None,
        axis=0,
        closed=None,
        step=None,
        method="single",
    ):
        self._dataframe = dataframe
        self._query_compiler = dataframe._query_compiler
        self.window_args = [
            window,
            min_periods,
            center,
            win_type,
            on,
            axis,
            closed,
            step,
            method,
        ]
        self.axis = axis

    def mean(self, *args, **kwargs):
        return self._dataframe.__constructor__(
            query_compiler=self._query_compiler.window_mean(
                self.axis, self.window_args, *args, **kwargs
            )
        )

    def sum(self, *args, **kwargs):
        return self._dataframe.__constructor__(
            query_compiler=self._query_compiler.window_sum(
                self.axis, self.window_args, *args, **kwargs
            )
        )

    def var(self, ddof=1, *args, **kwargs):
        return self._dataframe.__constructor__(
            query_compiler=self._query_compiler.window_var(
                self.axis, self.window_args, ddof, *args, **kwargs
            )
        )

    def std(self, ddof=1, *args, **kwargs):
        return self._dataframe.__constructor__(
            query_compiler=self._query_compiler.window_std(
                self.axis, self.window_args, ddof, *args, **kwargs
            )
        )


@_inherit_docstrings(
    pandas.core.window.rolling.Rolling,
    excluded=[pandas.core.window.rolling.Rolling.__init__],
)
class Rolling(ClassLogger):
    def __init__(
        self,
        dataframe,
        window=None,
        min_periods=None,
        center=False,
        win_type=None,
        on=None,
        axis=0,
        closed=None,
        step=None,
        method="single",
    ):
        if step is not None:
            raise NotImplementedError("step parameter is not implemented yet.")
        self._dataframe = dataframe
        self._query_compiler = dataframe._query_compiler
        self.rolling_args = [
            window,
            min_periods,
            center,
            win_type,
            on,
            axis,
            closed,
            step,
            method,
        ]
        self.axis = axis

    def count(self):
        return self._dataframe.__constructor__(
            query_compiler=self._query_compiler.rolling_count(
                self.axis, self.rolling_args
            )
        )

    def sem(self, *args, **kwargs):
        return self._dataframe.__constructor__(
            query_compiler=self._query_compiler.rolling_sem(
                self.axis, self.rolling_args, *args, **kwargs
            )
        )

    def sum(self, *args, **kwargs):
        return self._dataframe.__constructor__(
            query_compiler=self._query_compiler.rolling_sum(
                self.axis, self.rolling_args, *args, **kwargs
            )
        )

    def mean(self, *args, **kwargs):
        return self._dataframe.__constructor__(
            query_compiler=self._query_compiler.rolling_mean(
                self.axis, self.rolling_args, *args, **kwargs
            )
        )

    def median(self, **kwargs):
        return self._dataframe.__constructor__(
            query_compiler=self._query_compiler.rolling_median(
                self.axis, self.rolling_args, **kwargs
            )
        )

    def var(self, ddof=1, *args, **kwargs):
        return self._dataframe.__constructor__(
            query_compiler=self._query_compiler.rolling_var(
                self.axis, self.rolling_args, ddof, *args, **kwargs
            )
        )

    def std(self, ddof=1, *args, **kwargs):
        return self._dataframe.__constructor__(
            query_compiler=self._query_compiler.rolling_std(
                self.axis, self.rolling_args, ddof, *args, **kwargs
            )
        )

    def min(self, *args, **kwargs):
        return self._dataframe.__constructor__(
            query_compiler=self._query_compiler.rolling_min(
                self.axis, self.rolling_args, *args, **kwargs
            )
        )

    def max(self, *args, **kwargs):
        return self._dataframe.__constructor__(
            query_compiler=self._query_compiler.rolling_max(
                self.axis, self.rolling_args, *args, **kwargs
            )
        )

    def corr(self, other=None, pairwise=None, *args, **kwargs):
        from .dataframe import DataFrame
        from .series import Series

        if isinstance(other, DataFrame):
            other = other._query_compiler.to_pandas()
        elif isinstance(other, Series):
            other = other._query_compiler.to_pandas().squeeze()

        return self._dataframe.__constructor__(
            query_compiler=self._query_compiler.rolling_corr(
                self.axis, self.rolling_args, other, pairwise, *args, **kwargs
            )
        )

    def cov(self, other=None, pairwise=None, ddof: Optional[int] = 1, **kwargs):
        from .dataframe import DataFrame
        from .series import Series

        if isinstance(other, DataFrame):
            other = other._query_compiler.to_pandas()
        elif isinstance(other, Series):
            other = other._query_compiler.to_pandas().squeeze()

        return self._dataframe.__constructor__(
            query_compiler=self._query_compiler.rolling_cov(
                self.axis, self.rolling_args, other, pairwise, ddof, **kwargs
            )
        )

    def skew(self, **kwargs):
        return self._dataframe.__constructor__(
            query_compiler=self._query_compiler.rolling_skew(
                self.axis, self.rolling_args, **kwargs
            )
        )

    def kurt(self, **kwargs):
        return self._dataframe.__constructor__(
            query_compiler=self._query_compiler.rolling_kurt(
                self.axis, self.rolling_args, **kwargs
            )
        )

    def apply(
        self,
        func,
        raw=False,
        engine="cython",
        engine_kwargs=None,
        args=None,
        kwargs=None,
    ):
        func = cast_function_modin2pandas(func)
        return self._dataframe.__constructor__(
            query_compiler=self._query_compiler.rolling_apply(
                self.axis,
                self.rolling_args,
                func,
                raw,
                engine,
                engine_kwargs,
                args,
                kwargs,
            )
        )

    def aggregate(
        self,
        func,
        *args,
        **kwargs,
    ):
        from .dataframe import DataFrame

        dataframe = DataFrame(
            query_compiler=self._query_compiler.rolling_aggregate(
                self.axis,
                self.rolling_args,
                func,
                *args,
                **kwargs,
            )
        )
        if isinstance(self._dataframe, DataFrame):
            return dataframe
        elif is_list_like(func):
            dataframe.columns = dataframe.columns.droplevel()
            return dataframe
        else:
            return dataframe.squeeze()

    agg = aggregate

    def quantile(self, quantile, interpolation="linear", **kwargs):
        return self._dataframe.__constructor__(
            query_compiler=self._query_compiler.rolling_quantile(
                self.axis, self.rolling_args, quantile, interpolation, **kwargs
            )
        )

<<<<<<< HEAD
=======

@_inherit_docstrings(
    pandas.core.window.expanding.Expanding,
    excluded=[pandas.core.window.expanding.Expanding.__init__],
)
class Expanding(ClassLogger):
    def __init__(self, dataframe, min_periods=1, center=None, axis=0, method="single"):
        self._dataframe = dataframe
        self._query_compiler = dataframe._query_compiler
        self.expanding_args = [
            min_periods,
            center,
            axis,
            method,
        ]
        self.axis = axis

    def aggregate(self, func, *args, **kwargs):
        from .dataframe import DataFrame

        dataframe = DataFrame(
            query_compiler=self._query_compiler.expanding_aggregate(
                self.axis, self.expanding_args, func, *args, **kwargs
            )
        )
        if isinstance(self._dataframe, DataFrame):
            return dataframe
        elif is_list_like(func):
            dataframe.columns = dataframe.columns.droplevel()
            return dataframe
        else:
            return dataframe.squeeze()

    def sum(self, *args, **kwargs):
        return self._dataframe.__constructor__(
            query_compiler=self._query_compiler.expanding_sum(
                self.axis, self.expanding_args, *args, **kwargs
            )
        )

    def min(self, *args, **kwargs):
        return self._dataframe.__constructor__(
            query_compiler=self._query_compiler.expanding_min(
                self.axis, self.expanding_args, *args, **kwargs
            )
        )

    def max(self, *args, **kwargs):
        return self._dataframe.__constructor__(
            query_compiler=self._query_compiler.expanding_max(
                self.axis, self.expanding_args, *args, **kwargs
            )
        )

    def mean(self, *args, **kwargs):
        return self._dataframe.__constructor__(
            query_compiler=self._query_compiler.expanding_mean(
                self.axis, self.expanding_args, *args, **kwargs
            )
        )

    def var(self, *args, **kwargs):
        return self._dataframe.__constructor__(
            query_compiler=self._query_compiler.expanding_var(
                self.axis, self.expanding_args, *args, **kwargs
            )
        )

    def std(self, *args, **kwargs):
        return self._dataframe.__constructor__(
            query_compiler=self._query_compiler.expanding_std(
                self.axis, self.expanding_args, *args, **kwargs
            )
        )

    def count(self, *args, **kwargs):
        return self._dataframe.__constructor__(
            query_compiler=self._query_compiler.expanding_count(
                self.axis, self.expanding_args, *args, **kwargs
            )
        )

    def sem(self, *args, **kwargs):
        return self._dataframe.__constructor__(
            query_compiler=self._query_compiler.expanding_sem(
                self.axis, self.expanding_args, *args, **kwargs
            )
        )

    def skew(self, **kwargs):
        return self._dataframe.__constructor__(
            query_compiler=self._query_compiler.expanding_skew(
                self.axis, self.expanding_args, **kwargs
            )
        )

    def kurt(self, **kwargs):
        return self._dataframe.__constructor__(
            query_compiler=self._query_compiler.expanding_kurt(
                self.axis, self.expanding_args, **kwargs
            )
        )

    def quantile(self, quantile, interpolation="linear", **kwargs):
        return self._dataframe.__constructor__(
            query_compiler=self._query_compiler.expanding_quantile(
                self.axis, self.expanding_args, quantile, interpolation, **kwargs
            )
        )

>>>>>>> 1f321c78
    def rank(
        self, method="average", ascending=True, pct=False, numeric_only=False, **kwargs
    ):
        return self._dataframe.__constructor__(
<<<<<<< HEAD
            query_compiler=self._query_compiler.rolling_rank(
                self.axis,
                self.rolling_args,
=======
            query_compiler=self._query_compiler.expanding_rank(
                self.axis,
                self.expanding_args,
>>>>>>> 1f321c78
                method,
                ascending,
                pct,
                numeric_only,
                **kwargs,
            )
        )<|MERGE_RESOLUTION|>--- conflicted
+++ resolved
@@ -280,8 +280,21 @@
             )
         )
 
-<<<<<<< HEAD
-=======
+    def rank(
+        self, method="average", ascending=True, pct=False, numeric_only=False, **kwargs
+    ):
+        return self._dataframe.__constructor__(
+            query_compiler=self._query_compiler.rolling_rank(
+                self.axis,
+                self.rolling_args,
+                method,
+                ascending,
+                pct,
+                numeric_only,
+                **kwargs,
+            )
+        )
+
 
 @_inherit_docstrings(
     pandas.core.window.expanding.Expanding,
@@ -392,20 +405,13 @@
             )
         )
 
->>>>>>> 1f321c78
     def rank(
         self, method="average", ascending=True, pct=False, numeric_only=False, **kwargs
     ):
         return self._dataframe.__constructor__(
-<<<<<<< HEAD
-            query_compiler=self._query_compiler.rolling_rank(
-                self.axis,
-                self.rolling_args,
-=======
             query_compiler=self._query_compiler.expanding_rank(
                 self.axis,
                 self.expanding_args,
->>>>>>> 1f321c78
                 method,
                 ascending,
                 pct,
