# Licensed to Modin Development Team under one or more contributor license agreements.
# See the NOTICE file distributed with this work for additional information regarding
# copyright ownership.  The Modin Development Team licenses this file to you under the
# Apache License, Version 2.0 (the "License"); you may not use this file except in
# compliance with the License.  You may obtain a copy of the License at
#
#     http://www.apache.org/licenses/LICENSE-2.0
#
# Unless required by applicable law or agreed to in writing, software distributed under
# the License is distributed on an "AS IS" BASIS, WITHOUT WARRANTIES OR CONDITIONS OF
# ANY KIND, either express or implied. See the License for the specific language
# governing permissions and limitations under the License.

import pandas
import pytest
import modin.pandas as pd
import numpy as np
from numpy.testing import assert_array_equal

from .utils import test_data_values, test_data_keys, df_equals


@pytest.mark.parametrize("data", test_data_values, ids=test_data_keys)
def test_isna(data):
    pandas_df = pandas.DataFrame(data)
    modin_df = pd.DataFrame(data)

    pandas_result = pandas.isna(pandas_df)
    modin_result = pd.isna(modin_df)
    df_equals(modin_result, pandas_result)

    modin_result = pd.isna(pd.Series([1, np.nan, 2]))
    pandas_result = pandas.isna(pandas.Series([1, np.nan, 2]))
    df_equals(modin_result, pandas_result)

    assert pd.isna(np.nan) == pandas.isna(np.nan)


@pytest.mark.parametrize("data", test_data_values, ids=test_data_keys)
def test_isnull(data):
    pandas_df = pandas.DataFrame(data)
    modin_df = pd.DataFrame(data)

    pandas_result = pandas.isnull(pandas_df)
    modin_result = pd.isnull(modin_df)
    df_equals(modin_result, pandas_result)

    modin_result = pd.isnull(pd.Series([1, np.nan, 2]))
    pandas_result = pandas.isnull(pandas.Series([1, np.nan, 2]))
    df_equals(modin_result, pandas_result)

    assert pd.isna(np.nan) == pandas.isna(np.nan)


@pytest.mark.parametrize("data", test_data_values, ids=test_data_keys)
def test_notna(data):
    pandas_df = pandas.DataFrame(data)
    modin_df = pd.DataFrame(data)

    pandas_result = pandas.notna(pandas_df)
    modin_result = pd.notna(modin_df)
    df_equals(modin_result, pandas_result)

    modin_result = pd.notna(pd.Series([1, np.nan, 2]))
    pandas_result = pandas.notna(pandas.Series([1, np.nan, 2]))
    df_equals(modin_result, pandas_result)

    assert pd.isna(np.nan) == pandas.isna(np.nan)


@pytest.mark.parametrize("data", test_data_values, ids=test_data_keys)
def test_notnull(data):
    pandas_df = pandas.DataFrame(data)
    modin_df = pd.DataFrame(data)

    pandas_result = pandas.notnull(pandas_df)
    modin_result = pd.notnull(modin_df)
    df_equals(modin_result, pandas_result)

    modin_result = pd.notnull(pd.Series([1, np.nan, 2]))
    pandas_result = pandas.notnull(pandas.Series([1, np.nan, 2]))
    df_equals(modin_result, pandas_result)

    assert pd.isna(np.nan) == pandas.isna(np.nan)


def test_merge():
    frame_data = {
        "col1": [0, 1, 2, 3],
        "col2": [4, 5, 6, 7],
        "col3": [8, 9, 0, 1],
        "col4": [2, 4, 5, 6],
    }

    modin_df = pd.DataFrame(frame_data)
    pandas_df = pandas.DataFrame(frame_data)

    frame_data2 = {"col1": [0, 1, 2], "col2": [1, 5, 6]}
    modin_df2 = pd.DataFrame(frame_data2)
    pandas_df2 = pandas.DataFrame(frame_data2)

    join_types = ["outer", "inner"]
    for how in join_types:
        # Defaults
        modin_result = pd.merge(modin_df, modin_df2, how=how)
        pandas_result = pandas.merge(pandas_df, pandas_df2, how=how)
        df_equals(modin_result, pandas_result)

        # left_on and right_index
        modin_result = pd.merge(
            modin_df, modin_df2, how=how, left_on="col1", right_index=True
        )
        pandas_result = pandas.merge(
            pandas_df, pandas_df2, how=how, left_on="col1", right_index=True
        )
        df_equals(modin_result, pandas_result)

        # left_index and right_on
        modin_result = pd.merge(
            modin_df, modin_df2, how=how, left_index=True, right_on="col1"
        )
        pandas_result = pandas.merge(
            pandas_df, pandas_df2, how=how, left_index=True, right_on="col1"
        )
        df_equals(modin_result, pandas_result)

        # left_on and right_on col1
        modin_result = pd.merge(
            modin_df, modin_df2, how=how, left_on="col1", right_on="col1"
        )
        pandas_result = pandas.merge(
            pandas_df, pandas_df2, how=how, left_on="col1", right_on="col1"
        )
        df_equals(modin_result, pandas_result)

        # left_on and right_on col2
        modin_result = pd.merge(
            modin_df, modin_df2, how=how, left_on="col2", right_on="col2"
        )
        pandas_result = pandas.merge(
            pandas_df, pandas_df2, how=how, left_on="col2", right_on="col2"
        )
        df_equals(modin_result, pandas_result)

        # left_index and right_index
        modin_result = pd.merge(
            modin_df, modin_df2, how=how, left_index=True, right_index=True
        )
        pandas_result = pandas.merge(
            pandas_df, pandas_df2, how=how, left_index=True, right_index=True
        )
        df_equals(modin_result, pandas_result)

        with pytest.raises(ValueError):
            pd.merge(modin_df["col1"], modin_df2)


def test_merge_ordered():
    data_a = {
        "key": list("aceace"),
        "lvalue": [1, 2, 3, 1, 2, 3],
        "group": list("aaabbb"),
    }
    data_b = {"key": list("bcd"), "rvalue": [1, 2, 3]}

    modin_df_a = pd.DataFrame(data_a)
    modin_df_b = pd.DataFrame(data_b)

    with pytest.warns(UserWarning):
        df = pd.merge_ordered(
            modin_df_a, modin_df_b, fill_method="ffill", left_by="group"
        )
        assert isinstance(df, pd.DataFrame)

    with pytest.raises(ValueError):
        pd.merge_ordered(data_a, data_b, fill_method="ffill", left_by="group")


def test_merge_asof():
    left = pd.DataFrame({"a": [1, 5, 10], "left_val": ["a", "b", "c"]})
    right = pd.DataFrame({"a": [1, 2, 3, 6, 7], "right_val": [1, 2, 3, 6, 7]})

    with pytest.warns(UserWarning):
        df = pd.merge_asof(left, right, on="a")
        assert isinstance(df, pd.DataFrame)

    with pytest.warns(UserWarning):
        df = pd.merge_asof(left, right, on="a", allow_exact_matches=False)
        assert isinstance(df, pd.DataFrame)

    with pytest.warns(UserWarning):
        df = pd.merge_asof(left, right, on="a", direction="forward")
        assert isinstance(df, pd.DataFrame)

    with pytest.warns(UserWarning):
        df = pd.merge_asof(left, right, on="a", direction="nearest")
        assert isinstance(df, pd.DataFrame)

    left = pd.DataFrame({"left_val": ["a", "b", "c"]}, index=[1, 5, 10])
    right = pd.DataFrame({"right_val": [1, 2, 3, 6, 7]}, index=[1, 2, 3, 6, 7])

    with pytest.warns(UserWarning):
        df = pd.merge_asof(left, right, left_index=True, right_index=True)
        assert isinstance(df, pd.DataFrame)

    with pytest.raises(ValueError):
        pd.merge_asof(
            {"left_val": ["a", "b", "c"]},
            {"right_val": [1, 2, 3, 6, 7]},
            left_index=True,
            right_index=True,
        )


def test_pivot():
    test_df = pd.DataFrame(
        {
            "foo": ["one", "one", "one", "two", "two", "two"],
            "bar": ["A", "B", "C", "A", "B", "C"],
            "baz": [1, 2, 3, 4, 5, 6],
            "zoo": ["x", "y", "z", "q", "w", "t"],
        }
    )
    with pytest.warns(UserWarning):
        df = pd.pivot(test_df, index="foo", columns="bar", values="baz")
        assert isinstance(df, pd.DataFrame)

    with pytest.raises(ValueError):
        pd.pivot(test_df["bar"], index="foo", columns="bar", values="baz")


def test_pivot_table():
    test_df = pd.DataFrame(
        {
            "A": ["foo", "foo", "foo", "foo", "foo", "bar", "bar", "bar", "bar"],
            "B": ["one", "one", "one", "two", "two", "one", "one", "two", "two"],
            "C": [
                "small",
                "large",
                "large",
                "small",
                "small",
                "large",
                "small",
                "small",
                "large",
            ],
            "D": [1, 2, 2, 3, 3, 4, 5, 6, 7],
            "E": [2, 4, 5, 5, 6, 6, 8, 9, 9],
        }
    )
    with pytest.warns(UserWarning):
        df = pd.pivot_table(
            test_df, values="D", index=["A", "B"], columns=["C"], aggfunc=np.sum
        )
        assert isinstance(df, pd.DataFrame)

    with pytest.raises(ValueError):
        pd.pivot_table(
            test_df["C"], values="D", index=["A", "B"], columns=["C"], aggfunc=np.sum
        )


<<<<<<< HEAD
def test_value_counts():
    values = np.array([3, 1, 2, 3, 4, np.nan])
    modin_result = pd.value_counts(values, normalize=True)
    pandas_result = pandas.value_counts(values, normalize=True)
    df_equals(modin_result, pandas_result)

    modin_result = pd.value_counts(values, bins=3)
    pandas_result = pandas.value_counts(values, bins=3)
    df_equals(modin_result, pandas_result)

    modin_result = pd.value_counts(values, dropna=False)
    pandas_result = pandas.value_counts(values, dropna=False)
    df_equals(modin_result, pandas_result)
=======
def test_unique():
    modin_result = pd.unique([2, 1, 3, 3])
    pandas_result = pandas.unique([2, 1, 3, 3])
    assert_array_equal(modin_result, pandas_result)

    modin_result = pd.unique(pd.Series([2] + [1] * 5))
    pandas_result = pandas.unique(pandas.Series([2] + [1] * 5))
    assert_array_equal(modin_result, pandas_result)

    modin_result = pd.unique(
        pd.Series([pd.Timestamp("20160101"), pd.Timestamp("20160101")])
    )
    pandas_result = pandas.unique(
        pandas.Series([pandas.Timestamp("20160101"), pandas.Timestamp("20160101")])
    )
    assert_array_equal(modin_result, pandas_result)

    modin_result = pd.unique(
        pd.Series(
            [
                pd.Timestamp("20160101", tz="US/Eastern"),
                pd.Timestamp("20160101", tz="US/Eastern"),
            ]
        )
    )
    pandas_result = pandas.unique(
        pandas.Series(
            [
                pandas.Timestamp("20160101", tz="US/Eastern"),
                pandas.Timestamp("20160101", tz="US/Eastern"),
            ]
        )
    )
    assert_array_equal(modin_result, pandas_result)

    modin_result = pd.unique(
        pd.Index(
            [
                pd.Timestamp("20160101", tz="US/Eastern"),
                pd.Timestamp("20160101", tz="US/Eastern"),
            ]
        )
    )
    pandas_result = pandas.unique(
        pandas.Index(
            [
                pandas.Timestamp("20160101", tz="US/Eastern"),
                pandas.Timestamp("20160101", tz="US/Eastern"),
            ]
        )
    )
    assert_array_equal(modin_result, pandas_result)

    modin_result = pd.unique(pd.Series(pd.Categorical(list("baabc"))))
    pandas_result = pandas.unique(pandas.Series(pandas.Categorical(list("baabc"))))
    assert_array_equal(modin_result, pandas_result)
>>>>>>> 2d74813d


def test_to_datetime():
    # DataFrame input for to_datetime
    modin_df = pd.DataFrame({"year": [2015, 2016], "month": [2, 3], "day": [4, 5]})
    pandas_df = pandas.DataFrame({"year": [2015, 2016], "month": [2, 3], "day": [4, 5]})
    df_equals(pd.to_datetime(modin_df), pandas.to_datetime(pandas_df))

    # Series input for to_datetime
    modin_s = pd.Series(["3/11/2000", "3/12/2000", "3/13/2000"] * 1000)
    pandas_s = pandas.Series(["3/11/2000", "3/12/2000", "3/13/2000"] * 1000)
    df_equals(pd.to_datetime(modin_s), pandas.to_datetime(pandas_s))

    # Other inputs for to_datetime
    value = 1490195805
    assert pd.to_datetime(value, unit="s") == pandas.to_datetime(value, unit="s")
    value = 1490195805433502912
    assert pd.to_datetime(value, unit="ns") == pandas.to_datetime(value, unit="ns")
    value = [1, 2, 3]
    assert pd.to_datetime(value, unit="D", origin=pd.Timestamp("2000-01-01")).equals(
        pandas.to_datetime(value, unit="D", origin=pandas.Timestamp("2000-01-01"))
    )<|MERGE_RESOLUTION|>--- conflicted
+++ resolved
@@ -261,21 +261,6 @@
         )
 
 
-<<<<<<< HEAD
-def test_value_counts():
-    values = np.array([3, 1, 2, 3, 4, np.nan])
-    modin_result = pd.value_counts(values, normalize=True)
-    pandas_result = pandas.value_counts(values, normalize=True)
-    df_equals(modin_result, pandas_result)
-
-    modin_result = pd.value_counts(values, bins=3)
-    pandas_result = pandas.value_counts(values, bins=3)
-    df_equals(modin_result, pandas_result)
-
-    modin_result = pd.value_counts(values, dropna=False)
-    pandas_result = pandas.value_counts(values, dropna=False)
-    df_equals(modin_result, pandas_result)
-=======
 def test_unique():
     modin_result = pd.unique([2, 1, 3, 3])
     pandas_result = pandas.unique([2, 1, 3, 3])
@@ -332,7 +317,21 @@
     modin_result = pd.unique(pd.Series(pd.Categorical(list("baabc"))))
     pandas_result = pandas.unique(pandas.Series(pandas.Categorical(list("baabc"))))
     assert_array_equal(modin_result, pandas_result)
->>>>>>> 2d74813d
+
+
+def test_value_counts():
+    values = np.array([3, 1, 2, 3, 4, np.nan])
+    modin_result = pd.value_counts(values, normalize=True)
+    pandas_result = pandas.value_counts(values, normalize=True)
+    df_equals(modin_result, pandas_result)
+
+    modin_result = pd.value_counts(values, bins=3)
+    pandas_result = pandas.value_counts(values, bins=3)
+    df_equals(modin_result, pandas_result)
+
+    modin_result = pd.value_counts(values, dropna=False)
+    pandas_result = pandas.value_counts(values, dropna=False)
+    df_equals(modin_result, pandas_result)
 
 
 def test_to_datetime():
