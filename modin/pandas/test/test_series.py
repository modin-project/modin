# Licensed to Modin Development Team under one or more contributor license agreements.
# See the NOTICE file distributed with this work for additional information regarding
# copyright ownership.  The Modin Development Team licenses this file to you under the
# Apache License, Version 2.0 (the "License"); you may not use this file except in
# compliance with the License.  You may obtain a copy of the License at
#
#     http://www.apache.org/licenses/LICENSE-2.0
#
# Unless required by applicable law or agreed to in writing, software distributed under
# the License is distributed on an "AS IS" BASIS, WITHOUT WARRANTIES OR CONDITIONS OF
# ANY KIND, either express or implied. See the License for the specific language
# governing permissions and limitations under the License.

from __future__ import annotations

import datetime
import json
import unittest.mock as mock

import matplotlib
import numpy as np
import pandas
import pandas._libs.lib as lib
import pytest
from numpy.testing import assert_array_equal
from pandas._testing import assert_series_equal
from pandas.core.indexing import IndexingError
from pandas.errors import SpecificationError

import modin.pandas as pd
from modin.config import NPartitions, StorageFormat
from modin.pandas.io import to_pandas
from modin.test.test_utils import warns_that_defaulting_to_pandas
from modin.utils import get_current_execution, try_cast_to_pandas

from .utils import (
    RAND_HIGH,
    RAND_LOW,
    CustomIntegerForAddition,
    NonCommutativeMultiplyInteger,
    agg_func_except_keys,
    agg_func_except_values,
    agg_func_keys,
    agg_func_values,
    arg_keys,
    assert_dtypes_equal,
    bool_arg_keys,
    bool_arg_values,
    categories_equals,
    create_test_dfs,
    create_test_series,
    default_to_pandas_ignore_string,
    df_equals,
    df_equals_with_non_stable_indices,
    encoding_types,
    eval_general,
    generate_multiindex,
    int_arg_keys,
    int_arg_values,
    name_contains,
    no_numeric_dfs,
    numeric_dfs,
    quantiles_keys,
    quantiles_values,
    random_state,
    string_na_rep_keys,
    string_na_rep_values,
    string_sep_keys,
    string_sep_values,
    test_data,
    test_data_categorical_keys,
    test_data_categorical_values,
    test_data_diff_dtype,
    test_data_keys,
    test_data_large_categorical_series_keys,
    test_data_large_categorical_series_values,
    test_data_small_keys,
    test_data_small_values,
    test_data_values,
    test_data_with_duplicates_keys,
    test_data_with_duplicates_values,
    test_string_data_keys,
    test_string_data_values,
    test_string_list_data_keys,
    test_string_list_data_values,
)

# Our configuration in pytest.ini requires that we explicitly catch all
# instances of defaulting to pandas, but some test modules, like this one,
# have too many such instances.
# TODO(https://github.com/modin-project/modin/issues/3655): catch all instances
# of defaulting to pandas.
pytestmark = [
    pytest.mark.filterwarnings(default_to_pandas_ignore_string),
    # IGNORE FUTUREWARNINGS MARKS TO CLEANUP OUTPUT
    pytest.mark.filterwarnings(
        "ignore:.*bool is now deprecated and will be removed:FutureWarning"
    ),
    pytest.mark.filterwarnings(
        "ignore:first is deprecated and will be removed:FutureWarning"
    ),
    pytest.mark.filterwarnings(
        "ignore:last is deprecated and will be removed:FutureWarning"
    ),
]

NPartitions.put(4)

# Force matplotlib to not use any Xwindows backend.
matplotlib.use("Agg")

# Initialize the environment
pd.DataFrame()


def get_rop(op):
    if op.startswith("__") and op.endswith("__"):
        return "__r" + op[2:]
    else:
        return None


def inter_df_math_helper(
    modin_series, pandas_series, op, comparator_kwargs=None, raising_exceptions=None
):
    inter_df_math_helper_one_side(
        modin_series, pandas_series, op, comparator_kwargs, raising_exceptions
    )
    rop = get_rop(op)
    if rop:
        inter_df_math_helper_one_side(
            modin_series, pandas_series, rop, comparator_kwargs, raising_exceptions
        )


def inter_df_math_helper_one_side(
    modin_series,
    pandas_series,
    op,
    comparator_kwargs=None,
    raising_exceptions=None,
):
    if comparator_kwargs is None:
        comparator_kwargs = {}

    try:
        pandas_attr = getattr(pandas_series, op)
    except Exception as err:
        with pytest.raises(type(err)):
            _ = getattr(modin_series, op)
        return
    modin_attr = getattr(modin_series, op)

    try:
        pandas_result = pandas_attr(4)
    except Exception as err:
        with pytest.raises(type(err)):
            try_cast_to_pandas(modin_attr(4))  # force materialization
    else:
        modin_result = modin_attr(4)
        df_equals(modin_result, pandas_result, **comparator_kwargs)

    try:
        pandas_result = pandas_attr(4.0)
    except Exception as err:
        with pytest.raises(type(err)):
            try_cast_to_pandas(modin_attr(4.0))  # force materialization
    else:
        modin_result = modin_attr(4.0)
        df_equals(modin_result, pandas_result, **comparator_kwargs)

    # These operations don't support non-scalar `other` or have a strange behavior in
    # the testing environment
    if op in [
        "__divmod__",
        "divmod",
        "rdivmod",
        "floordiv",
        "__floordiv__",
        "rfloordiv",
        "__rfloordiv__",
        "mod",
        "__mod__",
        "rmod",
        "__rmod__",
    ]:
        return

    eval_general(
        modin_series,
        pandas_series,
        lambda df: (pandas_attr if isinstance(df, pandas.Series) else modin_attr)(df),
        comparator_kwargs=comparator_kwargs,
        raising_exceptions=raising_exceptions,
    )

    list_test = random_state.randint(RAND_LOW, RAND_HIGH, size=(modin_series.shape[0]))
    try:
        pandas_result = pandas_attr(list_test)
    except Exception as err:
        with pytest.raises(type(err)):
            try_cast_to_pandas(modin_attr(list_test))  # force materialization
    else:
        modin_result = modin_attr(list_test)
        df_equals(modin_result, pandas_result, **comparator_kwargs)

    series_test_modin = pd.Series(list_test, index=modin_series.index)
    series_test_pandas = pandas.Series(list_test, index=pandas_series.index)

    eval_general(
        series_test_modin,
        series_test_pandas,
        lambda df: (pandas_attr if isinstance(df, pandas.Series) else modin_attr)(df),
        comparator_kwargs=comparator_kwargs,
        raising_exceptions=raising_exceptions,
    )

    # Level test
    new_idx = pandas.MultiIndex.from_tuples(
        [(i // 4, i // 2, i) for i in modin_series.index]
    )
    modin_df_multi_level = modin_series.copy()
    modin_df_multi_level.index = new_idx
    # When 'level' parameter is passed, modin's implementation must raise a default-to-pandas warning,
    # here we first detect whether 'op' takes 'level' parameter at all and only then perform the warning check
    # reasoning: https://github.com/modin-project/modin/issues/6893
    try:
        getattr(modin_df_multi_level, op)(modin_df_multi_level, level=1)
    except TypeError:
        # Operation doesn't support 'level' parameter
        pass
    else:
        # Operation supports 'level' parameter, so it makes sense to check for a warning
        with warns_that_defaulting_to_pandas():
            getattr(modin_df_multi_level, op)(modin_df_multi_level, level=1)


@pytest.mark.parametrize("data", test_data_values, ids=test_data_keys)
def test_to_frame(data):
    modin_series, pandas_series = create_test_series(data)
    df_equals(modin_series.to_frame(name="miao"), pandas_series.to_frame(name="miao"))


@pytest.mark.parametrize("data", test_data_values, ids=test_data_keys)
def test_to_list(data):
    modin_series, pandas_series = create_test_series(data)
    pd_res = pandas_series.to_list()
    md_res = modin_series.to_list()
    assert type(pd_res) is type(md_res)
    assert np.array_equal(pd_res, md_res, equal_nan=True)


def test_accessing_index_element_as_property():
    s = pd.Series([10, 20, 30], index=["a", "b", "c"])
    assert s.b == 20
    with pytest.raises(Exception):
        _ = s.d


@pytest.mark.parametrize("data", test_data_values, ids=test_data_keys)
def test_callable_key_in_getitem(data):
    modin_series, pandas_series = create_test_series(data)
    df_equals(
        modin_series[lambda s: s.index % 2 == 0],
        pandas_series[lambda s: s.index % 2 == 0],
    )


@pytest.mark.parametrize("data", test_data_values, ids=test_data_keys)
def test_T(data):
    modin_series, pandas_series = create_test_series(data)
    df_equals(modin_series.T, pandas_series.T)


@pytest.mark.parametrize("data", test_data_values, ids=test_data_keys)
def test___abs__(data):
    modin_series, pandas_series = create_test_series(data)
    df_equals(modin_series.__abs__(), pandas_series.__abs__())


@pytest.mark.parametrize("data", test_data_values, ids=test_data_keys)
def test___add__(data):
    modin_series, pandas_series = create_test_series(data)
    inter_df_math_helper(modin_series, pandas_series, "__add__")


@pytest.mark.parametrize("data", test_data_values, ids=test_data_keys)
def test___and__(data, request):
    modin_series, pandas_series = create_test_series(data)
    raising_exceptions = None
    if "float_nan_data" in request.node.callspec.id:
        # FIXME: different messages
        raising_exceptions = False
    inter_df_math_helper(
        modin_series,
        pandas_series,
        "__and__",
        # https://github.com/modin-project/modin/issues/5966
        comparator_kwargs={"check_dtypes": False},
        raising_exceptions=raising_exceptions,
    )


@pytest.mark.parametrize("data", test_data_values, ids=test_data_keys)
def test___array__(data):
    modin_series, pandas_series = create_test_series(data)
    modin_result = modin_series.__array__()
    assert_array_equal(modin_result, pandas_series.__array__())


@pytest.mark.parametrize("data", test_data_values, ids=test_data_keys)
def test___bool__(data):
    modin_series, pandas_series = create_test_series(data)
    try:
        pandas_result = pandas_series.__bool__()
    except Exception as err:
        with pytest.raises(type(err)):
            modin_series.__bool__()
    else:
        modin_result = modin_series.__bool__()
        df_equals(modin_result, pandas_result)


@pytest.mark.parametrize("data", test_data_values, ids=test_data_keys)
def test___contains__(request, data):
    modin_series, pandas_series = create_test_series(data)

    result = False
    key = "Not Exist"
    assert result == modin_series.__contains__(key)
    assert result == (key in modin_series)

    if "empty_data" not in request.node.name:
        result = True
        key = pandas_series.keys()[0]
        assert result == modin_series.__contains__(key)
        assert result == (key in modin_series)


@pytest.mark.parametrize("data", test_data_values, ids=test_data_keys)
def test___copy__(data):
    modin_series, pandas_series = create_test_series(data)
    df_equals(modin_series.copy(), modin_series)
    df_equals(modin_series.copy(), pandas_series.copy())
    df_equals(modin_series.copy(), pandas_series)


@pytest.mark.parametrize("data", test_data_values, ids=test_data_keys)
def test___deepcopy__(data):
    modin_series, pandas_series = create_test_series(data)
    df_equals(modin_series.__deepcopy__(), modin_series)
    df_equals(modin_series.__deepcopy__(), pandas_series.__deepcopy__())
    df_equals(modin_series.__deepcopy__(), pandas_series)


@pytest.mark.parametrize("data", test_data_values, ids=test_data_keys)
def test___delitem__(data):
    modin_series, pandas_series = create_test_series(data)
    del modin_series[modin_series.index[0]]
    del pandas_series[pandas_series.index[0]]
    df_equals(modin_series, pandas_series)

    del modin_series[modin_series.index[-1]]
    del pandas_series[pandas_series.index[-1]]
    df_equals(modin_series, pandas_series)

    del modin_series[modin_series.index[0]]
    del pandas_series[pandas_series.index[0]]
    df_equals(modin_series, pandas_series)


@pytest.mark.parametrize("data", test_data_values, ids=test_data_keys)
def test_divmod(data):
    modin_series, pandas_series = create_test_series(data)
    inter_df_math_helper(modin_series, pandas_series, "divmod")


@pytest.mark.parametrize("data", test_data_values, ids=test_data_keys)
def test_rdivmod(data):
    modin_series, pandas_series = create_test_series(data)
    inter_df_math_helper(modin_series, pandas_series, "rdivmod")


@pytest.mark.parametrize("data", test_data_values, ids=test_data_keys)
def test___eq__(data):
    modin_series, pandas_series = create_test_series(data)
    inter_df_math_helper(modin_series, pandas_series, "__eq__")


@pytest.mark.parametrize("data", test_data_values, ids=test_data_keys)
def test___floordiv__(data):
    modin_series, pandas_series = create_test_series(data)
    inter_df_math_helper(modin_series, pandas_series, "__floordiv__")


@pytest.mark.parametrize("data", test_data_values, ids=test_data_keys)
def test___ge__(data):
    modin_series, pandas_series = create_test_series(data)
    inter_df_math_helper(modin_series, pandas_series, "__ge__")


@pytest.mark.parametrize("data", test_data_values, ids=test_data_keys)
def test___getitem__(data):
    modin_series, pandas_series = create_test_series(data)
    df_equals(modin_series[0], pandas_series[0])
    df_equals(
        modin_series[modin_series.index[-1]], pandas_series[pandas_series.index[-1]]
    )
    modin_series = pd.Series(list(range(1000)))
    pandas_series = pandas.Series(list(range(1000)))
    df_equals(modin_series[:30], pandas_series[:30])
    df_equals(modin_series[modin_series > 500], pandas_series[pandas_series > 500])
    df_equals(modin_series[::2], pandas_series[::2])
    # Test getting an invalid string key
    # FIXME: different messages
    eval_general(
        modin_series, pandas_series, lambda s: s["a"], raising_exceptions=False
    )
    eval_general(
        modin_series, pandas_series, lambda s: s[["a"]], raising_exceptions=False
    )

    # Test empty series
    df_equals(pd.Series([])[:30], pandas.Series([])[:30])


def test___getitem__1383():
    # see #1383 for more details
    data = ["", "a", "b", "c", "a"]
    modin_series = pd.Series(data)
    pandas_series = pandas.Series(data)
    df_equals(modin_series[3:7], pandas_series[3:7])


@pytest.mark.parametrize("start", [-7, -5, -3, 0, None, 3, 5, 7])
@pytest.mark.parametrize("stop", [-7, -5, -3, 0, None, 3, 5, 7])
def test___getitem_edge_cases(start, stop):
    data = ["", "a", "b", "c", "a"]
    modin_series = pd.Series(data)
    pandas_series = pandas.Series(data)
    df_equals(modin_series[start:stop], pandas_series[start:stop])


@pytest.mark.parametrize("data", test_data_values, ids=test_data_keys)
def test___gt__(data):
    modin_series, pandas_series = create_test_series(data)
    inter_df_math_helper(modin_series, pandas_series, "__gt__")


@pytest.mark.parametrize("count_elements", [0, 1, 10])
def test___int__(count_elements):
    raising_exceptions = None
    if count_elements != 1:
        raising_exceptions = TypeError("cannot convert the series to <class 'int'>")
    eval_general(
        *create_test_series([1.5] * count_elements),
        int,
        raising_exceptions=raising_exceptions,
    )


@pytest.mark.parametrize("count_elements", [0, 1, 10])
def test___float__(count_elements):
    raising_exceptions = None
    if count_elements != 1:
        raising_exceptions = TypeError("cannot convert the series to <class 'float'>")
    eval_general(
        *create_test_series([1] * count_elements),
        float,
        raising_exceptions=raising_exceptions,
    )


@pytest.mark.parametrize("data", test_data_values, ids=test_data_keys)
def test___invert__(data, request):
    modin_series, pandas_series = create_test_series(data)
    raising_exceptions = None
    if "float_nan_data" in request.node.callspec.id:
        # FIXME: different messages
        raising_exceptions = False
    eval_general(
        modin_series,
        pandas_series,
        lambda ser: ser.__invert__(),
        raising_exceptions=raising_exceptions,
    )


@pytest.mark.parametrize("data", test_data_values, ids=test_data_keys)
def test___iter__(data):
    modin_series, pandas_series = create_test_series(data)
    for m, p in zip(modin_series.__iter__(), pandas_series.__iter__()):
        np.testing.assert_equal(m, p)


@pytest.mark.parametrize("data", test_data_values, ids=test_data_keys)
def test___le__(data):
    modin_series, pandas_series = create_test_series(data)
    inter_df_math_helper(modin_series, pandas_series, "__le__")


@pytest.mark.parametrize("data", test_data_values, ids=test_data_keys)
def test___len__(data):
    modin_series, pandas_series = create_test_series(data)
    assert len(modin_series) == len(pandas_series)


@pytest.mark.parametrize("data", test_data_values, ids=test_data_keys)
def test___long__(data):
    modin_series, pandas_series = create_test_series(data)
    try:
        pandas_result = pandas_series[0].__long__()
    except Exception as err:
        with pytest.raises(type(err)):
            modin_series[0].__long__()
    else:
        assert modin_series[0].__long__() == pandas_result


@pytest.mark.parametrize("data", test_data_values, ids=test_data_keys)
def test___lt__(data):
    modin_series, pandas_series = create_test_series(data)
    inter_df_math_helper(modin_series, pandas_series, "__lt__")


@pytest.mark.parametrize("data", test_data_values, ids=test_data_keys)
def test___mod__(data):
    modin_series, pandas_series = create_test_series(data)
    inter_df_math_helper(modin_series, pandas_series, "__mod__")


@pytest.mark.parametrize("data", test_data_values, ids=test_data_keys)
def test___mul__(data):
    modin_series, pandas_series = create_test_series(data)
    inter_df_math_helper(modin_series, pandas_series, "__mul__")


@pytest.mark.parametrize("data", test_data_values, ids=test_data_keys)
def test___ne__(data):
    modin_series, pandas_series = create_test_series(data)
    inter_df_math_helper(modin_series, pandas_series, "__ne__")


@pytest.mark.parametrize("data", test_data_values, ids=test_data_keys)
def test___neg__(data):
    modin_series, pandas_series = create_test_series(data)
    eval_general(modin_series, pandas_series, lambda ser: ser.__neg__())


@pytest.mark.parametrize("data", test_data_values, ids=test_data_keys)
def test___or__(data, request):
    modin_series, pandas_series = create_test_series(data)
    raising_exceptions = None
    if "float_nan_data" in request.node.callspec.id:
        # FIXME: different messages
        raising_exceptions = False
    inter_df_math_helper(
        modin_series,
        pandas_series,
        "__or__",
        # https://github.com/modin-project/modin/issues/5966
        comparator_kwargs={"check_dtypes": False},
        raising_exceptions=raising_exceptions,
    )


@pytest.mark.parametrize("data", test_data_values, ids=test_data_keys)
def test___pow__(data):
    modin_series, pandas_series = create_test_series(data)
    inter_df_math_helper(modin_series, pandas_series, "__pow__")


@pytest.mark.parametrize("name", ["Dates", None])
@pytest.mark.parametrize(
    "dt_index", [True, False], ids=["dt_index_true", "dt_index_false"]
)
@pytest.mark.parametrize(
    "data",
    [*test_data_values, "empty"],
    ids=[*test_data_keys, "empty"],
)
def test___repr__(name, dt_index, data):
    if data == "empty":
        modin_series, pandas_series = pd.Series(), pandas.Series()
    else:
        modin_series, pandas_series = create_test_series(data)
    pandas_series.name = modin_series.name = name
    if dt_index:
        index = pandas.date_range(
            "1/1/2000", periods=len(pandas_series.index), freq="min"
        )
        pandas_series.index = modin_series.index = index

    assert repr(modin_series) == repr(pandas_series)


def test___repr__4186():
    modin_series, pandas_series = create_test_series(
        ["a", "b", "c", "a"], dtype="category"
    )
    assert repr(modin_series) == repr(pandas_series)


@pytest.mark.parametrize("data", test_data_values, ids=test_data_keys)
@pytest.mark.exclude_in_sanity
def test___round__(data):
    modin_series, pandas_series = create_test_series(data)
    df_equals(round(modin_series), round(pandas_series))


@pytest.mark.parametrize("data", test_data_values, ids=test_data_keys)
@pytest.mark.exclude_in_sanity
def test___setitem__(data):
    modin_series, pandas_series = create_test_series(data)
    for key in modin_series.keys():
        modin_series[key] = 0
        pandas_series[key] = 0
        df_equals(modin_series, pandas_series)


@pytest.mark.parametrize(
    "key",
    [
        pytest.param(lambda idx: slice(1, 3), id="location_based_slice"),
        pytest.param(lambda idx: slice(idx[1], idx[-1]), id="index_based_slice"),
        pytest.param(lambda idx: [idx[0], idx[2], idx[-1]], id="list_of_labels"),
        pytest.param(
            lambda idx: [True if i % 2 else False for i in range(len(idx))],
            id="boolean_mask",
        ),
    ],
)
@pytest.mark.parametrize(
    "index",
    [
        pytest.param(
            lambda idx_len: [chr(x) for x in range(ord("a"), ord("a") + idx_len)],
            id="str_index",
        ),
        pytest.param(lambda idx_len: list(range(1, idx_len + 1)), id="int_index"),
    ],
)
def test___setitem___non_hashable(key, index):
    data = np.arange(5)
    index = index(len(data))
    key = key(index)
    md_sr, pd_sr = create_test_series(data, index=index)

    md_sr[key] = 10
    pd_sr[key] = 10
    df_equals(md_sr, pd_sr)


@pytest.mark.parametrize("data", test_data_values, ids=test_data_keys)
def test___sizeof__(data):
    modin_series, pandas_series = create_test_series(data)
    with warns_that_defaulting_to_pandas():
        modin_series.__sizeof__()


@pytest.mark.parametrize("data", test_data_values, ids=test_data_keys)
def test___str__(data):
    modin_series, pandas_series = create_test_series(data)
    assert str(modin_series) == str(pandas_series)


@pytest.mark.skipif(
    StorageFormat.get() == "Hdk",
    reason="https://github.com/intel-ai/hdk/issues/272",
)
@pytest.mark.parametrize("data", test_data_values, ids=test_data_keys)
def test___sub__(data):
    modin_series, pandas_series = create_test_series(data)
    inter_df_math_helper(modin_series, pandas_series, "__sub__")


@pytest.mark.parametrize("data", test_data_values, ids=test_data_keys)
def test___truediv__(data):
    modin_series, pandas_series = create_test_series(data)
    inter_df_math_helper(modin_series, pandas_series, "__truediv__")


@pytest.mark.parametrize("data", test_data_values, ids=test_data_keys)
def test___xor__(data, request):
    modin_series, pandas_series = create_test_series(data)
    raising_exceptions = None
    if "float_nan_data" in request.node.callspec.id:
        # FIXME: different messages
        raising_exceptions = False
    inter_df_math_helper(
        modin_series,
        pandas_series,
        "__xor__",
        # https://github.com/modin-project/modin/issues/5966
        comparator_kwargs={"check_dtypes": False},
        raising_exceptions=raising_exceptions,
    )


@pytest.mark.parametrize("data", test_data_values, ids=test_data_keys)
def test_abs(data):
    modin_series, pandas_series = create_test_series(data)
    df_equals(modin_series.abs(), pandas_series.abs())


@pytest.mark.parametrize("data", test_data_values, ids=test_data_keys)
def test_add(data):
    modin_series, pandas_series = create_test_series(data)
    inter_df_math_helper(modin_series, pandas_series, "add")


def test_add_does_not_change_original_series_name():
    # See https://github.com/modin-project/modin/issues/5232
    s1 = pd.Series(1, name=1)
    s2 = pd.Series(2, name=2)
    original_s1 = s1.copy(deep=True)
    original_s2 = s2.copy(deep=True)
    _ = s1 + s2
    df_equals(s1, original_s1)
    df_equals(s2, original_s2)


@pytest.mark.parametrize("axis", [None, 0, 1])
@pytest.mark.parametrize("data", test_data_values, ids=test_data_keys)
def test_add_prefix(data, axis):
    raising_exceptions = None
    if axis:
        raising_exceptions = ValueError("No axis named 1 for object type Series")
    eval_general(
        *create_test_series(data),
        lambda df: df.add_prefix("PREFIX_ADD_", axis=axis),
        raising_exceptions=raising_exceptions,
    )


@pytest.mark.parametrize("axis", [None, 0, 1])
@pytest.mark.parametrize("data", test_data_values, ids=test_data_keys)
def test_add_suffix(data, axis):
    raising_exceptions = None
    if axis:
        raising_exceptions = ValueError("No axis named 1 for object type Series")
    eval_general(
        *create_test_series(data),
        lambda df: df.add_suffix("SUFFIX_ADD_", axis=axis),
        raising_exceptions=raising_exceptions,
    )


def test_add_custom_class():
    # see https://github.com/modin-project/modin/issues/5236
    # Test that we can add any object that is addable to pandas object data
    # via "+".
    eval_general(
        *create_test_series(test_data["int_data"]),
        lambda df: df + CustomIntegerForAddition(4),
    )


def test_aggregate_alias():
    # It's optimization. If failed, Series.agg should be tested explicitly
    assert pd.Series.aggregate == pd.Series.agg


@pytest.mark.parametrize("data", test_data_values, ids=test_data_keys)
@pytest.mark.parametrize("func", agg_func_values, ids=agg_func_keys)
<<<<<<< HEAD
def test_aggregate(data, func, request):
    raising_exceptions = None
    if "should raise AssertionError" in request.node.callspec.id:
        # FIXME: different messages
        raising_exceptions = False
    eval_general(
        *create_test_series(data),
        lambda df: df.aggregate(func),
        raising_exceptions=raising_exceptions,
=======
def test_aggregate(data, func):
    eval_general(
        *create_test_series(data),
        lambda df: df.aggregate(func),
>>>>>>> 21d10ea8
    )


@pytest.mark.parametrize("data", test_data_values, ids=test_data_keys)
@pytest.mark.parametrize("func", agg_func_except_values, ids=agg_func_except_keys)
def test_aggregate_except(data, func):
    # SpecificationError is arisen because we treat a Series as a DataFrame.
    # See details in pandas issues 36036.
    with pytest.raises(SpecificationError):
        eval_general(
            *create_test_series(data),
<<<<<<< HEAD
            lambda df: df.aggregate(func, axis),
=======
            lambda df: df.aggregate(func),
>>>>>>> 21d10ea8
        )


@pytest.mark.parametrize("data", test_data_values, ids=test_data_keys)
def test_aggregate_error_checking(data):
    modin_series, pandas_series = create_test_series(data)

    assert pandas_series.aggregate("ndim") == 1
    assert modin_series.aggregate("ndim") == 1

    eval_general(
        modin_series,
        pandas_series,
        lambda series: series.aggregate("cumprod"),
    )
    eval_general(
        modin_series,
        pandas_series,
        lambda series: series.aggregate("NOT_EXISTS"),
        raising_exceptions=AttributeError(
            "'NOT_EXISTS' is not a valid function for 'Series' object"
        ),
    )


@pytest.mark.parametrize("data", test_data_values, ids=test_data_keys)
def test_align(data):
    modin_series, _ = create_test_series(data)  # noqa: F841
    with warns_that_defaulting_to_pandas():
        modin_series.align(modin_series)


@pytest.mark.parametrize("data", test_data_values, ids=test_data_keys)
@pytest.mark.parametrize("skipna", [False, True])
def test_all(data, skipna):
    eval_general(*create_test_series(data), lambda df: df.all(skipna=skipna))


@pytest.mark.parametrize("data", test_data_values, ids=test_data_keys)
@pytest.mark.parametrize("skipna", [False, True])
def test_any(data, skipna):
    eval_general(*create_test_series(data), lambda df: df.any(skipna=skipna))


@pytest.mark.parametrize("data", test_data_values, ids=test_data_keys)
def test_append(data):
    modin_series, pandas_series = create_test_series(data)

    data_to_append = {"append_a": 2, "append_b": 1000}

    ignore_idx_values = [True, False]

    for ignore in ignore_idx_values:
        try:
            pandas_result = pandas_series.append(data_to_append, ignore_index=ignore)
        except Exception as err:
            with pytest.raises(type(err)):
                modin_series.append(data_to_append, ignore_index=ignore)
        else:
            modin_result = modin_series.append(data_to_append, ignore_index=ignore)
            df_equals(modin_result, pandas_result)

    try:
        pandas_result = pandas_series.append(pandas_series.iloc[-1])
    except Exception as err:
        with pytest.raises(type(err)):
            modin_series.append(modin_series.iloc[-1])
    else:
        modin_result = modin_series.append(modin_series.iloc[-1])
        df_equals(modin_result, pandas_result)

    try:
        pandas_result = pandas_series.append([pandas_series.iloc[-1]])
    except Exception as err:
        with pytest.raises(type(err)):
            modin_series.append([modin_series.iloc[-1]])
    else:
        modin_result = modin_series.append([modin_series.iloc[-1]])
        df_equals(modin_result, pandas_result)

    verify_integrity_values = [True, False]

    for verify_integrity in verify_integrity_values:
        try:
            pandas_result = pandas_series.append(
                [pandas_series, pandas_series], verify_integrity=verify_integrity
            )
        except Exception as err:
            with pytest.raises(type(err)):
                modin_series.append(
                    [modin_series, modin_series], verify_integrity=verify_integrity
                )
        else:
            modin_result = modin_series.append(
                [modin_series, modin_series], verify_integrity=verify_integrity
            )
            df_equals(modin_result, pandas_result)

        try:
            pandas_result = pandas_series.append(
                pandas_series, verify_integrity=verify_integrity
            )
        except Exception as err:
            with pytest.raises(type(err)):
                modin_series.append(modin_series, verify_integrity=verify_integrity)
        else:
            modin_result = modin_series.append(
                modin_series, verify_integrity=verify_integrity
            )
            df_equals(modin_result, pandas_result)


@pytest.mark.parametrize("data", test_data_values, ids=test_data_keys)
@pytest.mark.parametrize("func", agg_func_values, ids=agg_func_keys)
def test_apply(data, func, request):
    raising_exceptions = None
    if "should raise AssertionError" in request.node.callspec.id:
        # FIXME: different messages, check only type
        raising_exceptions = False
    elif "df sum" in request.node.callspec.id:
        _type = "int" if "int_data" in request.node.callspec.id else "float"
        raising_exceptions = AttributeError(f"'{_type}' object has no attribute 'sum'")
    eval_general(
        *create_test_series(data),
        lambda df: df.apply(func),
        raising_exceptions=raising_exceptions,
    )


@pytest.mark.parametrize("data", test_data_values, ids=test_data_keys)
@pytest.mark.parametrize("func", agg_func_except_values, ids=agg_func_except_keys)
def test_apply_except(data, func):
    eval_general(
        *create_test_series(data),
        lambda df: df.apply(func),
        raising_exceptions=pandas.errors.SpecificationError(
            "Function names must be unique if there is no new column names assigned"
        ),
    )


def test_apply_external_lib():
    json_string = """
    {
        "researcher": {
            "name": "Ford Prefect",
            "species": "Betelgeusian",
            "relatives": [
                {
                    "name": "Zaphod Beeblebrox",
                    "species": "Betelgeusian"
                }
            ]
        }
    }
    """
    modin_result = pd.DataFrame.from_dict({"a": [json_string]}).a.apply(json.loads)
    pandas_result = pandas.DataFrame.from_dict({"a": [json_string]}).a.apply(json.loads)
    df_equals(modin_result, pandas_result)


@pytest.mark.parametrize("axis", [None, 0, 1])
@pytest.mark.parametrize("data", test_data_values, ids=test_data_keys)
@pytest.mark.parametrize("func", ["count", "all", "kurt", "array", "searchsorted"])
def test_apply_text_func(data, func, axis):
    func_kwargs = {}
<<<<<<< HEAD
    if func in ("all", "kurt"):
        func_kwargs["axis"] = axis
    elif not axis:
        # so as not to test with the same parameters several times
=======
    if func not in ("count", "searchsorted"):
        func_kwargs["axis"] = axis
    elif not axis:
        # FIXME: https://github.com/modin-project/modin/issues/7000
>>>>>>> 21d10ea8
        return
    rows_number = len(next(iter(data.values())))  # length of the first data column
    level_0 = np.random.choice([0, 1, 2], rows_number)
    level_1 = np.random.choice([3, 4, 5], rows_number)
    index = pd.MultiIndex.from_arrays([level_0, level_1])

    modin_series, pandas_series = create_test_series(data)
    modin_series.index = index
    pandas_series.index = index

    if func == "searchsorted":
        # required parameter
<<<<<<< HEAD
        func_kwargs["value"] = pandas_series[1:3:16]
=======
        func_kwargs["value"] = pandas_series[1]
>>>>>>> 21d10ea8

    eval_general(modin_series, pandas_series, lambda df: df.apply(func, **func_kwargs))


@pytest.mark.parametrize("data", test_data_values, ids=test_data_keys)
@pytest.mark.parametrize("skipna", [True, False])
def test_argmax(data, skipna):
    modin_series, pandas_series = create_test_series(data)
    df_equals(modin_series.argmax(skipna=skipna), pandas_series.argmax(skipna=skipna))


@pytest.mark.parametrize("data", test_data_values, ids=test_data_keys)
@pytest.mark.parametrize("skipna", [True, False])
def test_argmin(data, skipna):
    modin_series, pandas_series = create_test_series(data)
    df_equals(modin_series.argmin(skipna=skipna), pandas_series.argmin(skipna=skipna))


@pytest.mark.parametrize("data", test_data_values, ids=test_data_keys)
def test_argsort(data):
    modin_series, pandas_series = create_test_series(data)
    with warns_that_defaulting_to_pandas():
        modin_result = modin_series.argsort()
    df_equals(modin_result, pandas_series.argsort())


def test_asfreq():
    index = pd.date_range("1/1/2000", periods=4, freq="min")
    series = pd.Series([0.0, None, 2.0, 3.0], index=index)
    with warns_that_defaulting_to_pandas():
        # We are only testing that this defaults to pandas, so we will just check for
        # the warning
        series.asfreq(freq="30S")


@pytest.mark.parametrize(
    "where",
    [
        20,
        30,
        [10, 40],
        [20, 30],
        [20],
        25,
        [25, 45],
        [25, 30],
        pandas.Index([20, 30]),
        pandas.Index([10]),
    ],
)
def test_asof(where):
    # With NaN:
    values = [1, 2, np.nan, 4]
    index = [10, 20, 30, 40]
    modin_series, pandas_series = (
        pd.Series(values, index=index),
        pandas.Series(values, index=index),
    )
    df_equals(modin_series.asof(where), pandas_series.asof(where))

    # No NaN:
    values = [1, 2, 7, 4]
    modin_series, pandas_series = (
        pd.Series(values, index=index),
        pandas.Series(values, index=index),
    )
    df_equals(modin_series.asof(where), pandas_series.asof(where))


@pytest.mark.parametrize(
    "where",
    [20, 30, [10.5, 40.5], [10], pandas.Index([20, 30]), pandas.Index([10.5])],
)
def test_asof_large(where):
    values = test_data["float_nan_data"]["col1"]
    index = list(range(len(values)))
    modin_series, pandas_series = (
        pd.Series(values, index=index),
        pandas.Series(values, index=index),
    )
    df_equals(modin_series.asof(where), pandas_series.asof(where))


@pytest.mark.parametrize(
    "data",
    [
        test_data["int_data"],
        pytest.param(
            test_data["float_nan_data"],
            marks=pytest.mark.xfail(
                StorageFormat.get() == "Hdk",
                reason="HDK does not raise IntCastingNaNError",
            ),
        ),
    ],
    ids=test_data_keys,
)
def test_astype(data, request):
    modin_series, pandas_series = create_test_series(data)
    series_name = "test_series"
    modin_series.name = pandas_series.name = series_name

    eval_general(modin_series, pandas_series, lambda df: df.astype(str))
    raising_exceptions = None
    if "float_nan_data" in request.node.callspec.id:
        # different messages, check only type
        raising_exceptions = False
    eval_general(
        modin_series,
        pandas_series,
        lambda ser: ser.astype(np.int64),
        raising_exceptions=raising_exceptions,
    )
    eval_general(modin_series, pandas_series, lambda ser: ser.astype(np.float64))
    eval_general(
        modin_series, pandas_series, lambda ser: ser.astype({series_name: str})
    )
    # FIXME: different messages, check only type
    eval_general(
        modin_series,
        pandas_series,
        lambda ser: ser.astype({"wrong_name": str}),
        raising_exceptions=False,
    )

    # TODO(https://github.com/modin-project/modin/issues/4317): Test passing a
    # dict to astype() for a series with no name.


@pytest.mark.parametrize("dtype", ["int32", "float32"])
def test_astype_32_types(dtype):
    # https://github.com/modin-project/modin/issues/6881
    assert pd.Series([1, 2, 6]).astype(dtype).dtype == dtype


@pytest.mark.parametrize(
    "data", [["A", "A", "B", "B", "A"], [1, 1, 2, 1, 2, 2, 3, 1, 2, 1, 2]]
)
def test_astype_categorical(data):
    modin_df, pandas_df = create_test_series(data)

    modin_result = modin_df.astype("category")
    pandas_result = pandas_df.astype("category")
    df_equals(modin_result, pandas_result)
    assert modin_result.dtype == pandas_result.dtype


@pytest.mark.parametrize("data", [["a", "a", "b", "c", "c", "d", "b", "d"]])
@pytest.mark.parametrize(
    "set_min_partition_size",
    [2, 4],
    ids=["four_partitions", "two_partitions"],
    indirect=True,
)
def test_astype_categorical_issue5722(data, set_min_partition_size):
    modin_series, pandas_series = create_test_series(data)

    modin_result = modin_series.astype("category")
    pandas_result = pandas_series.astype("category")
    df_equals(modin_result, pandas_result)
    assert modin_result.dtype == pandas_result.dtype

    pandas_result1, pandas_result2 = pandas_result.iloc[:4], pandas_result.iloc[4:]
    modin_result1, modin_result2 = modin_result.iloc[:4], modin_result.iloc[4:]

    # check categories
    assert pandas_result1.cat.categories.equals(pandas_result2.cat.categories)
    assert modin_result1.cat.categories.equals(modin_result2.cat.categories)
    assert pandas_result1.cat.categories.equals(modin_result1.cat.categories)
    assert pandas_result2.cat.categories.equals(modin_result2.cat.categories)

    # check codes
    assert_array_equal(pandas_result1.cat.codes.values, modin_result1.cat.codes.values)
    assert_array_equal(pandas_result2.cat.codes.values, modin_result2.cat.codes.values)


@pytest.mark.parametrize("data", test_data_values, ids=test_data_keys)
def test_at(data):
    modin_series, pandas_series = create_test_series(data)
    df_equals(
        modin_series.at[modin_series.index[0]], pandas_series.at[pandas_series.index[0]]
    )
    df_equals(
        modin_series.at[modin_series.index[-1]], pandas_series[pandas_series.index[-1]]
    )


def test_at_time():
    i = pd.date_range("2008-01-01", periods=1000, freq="12H")
    modin_series = pd.Series(list(range(1000)), index=i)
    pandas_series = pandas.Series(list(range(1000)), index=i)
    df_equals(modin_series.at_time("12:00"), pandas_series.at_time("12:00"))
    df_equals(modin_series.at_time("3:00"), pandas_series.at_time("3:00"))


@pytest.mark.parametrize("data", test_data_values, ids=test_data_keys)
@pytest.mark.parametrize("lag", [1, 2, 3])
def test_autocorr(data, lag):
    modin_series, pandas_series = create_test_series(data)
    modin_result = modin_series.autocorr(lag=lag)
    pandas_result = pandas_series.autocorr(lag=lag)
    df_equals(modin_result, pandas_result)


@pytest.mark.parametrize("data", test_data_values, ids=test_data_keys)
def test_axes(data):
    modin_series, pandas_series = create_test_series(data)
    assert modin_series.axes[0].equals(pandas_series.axes[0])
    assert len(modin_series.axes) == len(pandas_series.axes)


@pytest.mark.parametrize("data", test_data_values, ids=test_data_keys)
def test_attrs(data):
    modin_series, pandas_series = create_test_series(data)
    eval_general(modin_series, pandas_series, lambda df: df.attrs)


@pytest.mark.parametrize("data", test_data_values, ids=test_data_keys)
def test_array(data):
    modin_series, pandas_series = create_test_series(data)
    eval_general(modin_series, pandas_series, lambda df: df.array)


@pytest.mark.parametrize("data", test_data_values, ids=test_data_keys)
def test_between(data):
    modin_series, pandas_series = create_test_series(data)

    df_equals(
        modin_series.between(1, 4),
        pandas_series.between(1, 4),
    )


def test_between_time():
    i = pd.date_range("2008-01-01", periods=1000, freq="12H")
    modin_series = pd.Series(list(range(1000)), index=i)
    pandas_series = pandas.Series(list(range(1000)), index=i)
    df_equals(
        modin_series.between_time("12:00", "17:00"),
        pandas_series.between_time("12:00", "17:00"),
    )
    df_equals(
        modin_series.between_time("3:00", "8:00"),
        pandas_series.between_time("3:00", "8:00"),
    )
    df_equals(
        modin_series.between_time("3:00", "8:00", inclusive="right"),
        pandas_series.between_time("3:00", "8:00", inclusive="right"),
    )


def test_add_series_to_timedeltaindex():
    # Make a pandas.core.indexes.timedeltas.TimedeltaIndex
    deltas = pd.to_timedelta([1], unit="h")
    test_series = create_test_series(np.datetime64("2000-12-12"))
    eval_general(*test_series, lambda s: s + deltas)
    eval_general(*test_series, lambda s: s - deltas)


@pytest.mark.parametrize("data", test_data_values, ids=test_data_keys)
def test_bfill(data):
    modin_series, pandas_series = create_test_series(data)
    df_equals(modin_series.bfill(), pandas_series.bfill())
    # inplace
    modin_series_cp = modin_series.copy()
    pandas_series_cp = pandas_series.copy()
    modin_series_cp.bfill(inplace=True)
    pandas_series_cp.bfill(inplace=True)
    df_equals(modin_series_cp, pandas_series_cp)


@pytest.mark.parametrize("data", test_data_values, ids=test_data_keys)
def test_bool(data):
    modin_series, _ = create_test_series(data)

    with pytest.warns(
        FutureWarning, match="bool is now deprecated and will be removed"
    ):
        with pytest.raises(ValueError):
            modin_series.bool()
    with pytest.raises(ValueError):
        modin_series.__bool__()


@pytest.mark.parametrize("data", test_data_values, ids=test_data_keys)
@pytest.mark.parametrize("bound_type", ["list", "series"], ids=["list", "series"])
def test_clip_scalar(request, data, bound_type):
    modin_series, pandas_series = create_test_series(
        data,
    )

    if name_contains(request.node.name, numeric_dfs):
        # set bounds
        lower, upper = np.sort(random_state.randint(RAND_LOW, RAND_HIGH, 2))

        # test only upper scalar bound
        modin_result = modin_series.clip(None, upper)
        pandas_result = pandas_series.clip(None, upper)
        df_equals(modin_result, pandas_result)

        # test lower and upper scalar bound
        modin_result = modin_series.clip(lower, upper)
        pandas_result = pandas_series.clip(lower, upper)
        df_equals(modin_result, pandas_result)


@pytest.mark.parametrize("data", test_data_values, ids=test_data_keys)
@pytest.mark.parametrize("bound_type", ["list", "series"], ids=["list", "series"])
def test_clip_sequence(request, data, bound_type):
    modin_series, pandas_series = create_test_series(
        data,
    )

    if name_contains(request.node.name, numeric_dfs):
        lower = random_state.randint(RAND_LOW, RAND_HIGH, len(pandas_series))
        upper = random_state.randint(RAND_LOW, RAND_HIGH, len(pandas_series))

        if bound_type == "series":
            modin_lower = pd.Series(lower)
            pandas_lower = pandas.Series(lower)
            modin_upper = pd.Series(upper)
            pandas_upper = pandas.Series(upper)
        else:
            modin_lower = pandas_lower = lower
            modin_upper = pandas_upper = upper

        # test lower and upper list bound
        modin_result = modin_series.clip(modin_lower, modin_upper, axis=0)
        pandas_result = pandas_series.clip(pandas_lower, pandas_upper)
        df_equals(modin_result, pandas_result)

        # test only upper list bound
        modin_result = modin_series.clip(np.nan, modin_upper, axis=0)
        pandas_result = pandas_series.clip(np.nan, pandas_upper)
        df_equals(modin_result, pandas_result)


@pytest.mark.skipif(
    StorageFormat.get() == "Hdk",
    reason="https://github.com/intel-ai/hdk/issues/271",
)
@pytest.mark.parametrize("data", test_data_values, ids=test_data_keys)
def test_combine(data):
    modin_series, _ = create_test_series(data)  # noqa: F841
    modin_series2 = modin_series % (max(modin_series) // 2)
    modin_series.combine(modin_series2, lambda s1, s2: s1 if s1 < s2 else s2)


@pytest.mark.skipif(
    StorageFormat.get() == "Hdk",
    reason="https://github.com/intel-ai/hdk/issues/271",
)
@pytest.mark.parametrize("data", test_data_values, ids=test_data_keys)
def test_combine_first(data):
    modin_series, pandas_series = create_test_series(data)
    modin_series2 = modin_series % (max(modin_series) // 2)
    pandas_series2 = pandas_series % (max(pandas_series) // 2)
    modin_result = modin_series.combine_first(modin_series2)
    pandas_result = pandas_series.combine_first(pandas_series2)
    df_equals(modin_result, pandas_result)


@pytest.mark.parametrize("data", test_data_values, ids=test_data_keys)
def test_compress(data):
    modin_series, pandas_series = create_test_series(data)  # noqa: F841
    try:
        pandas_series.compress(pandas_series > 30)
    except Exception as err:
        with pytest.raises(type(err)):
            modin_series.compress(modin_series > 30)
    else:
        modin_series.compress(modin_series > 30)


@pytest.mark.parametrize("data", test_data_values, ids=test_data_keys)
def test_constructor(data):
    modin_series, pandas_series = create_test_series(data)
    df_equals(modin_series, pandas_series)
    df_equals(pd.Series(modin_series), pandas.Series(pandas_series))


def test_constructor_columns_and_index():
    modin_series = pd.Series([1, 1, 10], index=[1, 2, 3], name="health")
    pandas_series = pandas.Series([1, 1, 10], index=[1, 2, 3], name="health")
    df_equals(modin_series, pandas_series)
    df_equals(pd.Series(modin_series), pandas.Series(pandas_series))
    df_equals(
        pd.Series(modin_series, name="max_speed"),
        pandas.Series(pandas_series, name="max_speed"),
    )
    df_equals(
        pd.Series(modin_series, index=[1, 2]),
        pandas.Series(pandas_series, index=[1, 2]),
    )
    with pytest.raises(NotImplementedError):
        pd.Series(modin_series, index=[1, 2, 99999])


@pytest.mark.parametrize("data", test_data_values, ids=test_data_keys)
def test_copy(data):
    modin_series, pandas_series = create_test_series(data)
    df_equals(modin_series, modin_series.copy())
    df_equals(modin_series.copy(), pandas_series)
    df_equals(modin_series.copy(), pandas_series.copy())


def test_copy_empty_series():
    ser = pd.Series(range(3))
    res = ser[:0].copy()
    assert res.dtype == ser.dtype


@pytest.mark.parametrize("data", test_data_values, ids=test_data_keys)
def test_corr(data):
    modin_series, pandas_series = create_test_series(data)
    modin_result = modin_series.corr(modin_series)
    pandas_result = pandas_series.corr(pandas_series)
    df_equals(modin_result, pandas_result)


@pytest.mark.parametrize(
    "data",
    test_data_values + test_data_large_categorical_series_values,
    ids=test_data_keys + test_data_large_categorical_series_keys,
)
def test_count(data):
    modin_series, pandas_series = create_test_series(data)
    df_equals(modin_series.count(), pandas_series.count())


@pytest.mark.parametrize("data", test_data_values, ids=test_data_keys)
def test_cov(data):
    modin_series, pandas_series = create_test_series(data)
    modin_result = modin_series.cov(modin_series)
    pandas_result = pandas_series.cov(pandas_series)
    df_equals(modin_result, pandas_result)


@pytest.mark.parametrize("data", test_data_values, ids=test_data_keys)
@pytest.mark.parametrize("skipna", [False, True])
def test_cummax(data, skipna):
    modin_series, pandas_series = create_test_series(data)
    try:
        pandas_result = pandas_series.cummax(skipna=skipna)
    except Exception as err:
        with pytest.raises(type(err)):
            modin_series.cummax(skipna=skipna)
    else:
        df_equals(modin_series.cummax(skipna=skipna), pandas_result)


@pytest.mark.parametrize("data", test_data_values, ids=test_data_keys)
@pytest.mark.parametrize("skipna", [False, True])
def test_cummin(data, skipna):
    modin_series, pandas_series = create_test_series(data)
    try:
        pandas_result = pandas_series.cummin(skipna=skipna)
    except Exception as err:
        with pytest.raises(type(err)):
            modin_series.cummin(skipna=skipna)
    else:
        df_equals(modin_series.cummin(skipna=skipna), pandas_result)


@pytest.mark.parametrize("data", test_data_values, ids=test_data_keys)
@pytest.mark.parametrize("skipna", [False, True])
def test_cumprod(data, skipna):
    modin_series, pandas_series = create_test_series(data)
    try:
        pandas_result = pandas_series.cumprod(skipna=skipna)
    except Exception as err:
        with pytest.raises(type(err)):
            modin_series.cumprod(skipna=skipna)
    else:
        df_equals(modin_series.cumprod(skipna=skipna), pandas_result)


@pytest.mark.parametrize("data", test_data_values, ids=test_data_keys)
@pytest.mark.parametrize("skipna", [False, True])
def test_cumsum(data, skipna):
    modin_series, pandas_series = create_test_series(data)
    try:
        pandas_result = pandas_series.cumsum(skipna=skipna)
    except Exception as err:
        with pytest.raises(type(err)):
            modin_series.cumsum(skipna=skipna)
    else:
        df_equals(modin_series.cumsum(skipna=skipna), pandas_result)


def test_cumsum_6771():
    _ = to_pandas(pd.Series([1, 2, 3], dtype="Int64").cumsum())


@pytest.mark.parametrize("data", test_data_values, ids=test_data_keys)
def test_describe(data):
    modin_series, pandas_series = create_test_series(data)
    df_equals(modin_series.describe(), pandas_series.describe())
    percentiles = [0.10, 0.11, 0.44, 0.78, 0.99]
    df_equals(
        modin_series.describe(percentiles=percentiles),
        pandas_series.describe(percentiles=percentiles),
    )

    try:
        pandas_result = pandas_series.describe(exclude=[np.float64])
    except Exception as err:
        with pytest.raises(type(err)):
            modin_series.describe(exclude=[np.float64])
    else:
        modin_result = modin_series.describe(exclude=[np.float64])
        df_equals(modin_result, pandas_result)

    try:
        pandas_result = pandas_series.describe(exclude=np.float64)
    except Exception as err:
        with pytest.raises(type(err)):
            modin_series.describe(exclude=np.float64)
    else:
        modin_result = modin_series.describe(exclude=np.float64)
        df_equals(modin_result, pandas_result)

    try:
        pandas_result = pandas_series.describe(
            include=[np.timedelta64, np.datetime64, np.object_, np.bool_]
        )
    except Exception as err:
        with pytest.raises(type(err)):
            modin_series.describe(
                include=[np.timedelta64, np.datetime64, np.object_, np.bool_]
            )
    else:
        modin_result = modin_series.describe(
            include=[np.timedelta64, np.datetime64, np.object_, np.bool_]
        )
        df_equals(modin_result, pandas_result)

    modin_result = modin_series.describe(include=str(modin_series.dtypes))
    pandas_result = pandas_series.describe(include=str(pandas_series.dtypes))
    df_equals(modin_result, pandas_result)

    modin_result = modin_series.describe(include=[np.number])
    pandas_result = pandas_series.describe(include=[np.number])
    df_equals(modin_result, pandas_result)

    df_equals(
        modin_series.describe(include="all"), pandas_series.describe(include="all")
    )


@pytest.mark.parametrize("data", test_data_values, ids=test_data_keys)
@pytest.mark.parametrize(
    "periods", int_arg_values, ids=arg_keys("periods", int_arg_keys)
)
def test_diff(data, periods):
    modin_series, pandas_series = create_test_series(data)

    try:
        pandas_result = pandas_series.diff(periods=periods)
    except Exception as err:
        with pytest.raises(type(err)):
            modin_series.diff(periods=periods)
    else:
        modin_result = modin_series.diff(periods=periods)
        df_equals(modin_result, pandas_result)

    try:
        pandas_result = pandas_series.T.diff(periods=periods)
    except Exception as err:
        with pytest.raises(type(err)):
            modin_series.T.diff(periods=periods)
    else:
        modin_result = modin_series.T.diff(periods=periods)
        df_equals(modin_result, pandas_result)


def test_diff_with_dates():
    data = pandas.date_range("2018-01-01", periods=15, freq="h").values
    pandas_series = pandas.Series(data)
    modin_series = pd.Series(pandas_series)

    # Check that `diff` with datetime types works correctly.
    pandas_result = pandas_series.diff()
    modin_result = modin_series.diff()
    df_equals(modin_result, pandas_result)

    # Check that `diff` with timedelta types works correctly.
    td_pandas_result = pandas_result.diff()
    td_modin_result = modin_result.diff()
    df_equals(td_modin_result, td_pandas_result)


@pytest.mark.parametrize("data", test_data_values, ids=test_data_keys)
def test_div(data):
    modin_series, pandas_series = create_test_series(data)
    inter_df_math_helper(modin_series, pandas_series, "div")


@pytest.mark.parametrize("data", test_data_values, ids=test_data_keys)
def test_divide(data):
    modin_series, pandas_series = create_test_series(data)
    inter_df_math_helper(modin_series, pandas_series, "divide")


@pytest.mark.parametrize("data", test_data_values, ids=test_data_keys)
def test_dot(data):
    modin_series, pandas_series = create_test_series(data)
    ind_len = len(modin_series)

    # Test 1D array input
    arr = np.arange(ind_len)
    modin_result = modin_series.dot(arr)
    pandas_result = pandas_series.dot(arr)
    df_equals(modin_result, pandas_result)

    # Test 2D array input
    arr = np.arange(ind_len * 2).reshape(ind_len, 2)
    modin_result = modin_series.dot(arr)
    pandas_result = pandas_series.dot(arr)
    assert_array_equal(modin_result, pandas_result)

    # Test bad dimensions
    with pytest.raises(ValueError):
        modin_series.dot(np.arange(ind_len + 10))

    # Test dataframe input
    modin_df = pd.DataFrame(data)
    pandas_df = pandas.DataFrame(data)
    modin_result = modin_series.dot(modin_df)
    pandas_result = pandas_series.dot(pandas_df)
    df_equals(modin_result, pandas_result)

    # Test series input
    modin_series_2 = pd.Series(np.arange(ind_len), index=modin_series.index)
    pandas_series_2 = pandas.Series(np.arange(ind_len), index=pandas_series.index)
    modin_result = modin_series.dot(modin_series_2)
    pandas_result = pandas_series.dot(pandas_series_2)
    df_equals(modin_result, pandas_result)

    # Test when input series index doesn't line up with columns
    with pytest.raises(ValueError):
        modin_series.dot(
            pd.Series(
                np.arange(ind_len), index=["a" for _ in range(len(modin_series.index))]
            )
        )

    # Test case when left series has size (1 x 1)
    # and right dataframe has size (1 x n)
    modin_result = pd.Series([1]).dot(pd.DataFrame(modin_series).T)
    pandas_result = pandas.Series([1]).dot(pandas.DataFrame(pandas_series).T)
    df_equals(modin_result, pandas_result)


@pytest.mark.parametrize("data", test_data_values, ids=test_data_keys)
def test_matmul(data):
    modin_series, pandas_series = create_test_series(data)  # noqa: F841
    ind_len = len(modin_series)

    # Test 1D array input
    arr = np.arange(ind_len)
    modin_result = modin_series @ arr
    pandas_result = pandas_series @ arr
    df_equals(modin_result, pandas_result)

    # Test 2D array input
    arr = np.arange(ind_len * 2).reshape(ind_len, 2)
    modin_result = modin_series @ arr
    pandas_result = pandas_series @ arr
    assert_array_equal(modin_result, pandas_result)

    # Test bad dimensions
    with pytest.raises(ValueError):
        modin_series @ np.arange(ind_len + 10)

    # Test dataframe input
    modin_df = pd.DataFrame(data)
    pandas_df = pandas.DataFrame(data)
    modin_result = modin_series @ modin_df
    pandas_result = pandas_series @ pandas_df
    df_equals(modin_result, pandas_result)

    # Test series input
    modin_series_2 = pd.Series(np.arange(ind_len), index=modin_series.index)
    pandas_series_2 = pandas.Series(np.arange(ind_len), index=pandas_series.index)
    modin_result = modin_series @ modin_series_2
    pandas_result = pandas_series @ pandas_series_2
    df_equals(modin_result, pandas_result)

    # Test when input series index doesn't line up with columns
    with pytest.raises(ValueError):
        modin_series @ pd.Series(
            np.arange(ind_len), index=["a" for _ in range(len(modin_series.index))]
        )


@pytest.mark.xfail(reason="Using pandas Series.")
@pytest.mark.parametrize("data", test_data_values, ids=test_data_keys)
def test_drop(data):
    modin_series = create_test_series(data)

    with pytest.raises(NotImplementedError):
        modin_series.drop(None, None, None, None)


@pytest.mark.parametrize(
    "data", test_data_with_duplicates_values, ids=test_data_with_duplicates_keys
)
@pytest.mark.parametrize(
    "keep", ["last", "first", False], ids=["last", "first", "False"]
)
@pytest.mark.parametrize("inplace", [True, False], ids=["True", "False"])
def test_drop_duplicates(data, keep, inplace):
    modin_series, pandas_series = create_test_series(data)
    df_equals(
        modin_series.drop_duplicates(keep=keep, inplace=inplace),
        pandas_series.drop_duplicates(keep=keep, inplace=inplace),
    )


@pytest.mark.parametrize("data", test_data_values, ids=test_data_keys)
@pytest.mark.parametrize("how", ["any", "all"], ids=["any", "all"])
def test_dropna(data, how):
    modin_series, pandas_series = create_test_series(data)
    modin_result = modin_series.dropna(how=how)
    pandas_result = pandas_series.dropna(how=how)
    df_equals(modin_result, pandas_result)


@pytest.mark.parametrize("data", test_data_values, ids=test_data_keys)
def test_dropna_inplace(data):
    modin_series, pandas_series = create_test_series(data)
    pandas_result = pandas_series.dropna()
    modin_series.dropna(inplace=True)
    df_equals(modin_series, pandas_result)

    modin_series, pandas_series = create_test_series(data)
    pandas_series.dropna(how="any", inplace=True)
    modin_series.dropna(how="any", inplace=True)
    df_equals(modin_series, pandas_series)


def test_dtype_empty():
    modin_series, pandas_series = pd.Series(), pandas.Series()
    assert modin_series.dtype == pandas_series.dtype


@pytest.mark.parametrize("data", test_data_values, ids=test_data_keys)
def test_dtype(data):
    modin_series, pandas_series = create_test_series(data)
    df_equals(modin_series.dtype, modin_series.dtypes)
    df_equals(modin_series.dtype, pandas_series.dtype)
    df_equals(modin_series.dtype, pandas_series.dtypes)


# Bug https://github.com/modin-project/modin/issues/4436 in
# Series.dt.to_pydatetime is only reproducible when the date range out of which
# the frame is created has timezone None, so that its dtype is datetime64[ns]
# as opposed to, e.g. datetime64[ns, Europe/Berlin]. To reproduce that bug, we
# use timezones None and Europe/Berlin.
@pytest.mark.parametrize(
    "timezone",
    [
        pytest.param(None),
        pytest.param(
            "Europe/Berlin",
            marks=pytest.mark.skipif(
                StorageFormat.get() == "Hdk",
                reason="HDK is unable to store TZ in the table schema",
            ),
        ),
    ],
)
def test_dt(timezone):
    data = pd.date_range("2016-12-31", periods=128, freq="D", tz=timezone)
    modin_series = pd.Series(data)
    pandas_series = pandas.Series(data)

    df_equals(modin_series.dt.date, pandas_series.dt.date)
    df_equals(modin_series.dt.time, pandas_series.dt.time)
    df_equals(modin_series.dt.timetz, pandas_series.dt.timetz)
    df_equals(modin_series.dt.year, pandas_series.dt.year)
    df_equals(modin_series.dt.month, pandas_series.dt.month)
    df_equals(modin_series.dt.day, pandas_series.dt.day)
    df_equals(modin_series.dt.hour, pandas_series.dt.hour)
    df_equals(modin_series.dt.minute, pandas_series.dt.minute)
    df_equals(modin_series.dt.second, pandas_series.dt.second)
    df_equals(modin_series.dt.microsecond, pandas_series.dt.microsecond)
    df_equals(modin_series.dt.nanosecond, pandas_series.dt.nanosecond)
    df_equals(modin_series.dt.dayofweek, pandas_series.dt.dayofweek)
    df_equals(modin_series.dt.day_of_week, pandas_series.dt.day_of_week)
    df_equals(modin_series.dt.weekday, pandas_series.dt.weekday)
    df_equals(modin_series.dt.dayofyear, pandas_series.dt.dayofyear)
    df_equals(modin_series.dt.day_of_year, pandas_series.dt.day_of_year)
    df_equals(modin_series.dt.unit, pandas_series.dt.unit)
    df_equals(modin_series.dt.as_unit("s"), pandas_series.dt.as_unit("s"))
    df_equals(modin_series.dt.isocalendar(), pandas_series.dt.isocalendar())
    df_equals(modin_series.dt.quarter, pandas_series.dt.quarter)
    df_equals(modin_series.dt.is_month_start, pandas_series.dt.is_month_start)
    df_equals(modin_series.dt.is_month_end, pandas_series.dt.is_month_end)
    df_equals(modin_series.dt.is_quarter_start, pandas_series.dt.is_quarter_start)
    df_equals(modin_series.dt.is_quarter_end, pandas_series.dt.is_quarter_end)
    df_equals(modin_series.dt.is_year_start, pandas_series.dt.is_year_start)
    df_equals(modin_series.dt.is_year_end, pandas_series.dt.is_year_end)
    df_equals(modin_series.dt.is_leap_year, pandas_series.dt.is_leap_year)
    df_equals(modin_series.dt.daysinmonth, pandas_series.dt.daysinmonth)
    df_equals(modin_series.dt.days_in_month, pandas_series.dt.days_in_month)
    assert modin_series.dt.tz == pandas_series.dt.tz
    assert modin_series.dt.freq == pandas_series.dt.freq
    df_equals(modin_series.dt.to_period("W"), pandas_series.dt.to_period("W"))
    assert_array_equal(
        modin_series.dt.to_pydatetime(), pandas_series.dt.to_pydatetime()
    )
    df_equals(
        modin_series.dt.tz_localize(None),
        pandas_series.dt.tz_localize(None),
    )
    if timezone:
        df_equals(
            modin_series.dt.tz_convert(tz="Europe/Berlin"),
            pandas_series.dt.tz_convert(tz="Europe/Berlin"),
        )

    df_equals(modin_series.dt.normalize(), pandas_series.dt.normalize())
    df_equals(
        modin_series.dt.strftime("%B %d, %Y, %r"),
        pandas_series.dt.strftime("%B %d, %Y, %r"),
    )
    df_equals(modin_series.dt.round("h"), pandas_series.dt.round("h"))
    df_equals(modin_series.dt.floor("h"), pandas_series.dt.floor("h"))
    df_equals(modin_series.dt.ceil("h"), pandas_series.dt.ceil("h"))
    df_equals(modin_series.dt.month_name(), pandas_series.dt.month_name())
    df_equals(modin_series.dt.day_name(), pandas_series.dt.day_name())

    modin_series = pd.Series(pd.to_timedelta(np.arange(128), unit="d"))
    pandas_series = pandas.Series(pandas.to_timedelta(np.arange(128), unit="d"))

    assert_array_equal(
        modin_series.dt.to_pytimedelta(), pandas_series.dt.to_pytimedelta()
    )
    df_equals(modin_series.dt.total_seconds(), pandas_series.dt.total_seconds())
    df_equals(modin_series.dt.days, pandas_series.dt.days)
    df_equals(modin_series.dt.seconds, pandas_series.dt.seconds)
    df_equals(modin_series.dt.microseconds, pandas_series.dt.microseconds)
    df_equals(modin_series.dt.nanoseconds, pandas_series.dt.nanoseconds)
    df_equals(modin_series.dt.components, pandas_series.dt.components)

    data_per = pd.date_range("1/1/2012", periods=128, freq="M")
    pandas_series = pandas.Series(data_per, index=data_per).dt.to_period()
    modin_series = pd.Series(data_per, index=data_per).dt.to_period()

    df_equals(modin_series.dt.qyear, pandas_series.dt.qyear)
    df_equals(modin_series.dt.start_time, pandas_series.dt.start_time)
    df_equals(modin_series.dt.end_time, pandas_series.dt.end_time)
    df_equals(modin_series.dt.to_timestamp(), pandas_series.dt.to_timestamp())

    def dt_with_empty_partition(lib):
        # For context, see https://github.com/modin-project/modin/issues/5112
        df = (
            pd.concat(
                [pd.DataFrame([None]), pd.DataFrame([pd.to_timedelta(1)])], axis=1
            )
            .dropna(axis=1)
            .squeeze(1)
        )
        # BaseOnPython ahd HDK had a single partition after the concat, and it
        # maintains that partition after dropna and squeeze. In other execution modes,
        # the series should have two column partitions, one of which is empty.
        if (
            isinstance(df, pd.DataFrame)
            and get_current_execution() != "BaseOnPython"
            and StorageFormat.get() != "Hdk"
        ):
            assert df._query_compiler._modin_frame._partitions.shape == (1, 2)
        return df.dt.days

    eval_general(pd, pandas, dt_with_empty_partition)

    if timezone is None:
        data = pd.period_range("2016-12-31", periods=128, freq="D")
        modin_series = pd.Series(data)
        pandas_series = pandas.Series(data)
        df_equals(modin_series.dt.asfreq("min"), pandas_series.dt.asfreq("min"))


@pytest.mark.parametrize(
    "data", test_data_with_duplicates_values, ids=test_data_with_duplicates_keys
)
@pytest.mark.parametrize(
    "keep", ["last", "first", False], ids=["last", "first", "False"]
)
def test_duplicated(data, keep):
    modin_series, pandas_series = create_test_series(data)
    modin_result = modin_series.duplicated(keep=keep)
    df_equals(modin_result, pandas_series.duplicated(keep=keep))


@pytest.mark.parametrize("data", test_data_values, ids=test_data_keys)
def test_empty(data):
    modin_series, pandas_series = create_test_series(data)
    assert modin_series.empty == pandas_series.empty


def test_empty_series():
    modin_series = pd.Series()
    assert modin_series.empty


@pytest.mark.parametrize("data", test_data_values, ids=test_data_keys)
def test_eq(data):
    modin_series, pandas_series = create_test_series(data)
    inter_df_math_helper(modin_series, pandas_series, "eq")


@pytest.mark.parametrize(
    "series1_data,series2_data,expected_pandas_equals",
    [
        pytest.param([1], [0], False, id="single_unequal_values"),
        pytest.param([None], [None], True, id="single_none_values"),
        pytest.param(
            pandas.Series(1, name="series1"),
            pandas.Series(1, name="series2"),
            True,
            id="different_names",
        ),
        pytest.param(
            pandas.Series([1], index=[1]),
            pandas.Series([1], index=[1.0]),
            True,
            id="different_index_types",
        ),
        pytest.param(
            pandas.Series([1], index=[1]),
            pandas.Series([1], index=[2]),
            False,
            id="different_index_values",
        ),
        pytest.param([1], [1.0], False, id="different_value_types"),
        pytest.param(
            [1, 2],
            [1, 2],
            True,
            id="equal_series_of_length_two",
        ),
        pytest.param(
            [1, 2],
            [1, 3],
            False,
            id="unequal_series_of_length_two",
        ),
        pytest.param(
            [[1, 2]],
            [[1]],
            False,
            id="different_lengths",
        ),
    ],
)
def test_equals(series1_data, series2_data, expected_pandas_equals):
    modin_series1, pandas_df1 = create_test_series(series1_data)
    modin_series2, pandas_df2 = create_test_series(series2_data)

    pandas_equals = pandas_df1.equals(pandas_df2)
    assert pandas_equals == expected_pandas_equals, (
        "Test expected pandas to say the series were"
        + f"{'' if expected_pandas_equals else ' not'} equal, but they were"
        + f"{' not' if expected_pandas_equals else ''} equal."
    )
    assert modin_series1.equals(modin_series2) == pandas_equals
    assert modin_series1.equals(pandas_df2) == pandas_equals


def test_equals_several_partitions():
    modin_series1 = pd.concat([pd.Series([0, 1]), pd.Series([None, 1])])
    modin_series2 = pd.concat([pd.Series([0, 1]), pd.Series([1, None])])
    assert not modin_series1.equals(modin_series2)


def test_equals_with_nans():
    ser1 = pd.Series([0, 1, None], dtype="uint8[pyarrow]")
    ser2 = pd.Series([None, None, None], dtype="uint8[pyarrow]")
    assert not ser1.equals(ser2)


@pytest.mark.parametrize("data", test_data_values, ids=test_data_keys)
def test_ewm(data):
    modin_series, _ = create_test_series(data)  # noqa: F841
    with warns_that_defaulting_to_pandas():
        modin_series.ewm(halflife=6)


@pytest.mark.parametrize("data", test_data_values, ids=test_data_keys)
def test_expanding(data):
    modin_series, pandas_series = create_test_series(data)  # noqa: F841
    df_equals(modin_series.expanding().sum(), pandas_series.expanding().sum())


@pytest.mark.parametrize("data", test_data_values, ids=test_data_keys)
def test_factorize(data):
    modin_series, _ = create_test_series(data)  # noqa: F841
    with warns_that_defaulting_to_pandas():
        modin_series.factorize()


@pytest.mark.parametrize("data", test_data_values, ids=test_data_keys)
def test_ffill(data):
    modin_series, pandas_series = create_test_series(data)
    df_equals(modin_series.ffill(), pandas_series.ffill())
    # inplace
    modin_series_cp = modin_series.copy()
    pandas_series_cp = pandas_series.copy()
    modin_series_cp.ffill(inplace=True)
    pandas_series_cp.ffill(inplace=True)
    df_equals(modin_series_cp, pandas_series_cp)


@pytest.mark.parametrize("limit_area", [None, "inside", "outside"])
@pytest.mark.parametrize("method", ["ffill", "bfill"])
def test_ffill_bfill_limit_area(method, limit_area):
    modin_ser, pandas_ser = create_test_series([1, None, 2, None])
    eval_general(
        modin_ser, pandas_ser, lambda ser: getattr(ser, method)(limit_area=limit_area)
    )


@pytest.mark.parametrize("data", test_data_values, ids=test_data_keys)
@pytest.mark.parametrize("reindex", [None, 2, -2])
@pytest.mark.parametrize("limit", [None, 1, 2, 0.5, -1, -2, 1.5])
@pytest.mark.exclude_in_sanity
def test_fillna(data, reindex, limit):
    modin_series, pandas_series = create_test_series(data)
    index = pandas_series.index
    pandas_replace_series = index.to_series().sample(frac=1)
    modin_replace_series = pd.Series(pandas_replace_series)
    replace_dict = pandas_replace_series.to_dict()

    if reindex is not None:
        if reindex > 0:
            pandas_series = pandas_series[:reindex].reindex(index)
        else:
            pandas_series = pandas_series[reindex:].reindex(index)
        # Because of bug #3178 modin Series has to be created from pandas
        # Series instead of performing the same slice and reindex operations.
        modin_series = pd.Series(pandas_series)

    if isinstance(limit, float):
        limit = int(len(modin_series) * limit)
    if limit is not None and limit < 0:
        limit = len(modin_series) + limit

    df_equals(modin_series.fillna(0, limit=limit), pandas_series.fillna(0, limit=limit))
    df_equals(
        modin_series.fillna(method="bfill", limit=limit),
        pandas_series.fillna(method="bfill", limit=limit),
    )
    df_equals(
        modin_series.fillna(method="ffill", limit=limit),
        pandas_series.fillna(method="ffill", limit=limit),
    )
    df_equals(
        modin_series.fillna(modin_replace_series, limit=limit),
        pandas_series.fillna(pandas_replace_series, limit=limit),
    )
    df_equals(
        modin_series.fillna(replace_dict, limit=limit),
        pandas_series.fillna(replace_dict, limit=limit),
    )


@pytest.mark.xfail(reason="Using pandas Series.")
@pytest.mark.parametrize("data", test_data_values, ids=test_data_keys)
def test_filter(data):
    modin_series = create_test_series(data)

    with pytest.raises(NotImplementedError):
        modin_series.filter(None, None, None)


def test_first():
    i = pd.date_range("2010-04-09", periods=400, freq="2D")
    modin_series = pd.Series(list(range(400)), index=i)
    pandas_series = pandas.Series(list(range(400)), index=i)
    with pytest.warns(FutureWarning, match="first is deprecated and will be removed"):
        modin_result = modin_series.first("3D")
    df_equals(modin_result, pandas_series.first("3D"))
    df_equals(modin_series.first("20D"), pandas_series.first("20D"))


@pytest.mark.parametrize("data", test_data_values, ids=test_data_keys)
def test_first_valid_index(data):
    modin_series, pandas_series = create_test_series(data)
    df_equals(modin_series.first_valid_index(), pandas_series.first_valid_index())


@pytest.mark.parametrize("data", test_data_values, ids=test_data_keys)
def test_floordiv(data):
    modin_series, pandas_series = create_test_series(data)
    inter_df_math_helper(modin_series, pandas_series, "floordiv")


@pytest.mark.parametrize("data", test_data_values, ids=test_data_keys)
def test_ge(data):
    modin_series, pandas_series = create_test_series(data)
    inter_df_math_helper(modin_series, pandas_series, "ge")


@pytest.mark.parametrize("data", test_data_values, ids=test_data_keys)
def test_get(data):
    modin_series, pandas_series = create_test_series(data)
    for key in modin_series.keys():
        df_equals(modin_series.get(key), pandas_series.get(key))
    df_equals(
        modin_series.get("NO_EXIST", "DEFAULT"),
        pandas_series.get("NO_EXIST", "DEFAULT"),
    )


@pytest.mark.parametrize("data", test_data_values, ids=test_data_keys)
def test_gt(data):
    modin_series, pandas_series = create_test_series(data)
    inter_df_math_helper(modin_series, pandas_series, "gt")


@pytest.mark.parametrize("data", test_data_values, ids=test_data_keys)
def test_hasnans(data):
    modin_series, pandas_series = create_test_series(data)
    assert modin_series.hasnans == pandas_series.hasnans


@pytest.mark.parametrize("data", test_data_values, ids=test_data_keys)
@pytest.mark.parametrize("n", int_arg_values, ids=arg_keys("n", int_arg_keys))
def test_head(data, n):
    modin_series, pandas_series = create_test_series(data)

    df_equals(modin_series.head(n), pandas_series.head(n))
    df_equals(
        modin_series.head(len(modin_series)), pandas_series.head(len(pandas_series))
    )


@pytest.mark.parametrize("data", test_data_values, ids=test_data_keys)
def test_hist(data):
    modin_series, _ = create_test_series(data)  # noqa: F841
    with warns_that_defaulting_to_pandas():
        modin_series.hist(None)


@pytest.mark.parametrize("data", test_data_values, ids=test_data_keys)
def test_iat(data):
    modin_series, pandas_series = create_test_series(data)
    df_equals(modin_series.iat[0], pandas_series.iat[0])


@pytest.mark.parametrize("data", test_data_values, ids=test_data_keys)
@pytest.mark.parametrize("skipna", [False, True])
def test_idxmax(data, skipna):
    modin_series, pandas_series = create_test_series(data)
    pandas_result = pandas_series.idxmax(skipna=skipna)
    modin_result = modin_series.idxmax(skipna=skipna)
    df_equals(modin_result, pandas_result)

    pandas_result = pandas_series.T.idxmax(skipna=skipna)
    modin_result = modin_series.T.idxmax(skipna=skipna)
    df_equals(modin_result, pandas_result)


@pytest.mark.parametrize("data", test_data_values, ids=test_data_keys)
@pytest.mark.parametrize("skipna", [False, True])
def test_idxmin(data, skipna):
    modin_series, pandas_series = create_test_series(data)
    pandas_result = pandas_series.idxmin(skipna=skipna)
    modin_result = modin_series.idxmin(skipna=skipna)
    df_equals(modin_result, pandas_result)

    pandas_result = pandas_series.T.idxmin(skipna=skipna)
    modin_result = modin_series.T.idxmin(skipna=skipna)
    df_equals(modin_result, pandas_result)


@pytest.mark.parametrize("data", test_data_values, ids=test_data_keys)
def test_iloc(request, data):
    modin_series, pandas_series = create_test_series(data)

    if not name_contains(request.node.name, ["empty_data"]):
        # Scalar
        np.testing.assert_equal(modin_series.iloc[0], pandas_series.iloc[0])

        # Series
        df_equals(modin_series.iloc[1:], pandas_series.iloc[1:])
        df_equals(modin_series.iloc[1:2], pandas_series.iloc[1:2])
        df_equals(modin_series.iloc[[1, 2]], pandas_series.iloc[[1, 2]])

        # Write Item
        modin_series.iloc[[1, 2]] = 42
        pandas_series.iloc[[1, 2]] = 42
        df_equals(modin_series, pandas_series)
        with pytest.raises(IndexingError):
            modin_series.iloc[1:, 1]
    else:
        with pytest.raises(IndexError):
            modin_series.iloc[0]


@pytest.mark.parametrize("data", test_data_values, ids=test_data_keys)
def test_index(data):
    modin_series, pandas_series = create_test_series(data)
    df_equals(modin_series.index, pandas_series.index)
    with pytest.raises(ValueError):
        modin_series.index = list(modin_series.index) + [999]

    modin_series.index = modin_series.index.map(str)
    pandas_series.index = pandas_series.index.map(str)
    df_equals(modin_series.index, pandas_series.index)


@pytest.mark.parametrize("data", test_data_values, ids=test_data_keys)
def test_interpolate(data):
    modin_series, _ = create_test_series(data)  # noqa: F841
    with warns_that_defaulting_to_pandas():
        modin_series.interpolate()


@pytest.mark.parametrize("data", test_data_values, ids=test_data_keys)
def test_is_monotonic_decreasing(data):
    modin_series, pandas_series = create_test_series(data)
    assert modin_series.is_monotonic_decreasing == pandas_series.is_monotonic_decreasing


@pytest.mark.parametrize("data", test_data_values, ids=test_data_keys)
def test_is_monotonic_increasing(data):
    modin_series, pandas_series = create_test_series(data)
    assert modin_series.is_monotonic_increasing == pandas_series.is_monotonic_increasing


@pytest.mark.parametrize("data", test_data_values, ids=test_data_keys)
def test_is_unique(data):
    modin_series, pandas_series = create_test_series(data)
    assert modin_series.is_unique == pandas_series.is_unique


@pytest.mark.parametrize("data", test_data_values, ids=test_data_keys)
def test_isin(data):
    modin_series, pandas_series = create_test_series(data)
    val = [1, 2, 3, 4]
    pandas_result = pandas_series.isin(val)
    modin_result = modin_series.isin(val)
    df_equals(modin_result, pandas_result)


def test_isin_with_series():
    modin_series1, pandas_series1 = create_test_series([1, 2, 3])
    modin_series2, pandas_series2 = create_test_series([1, 2, 3, 4, 5])

    eval_general(
        (modin_series1, modin_series2),
        (pandas_series1, pandas_series2),
        lambda srs: srs[0].isin(srs[1]),
    )

    # Verify that Series actualy behaves like Series and ignores unmatched indices on '.isin'
    modin_series1, pandas_series1 = create_test_series([1, 2, 3], index=[10, 11, 12])

    eval_general(
        (modin_series1, modin_series2),
        (pandas_series1, pandas_series2),
        lambda srs: srs[0].isin(srs[1]),
    )


@pytest.mark.parametrize("data", test_data_values, ids=test_data_keys)
def test_isnull(data):
    modin_series, pandas_series = create_test_series(data)
    df_equals(modin_series.isnull(), pandas_series.isnull())


@pytest.mark.parametrize("data", test_data_values, ids=test_data_keys)
def test_items(data):
    modin_series, pandas_series = create_test_series(data)

    modin_items = modin_series.items()
    pandas_items = pandas_series.items()
    for modin_item, pandas_item in zip(modin_items, pandas_items):
        modin_index, modin_scalar = modin_item
        pandas_index, pandas_scalar = pandas_item
        df_equals(modin_scalar, pandas_scalar)
        assert pandas_index == modin_index


@pytest.mark.parametrize("data", test_data_values, ids=test_data_keys)
def test_keys(data):
    modin_series, pandas_series = create_test_series(data)
    df_equals(modin_series.keys(), pandas_series.keys())


def test_kurtosis_alias():
    # It's optimization. If failed, Series.kurt should be tested explicitly
    # in tests: `test_kurt_kurtosis`, `test_kurt_kurtosis_level`.
    assert pd.Series.kurt == pd.Series.kurtosis


@pytest.mark.parametrize("axis", [0, 1])
@pytest.mark.parametrize("skipna", [False, True])
def test_kurtosis(axis, skipna):
    raising_exceptions = None
    if axis:
        raising_exceptions = ValueError("No axis named 1 for object type Series")
    eval_general(
        *create_test_series(test_data["float_nan_data"]),
        lambda df: df.kurtosis(axis=axis, skipna=skipna),
        raising_exceptions=raising_exceptions,
    )


@pytest.mark.parametrize("axis", ["rows", "columns"])
@pytest.mark.parametrize("numeric_only", [False, True])
def test_kurtosis_numeric_only(axis, numeric_only):
    raising_exceptions = None
    if axis:
        raising_exceptions = ValueError("No axis named columns for object type Series")
    eval_general(
        *create_test_series(test_data_diff_dtype),
        lambda df: df.kurtosis(axis=axis, numeric_only=numeric_only),
        raising_exceptions=raising_exceptions,
    )


def test_last():
    modin_index = pd.date_range("2010-04-09", periods=400, freq="2D")
    pandas_index = pandas.date_range("2010-04-09", periods=400, freq="2D")
    modin_series = pd.Series(list(range(400)), index=modin_index)
    pandas_series = pandas.Series(list(range(400)), index=pandas_index)
    with pytest.warns(FutureWarning, match="last is deprecated and will be removed"):
        modin_result = modin_series.last("3D")
    df_equals(modin_result, pandas_series.last("3D"))
    df_equals(modin_series.last("20D"), pandas_series.last("20D"))


@pytest.mark.parametrize("func", ["all", "any", "count"])
def test_index_order(func):
    # see #1708 and #1869 for details
    s_modin, s_pandas = create_test_series(test_data["float_nan_data"])
    rows_number = len(s_modin.index)
    level_0 = np.random.choice([x for x in range(10)], rows_number)
    level_1 = np.random.choice([x for x in range(10)], rows_number)
    index = pandas.MultiIndex.from_arrays([level_0, level_1])

    s_modin.index = index
    s_pandas.index = index

    # The result of the operation is not a Series, `.index` is missed
    df_equals(
        getattr(s_modin, func)(),
        getattr(s_pandas, func)(),
    )


@pytest.mark.parametrize("data", test_data_values, ids=test_data_keys)
def test_last_valid_index(data):
    modin_series, pandas_series = create_test_series(data)
    assert modin_series.last_valid_index() == (pandas_series.last_valid_index())


@pytest.mark.parametrize("data", test_data_values, ids=test_data_keys)
def test_le(data):
    modin_series, pandas_series = create_test_series(data)
    inter_df_math_helper(modin_series, pandas_series, "le")


@pytest.mark.parametrize("data", test_data_values, ids=test_data_keys)
def test_loc(data):
    modin_series, pandas_series = create_test_series(data)
    for v in modin_series.index:
        df_equals(modin_series.loc[v], pandas_series.loc[v])
        df_equals(modin_series.loc[v:], pandas_series.loc[v:])

    indices = [True if i % 3 == 0 else False for i in range(len(modin_series.index))]
    modin_result = modin_series.loc[indices]
    pandas_result = pandas_series.loc[indices]
    df_equals(modin_result, pandas_result)

    # From issue #1988
    index = pd.MultiIndex.from_product([np.arange(10), np.arange(10)], names=["f", "s"])
    data = np.arange(100)
    modin_series = pd.Series(data, index=index).sort_index()
    pandas_series = pandas.Series(data, index=index).sort_index()
    modin_result = modin_series.loc[
        (slice(None), 1),
    ]  # fmt: skip
    pandas_result = pandas_series.loc[
        (slice(None), 1),
    ]  # fmt: skip
    df_equals(modin_result, pandas_result)


def test_loc_with_boolean_series():
    modin_series, pandas_series = create_test_series([1, 2, 3])
    modin_mask, pandas_mask = create_test_series([True, False, False])
    modin_result = modin_series.loc[modin_mask]
    pandas_result = pandas_series.loc[pandas_mask]
    df_equals(modin_result, pandas_result)


# This tests the bug from https://github.com/modin-project/modin/issues/3736
def test_loc_setting_categorical_series():
    modin_series = pd.Series(["a", "b", "c"], dtype="category")
    pandas_series = pandas.Series(["a", "b", "c"], dtype="category")
    modin_series.loc[1:3] = "a"
    pandas_series.loc[1:3] = "a"
    df_equals(modin_series, pandas_series)


# This tests the bug from https://github.com/modin-project/modin/issues/3736
def test_iloc_assigning_scalar_none_to_string_series():
    data = ["A"]
    modin_series, pandas_series = create_test_series(data, dtype="string")
    modin_series.iloc[0] = None
    pandas_series.iloc[0] = None
    df_equals(modin_series, pandas_series)


def test_set_ordered_categorical_column():
    data = {"a": [1, 2, 3], "b": [4, 5, 6]}
    mdf = pd.DataFrame(data)
    pdf = pandas.DataFrame(data)
    mdf["a"] = pd.Categorical(mdf["a"], ordered=True)
    pdf["a"] = pandas.Categorical(pdf["a"], ordered=True)
    df_equals(mdf, pdf)

    modin_categories = mdf["a"].dtype
    pandas_categories = pdf["a"].dtype
    assert modin_categories == pandas_categories


@pytest.mark.parametrize("data", test_data_values, ids=test_data_keys)
def test_lt(data):
    modin_series, pandas_series = create_test_series(data)
    inter_df_math_helper(modin_series, pandas_series, "lt")


@pytest.mark.parametrize("na_values", ["ignore", None], ids=["na_ignore", "na_none"])
@pytest.mark.parametrize("data", test_data_values, ids=test_data_keys)
def test_map(data, na_values):
    modin_series, pandas_series = create_test_series(data)
    df_equals(
        modin_series.map(str, na_action=na_values),
        pandas_series.map(str, na_action=na_values),
    )
    mapper = {i: str(i) for i in range(100)}
    df_equals(
        modin_series.map(mapper, na_action=na_values),
        pandas_series.map(mapper, na_action=na_values),
        # https://github.com/modin-project/modin/issues/5967
        check_dtypes=False,
    )

    # Return list objects
    modin_series_lists = modin_series.map(lambda s: [s, s, s])
    pandas_series_lists = pandas_series.map(lambda s: [s, s, s])
    df_equals(modin_series_lists, pandas_series_lists)

    # Index into list objects
    df_equals(
        modin_series_lists.map(lambda lst: lst[0]),
        pandas_series_lists.map(lambda lst: lst[0]),
    )


@pytest.mark.xfail(
    StorageFormat.get() == "Hdk",
    reason="https://github.com/intel-ai/hdk/issues/542",
)
def test_mask():
    modin_series = pd.Series(np.arange(10))
    m = modin_series % 3 == 0
    with warns_that_defaulting_to_pandas():
        try:
            modin_series.mask(~m, -modin_series)
        except ValueError:
            pass


@pytest.mark.parametrize("data", test_data_values, ids=test_data_keys)
@pytest.mark.parametrize("skipna", [False, True])
def test_max(data, skipna):
    eval_general(*create_test_series(data), lambda df: df.max(skipna=skipna))


@pytest.mark.parametrize("data", test_data_values, ids=test_data_keys)
@pytest.mark.parametrize("skipna", [False, True])
def test_mean(data, skipna):
    eval_general(*create_test_series(data), lambda df: df.mean(skipna=skipna))


@pytest.mark.parametrize("data", test_data_values, ids=test_data_keys)
@pytest.mark.parametrize("skipna", [False, True])
def test_median(data, skipna):
    eval_general(*create_test_series(data), lambda df: df.median(skipna=skipna))


@pytest.mark.parametrize(
    "method", ["median", "skew", "std", "sum", "var", "prod", "sem"]
)
def test_median_skew_std_sum_var_prod_sem_1953(method):
    # See #1953 for details
    data = [3, 3, 3, 3, 3, 3, 3, 3, 3]
    arrays = [
        ["1", "1", "1", "2", "2", "2", "3", "3", "3"],
        ["1", "2", "3", "4", "5", "6", "7", "8", "9"],
    ]
    modin_s = pd.Series(data, index=arrays)
    pandas_s = pandas.Series(data, index=arrays)
    eval_general(modin_s, pandas_s, lambda s: getattr(s, method)())


@pytest.mark.parametrize("data", test_data_values, ids=test_data_keys)
@pytest.mark.parametrize("index", [True, False], ids=["True", "False"])
def test_memory_usage(data, index):
    modin_series, pandas_series = create_test_series(data)
    df_equals(
        modin_series.memory_usage(index=index), pandas_series.memory_usage(index=index)
    )


@pytest.mark.parametrize("data", test_data_values, ids=test_data_keys)
@pytest.mark.parametrize("skipna", [False, True])
def test_min(data, skipna):
    eval_general(*create_test_series(data), lambda df: df.min(skipna=skipna))


@pytest.mark.parametrize("data", test_data_values, ids=test_data_keys)
def test_mod(data):
    modin_series, pandas_series = create_test_series(data)
    inter_df_math_helper(modin_series, pandas_series, "mod")


@pytest.mark.parametrize("data", test_data_values, ids=test_data_keys)
def test_mode(data):
    modin_series, pandas_series = create_test_series(data)
    df_equals(modin_series.mode(), pandas_series.mode())


@pytest.mark.parametrize("data", test_data_values, ids=test_data_keys)
def test_mul(data):
    modin_series, pandas_series = create_test_series(data)
    inter_df_math_helper(modin_series, pandas_series, "mul")


@pytest.mark.parametrize("data", test_data_values, ids=test_data_keys)
def test_multiply(data):
    modin_series, pandas_series = create_test_series(data)
    inter_df_math_helper(modin_series, pandas_series, "multiply")


@pytest.mark.parametrize("data", test_data_values, ids=test_data_keys)
def test_name(data):
    modin_series, pandas_series = create_test_series(data)
    assert modin_series.name == pandas_series.name
    modin_series.name = pandas_series.name = "New_name"
    assert modin_series.name == pandas_series.name
    assert modin_series._query_compiler.columns == ["New_name"]


@pytest.mark.parametrize("data", test_data_values, ids=test_data_keys)
def test_nbytes(data):
    modin_series, pandas_series = create_test_series(data)
    assert modin_series.nbytes == pandas_series.nbytes


@pytest.mark.parametrize("data", test_data_values, ids=test_data_keys)
def test_ndim(data):
    modin_series, _ = create_test_series(data)  # noqa: F841
    assert modin_series.ndim == 1


@pytest.mark.parametrize("data", test_data_values, ids=test_data_keys)
def test_ne(data):
    modin_series, pandas_series = create_test_series(data)
    inter_df_math_helper(modin_series, pandas_series, "ne")


@pytest.mark.xfail(reason="Using pandas Series.")
@pytest.mark.parametrize("data", test_data_values, ids=test_data_keys)
def test_nlargest(data):
    modin_series = create_test_series(data)

    with pytest.raises(NotImplementedError):
        modin_series.nlargest(None)


@pytest.mark.parametrize("data", test_data_values, ids=test_data_keys)
def test_notnull(data):
    modin_series, pandas_series = create_test_series(data)
    df_equals(modin_series.notnull(), pandas_series.notnull())


@pytest.mark.parametrize("data", test_data_values, ids=test_data_keys)
def test_nsmallest(data):
    modin_series, pandas_series = create_test_series(data)
    df_equals(
        modin_series.nsmallest(n=5, keep="first"),
        pandas_series.nsmallest(n=5, keep="first"),
    )
    df_equals(
        modin_series.nsmallest(n=10, keep="first"),
        pandas_series.nsmallest(n=10, keep="first"),
    )
    df_equals(
        modin_series.nsmallest(n=10, keep="last"),
        pandas_series.nsmallest(n=10, keep="last"),
    )
    df_equals(modin_series.nsmallest(keep="all"), pandas_series.nsmallest(keep="all"))


@pytest.mark.parametrize("data", test_data_values, ids=test_data_keys)
@pytest.mark.parametrize("dropna", [True, False], ids=["True", "False"])
def test_nunique(data, dropna):
    modin_series, pandas_series = create_test_series(data)
    df_equals(modin_series.nunique(dropna=dropna), pandas_series.nunique(dropna=dropna))


@pytest.mark.parametrize("data", test_data_values, ids=test_data_keys)
def test_pct_change(data):
    modin_series, pandas_series = create_test_series(data)
    with warns_that_defaulting_to_pandas():
        modin_series.pct_change()


@pytest.mark.parametrize("data", test_data_values, ids=test_data_keys)
def test_pipe(data):
    modin_series, pandas_series = create_test_series(data)
    n = len(modin_series.index)
    a, b, c = 2 % n, 0, 3 % n

    def h(x):
        return x.dropna()

    def g(x, arg1=0):
        for _ in range(arg1):
            x = (pd if isinstance(x, pd.Series) else pandas).concat((x, x))
        return x

    def f(x, arg2=0, arg3=0):
        return x.drop(x.index[[arg2, arg3]])

    df_equals(
        f(g(h(modin_series), arg1=a), arg2=b, arg3=c),
        (modin_series.pipe(h).pipe(g, arg1=a).pipe(f, arg2=b, arg3=c)),
    )
    df_equals(
        (modin_series.pipe(h).pipe(g, arg1=a).pipe(f, arg2=b, arg3=c)),
        (pandas_series.pipe(h).pipe(g, arg1=a).pipe(f, arg2=b, arg3=c)),
    )


@pytest.mark.parametrize("data", test_data_values, ids=test_data_keys)
def test_plot(request, data):
    modin_series, pandas_series = create_test_series(data)

    if name_contains(request.node.name, numeric_dfs):
        # We have to test this way because equality in plots means same object.
        zipped_plot_lines = zip(modin_series.plot().lines, pandas_series.plot().lines)
        for left, right in zipped_plot_lines:
            if isinstance(left.get_xdata(), np.ma.core.MaskedArray) and isinstance(
                right.get_xdata(), np.ma.core.MaskedArray
            ):
                assert all((left.get_xdata() == right.get_xdata()).data)
            else:
                assert np.array_equal(left.get_xdata(), right.get_xdata())
            if isinstance(left.get_ydata(), np.ma.core.MaskedArray) and isinstance(
                right.get_ydata(), np.ma.core.MaskedArray
            ):
                assert all((left.get_ydata() == right.get_ydata()).data)
            else:
                assert np.array_equal(left.get_xdata(), right.get_xdata())


@pytest.mark.parametrize("data", test_data_values, ids=test_data_keys)
def test_pop(data):
    modin_series, pandas_series = create_test_series(data)

    for key in modin_series.keys():
        df_equals(modin_series.pop(key), pandas_series.pop(key))
        df_equals(modin_series, pandas_series)


@pytest.mark.parametrize("data", test_data_values, ids=test_data_keys)
def test_pow(data):
    modin_series, pandas_series = create_test_series(data)
    inter_df_math_helper(modin_series, pandas_series, "pow")


def test_product_alias():
    assert pd.Series.prod == pd.Series.product


@pytest.mark.parametrize("axis", [0, 1])
@pytest.mark.parametrize("skipna", [False, True])
def test_prod(axis, skipna):
    raising_exceptions = None
    if axis:
        raising_exceptions = ValueError("No axis named 1 for object type Series")
    eval_general(
        *create_test_series(test_data["float_nan_data"]),
        lambda s: s.prod(axis=axis, skipna=skipna),
        raising_exceptions=raising_exceptions,
    )


@pytest.mark.parametrize("numeric_only", [False, True])
@pytest.mark.parametrize(
    "min_count", int_arg_values, ids=arg_keys("min_count", int_arg_keys)
)
def test_prod_specific(min_count, numeric_only):
    eval_general(
        *create_test_series(test_data_diff_dtype),
        lambda df: df.prod(min_count=min_count, numeric_only=numeric_only),
    )


@pytest.mark.parametrize("data", test_data_values, ids=test_data_keys)
@pytest.mark.parametrize("q", quantiles_values, ids=quantiles_keys)
def test_quantile(request, data, q):
    modin_series, pandas_series = create_test_series(data)
    if not name_contains(request.node.name, no_numeric_dfs):
        df_equals(modin_series.quantile(q), pandas_series.quantile(q))


@pytest.mark.parametrize("data", test_data_values, ids=test_data_keys)
def test_radd(data):
    modin_series, pandas_series = create_test_series(data)
    inter_df_math_helper(modin_series, pandas_series, "radd")


@pytest.mark.parametrize("data", test_data_values, ids=test_data_keys)
@pytest.mark.parametrize(
    "na_option", ["keep", "top", "bottom"], ids=["keep", "top", "bottom"]
)
def test_rank(data, na_option):
    modin_series, pandas_series = create_test_series(data)
    try:
        pandas_result = pandas_series.rank(na_option=na_option)
    except Exception as err:
        with pytest.raises(type(err)):
            modin_series.rank(na_option=na_option)
    else:
        modin_result = modin_series.rank(na_option=na_option)
        df_equals(modin_result, pandas_result)


@pytest.mark.parametrize("data", test_data_values, ids=test_data_keys)
@pytest.mark.parametrize("order", [None, "C", "F", "A", "K"])
def test_ravel(data, order):
    modin_series, pandas_series = create_test_series(data)
    np.testing.assert_equal(
        modin_series.ravel(order=order), pandas_series.ravel(order=order)
    )


@pytest.mark.parametrize(
    "data",
    [
        pandas.Categorical(np.arange(1000), ordered=True),
        pandas.Categorical(np.arange(1000), ordered=False),
        pandas.Categorical(np.arange(1000), categories=np.arange(500), ordered=True),
        pandas.Categorical(np.arange(1000), categories=np.arange(500), ordered=False),
    ],
)
@pytest.mark.parametrize("order", [None, "C", "F", "A", "K"])
def test_ravel_category(data, order):
    modin_series, pandas_series = create_test_series(data)
    categories_equals(modin_series.ravel(order=order), pandas_series.ravel(order=order))


@pytest.mark.parametrize(
    "data",
    [
        pandas.Categorical(np.arange(10), ordered=True),
        pandas.Categorical(np.arange(10), ordered=False),
        pandas.Categorical(np.arange(10), categories=np.arange(5), ordered=True),
        pandas.Categorical(np.arange(10), categories=np.arange(5), ordered=False),
    ],
)
@pytest.mark.parametrize("order", [None, "C", "F", "A", "K"])
def test_ravel_simple_category(data, order):
    modin_series, pandas_series = create_test_series(data)
    categories_equals(modin_series.ravel(order=order), pandas_series.ravel(order=order))


@pytest.mark.parametrize("data", test_data_values, ids=test_data_keys)
def test_rdiv(data):
    modin_series, pandas_series = create_test_series(data)
    inter_df_math_helper(modin_series, pandas_series, "rdiv")


@pytest.mark.parametrize("data", test_data_values, ids=test_data_keys)
def test_reindex(data):
    modin_series, pandas_series = create_test_series(data)
    pandas_result = pandas_series.reindex(
        list(pandas_series.index) + ["_A_NEW_ROW"], fill_value=0
    )
    modin_result = modin_series.reindex(
        list(modin_series.index) + ["_A_NEW_ROW"], fill_value=0
    )
    df_equals(pandas_result, modin_result)

    frame_data = {
        "col1": [0, 1, 2, 3],
        "col2": [4, 5, 6, 7],
        "col3": [8, 9, 10, 11],
        "col4": [12, 13, 14, 15],
        "col5": [0, 0, 0, 0],
    }
    pandas_df = pandas.DataFrame(frame_data)
    modin_df = pd.DataFrame(frame_data)

    for col in pandas_df.columns:
        modin_series = modin_df[col]
        pandas_series = pandas_df[col]
        df_equals(
            modin_series.reindex([0, 3, 2, 1]), pandas_series.reindex([0, 3, 2, 1])
        )
        df_equals(modin_series.reindex([0, 6, 2]), pandas_series.reindex([0, 6, 2]))
        df_equals(
            modin_series.reindex(index=[0, 1, 5]),
            pandas_series.reindex(index=[0, 1, 5]),
        )

    # MultiIndex
    modin_series, pandas_series = create_test_series(data)
    modin_series.index, pandas_series.index = [
        generate_multiindex(len(pandas_series))
    ] * 2
    pandas_result = pandas_series.reindex(list(reversed(pandas_series.index)))
    modin_result = modin_series.reindex(list(reversed(modin_series.index)))
    df_equals(pandas_result, modin_result)


def test_reindex_like():
    o_data = [
        [24.3, 75.7, "high"],
        [31, 87.8, "high"],
        [22, 71.6, "medium"],
        [35, 95, "medium"],
    ]
    o_columns = ["temp_celsius", "temp_fahrenheit", "windspeed"]
    o_index = pd.date_range(start="2014-02-12", end="2014-02-15", freq="D")
    new_data = [[28, "low"], [30, "low"], [35.1, "medium"]]
    new_columns = ["temp_celsius", "windspeed"]
    new_index = pd.DatetimeIndex(["2014-02-12", "2014-02-13", "2014-02-15"])
    modin_df1 = pd.DataFrame(o_data, columns=o_columns, index=o_index)
    modin_df2 = pd.DataFrame(new_data, columns=new_columns, index=new_index)
    modin_result = modin_df2["windspeed"].reindex_like(modin_df1["windspeed"])

    pandas_df1 = pandas.DataFrame(o_data, columns=o_columns, index=o_index)
    pandas_df2 = pandas.DataFrame(new_data, columns=new_columns, index=new_index)
    pandas_result = pandas_df2["windspeed"].reindex_like(pandas_df1["windspeed"])
    df_equals(modin_result, pandas_result)


@pytest.mark.parametrize("data", test_data_values, ids=test_data_keys)
def test_rename(data):
    modin_series, pandas_series = create_test_series(data)
    new_name = "NEW_NAME"
    df_equals(modin_series.rename(new_name), pandas_series.rename(new_name))

    modin_series_cp = modin_series.copy()
    pandas_series_cp = pandas_series.copy()
    modin_series_cp.rename(new_name, inplace=True)
    pandas_series_cp.rename(new_name, inplace=True)
    df_equals(modin_series_cp, pandas_series_cp)

    modin_result = modin_series.rename("{}__".format)
    pandas_result = pandas_series.rename("{}__".format)
    df_equals(modin_result, pandas_result)


def test_reorder_levels():
    data = np.random.randint(1, 100, 12)
    modin_series = pd.Series(
        data,
        index=pd.MultiIndex.from_tuples(
            [
                (num, letter, color)
                for num in range(1, 3)
                for letter in ["a", "b", "c"]
                for color in ["Red", "Green"]
            ],
            names=["Number", "Letter", "Color"],
        ),
    )
    pandas_series = pandas.Series(
        data,
        index=pandas.MultiIndex.from_tuples(
            [
                (num, letter, color)
                for num in range(1, 3)
                for letter in ["a", "b", "c"]
                for color in ["Red", "Green"]
            ],
            names=["Number", "Letter", "Color"],
        ),
    )
    modin_result = modin_series.reorder_levels(["Letter", "Color", "Number"])
    pandas_result = pandas_series.reorder_levels(["Letter", "Color", "Number"])
    df_equals(modin_result, pandas_result)


@pytest.mark.parametrize("data", test_data_values, ids=test_data_keys)
@pytest.mark.parametrize(
    "repeats", [0, 2, 3, 4], ids=["repeats_{}".format(i) for i in [0, 2, 3, 4]]
)
def test_repeat(data, repeats):
    eval_general(pd.Series(data), pandas.Series(data), lambda df: df.repeat(repeats))


@pytest.mark.parametrize("data", [np.arange(256)])
@pytest.mark.parametrize(
    "repeats",
    [
        0,
        2,
        [2],
        np.arange(256),
        [0] * 64 + [2] * 64 + [3] * 32 + [4] * 32 + [5] * 64,
        [2] * 257,
    ],
    ids=["0_case", "scalar", "one-elem-list", "array", "list", "wrong_list"],
)
def test_repeat_lists(data, repeats, request):
    raising_exceptions = None
    if "wrong_list" in request.node.callspec.id:
        raising_exceptions = ValueError(
            "operands could not be broadcast together with shape (256,) (257,)"
        )
    eval_general(
        *create_test_series(data),
        lambda df: df.repeat(repeats),
        raising_exceptions=raising_exceptions,
    )


def test_clip_4485():
    modin_result = pd.Series([1]).clip([3])
    pandas_result = pandas.Series([1]).clip([3])
    df_equals(modin_result, pandas_result)


def test_replace():
    modin_series = pd.Series([0, 1, 2, 3, 4])
    pandas_series = pandas.Series([0, 1, 2, 3, 4])
    modin_result = modin_series.replace(0, 5)
    pandas_result = pandas_series.replace(0, 5)
    df_equals(modin_result, pandas_result)

    modin_result = modin_series.replace([1, 2], method="bfill")
    pandas_result = pandas_series.replace([1, 2], method="bfill")
    df_equals(modin_result, pandas_result)


@pytest.mark.parametrize("closed", ["left", "right"])
@pytest.mark.parametrize("label", ["right", "left"])
@pytest.mark.parametrize("level", [None, 1])
@pytest.mark.exclude_in_sanity
def test_resample(closed, label, level):
    rule = "5min"
    freq = "h"

    index = pandas.date_range("1/1/2000", periods=12, freq=freq)
    pandas_series = pandas.Series(range(12), index=index)
    modin_series = pd.Series(range(12), index=index)

    if level is not None:
        index = pandas.MultiIndex.from_product(
            [["a", "b", "c"], pandas.date_range("31/12/2000", periods=4, freq=freq)]
        )
        pandas_series.index = index
        modin_series.index = index
    pandas_resampler = pandas_series.resample(
        rule, closed=closed, label=label, level=level
    )
    modin_resampler = modin_series.resample(
        rule, closed=closed, label=label, level=level
    )

    df_equals(modin_resampler.count(), pandas_resampler.count())
    df_equals(modin_resampler.var(0), pandas_resampler.var(0))
    df_equals(modin_resampler.sum(), pandas_resampler.sum())
    df_equals(modin_resampler.std(), pandas_resampler.std())
    df_equals(modin_resampler.sem(), pandas_resampler.sem())
    df_equals(modin_resampler.size(), pandas_resampler.size())
    df_equals(modin_resampler.prod(), pandas_resampler.prod())
    df_equals(modin_resampler.ohlc(), pandas_resampler.ohlc())
    df_equals(modin_resampler.min(), pandas_resampler.min())
    df_equals(modin_resampler.median(), pandas_resampler.median())
    df_equals(modin_resampler.mean(), pandas_resampler.mean())
    df_equals(modin_resampler.max(), pandas_resampler.max())
    df_equals(modin_resampler.last(), pandas_resampler.last())
    df_equals(modin_resampler.first(), pandas_resampler.first())
    df_equals(modin_resampler.nunique(), pandas_resampler.nunique())
    df_equals(
        modin_resampler.pipe(lambda x: x.max() - x.min()),
        pandas_resampler.pipe(lambda x: x.max() - x.min()),
    )
    df_equals(
        modin_resampler.transform(lambda x: (x - x.mean()) / x.std()),
        pandas_resampler.transform(lambda x: (x - x.mean()) / x.std()),
    )
    df_equals(
        modin_resampler.aggregate("max"),
        pandas_resampler.aggregate("max"),
    )
    df_equals(
        modin_resampler.apply("sum"),
        pandas_resampler.apply("sum"),
    )
    df_equals(
        modin_resampler.get_group(name=list(modin_resampler.groups)[0]),
        pandas_resampler.get_group(name=list(pandas_resampler.groups)[0]),
    )
    assert pandas_resampler.indices == modin_resampler.indices
    assert pandas_resampler.groups == modin_resampler.groups
    df_equals(modin_resampler.quantile(), pandas_resampler.quantile())
    # Upsampling from level= or on= selection is not supported
    if level is None:
        df_equals(
            modin_resampler.interpolate(),
            pandas_resampler.interpolate(),
        )
        df_equals(modin_resampler.asfreq(), pandas_resampler.asfreq())
        df_equals(
            modin_resampler.fillna(method="nearest"),
            pandas_resampler.fillna(method="nearest"),
        )
        df_equals(modin_resampler.nearest(), pandas_resampler.nearest())
        df_equals(modin_resampler.bfill(), pandas_resampler.bfill())
        df_equals(modin_resampler.ffill(), pandas_resampler.ffill())
    df_equals(
        modin_resampler.apply(["sum", "mean", "max"]),
        pandas_resampler.apply(["sum", "mean", "max"]),
    )
    df_equals(
        modin_resampler.aggregate(["sum", "mean", "max"]),
        pandas_resampler.aggregate(["sum", "mean", "max"]),
    )


@pytest.mark.parametrize("data", test_data_values, ids=test_data_keys)
@pytest.mark.parametrize("drop", [True, False], ids=["True", "False"])
@pytest.mark.parametrize("name", [lib.no_default, "Custom name"])
@pytest.mark.parametrize("inplace", [True, False])
def test_reset_index(data, drop, name, inplace):
    raising_exceptions = None
    if inplace and not drop:
        raising_exceptions = TypeError(
            "Cannot reset_index inplace on a Series to create a DataFrame"
        )
    eval_general(
        *create_test_series(data),
        lambda df, *args, **kwargs: df.reset_index(*args, **kwargs),
        drop=drop,
        name=name,
        inplace=inplace,
        __inplace__=inplace,
        raising_exceptions=raising_exceptions,
    )


@pytest.mark.parametrize("data", test_data_values, ids=test_data_keys)
def test_rfloordiv(data):
    modin_series, pandas_series = create_test_series(data)
    inter_df_math_helper(modin_series, pandas_series, "rfloordiv")


@pytest.mark.parametrize("data", test_data_values, ids=test_data_keys)
def test_rmod(data):
    modin_series, pandas_series = create_test_series(data)
    inter_df_math_helper(modin_series, pandas_series, "rmod")


@pytest.mark.parametrize("data", test_data_values, ids=test_data_keys)
def test_rmul(data):
    modin_series, pandas_series = create_test_series(data)
    inter_df_math_helper(modin_series, pandas_series, "rmul")


@pytest.mark.parametrize("data", test_data_values, ids=test_data_keys)
def test_round(data):
    modin_series, pandas_series = create_test_series(data)
    df_equals(modin_series.round(), pandas_series.round())


@pytest.mark.parametrize("data", test_data_values, ids=test_data_keys)
def test_rpow(data):
    modin_series, pandas_series = create_test_series(data)
    inter_df_math_helper(modin_series, pandas_series, "rpow")


@pytest.mark.parametrize("data", test_data_values, ids=test_data_keys)
def test_rsub(data):
    modin_series, pandas_series = create_test_series(data)
    inter_df_math_helper(modin_series, pandas_series, "rsub")


@pytest.mark.parametrize("data", test_data_values, ids=test_data_keys)
def test_rtruediv(data):
    modin_series, pandas_series = create_test_series(data)
    inter_df_math_helper(modin_series, pandas_series, "rtruediv")


@pytest.mark.parametrize("data", test_data_values, ids=test_data_keys)
def test_sample(data):
    modin_series, pandas_series = create_test_series(data)
    try:
        pandas_result = pandas_series.sample(frac=0.5, random_state=21019)
    except Exception as err:
        with pytest.raises(type(err)):
            modin_series.sample(frac=0.5, random_state=21019)
    else:
        modin_result = modin_series.sample(frac=0.5, random_state=21019)
        df_equals(pandas_result, modin_result)

    try:
        pandas_result = pandas_series.sample(n=12, random_state=21019)
    except Exception as err:
        with pytest.raises(type(err)):
            modin_series.sample(n=12, random_state=21019)
    else:
        modin_result = modin_series.sample(n=12, random_state=21019)
        df_equals(pandas_result, modin_result)

    with warns_that_defaulting_to_pandas():
        df_equals(
            modin_series.sample(n=0, random_state=21019),
            pandas_series.sample(n=0, random_state=21019),
        )
    with pytest.raises(ValueError):
        modin_series.sample(n=-3)


@pytest.mark.parametrize("single_value_data", [True, False])
@pytest.mark.parametrize("use_multiindex", [True, False])
@pytest.mark.parametrize("sorter", [True, None])
@pytest.mark.parametrize("values_number", [1, 2, 5])
@pytest.mark.parametrize("side", ["left", "right"])
@pytest.mark.parametrize("data", test_data_values, ids=test_data_keys)
@pytest.mark.exclude_in_sanity
def test_searchsorted(
    data, side, values_number, sorter, use_multiindex, single_value_data
):
    data = data if not single_value_data else data[next(iter(data.keys()))][0]
    if not sorter:
        modin_series, pandas_series = create_test_series(vals=data, sort=True)
    else:
        modin_series, pandas_series = create_test_series(vals=data)
        sorter = np.argsort(list(modin_series))

    if use_multiindex:
        rows_number = len(modin_series.index)
        level_0_series = random_state.choice([0, 1], rows_number)
        level_1_series = random_state.choice([2, 3], rows_number)
        index_series = pd.MultiIndex.from_arrays(
            [level_0_series, level_1_series], names=["first", "second"]
        )
        modin_series.index = index_series
        pandas_series.index = index_series

    min_sample = modin_series.min(skipna=True)
    max_sample = modin_series.max(skipna=True)

    if single_value_data:
        values = [data]
    else:
        values = []
        values.append(pandas_series.sample(n=values_number, random_state=random_state))
        values.append(
            random_state.uniform(low=min_sample, high=max_sample, size=values_number)
        )
        values.append(
            random_state.uniform(
                low=max_sample, high=2 * max_sample, size=values_number
            )
        )
        values.append(
            random_state.uniform(
                low=min_sample - max_sample, high=min_sample, size=values_number
            )
        )
        pure_float = random_state.uniform(float(min_sample), float(max_sample))
        pure_int = int(pure_float)
        values.append(pure_float)
        values.append(pure_int)

    test_cases = [
        modin_series.searchsorted(value=value, side=side, sorter=sorter)
        == pandas_series.searchsorted(value=value, side=side, sorter=sorter)
        for value in values
    ]
    test_cases = [
        case.all() if not isinstance(case, bool) else case for case in test_cases
    ]

    for case in test_cases:
        assert case


@pytest.mark.parametrize("skipna", [False, True])
@pytest.mark.parametrize("ddof", int_arg_values, ids=arg_keys("ddof", int_arg_keys))
def test_sem_float_nan_only(skipna, ddof):
    eval_general(
        *create_test_series(test_data["float_nan_data"]),
        lambda df: df.sem(skipna=skipna, ddof=ddof),
    )


@pytest.mark.parametrize("ddof", int_arg_values, ids=arg_keys("ddof", int_arg_keys))
def test_sem_int_only(ddof):
    eval_general(
        *create_test_series(test_data["int_data"]),
        lambda df: df.sem(ddof=ddof),
    )


@pytest.mark.parametrize("data", test_data_values, ids=test_data_keys)
def test_set_axis(data):
    modin_series, _ = create_test_series(data)  # noqa: F841
    modin_series.set_axis(labels=["{}_{}".format(i, i + 1) for i in modin_series.index])


@pytest.mark.parametrize("data", test_data_values, ids=test_data_keys)
def test_shape(data):
    modin_series, pandas_series = create_test_series(data)
    assert modin_series.shape == pandas_series.shape


@pytest.mark.parametrize("data", test_data_values, ids=test_data_keys)
def test_size(data):
    modin_series, pandas_series = create_test_series(data)
    assert modin_series.size == pandas_series.size


@pytest.mark.parametrize("data", test_data_values, ids=test_data_keys)
@pytest.mark.parametrize("skipna", [False, True])
def test_skew(data, skipna):
    eval_general(*create_test_series(data), lambda df: df.skew(skipna=skipna))


@pytest.mark.parametrize("data", test_data_values, ids=test_data_keys)
@pytest.mark.parametrize("index", ["default", "ndarray", "has_duplicates"])
@pytest.mark.parametrize("periods", [0, 1, -1, 10, -10, 1000000000, -1000000000])
@pytest.mark.parametrize("name", [None, "foo"])
def test_shift(data, index, periods, name):
    modin_series, pandas_series = create_test_series(data, name=name)
    if index == "ndarray":
        data_column_length = len(data[next(iter(data))])
        modin_series.index = pandas_series.index = np.arange(2, data_column_length + 2)
    elif index == "has_duplicates":
        modin_series.index = pandas_series.index = list(modin_series.index[:-3]) + [
            0,
            1,
            2,
        ]

    df_equals(
        modin_series.shift(periods=periods),
        pandas_series.shift(periods=periods),
    )
    df_equals(
        modin_series.shift(periods=periods, fill_value=777),
        pandas_series.shift(periods=periods, fill_value=777),
    )


@pytest.mark.parametrize("data", test_data_values, ids=test_data_keys)
<<<<<<< HEAD
@pytest.mark.parametrize("ascending", [False, True])
=======
@pytest.mark.parametrize("ascending", [True, False])
>>>>>>> 21d10ea8
@pytest.mark.parametrize(
    "sort_remaining", bool_arg_values, ids=arg_keys("sort_remaining", bool_arg_keys)
)
@pytest.mark.parametrize("na_position", ["first", "last"], ids=["first", "last"])
def test_sort_index(data, ascending, sort_remaining, na_position):
    modin_series, pandas_series = create_test_series(data)
    eval_general(
        modin_series,
        pandas_series,
        lambda df: df.sort_index(
            ascending=ascending,
            sort_remaining=sort_remaining,
            na_position=na_position,
        ),
    )

    eval_general(
        modin_series.copy(),
        pandas_series.copy(),
        lambda df: df.sort_index(
            ascending=ascending,
            sort_remaining=sort_remaining,
            na_position=na_position,
            inplace=True,
        ),
        __inplace__=True,
    )


@pytest.mark.parametrize("data", test_data_values, ids=test_data_keys)
@pytest.mark.parametrize("ascending", [True, False])
@pytest.mark.parametrize("na_position", ["first", "last"], ids=["first", "last"])
def test_sort_values(data, ascending, na_position):
    modin_series, pandas_series = create_test_series(data)
    modin_result = modin_series.sort_values(
        ascending=ascending, na_position=na_position
    )
    pandas_result = pandas_series.sort_values(
        ascending=ascending, na_position=na_position
    )
    # Note: For `ascending=False` only
    # For some reason, the indexing of Series and DataFrame differ in the underlying
    # algorithm. The order of values is the same, but the index values are shuffled.
    # Since we use `DataFrame.sort_values` even for Series, the index can be different
    # between `pandas.Series.sort_values`. For this reason, we check that the values are
    # identical instead of the index as well.
    if ascending:
        df_equals_with_non_stable_indices(modin_result, pandas_result)
    else:
        np.testing.assert_equal(modin_result.values, pandas_result.values)

    modin_series_cp = modin_series.copy()
    pandas_series_cp = pandas_series.copy()
    modin_series_cp.sort_values(
        ascending=ascending, na_position=na_position, inplace=True
    )
    pandas_series_cp.sort_values(
        ascending=ascending, na_position=na_position, inplace=True
    )
    # See above about `ascending=False`
    if ascending:
        df_equals_with_non_stable_indices(modin_result, pandas_result)
    else:
        np.testing.assert_equal(modin_series_cp.values, pandas_series_cp.values)


@pytest.mark.parametrize("data", test_data_values, ids=test_data_keys)
def test_squeeze(data):
    modin_series, pandas_series = create_test_series(data)
    df_equals(modin_series.squeeze(None), pandas_series.squeeze(None))
    df_equals(modin_series.squeeze(0), pandas_series.squeeze(0))
    with pytest.raises(ValueError):
        modin_series.squeeze(1)


@pytest.mark.parametrize("data", test_data_values, ids=test_data_keys)
@pytest.mark.parametrize("skipna", [False, True])
@pytest.mark.parametrize("ddof", int_arg_values, ids=arg_keys("ddof", int_arg_keys))
def test_std(request, data, skipna, ddof):
    modin_series, pandas_series = create_test_series(data)
    try:
        pandas_result = pandas_series.std(skipna=skipna, ddof=ddof)
    except Exception as err:
        with pytest.raises(type(err)):
            modin_series.std(skipna=skipna, ddof=ddof)
    else:
        modin_result = modin_series.std(skipna=skipna, ddof=ddof)
        df_equals(modin_result, pandas_result)


@pytest.mark.skipif(
    StorageFormat.get() == "Hdk",
    reason="https://github.com/intel-ai/hdk/issues/272",
)
@pytest.mark.parametrize("data", test_data_values, ids=test_data_keys)
def test_sub(data):
    modin_series, pandas_series = create_test_series(data)
    inter_df_math_helper(modin_series, pandas_series, "sub")


def test_6782():
    datetime_scalar = datetime.datetime(1970, 1, 1, 0, 0)
    with pytest.warns(UserWarning) as warns:
        _ = pd.Series([datetime.datetime(2000, 1, 1)]) - datetime_scalar
        for warn in warns.list:
            assert (
                "Adding/subtracting object-dtype array to DatetimeArray not vectorized"
                not in str(warn)
            )


@pytest.mark.skipif(
    StorageFormat.get() == "Hdk",
    reason="https://github.com/intel-ai/hdk/issues/272",
)
@pytest.mark.parametrize("data", test_data_values, ids=test_data_keys)
def test_subtract(data):
    modin_series, pandas_series = create_test_series(data)
    inter_df_math_helper(modin_series, pandas_series, "subtract")


@pytest.mark.parametrize(
    "data",
    test_data_values + test_data_small_values,
    ids=test_data_keys + test_data_small_keys,
)
@pytest.mark.parametrize("skipna", [False, True])
@pytest.mark.parametrize("numeric_only", [False, True])
@pytest.mark.parametrize(
    "min_count", int_arg_values, ids=arg_keys("min_count", int_arg_keys)
)
@pytest.mark.exclude_in_sanity
def test_sum(data, skipna, numeric_only, min_count):
    eval_general(
        *create_test_series(data),
        lambda df, *args, **kwargs: df.sum(*args, **kwargs),
        skipna=skipna,
        numeric_only=numeric_only,
        min_count=min_count,
    )


@pytest.mark.parametrize("operation", ["sum", "shift"])
def test_sum_axis_1_except(operation):
    # ValueError('No axis named 1 for object type Series')
    eval_general(
        *create_test_series(test_data["int_data"]),
        lambda df, *args, **kwargs: getattr(df, operation)(*args, **kwargs),
        axis=1,
    )


@pytest.mark.parametrize("data", test_data_values, ids=test_data_keys)
@pytest.mark.parametrize("axis1", [0, 1, "columns", "index"])
@pytest.mark.parametrize("axis2", [0, 1, "columns", "index"])
def test_swapaxes(data, axis1, axis2):
    modin_series, pandas_series = create_test_series(data)
    try:
        pandas_result = pandas_series.swapaxes(axis1, axis2)
    except Exception as err:
        with pytest.raises(type(err)):
            modin_series.swapaxes(axis1, axis2)
    else:
        modin_result = modin_series.swapaxes(axis1, axis2)
        df_equals(modin_result, pandas_result)


def test_swaplevel():
    data = np.random.randint(1, 100, 12)
    modin_s = pd.Series(
        data,
        index=pd.MultiIndex.from_tuples(
            [
                (num, letter, color)
                for num in range(1, 3)
                for letter in ["a", "b", "c"]
                for color in ["Red", "Green"]
            ],
            names=["Number", "Letter", "Color"],
        ),
    )
    pandas_s = pandas.Series(
        data,
        index=pandas.MultiIndex.from_tuples(
            [
                (num, letter, color)
                for num in range(1, 3)
                for letter in ["a", "b", "c"]
                for color in ["Red", "Green"]
            ],
            names=["Number", "Letter", "Color"],
        ),
    )
    df_equals(
        modin_s.swaplevel("Number", "Color"), pandas_s.swaplevel("Number", "Color")
    )
    df_equals(modin_s.swaplevel(), pandas_s.swaplevel())
    df_equals(modin_s.swaplevel(1, 0), pandas_s.swaplevel(1, 0))


@pytest.mark.parametrize("data", test_data_values, ids=test_data_keys)
@pytest.mark.parametrize("n", int_arg_values, ids=arg_keys("n", int_arg_keys))
def test_tail(data, n):
    modin_series, pandas_series = create_test_series(data)
    df_equals(modin_series.tail(n), pandas_series.tail(n))
    df_equals(
        modin_series.tail(len(modin_series)), pandas_series.tail(len(pandas_series))
    )


def test_take():
    modin_s = pd.Series(["falcon", "parrot", "lion", "cat"], index=[0, 2, 3, 1])
    pandas_s = pandas.Series(["falcon", "parrot", "lion", "cat"], index=[0, 2, 3, 1])
    a = modin_s.take([0, 3])
    df_equals(a, pandas_s.take([0, 3]))
    try:
        pandas_s.take([2], axis=1)
    except Exception as err:
        with pytest.raises(type(err)):
            modin_s.take([2], axis=1)


@pytest.mark.parametrize(
    "ignore_index", bool_arg_values, ids=arg_keys("ignore_index", bool_arg_keys)
)
def test_explode(ignore_index):
    # Some items in this test data are lists that explode() should expand.
    data = [[1, 2, 3], "foo", [], [3, 4]]
    modin_series, pandas_series = create_test_series(data)
    df_equals(
        modin_series.explode(ignore_index=ignore_index),
        pandas_series.explode(ignore_index=ignore_index),
    )


def test_to_period():
    idx = pd.date_range("1/1/2012", periods=5, freq="M")
    series = pd.Series(np.random.randint(0, 100, size=(len(idx))), index=idx)
    with warns_that_defaulting_to_pandas():
        series.to_period()


@pytest.mark.parametrize(
    "data",
    test_data_values + test_data_large_categorical_series_values,
    ids=test_data_keys + test_data_large_categorical_series_keys,
)
def test_to_numpy(data):
    modin_series, pandas_series = create_test_series(data)
    assert_array_equal(modin_series.to_numpy(), pandas_series.to_numpy())


def test_to_numpy_dtype():
    modin_series, pandas_series = create_test_series(test_data["float_nan_data"])
    assert_array_equal(
        modin_series.to_numpy(dtype="int64"),
        pandas_series.to_numpy(dtype="int64"),
        strict=True,
    )


@pytest.mark.parametrize(
    "data",
    test_data_values + test_data_large_categorical_series_values,
    ids=test_data_keys + test_data_large_categorical_series_keys,
)
def test_series_values(data):
    modin_series, pandas_series = create_test_series(data)
    assert_array_equal(modin_series.values, pandas_series.values)


def test_series_empty_values():
    modin_series, pandas_series = pd.Series(), pandas.Series()
    assert_array_equal(modin_series.values, pandas_series.values)


@pytest.mark.parametrize("data", test_data_values, ids=test_data_keys)
def test_to_string(request, data):
    eval_general(
        *create_test_series(data),
        lambda df: df.to_string(),
    )


def test_to_timestamp():
    idx = pd.date_range("1/1/2012", periods=5, freq="M")
    series = pd.Series(np.random.randint(0, 100, size=(len(idx))), index=idx)
    with warns_that_defaulting_to_pandas():
        series.to_period().to_timestamp()


@pytest.mark.parametrize("data", test_data_values, ids=test_data_keys)
def test_to_xarray(data):
    modin_series, _ = create_test_series(data)  # noqa: F841
    with warns_that_defaulting_to_pandas():
        modin_series.to_xarray()


def test_to_xarray_mock():
    modin_series = pd.Series([])

    with mock.patch("pandas.Series.to_xarray") as to_xarray:
        modin_series.to_xarray()
    to_xarray.assert_called_once()
    assert len(to_xarray.call_args[0]) == 1
    df_equals(modin_series, to_xarray.call_args[0][0])


@pytest.mark.parametrize("data", test_data_values, ids=test_data_keys)
def test_tolist(data):
    modin_series, _ = create_test_series(data)  # noqa: F841
    with warns_that_defaulting_to_pandas():
        modin_series.tolist()


@pytest.mark.parametrize("data", test_data_values, ids=test_data_keys)
@pytest.mark.parametrize(
    "func", [lambda x: x + 1, [np.sqrt, np.exp]], ids=["lambda", "list_udfs"]
)
def test_transform(data, func, request):
    if "list_udfs" in request.node.callspec.id:
<<<<<<< HEAD
        pytest.xfail(reason="FIXME: Modin failed")
=======
        pytest.xfail(reason="https://github.com/modin-project/modin/issues/6998")
>>>>>>> 21d10ea8
    eval_general(
        *create_test_series(data),
        lambda df: df.transform(func),
    )


@pytest.mark.parametrize("data", test_data_values, ids=test_data_keys)
@pytest.mark.parametrize("func", agg_func_except_values, ids=agg_func_except_keys)
def test_transform_except(data, func):
    eval_general(
        *create_test_series(data),
        lambda df: df.transform(func),
        raising_exceptions=ValueError("Function did not transform"),
    )


@pytest.mark.parametrize("data", test_data_values, ids=test_data_keys)
def test_transpose(data):
    modin_series, pandas_series = create_test_series(data)
    df_equals(modin_series.transpose(), modin_series)
    df_equals(modin_series.transpose(), pandas_series.transpose())
    df_equals(modin_series.transpose(), pandas_series)


@pytest.mark.parametrize("data", test_data_values, ids=test_data_keys)
def test_truediv(data):
    modin_series, pandas_series = create_test_series(data)
    inter_df_math_helper(modin_series, pandas_series, "truediv")


@pytest.mark.parametrize("data", test_data_values, ids=test_data_keys)
def test_truncate(data):
    modin_series, pandas_series = create_test_series(data)

    before = 1
    after = len(modin_series - 3)
    df_equals(
        modin_series.truncate(before, after), pandas_series.truncate(before, after)
    )

    before = 1
    after = 3
    df_equals(
        modin_series.truncate(before, after), pandas_series.truncate(before, after)
    )

    before = None
    after = None
    df_equals(
        modin_series.truncate(before, after), pandas_series.truncate(before, after)
    )


def test_tz_convert():
    modin_idx = pd.date_range(
        "1/1/2012", periods=400, freq="2D", tz="America/Los_Angeles"
    )
    pandas_idx = pandas.date_range(
        "1/1/2012", periods=400, freq="2D", tz="America/Los_Angeles"
    )
    data = np.random.randint(0, 100, size=len(modin_idx))
    modin_series = pd.Series(data, index=modin_idx)
    pandas_series = pandas.Series(data, index=pandas_idx)
    modin_result = modin_series.tz_convert("UTC", axis=0)
    pandas_result = pandas_series.tz_convert("UTC", axis=0)
    df_equals(modin_result, pandas_result)

    modin_multi = pd.MultiIndex.from_arrays([modin_idx, range(len(modin_idx))])
    pandas_multi = pandas.MultiIndex.from_arrays([pandas_idx, range(len(modin_idx))])
    modin_series = pd.Series(data, index=modin_multi)
    pandas_series = pandas.Series(data, index=pandas_multi)
    df_equals(
        modin_series.tz_convert("UTC", axis=0, level=0),
        pandas_series.tz_convert("UTC", axis=0, level=0),
    )


def test_tz_localize():
    idx = pd.date_range("1/1/2012", periods=400, freq="2D")
    data = np.random.randint(0, 100, size=len(idx))
    modin_series = pd.Series(data, index=idx)
    pandas_series = pandas.Series(data, index=idx)
    df_equals(
        modin_series.tz_localize("America/Los_Angeles"),
        pandas_series.tz_localize("America/Los_Angeles"),
    )
    df_equals(
        modin_series.tz_localize("UTC"),
        pandas_series.tz_localize("UTC"),
    )


@pytest.mark.parametrize("data", test_data_values, ids=test_data_keys)
def test_unique(data):
    modin_series, pandas_series = create_test_series(data)
    modin_result = modin_series.unique()
    pandas_result = pandas_series.unique()
    assert_array_equal(modin_result, pandas_result)
    assert modin_result.shape == pandas_result.shape

    modin_result = pd.Series([2, 1, 3, 3], name="A").unique()
    pandas_result = pandas.Series([2, 1, 3, 3], name="A").unique()
    assert_array_equal(modin_result, pandas_result)
    assert modin_result.shape == pandas_result.shape

    modin_result = pd.Series([pd.Timestamp("2016-01-01") for _ in range(3)]).unique()
    pandas_result = pandas.Series(
        [pd.Timestamp("2016-01-01") for _ in range(3)]
    ).unique()
    assert_array_equal(modin_result, pandas_result)
    assert modin_result.shape == pandas_result.shape

    modin_result = pd.Series(
        [pd.Timestamp("2016-01-01", tz="US/Eastern") for _ in range(3)]
    ).unique()
    pandas_result = pandas.Series(
        [pd.Timestamp("2016-01-01", tz="US/Eastern") for _ in range(3)]
    ).unique()
    assert_array_equal(modin_result, pandas_result)
    assert modin_result.shape == pandas_result.shape

    modin_result = pandas.Series(pd.Categorical(list("baabc"))).unique()
    pandas_result = pd.Series(pd.Categorical(list("baabc"))).unique()
    assert_array_equal(modin_result, pandas_result)
    assert modin_result.shape == pandas_result.shape

    modin_result = pd.Series(
        pd.Categorical(list("baabc"), categories=list("abc"), ordered=True)
    ).unique()
    pandas_result = pandas.Series(
        pd.Categorical(list("baabc"), categories=list("abc"), ordered=True)
    ).unique()
    assert_array_equal(modin_result, pandas_result)
    assert modin_result.shape == pandas_result.shape


@pytest.mark.parametrize("data", test_data_values, ids=test_data_keys)
def test_unstack(data):
    modin_series, pandas_series = create_test_series(data)
    index = generate_multiindex(len(pandas_series), nlevels=4, is_tree_like=True)

    modin_series = pd.Series(data[next(iter(data.keys()))], index=index)
    pandas_series = pandas.Series(data[next(iter(data.keys()))], index=index)

    df_equals(modin_series.unstack(), pandas_series.unstack())
    df_equals(modin_series.unstack(level=0), pandas_series.unstack(level=0))
    df_equals(modin_series.unstack(level=[0, 1]), pandas_series.unstack(level=[0, 1]))
    df_equals(
        modin_series.unstack(level=[0, 1, 2]), pandas_series.unstack(level=[0, 1, 2])
    )


def test_unstack_error_no_multiindex():
    modin_series = pd.Series([0, 1, 2])
    with pytest.raises(ValueError, match="index must be a MultiIndex to unstack"):
        modin_series.unstack()


@pytest.mark.parametrize(
    "data, other_data",
    [([1, 2, 3], [4, 5, 6]), ([1, 2, 3], [4, 5, 6, 7, 8]), ([1, 2, 3], [4, np.nan, 6])],
)
def test_update(data, other_data):
    modin_series, pandas_series = pd.Series(data), pandas.Series(data)
    modin_series.update(pd.Series(other_data))
    pandas_series.update(pandas.Series(other_data))
    df_equals(modin_series, pandas_series)


@pytest.mark.parametrize("sort", bool_arg_values, ids=bool_arg_keys)
@pytest.mark.parametrize("normalize", bool_arg_values, ids=bool_arg_keys)
@pytest.mark.parametrize("bins", [3, None])
@pytest.mark.parametrize(
    "dropna",
    [
        pytest.param(None),
        pytest.param(False),
        pytest.param(
            True,
            marks=pytest.mark.skipif(
                StorageFormat.get() == "Hdk",
                reason="https://github.com/modin-project/modin/issues/2896",
            ),
        ),
    ],
)
<<<<<<< HEAD
@pytest.mark.parametrize("ascending", [False, True])
=======
@pytest.mark.parametrize("ascending", [True, False])
>>>>>>> 21d10ea8
@pytest.mark.exclude_in_sanity
def test_value_counts(sort, normalize, bins, dropna, ascending):
    def sort_sensitive_comparator(df1, df2):
        # We sort indices for Modin and pandas result because of issue #1650
        return (
            df_equals_with_non_stable_indices(df1, df2)
            if sort
            else df_equals(df1.sort_index(), df2.sort_index())
        )

    eval_general(
        *create_test_series(test_data_values[0]),
        lambda df: df.value_counts(
            sort=sort,
            bins=bins,
            normalize=normalize,
            dropna=dropna,
            ascending=ascending,
        ),
        comparator=sort_sensitive_comparator,
        # Modin's `sort_values` does not validate `ascending` type and so
        # does not raise an exception when it isn't a bool, when pandas do so,
        # visit modin-issue#3388 for more info.
        check_exception_type=None if sort and ascending is None else True,
    )

    # from issue #2365
    arr = np.random.rand(2**6)
    arr[::10] = np.nan
    eval_general(
        *create_test_series(arr),
        lambda df: df.value_counts(
            sort=sort,
            bins=bins,
            normalize=normalize,
            dropna=dropna,
            ascending=ascending,
        ),
        comparator=sort_sensitive_comparator,
        # Modin's `sort_values` does not validate `ascending` type and so
        # does not raise an exception when it isn't a bool, when pandas do so,
        # visit modin-issue#3388 for more info.
        check_exception_type=None if sort and ascending is None else True,
    )


def test_value_counts_categorical():
    # from issue #3571
    data = np.array(["a"] * 50000 + ["b"] * 10000 + ["c"] * 1000)
    random_state = np.random.RandomState(seed=42)
    random_state.shuffle(data)

    if StorageFormat.get() == "Hdk":
        # The order of HDK categories is different from Pandas
        # and, thus, index comparison fails.
        def comparator(df1, df2):
            # Perform our own non-strict version of dtypes equality check
            assert_dtypes_equal(df1, df2)
            assert_series_equal(
                df1._to_pandas(), df2, check_index=False, check_dtype=False
            )

    else:
        comparator = df_equals

    eval_general(
        *create_test_series(data, dtype="category"),
        lambda df: df.value_counts(),
        comparator=comparator,
    )


@pytest.mark.parametrize("data", test_data_values, ids=test_data_keys)
def test_values(data):
    modin_series, pandas_series = create_test_series(data)

    np.testing.assert_equal(modin_series.values, pandas_series.values)


def test_values_non_numeric():
    data = ["str{0}".format(i) for i in range(0, 10**3)]
    modin_series, pandas_series = create_test_series(data)

    modin_series = modin_series.astype("category")
    pandas_series = pandas_series.astype("category")

    df_equals(modin_series.values, pandas_series.values)


def test_values_ea():
    data = pandas.arrays.SparseArray(np.arange(10, dtype="int64"))
    modin_series, pandas_series = create_test_series(data)
    modin_values = modin_series.values
    pandas_values = pandas_series.values

    assert modin_values.dtype == pandas_values.dtype
    df_equals(modin_values, pandas_values)


@pytest.mark.parametrize("data", test_data_values, ids=test_data_keys)
@pytest.mark.parametrize("skipna", [False, True])
@pytest.mark.parametrize("ddof", int_arg_values, ids=arg_keys("ddof", int_arg_keys))
def test_var(data, skipna, ddof):
    modin_series, pandas_series = create_test_series(data)

    try:
        pandas_result = pandas_series.var(skipna=skipna, ddof=ddof)
    except Exception as err:
        with pytest.raises(type(err)):
            modin_series.var(skipna=skipna, ddof=ddof)
    else:
        modin_result = modin_series.var(skipna=skipna, ddof=ddof)
        df_equals(modin_result, pandas_result)


def test_view():
    modin_series = pd.Series([-2, -1, 0, 1, 2], dtype="int8")
    pandas_series = pandas.Series([-2, -1, 0, 1, 2], dtype="int8")
    modin_result = modin_series.view(dtype="uint8")
    pandas_result = pandas_series.view(dtype="uint8")
    df_equals(modin_result, pandas_result)

    modin_series = pd.Series([-20, -10, 0, 10, 20], dtype="int32")
    pandas_series = pandas.Series([-20, -10, 0, 10, 20], dtype="int32")
    modin_result = modin_series.view(dtype="float32")
    pandas_result = pandas_series.view(dtype="float32")
    df_equals(modin_result, pandas_result)

    modin_series = pd.Series([-200, -100, 0, 100, 200], dtype="int64")
    pandas_series = pandas.Series([-200, -100, 0, 100, 200], dtype="int64")
    modin_result = modin_series.view(dtype="float64")
    pandas_result = pandas_series.view(dtype="float64")
    df_equals(modin_result, pandas_result)


def test_where():
    frame_data = random_state.randn(100)
    pandas_series = pandas.Series(frame_data)
    modin_series = pd.Series(frame_data)
    pandas_cond_series = pandas_series % 5 < 2
    modin_cond_series = modin_series % 5 < 2

    pandas_result = pandas_series.where(pandas_cond_series, -pandas_series)
    modin_result = modin_series.where(modin_cond_series, -modin_series)
    assert all((to_pandas(modin_result) == pandas_result))

    other_data = random_state.randn(100)
    modin_other, pandas_other = pd.Series(other_data), pandas.Series(other_data)
    pandas_result = pandas_series.where(pandas_cond_series, pandas_other, axis=0)
    modin_result = modin_series.where(modin_cond_series, modin_other, axis=0)
    assert all(to_pandas(modin_result) == pandas_result)

    pandas_result = pandas_series.where(pandas_series < 2, True)
    modin_result = modin_series.where(modin_series < 2, True)
    assert all(to_pandas(modin_result) == pandas_result)


@pytest.mark.parametrize("data", test_string_data_values, ids=test_string_data_keys)
@pytest.mark.parametrize(
    "key",
    [0, slice(0, len(test_string_data_values) / 2)],
    ids=["single_key", "slice_key"],
)
def test_str___getitem__(data, key):
    modin_series, pandas_series = create_test_series(data)
    modin_result = modin_series.str[key]
    pandas_result = pandas_series.str[key]
    df_equals(
        modin_result,
        pandas_result,
        # https://github.com/modin-project/modin/issues/5968
        check_dtypes=False,
    )


# Test str operations
@pytest.mark.parametrize(
    "others",
    [["abC|DeF,Hik", "gSaf,qWer|Gre", "asd3,4sad|", np.NaN], None],
    ids=["list", "None"],
)
def test_str_cat(others):
    data = ["abC|DeF,Hik", "gSaf,qWer|Gre", "asd3,4sad|", np.NaN]
    eval_general(*create_test_series(data), lambda s: s.str.cat(others=others))


@pytest.mark.parametrize("data", test_string_data_values, ids=test_string_data_keys)
@pytest.mark.parametrize("pat", string_sep_values, ids=string_sep_keys)
@pytest.mark.parametrize("n", int_arg_values, ids=int_arg_keys)
@pytest.mark.parametrize("expand", [False, True])
def test_str_split(data, pat, n, expand):
    eval_general(
        *create_test_series(data),
        lambda series: series.str.split(pat, n=n, expand=expand),
    )


@pytest.mark.parametrize("data", test_string_data_values, ids=test_string_data_keys)
@pytest.mark.parametrize("pat", string_sep_values, ids=string_sep_keys)
@pytest.mark.parametrize("n", int_arg_values, ids=int_arg_keys)
@pytest.mark.parametrize("expand", [False, True])
def test_str_rsplit(data, pat, n, expand):
    eval_general(
        *create_test_series(data),
        lambda series: series.str.rsplit(pat, n=n, expand=expand),
    )


@pytest.mark.parametrize("data", test_string_data_values, ids=test_string_data_keys)
@pytest.mark.parametrize("i", int_arg_values, ids=int_arg_keys)
def test_str_get(data, i):
    modin_series, pandas_series = create_test_series(data)
    eval_general(modin_series, pandas_series, lambda series: series.str.get(i))


@pytest.mark.parametrize(
    "data", test_string_list_data_values, ids=test_string_list_data_keys
)
@pytest.mark.parametrize("sep", string_sep_values, ids=string_sep_keys)
def test_str_join(data, sep):
    modin_series, pandas_series = create_test_series(data)
    eval_general(modin_series, pandas_series, lambda series: series.str.join(sep))


@pytest.mark.parametrize(
    "data", test_string_list_data_values, ids=test_string_list_data_keys
)
@pytest.mark.parametrize("sep", string_sep_values, ids=string_sep_keys)
def test_str_get_dummies(data, sep):
    modin_series, pandas_series = create_test_series(data)

    if sep:
        with warns_that_defaulting_to_pandas():
            # We are only testing that this defaults to pandas, so we will just check for
            # the warning
            modin_series.str.get_dummies(sep)


@pytest.mark.parametrize("data", test_string_data_values, ids=test_string_data_keys)
@pytest.mark.parametrize("pat", string_sep_values, ids=string_sep_keys)
@pytest.mark.parametrize("case", bool_arg_values, ids=bool_arg_keys)
@pytest.mark.parametrize("na", string_na_rep_values, ids=string_na_rep_keys)
def test_str_contains(data, pat, case, na):
    modin_series, pandas_series = create_test_series(data)
    eval_general(
        modin_series,
        pandas_series,
        lambda series: series.str.contains(pat, case=case, na=na, regex=False),
        # https://github.com/modin-project/modin/issues/5969
        comparator_kwargs={"check_dtypes": False},
    )

    # Test regex
    pat = ",|b"
    eval_general(
        modin_series,
        pandas_series,
        lambda series: series.str.contains(pat, case=case, na=na, regex=True),
        # https://github.com/modin-project/modin/issues/5969
        comparator_kwargs={"check_dtypes": False},
    )


@pytest.mark.parametrize("data", test_string_data_values, ids=test_string_data_keys)
@pytest.mark.parametrize("pat", string_sep_values, ids=string_sep_keys)
@pytest.mark.parametrize("repl", string_sep_values, ids=string_sep_keys)
@pytest.mark.parametrize("n", int_arg_values, ids=int_arg_keys)
@pytest.mark.parametrize("case", bool_arg_values, ids=bool_arg_keys)
def test_str_replace(data, pat, repl, n, case):
    eval_general(
        *create_test_series(data),
        lambda series: series.str.replace(pat, repl, n=n, case=case, regex=False),
        # https://github.com/modin-project/modin/issues/5970
        comparator_kwargs={"check_dtypes": pat is not None},
    )
    # Test regex
    eval_general(
        *create_test_series(data),
        lambda series: series.str.replace(
            pat=",|b", repl=repl, n=n, case=case, regex=True
        ),
        # https://github.com/modin-project/modin/issues/5970
        comparator_kwargs={"check_dtypes": pat is not None},
    )


@pytest.mark.parametrize("data", test_string_data_values, ids=test_string_data_keys)
@pytest.mark.parametrize("repeats", int_arg_values, ids=int_arg_keys)
def test_str_repeat(data, repeats):
    modin_series, pandas_series = create_test_series(data)
    eval_general(modin_series, pandas_series, lambda series: series.str.repeat(repeats))


@pytest.mark.parametrize("data", test_string_data_values, ids=test_string_data_keys)
def test_str_removeprefix(data):
    modin_series, pandas_series = create_test_series(data)
    prefix = "test_prefix"
    eval_general(
        modin_series,
        pandas_series,
        lambda series: (prefix + series).str.removeprefix(prefix),
    )


@pytest.mark.parametrize("data", test_string_data_values, ids=test_string_data_keys)
def test_str_removesuffix(data):
    modin_series, pandas_series = create_test_series(data)
    suffix = "test_suffix"
    eval_general(
        modin_series,
        pandas_series,
        lambda series: (series + suffix).str.removesuffix(suffix),
    )


@pytest.mark.parametrize("data", test_string_data_values, ids=test_string_data_keys)
@pytest.mark.parametrize("width", [-1, 0, 5])
@pytest.mark.parametrize(
    "side", ["left", "right", "both"], ids=["left", "right", "both"]
)
@pytest.mark.parametrize("fillchar", string_sep_values, ids=string_sep_keys)
def test_str_pad(data, width, side, fillchar):
    modin_series, pandas_series = create_test_series(data)
    eval_general(
        modin_series,
        pandas_series,
        lambda series: series.str.pad(width, side=side, fillchar=fillchar),
    )


@pytest.mark.parametrize("data", test_string_data_values, ids=test_string_data_keys)
@pytest.mark.parametrize("width", [-1, 0, 5])
@pytest.mark.parametrize("fillchar", string_sep_values, ids=string_sep_keys)
def test_str_center(data, width, fillchar):
    modin_series, pandas_series = create_test_series(data)
    eval_general(
        modin_series,
        pandas_series,
        lambda series: series.str.center(width, fillchar=fillchar),
    )


@pytest.mark.parametrize("data", test_string_data_values, ids=test_string_data_keys)
@pytest.mark.parametrize("width", [-1, 0, 5])
@pytest.mark.parametrize("fillchar", string_sep_values, ids=string_sep_keys)
def test_str_ljust(data, width, fillchar):
    modin_series, pandas_series = create_test_series(data)
    eval_general(
        modin_series,
        pandas_series,
        lambda series: series.str.ljust(width, fillchar=fillchar),
    )


@pytest.mark.parametrize("data", test_string_data_values, ids=test_string_data_keys)
@pytest.mark.parametrize("width", [-1, 0, 5])
@pytest.mark.parametrize("fillchar", string_sep_values, ids=string_sep_keys)
def test_str_rjust(data, width, fillchar):
    modin_series, pandas_series = create_test_series(data)
    eval_general(
        modin_series,
        pandas_series,
        lambda series: series.str.rjust(width, fillchar=fillchar),
    )


@pytest.mark.parametrize("data", test_string_data_values, ids=test_string_data_keys)
@pytest.mark.parametrize("width", [-1, 0, 5])
def test_str_zfill(data, width):
    modin_series, pandas_series = create_test_series(data)
    eval_general(modin_series, pandas_series, lambda series: series.str.zfill(width))


@pytest.mark.parametrize("data", test_string_data_values, ids=test_string_data_keys)
@pytest.mark.parametrize("width", [-1, 0, 5])
def test_str_wrap(data, width):
    raising_exceptions = None
    if width != 5:
        raising_exceptions = ValueError(f"invalid width {width} (must be > 0)")
    modin_series, pandas_series = create_test_series(data)
    eval_general(
        modin_series,
        pandas_series,
        lambda series: series.str.wrap(width),
        raising_exceptions=raising_exceptions,
    )


@pytest.mark.parametrize("data", test_string_data_values, ids=test_string_data_keys)
@pytest.mark.parametrize("start", int_arg_values, ids=int_arg_keys)
@pytest.mark.parametrize("stop", int_arg_values, ids=int_arg_keys)
@pytest.mark.parametrize("step", [-2, 1, 3])
def test_str_slice(data, start, stop, step):
    modin_series, pandas_series = create_test_series(data)
    eval_general(
        modin_series,
        pandas_series,
        lambda series: series.str.slice(start=start, stop=stop, step=step),
    )


@pytest.mark.parametrize("data", test_string_data_values, ids=test_string_data_keys)
@pytest.mark.parametrize("start", int_arg_values, ids=int_arg_keys)
@pytest.mark.parametrize("stop", int_arg_values, ids=int_arg_keys)
@pytest.mark.parametrize("repl", string_sep_values, ids=string_sep_keys)
def test_str_slice_replace(data, start, stop, repl):
    modin_series, pandas_series = create_test_series(data)
    eval_general(
        modin_series,
        pandas_series,
        lambda series: series.str.slice_replace(start=start, stop=stop, repl=repl),
    )


@pytest.mark.parametrize("data", test_string_data_values, ids=test_string_data_keys)
@pytest.mark.parametrize("pat", string_sep_values, ids=string_sep_keys)
def test_str_count(data, pat):
    modin_series, pandas_series = create_test_series(data)
    eval_general(modin_series, pandas_series, lambda series: series.str.count(pat))


@pytest.mark.parametrize("data", test_string_data_values, ids=test_string_data_keys)
@pytest.mark.parametrize("pat", string_sep_values, ids=string_sep_keys)
@pytest.mark.parametrize("na", string_na_rep_values, ids=string_na_rep_keys)
def test_str_startswith(data, pat, na):
    modin_series, pandas_series = create_test_series(data)
    eval_general(
        modin_series,
        pandas_series,
        lambda series: series.str.startswith(pat, na=na),
        # https://github.com/modin-project/modin/issues/5969
        comparator_kwargs={"check_dtypes": False},
    )


@pytest.mark.parametrize("data", test_string_data_values, ids=test_string_data_keys)
@pytest.mark.parametrize("pat", string_sep_values, ids=string_sep_keys)
@pytest.mark.parametrize("na", string_na_rep_values, ids=string_na_rep_keys)
def test_str_endswith(data, pat, na):
    modin_series, pandas_series = create_test_series(data)
    eval_general(
        modin_series,
        pandas_series,
        lambda series: series.str.endswith(pat, na=na),
        # https://github.com/modin-project/modin/issues/5969
        comparator_kwargs={"check_dtypes": False},
    )


@pytest.mark.parametrize("data", test_string_data_values, ids=test_string_data_keys)
@pytest.mark.parametrize("pat", string_sep_values, ids=string_sep_keys)
def test_str_findall(data, pat):
    modin_series, pandas_series = create_test_series(data)
    eval_general(modin_series, pandas_series, lambda series: series.str.findall(pat))


@pytest.mark.parametrize("data", test_string_data_values, ids=test_string_data_keys)
@pytest.mark.parametrize("pat", string_sep_values, ids=string_sep_keys)
def test_str_fullmatch(data, pat):
    modin_series, pandas_series = create_test_series(data)
    eval_general(modin_series, pandas_series, lambda series: series.str.fullmatch(pat))


@pytest.mark.parametrize("data", test_string_data_values, ids=test_string_data_keys)
@pytest.mark.parametrize("pat", string_sep_values, ids=string_sep_keys)
@pytest.mark.parametrize("case", bool_arg_values, ids=bool_arg_keys)
@pytest.mark.parametrize("na", string_na_rep_values, ids=string_na_rep_keys)
def test_str_match(data, pat, case, na):
    modin_series, pandas_series = create_test_series(data)
    eval_general(
        modin_series,
        pandas_series,
        lambda series: series.str.match(pat, case=case, na=na),
    )


@pytest.mark.parametrize("data", test_string_data_values, ids=test_string_data_keys)
@pytest.mark.parametrize("expand", [False, True])
@pytest.mark.parametrize("pat", [r"([ab])", r"([ab])(\d)"])
def test_str_extract(data, expand, pat):
    modin_series, pandas_series = create_test_series(data)

    eval_general(
        modin_series,
        pandas_series,
        lambda series: series.str.extract(pat, expand=expand),
    )


@pytest.mark.parametrize("data", test_string_data_values, ids=test_string_data_keys)
def test_str_extractall(data):
    modin_series, pandas_series = create_test_series(data)

    with warns_that_defaulting_to_pandas():
        # We are only testing that this defaults to pandas, so we will just check for
        # the warning
        modin_series.str.extractall(r"([ab])(\d)")


@pytest.mark.parametrize("data", test_string_data_values, ids=test_string_data_keys)
def test_str_len(data):
    modin_series, pandas_series = create_test_series(data)
    eval_general(modin_series, pandas_series, lambda series: series.str.len())


@pytest.mark.parametrize("data", test_string_data_values, ids=test_string_data_keys)
@pytest.mark.parametrize("to_strip", string_sep_values, ids=string_sep_keys)
def test_str_strip(data, to_strip):
    modin_series, pandas_series = create_test_series(data)
    eval_general(
        modin_series, pandas_series, lambda series: series.str.strip(to_strip=to_strip)
    )


@pytest.mark.parametrize("data", test_string_data_values, ids=test_string_data_keys)
@pytest.mark.parametrize("to_strip", string_sep_values, ids=string_sep_keys)
def test_str_rstrip(data, to_strip):
    modin_series, pandas_series = create_test_series(data)
    eval_general(
        modin_series, pandas_series, lambda series: series.str.rstrip(to_strip=to_strip)
    )


@pytest.mark.parametrize("data", test_string_data_values, ids=test_string_data_keys)
@pytest.mark.parametrize("to_strip", string_sep_values, ids=string_sep_keys)
def test_str_lstrip(data, to_strip):
    modin_series, pandas_series = create_test_series(data)
    eval_general(
        modin_series, pandas_series, lambda series: series.str.lstrip(to_strip=to_strip)
    )


@pytest.mark.parametrize("data", test_string_data_values, ids=test_string_data_keys)
@pytest.mark.parametrize("sep", string_sep_values, ids=string_sep_keys)
@pytest.mark.parametrize("expand", [False, True])
def test_str_partition(data, sep, expand):
    modin_series, pandas_series = create_test_series(data)
    eval_general(
        modin_series,
        pandas_series,
        lambda series: series.str.partition(sep, expand=expand),
        # https://github.com/modin-project/modin/issues/5971
        comparator_kwargs={"check_dtypes": sep is not None},
    )


@pytest.mark.parametrize("data", test_string_data_values, ids=test_string_data_keys)
@pytest.mark.parametrize("sep", string_sep_values, ids=string_sep_keys)
@pytest.mark.parametrize("expand", [False, True])
def test_str_rpartition(data, sep, expand):
    modin_series, pandas_series = create_test_series(data)
    eval_general(
        modin_series,
        pandas_series,
        lambda series: series.str.rpartition(sep, expand=expand),
        # https://github.com/modin-project/modin/issues/5971
        comparator_kwargs={"check_dtypes": sep is not None},
    )


@pytest.mark.parametrize("data", test_string_data_values, ids=test_string_data_keys)
def test_str_lower(data):
    modin_series, pandas_series = create_test_series(data)
    eval_general(modin_series, pandas_series, lambda series: series.str.lower())


@pytest.mark.parametrize("data", test_string_data_values, ids=test_string_data_keys)
def test_str_upper(data):
    modin_series, pandas_series = create_test_series(data)
    eval_general(modin_series, pandas_series, lambda series: series.str.upper())


@pytest.mark.parametrize("data", test_string_data_values, ids=test_string_data_keys)
def test_str_title(data):
    modin_series, pandas_series = create_test_series(data)
    eval_general(modin_series, pandas_series, lambda series: series.str.title())


@pytest.mark.parametrize("data", test_string_data_values, ids=test_string_data_keys)
@pytest.mark.parametrize("sub", string_sep_values, ids=string_sep_keys)
@pytest.mark.parametrize("start", int_arg_values, ids=int_arg_keys)
@pytest.mark.parametrize("end", int_arg_values, ids=int_arg_keys)
def test_str_find(data, sub, start, end):
    modin_series, pandas_series = create_test_series(data)
    eval_general(
        modin_series,
        pandas_series,
        lambda series: series.str.find(sub, start=start, end=end),
    )


@pytest.mark.parametrize("data", test_string_data_values, ids=test_string_data_keys)
@pytest.mark.parametrize("sub", string_sep_values, ids=string_sep_keys)
@pytest.mark.parametrize("start", int_arg_values, ids=int_arg_keys)
@pytest.mark.parametrize("end", int_arg_values, ids=int_arg_keys)
def test_str_rfind(data, sub, start, end):
    modin_series, pandas_series = create_test_series(data)
    eval_general(
        modin_series,
        pandas_series,
        lambda series: series.str.rfind(sub, start=start, end=end),
    )


@pytest.mark.parametrize("data", test_string_data_values, ids=test_string_data_keys)
@pytest.mark.parametrize("sub", string_sep_values, ids=string_sep_keys)
@pytest.mark.parametrize(
    "start, end",
    [(0, None), (1, -1), (1, 3)],
    ids=["default", "non_default_working", "exception"],
)
<<<<<<< HEAD
def test_str_index(data, sub, start, end, request):
=======
def test_str_index(data, sub, start, end):
>>>>>>> 21d10ea8
    modin_series, pandas_series = create_test_series(data)
    raising_exceptions = None
    if "exception-comma sep" in request.node.callspec.id:
        raising_exceptions = ValueError("substring not found")
    eval_general(
        modin_series,
        pandas_series,
        lambda series: series.str.index(sub, start=start, end=end),
        raising_exceptions=raising_exceptions,
    )


@pytest.mark.parametrize("data", test_string_data_values, ids=test_string_data_keys)
@pytest.mark.parametrize("sub", string_sep_values, ids=string_sep_keys)
@pytest.mark.parametrize(
    "start, end",
    [(0, None), (1, -1), (1, 3)],
    ids=["default", "non_default_working", "exception"],
)
<<<<<<< HEAD
def test_str_rindex(data, sub, start, end, request):
=======
def test_str_rindex(data, sub, start, end):
>>>>>>> 21d10ea8
    modin_series, pandas_series = create_test_series(data)
    raising_exceptions = None
    if "exception-comma sep" in request.node.callspec.id:
        raising_exceptions = ValueError("substring not found")
    eval_general(
        modin_series,
        pandas_series,
        lambda series: series.str.rindex(sub, start=start, end=end),
        raising_exceptions=raising_exceptions,
    )


@pytest.mark.parametrize("data", test_string_data_values, ids=test_string_data_keys)
def test_str_capitalize(data):
    modin_series, pandas_series = create_test_series(data)
    eval_general(modin_series, pandas_series, lambda series: series.str.capitalize())


@pytest.mark.parametrize("data", test_string_data_values, ids=test_string_data_keys)
def test_str_swapcase(data):
    modin_series, pandas_series = create_test_series(data)
    eval_general(modin_series, pandas_series, lambda series: series.str.swapcase())


@pytest.mark.parametrize("data", test_string_data_values, ids=test_string_data_keys)
@pytest.mark.parametrize(
    "form", ["NFC", "NFKC", "NFD", "NFKD"], ids=["NFC", "NFKC", "NFD", "NFKD"]
)
def test_str_normalize(data, form):
    modin_series, pandas_series = create_test_series(data)
    eval_general(modin_series, pandas_series, lambda series: series.str.normalize(form))


@pytest.mark.parametrize("data", test_string_data_values, ids=test_string_data_keys)
@pytest.mark.parametrize("pat", string_sep_values, ids=string_sep_keys)
def test_str_translate(data, pat):
    modin_series, pandas_series = create_test_series(data)

    # Test none table
    eval_general(
        modin_series,
        pandas_series,
        lambda series: series.str.translate(None),
        # https://github.com/modin-project/modin/issues/5970
        comparator_kwargs={"check_dtypes": False},
    )

    # Translation dictionary
    table = {pat: "DDD"}
    eval_general(
        modin_series, pandas_series, lambda series: series.str.translate(table)
    )

    # Translation table with maketrans (python3 only)
    if pat is not None:
        table = str.maketrans(pat, "d" * len(pat))
        eval_general(
            modin_series, pandas_series, lambda series: series.str.translate(table)
        )


@pytest.mark.parametrize("data", test_string_data_values, ids=test_string_data_keys)
def test_str_isalnum(data):
    modin_series, pandas_series = create_test_series(data)
    eval_general(
        modin_series,
        pandas_series,
        lambda series: series.str.isalnum(),
        # https://github.com/modin-project/modin/issues/5969
        comparator_kwargs={"check_dtypes": False},
    )


@pytest.mark.parametrize("data", test_string_data_values, ids=test_string_data_keys)
def test_str_isalpha(data):
    modin_series, pandas_series = create_test_series(data)
    eval_general(
        modin_series,
        pandas_series,
        lambda series: series.str.isalpha(),
        # https://github.com/modin-project/modin/issues/5969
        comparator_kwargs={"check_dtypes": False},
    )


@pytest.mark.parametrize("data", test_string_data_values, ids=test_string_data_keys)
def test_str_isdigit(data):
    modin_series, pandas_series = create_test_series(data)
    eval_general(
        modin_series,
        pandas_series,
        lambda series: series.str.isdigit(),
        # https://github.com/modin-project/modin/issues/5969
        comparator_kwargs={"check_dtypes": False},
    )


@pytest.mark.parametrize("data", test_string_data_values, ids=test_string_data_keys)
def test_str_isspace(data):
    modin_series, pandas_series = create_test_series(data)
    eval_general(
        modin_series,
        pandas_series,
        lambda series: series.str.isspace(),
        # https://github.com/modin-project/modin/issues/5969
        comparator_kwargs={"check_dtypes": False},
    )


@pytest.mark.parametrize("data", test_string_data_values, ids=test_string_data_keys)
def test_str_islower(data):
    modin_series, pandas_series = create_test_series(data)
    eval_general(
        modin_series,
        pandas_series,
        lambda series: series.str.islower(),
        # https://github.com/modin-project/modin/issues/5969
        comparator_kwargs={"check_dtypes": False},
    )


@pytest.mark.parametrize("data", test_string_data_values, ids=test_string_data_keys)
def test_str_isupper(data):
    modin_series, pandas_series = create_test_series(data)
    eval_general(
        modin_series,
        pandas_series,
        lambda series: series.str.isupper(),
        # https://github.com/modin-project/modin/issues/5969
        comparator_kwargs={"check_dtypes": False},
    )


@pytest.mark.parametrize("data", test_string_data_values, ids=test_string_data_keys)
def test_str_istitle(data):
    modin_series, pandas_series = create_test_series(data)
    eval_general(
        modin_series,
        pandas_series,
        lambda series: series.str.istitle(),
        # https://github.com/modin-project/modin/issues/5969
        comparator_kwargs={"check_dtypes": False},
    )


@pytest.mark.parametrize("data", test_string_data_values, ids=test_string_data_keys)
def test_str_isnumeric(data):
    modin_series, pandas_series = create_test_series(data)
    eval_general(
        modin_series,
        pandas_series,
        lambda series: series.str.isnumeric(),
        # https://github.com/modin-project/modin/issues/5969
        comparator_kwargs={"check_dtypes": False},
    )


@pytest.mark.parametrize("data", test_string_data_values, ids=test_string_data_keys)
def test_str_isdecimal(data):
    modin_series, pandas_series = create_test_series(data)
    eval_general(
        modin_series,
        pandas_series,
        lambda series: series.str.isdecimal(),
        # https://github.com/modin-project/modin/issues/5969
        comparator_kwargs={"check_dtypes": False},
    )


@pytest.mark.parametrize("data", test_string_data_values, ids=test_string_data_keys)
def test_casefold(data):
    modin_series, pandas_series = create_test_series(data)
    eval_general(modin_series, pandas_series, lambda series: series.str.casefold())


@pytest.fixture
def str_encode_decode_test_data() -> list[str]:
    return [
        "abC|DeF,Hik",
        "234,3245.67",
        "gSaf,qWer|Gre",
        "asd3,4sad|",
        np.NaN,
        None,
        # add a string that we can't encode in ascii, and whose utf-8 encoding
        # we cannot decode in ascii
        "ക",
    ]


@pytest.mark.parametrize("encoding", encoding_types)
@pytest.mark.parametrize("errors", ["strict", "ignore", "replace"])
def test_str_encode(encoding, errors, str_encode_decode_test_data):
    raising_exceptions = None
    if errors == "strict" and encoding == "ascii":
        # quite safe to check only types
        raising_exceptions = False
    eval_general(
        *create_test_series(str_encode_decode_test_data),
        lambda s: s.str.encode(encoding, errors=errors),
        raising_exceptions=raising_exceptions,
    )


@pytest.mark.parametrize(
    "encoding",
    encoding_types,
)
@pytest.mark.parametrize("errors", ["strict", "ignore", "replace"])
def test_str_decode(encoding, errors, str_encode_decode_test_data):
    raising_exceptions = None
    if errors == "strict":
        # it's quite safe here to check only types of exceptions
        raising_exceptions = False
    eval_general(
        *create_test_series(
            [
                s.encode("utf-8") if isinstance(s, str) else s
                for s in str_encode_decode_test_data
            ]
        ),
        lambda s: s.str.decode(encoding, errors=errors),
        raising_exceptions=raising_exceptions,
    )


def test_list_general():
    pa = pytest.importorskip("pyarrow")

    # Copied from pandas examples
    modin_series, pandas_series = create_test_series(
        [
            [1, 2, 3],
            [3],
        ],
        dtype=pd.ArrowDtype(pa.list_(pa.int64())),
    )
    eval_general(modin_series, pandas_series, lambda series: series.list.flatten())
    eval_general(modin_series, pandas_series, lambda series: series.list.len())
    eval_general(modin_series, pandas_series, lambda series: series.list[0])


def test_struct_general():
    pa = pytest.importorskip("pyarrow")

    # Copied from pandas examples
    modin_series, pandas_series = create_test_series(
        [
            {"version": 1, "project": "pandas"},
            {"version": 2, "project": "pandas"},
            {"version": 1, "project": "numpy"},
        ],
        dtype=pd.ArrowDtype(
            pa.struct([("version", pa.int64()), ("project", pa.string())])
        ),
    )
    eval_general(modin_series, pandas_series, lambda series: series.struct.dtypes)
    eval_general(
        modin_series, pandas_series, lambda series: series.struct.field("project")
    )
    eval_general(modin_series, pandas_series, lambda series: series.struct.explode())

    # nested struct types
    version_type = pa.struct(
        [
            ("major", pa.int64()),
            ("minor", pa.int64()),
        ]
    )
    modin_series, pandas_series = create_test_series(
        [
            {"version": {"major": 1, "minor": 5}, "project": "pandas"},
            {"version": {"major": 2, "minor": 1}, "project": "pandas"},
            {"version": {"major": 1, "minor": 26}, "project": "numpy"},
        ],
        dtype=pd.ArrowDtype(
            pa.struct([("version", version_type), ("project", pa.string())])
        ),
    )
    eval_general(
        modin_series,
        pandas_series,
        lambda series: series.struct.field(["version", "minor"]),
    )


def test_case_when():
    # Copied from pandas
    c_md, c_pd = create_test_series([6, 7, 8, 9], name="c")
    a_md, a_pd = create_test_series([0, 0, 1, 2])
    b_md, b_pd = create_test_series([0, 3, 4, 5])

    results = [None, None]
    for idx, (c, a, b) in enumerate(((c_md, a_md, b_md), (c_pd, a_pd, b_pd))):
        results[idx] = c.case_when(
            caselist=[(a.gt(0), a), (b.gt(0), b)]  # condition, replacement
        )
    df_equals(*results)


@pytest.mark.parametrize("data", test_string_data_values, ids=test_string_data_keys)
def test_non_commutative_add_string_to_series(data):
    # This test checks that add and radd do different things when addition is
    # not commutative, e.g. for adding a string to a string. For context see
    # https://github.com/modin-project/modin/issues/4908
    eval_general(*create_test_series(data), lambda s: "string" + s)
    eval_general(*create_test_series(data), lambda s: s + "string")


def test_non_commutative_multiply_pandas():
    # The non commutative integer class implementation is tricky. Check that
    # multiplying such an integer with a pandas series is really not
    # commutative.
    pandas_series = pandas.Series(1, dtype=int)
    integer = NonCommutativeMultiplyInteger(2)
    assert not (integer * pandas_series).equals(pandas_series * integer)


def test_non_commutative_multiply():
    # This test checks that mul and rmul do different things when
    # multiplication is not commutative, e.g. for adding a string to a string.
    # For context see https://github.com/modin-project/modin/issues/5238
    modin_series, pandas_series = create_test_series(1, dtype=int)
    integer = NonCommutativeMultiplyInteger(2)
    eval_general(modin_series, pandas_series, lambda s: integer * s)
    eval_general(modin_series, pandas_series, lambda s: s * integer)


@pytest.mark.parametrize(
    "is_sparse_data", [True, False], ids=["is_sparse", "is_not_sparse"]
)
def test_hasattr_sparse(is_sparse_data):
    modin_df, pandas_df = (
        create_test_series(
            pandas.arrays.SparseArray(test_data["float_nan_data"].values())
        )
        if is_sparse_data
        else create_test_series(test_data["float_nan_data"])
    )
    eval_general(modin_df, pandas_df, lambda df: hasattr(df, "sparse"))


@pytest.mark.parametrize(
    "data", test_data_categorical_values, ids=test_data_categorical_keys
)
def test_cat_categories(data):
    modin_series, pandas_series = create_test_series(data.copy())
    df_equals(modin_series.cat.categories, pandas_series.cat.categories)

    def set_categories(ser):
        ser.cat.categories = list("qwert")
        return ser

    # pandas 2.0.0: Removed setting Categorical.categories directly (GH47834)
    # Just check the exception
    eval_general(
        modin_series,
        pandas_series,
        set_categories,
        raising_exceptions=AttributeError("can't set attribute"),
    )


@pytest.mark.parametrize(
    "data", test_data_categorical_values, ids=test_data_categorical_keys
)
def test_cat_ordered(data):
    modin_series, pandas_series = create_test_series(data.copy())
    assert modin_series.cat.ordered == pandas_series.cat.ordered


@pytest.mark.skipif(
    StorageFormat.get() == "Hdk",
    reason="HDK uses internal codes, that are different from Pandas",
)
@pytest.mark.parametrize(
    "data", test_data_categorical_values, ids=test_data_categorical_keys
)
def test_cat_codes(data):
    modin_series, pandas_series = create_test_series(data.copy())
    pandas_result = pandas_series.cat.codes
    modin_result = modin_series.cat.codes
    df_equals(modin_result, pandas_result)


@pytest.mark.parametrize(
    "set_min_partition_size",
    [1, 2],
    ids=["four_partitions", "two_partitions"],
    indirect=True,
)
def test_cat_codes_issue5650(set_min_partition_size):
    data = {"name": ["abc", "def", "ghi", "jkl"]}
    pandas_df = pandas.DataFrame(data)
    pandas_df = pandas_df.astype("category")
    modin_df = pd.DataFrame(data)
    modin_df = modin_df.astype("category")
    eval_general(
        modin_df,
        pandas_df,
        lambda df: df["name"].cat.codes,
        # https://github.com/modin-project/modin/issues/5973
        comparator_kwargs={"check_dtypes": StorageFormat.get() != "Hdk"},
    )


@pytest.mark.parametrize(
    "data", test_data_categorical_values, ids=test_data_categorical_keys
)
def test_cat_rename_categories(data):
    modin_series, pandas_series = create_test_series(data.copy())
    pandas_result = pandas_series.cat.rename_categories(list("qwert"))
    modin_result = modin_series.cat.rename_categories(list("qwert"))
    df_equals(modin_series, pandas_series)
    df_equals(modin_result, pandas_result)


@pytest.mark.parametrize(
    "data", test_data_categorical_values, ids=test_data_categorical_keys
)
@pytest.mark.parametrize("ordered", bool_arg_values, ids=bool_arg_keys)
def test_cat_reorder_categories(data, ordered):
    modin_series, pandas_series = create_test_series(data.copy())
    pandas_result = pandas_series.cat.reorder_categories(list("tades"), ordered=ordered)
    modin_result = modin_series.cat.reorder_categories(list("tades"), ordered=ordered)
    df_equals(modin_series, pandas_series)
    df_equals(modin_result, pandas_result)


@pytest.mark.parametrize(
    "data", test_data_categorical_values, ids=test_data_categorical_keys
)
def test_cat_add_categories(data):
    modin_series, pandas_series = create_test_series(data.copy())
    pandas_result = pandas_series.cat.add_categories(list("qw"))
    modin_result = modin_series.cat.add_categories(list("qw"))
    df_equals(modin_series, pandas_series)
    df_equals(modin_result, pandas_result)


@pytest.mark.parametrize(
    "data", test_data_categorical_values, ids=test_data_categorical_keys
)
def test_cat_remove_categories(data):
    modin_series, pandas_series = create_test_series(data.copy())
    pandas_result = pandas_series.cat.remove_categories(list("at"))
    modin_result = modin_series.cat.remove_categories(list("at"))
    df_equals(modin_series, pandas_series)
    df_equals(modin_result, pandas_result)


@pytest.mark.parametrize(
    "data", test_data_categorical_values, ids=test_data_categorical_keys
)
def test_cat_remove_unused_categories(data):
    modin_series, pandas_series = create_test_series(data.copy())
    pandas_series[1] = np.nan
    pandas_result = pandas_series.cat.remove_unused_categories()
    modin_series[1] = np.nan
    modin_result = modin_series.cat.remove_unused_categories()
    df_equals(modin_series, pandas_series)
    df_equals(modin_result, pandas_result)


@pytest.mark.parametrize(
    "data", test_data_categorical_values, ids=test_data_categorical_keys
)
@pytest.mark.parametrize("ordered", bool_arg_values, ids=bool_arg_keys)
@pytest.mark.parametrize("rename", [True, False])
def test_cat_set_categories(data, ordered, rename):
    modin_series, pandas_series = create_test_series(data.copy())
    pandas_result = pandas_series.cat.set_categories(
        list("qwert"), ordered=ordered, rename=rename
    )
    modin_result = modin_series.cat.set_categories(
        list("qwert"), ordered=ordered, rename=rename
    )
    df_equals(modin_series, pandas_series)
    df_equals(modin_result, pandas_result)


@pytest.mark.parametrize(
    "data", test_data_categorical_values, ids=test_data_categorical_keys
)
def test_cat_as_ordered(data):
    modin_series, pandas_series = create_test_series(data.copy())
    pandas_result = pandas_series.cat.as_ordered()
    modin_result = modin_series.cat.as_ordered()
    df_equals(modin_series, pandas_series)
    df_equals(modin_result, pandas_result)


@pytest.mark.parametrize(
    "data", test_data_categorical_values, ids=test_data_categorical_keys
)
def test_cat_as_unordered(data):
    modin_series, pandas_series = create_test_series(data.copy())
    pandas_result = pandas_series.cat.as_unordered()
    modin_result = modin_series.cat.as_unordered()
    df_equals(modin_series, pandas_series)
    df_equals(modin_result, pandas_result)


def test_peculiar_callback():
    def func(val):
        if not isinstance(val, tuple):
            raise BaseException("Urgh...")
        return val

    pandas_df = pandas.DataFrame({"col": [(0, 1)]})
    pandas_series = pandas_df["col"].apply(func)

    modin_df = pd.DataFrame({"col": [(0, 1)]})
    modin_series = modin_df["col"].apply(func)

    df_equals(modin_series, pandas_series)


@pytest.mark.parametrize("data", test_data_values, ids=test_data_keys)
def test_apply_return_df(data):
    modin_series, pandas_series = create_test_series(data)
    eval_general(
        modin_series,
        pandas_series,
        lambda series: series.apply(
            lambda x: pandas.Series([x + i for i in range(100)])
        ),
    )


@pytest.mark.parametrize(
    "function",
    [
        np.abs,
        np.sin,
    ],
)
def test_unary_numpy_universal_function_issue_6483(function):
    eval_general(*create_test_series(test_data["float_nan_data"]), function)


def test_binary_numpy_universal_function_issue_6483():
    eval_general(
        *create_test_series(test_data["float_nan_data"]),
        lambda series: np.arctan2(series, np.sin(series)),
    )


def test__reduce__():
    # `Series.__reduce__` will be called implicitly when lambda expressions are
    # pre-processed for the distributed engine.
    series_data = ["Major League Baseball", "National Basketball Association"]
    abbr_md, abbr_pd = create_test_series(series_data, index=["MLB", "NBA"])

    dataframe_data = {
        "name": ["Mariners", "Lakers"] * 500,
        "league_abbreviation": ["MLB", "NBA"] * 500,
    }
    teams_md, teams_pd = create_test_dfs(dataframe_data)

    result_md = (
        teams_md.set_index("name")
        .league_abbreviation.apply(lambda abbr: abbr_md.loc[abbr])
        .rename("league")
    )

    result_pd = (
        teams_pd.set_index("name")
        .league_abbreviation.apply(lambda abbr: abbr_pd.loc[abbr])
        .rename("league")
    )
    df_equals(result_md, result_pd)<|MERGE_RESOLUTION|>--- conflicted
+++ resolved
@@ -763,7 +763,6 @@
 
 @pytest.mark.parametrize("data", test_data_values, ids=test_data_keys)
 @pytest.mark.parametrize("func", agg_func_values, ids=agg_func_keys)
-<<<<<<< HEAD
 def test_aggregate(data, func, request):
     raising_exceptions = None
     if "should raise AssertionError" in request.node.callspec.id:
@@ -773,12 +772,6 @@
         *create_test_series(data),
         lambda df: df.aggregate(func),
         raising_exceptions=raising_exceptions,
-=======
-def test_aggregate(data, func):
-    eval_general(
-        *create_test_series(data),
-        lambda df: df.aggregate(func),
->>>>>>> 21d10ea8
     )
 
 
@@ -790,11 +783,7 @@
     with pytest.raises(SpecificationError):
         eval_general(
             *create_test_series(data),
-<<<<<<< HEAD
-            lambda df: df.aggregate(func, axis),
-=======
             lambda df: df.aggregate(func),
->>>>>>> 21d10ea8
         )
 
 
@@ -961,17 +950,10 @@
 @pytest.mark.parametrize("func", ["count", "all", "kurt", "array", "searchsorted"])
 def test_apply_text_func(data, func, axis):
     func_kwargs = {}
-<<<<<<< HEAD
-    if func in ("all", "kurt"):
-        func_kwargs["axis"] = axis
-    elif not axis:
-        # so as not to test with the same parameters several times
-=======
     if func not in ("count", "searchsorted"):
         func_kwargs["axis"] = axis
     elif not axis:
         # FIXME: https://github.com/modin-project/modin/issues/7000
->>>>>>> 21d10ea8
         return
     rows_number = len(next(iter(data.values())))  # length of the first data column
     level_0 = np.random.choice([0, 1, 2], rows_number)
@@ -984,11 +966,7 @@
 
     if func == "searchsorted":
         # required parameter
-<<<<<<< HEAD
-        func_kwargs["value"] = pandas_series[1:3:16]
-=======
         func_kwargs["value"] = pandas_series[1]
->>>>>>> 21d10ea8
 
     eval_general(modin_series, pandas_series, lambda df: df.apply(func, **func_kwargs))
 
@@ -3262,11 +3240,7 @@
 
 
 @pytest.mark.parametrize("data", test_data_values, ids=test_data_keys)
-<<<<<<< HEAD
 @pytest.mark.parametrize("ascending", [False, True])
-=======
-@pytest.mark.parametrize("ascending", [True, False])
->>>>>>> 21d10ea8
 @pytest.mark.parametrize(
     "sort_remaining", bool_arg_values, ids=arg_keys("sort_remaining", bool_arg_keys)
 )
@@ -3588,11 +3562,7 @@
 )
 def test_transform(data, func, request):
     if "list_udfs" in request.node.callspec.id:
-<<<<<<< HEAD
-        pytest.xfail(reason="FIXME: Modin failed")
-=======
         pytest.xfail(reason="https://github.com/modin-project/modin/issues/6998")
->>>>>>> 21d10ea8
     eval_general(
         *create_test_series(data),
         lambda df: df.transform(func),
@@ -3779,11 +3749,7 @@
         ),
     ],
 )
-<<<<<<< HEAD
-@pytest.mark.parametrize("ascending", [False, True])
-=======
 @pytest.mark.parametrize("ascending", [True, False])
->>>>>>> 21d10ea8
 @pytest.mark.exclude_in_sanity
 def test_value_counts(sort, normalize, bins, dropna, ascending):
     def sort_sensitive_comparator(df1, df2):
@@ -4395,11 +4361,7 @@
     [(0, None), (1, -1), (1, 3)],
     ids=["default", "non_default_working", "exception"],
 )
-<<<<<<< HEAD
 def test_str_index(data, sub, start, end, request):
-=======
-def test_str_index(data, sub, start, end):
->>>>>>> 21d10ea8
     modin_series, pandas_series = create_test_series(data)
     raising_exceptions = None
     if "exception-comma sep" in request.node.callspec.id:
@@ -4419,11 +4381,7 @@
     [(0, None), (1, -1), (1, 3)],
     ids=["default", "non_default_working", "exception"],
 )
-<<<<<<< HEAD
 def test_str_rindex(data, sub, start, end, request):
-=======
-def test_str_rindex(data, sub, start, end):
->>>>>>> 21d10ea8
     modin_series, pandas_series = create_test_series(data)
     raising_exceptions = None
     if "exception-comma sep" in request.node.callspec.id:
