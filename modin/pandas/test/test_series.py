# Licensed to Modin Development Team under one or more contributor license agreements.
# See the NOTICE file distributed with this work for additional information regarding
# copyright ownership.  The Modin Development Team licenses this file to you under the
# Apache License, Version 2.0 (the "License"); you may not use this file except in
# compliance with the License.  You may obtain a copy of the License at
#
#     http://www.apache.org/licenses/LICENSE-2.0
#
# Unless required by applicable law or agreed to in writing, software distributed under
# the License is distributed on an "AS IS" BASIS, WITHOUT WARRANTIES OR CONDITIONS OF
# ANY KIND, either express or implied. See the License for the specific language
# governing permissions and limitations under the License.

import pytest
import numpy as np
import json
import pandas
import matplotlib
import modin.pandas as pd
from numpy.testing import assert_array_equal
import sys

from modin.pandas.utils import to_pandas
from .utils import (
    random_state,
    RAND_LOW,
    RAND_HIGH,
    df_equals,
    arg_keys,
    name_contains,
    test_data,
    test_data_values,
    test_data_keys,
    test_string_data_values,
    test_string_data_keys,
    test_string_list_data_values,
    test_string_list_data_keys,
    string_sep_values,
    string_sep_keys,
    string_na_rep_values,
    string_na_rep_keys,
    numeric_dfs,
    no_numeric_dfs,
    agg_func_keys,
    agg_func_values,
    numeric_agg_funcs,
    quantiles_keys,
    quantiles_values,
    axis_keys,
    axis_values,
    bool_arg_keys,
    bool_arg_values,
    int_arg_keys,
    int_arg_values,
    encoding_types,
    categories_equals,
    eval_general,
    test_data_small_values,
    test_data_small_keys,
)

pd.DEFAULT_NPARTITIONS = 4

# Force matplotlib to not use any Xwindows backend.
matplotlib.use("Agg")


def get_rop(op):
    if op.startswith("__") and op.endswith("__"):
        return "__r" + op[2:]
    else:
        return None


def inter_df_math_helper(modin_series, pandas_series, op):
    inter_df_math_helper_one_side(modin_series, pandas_series, op)
    rop = get_rop(op)
    if rop:
        inter_df_math_helper_one_side(modin_series, pandas_series, rop)


def inter_df_math_helper_one_side(modin_series, pandas_series, op):
    try:
        pandas_attr = getattr(pandas_series, op)
    except Exception as e:
        with pytest.raises(type(e)):
            _ = getattr(modin_series, op)
        return
    modin_attr = getattr(modin_series, op)

    try:
        pandas_result = pandas_attr(4)
    except Exception as e:
        with pytest.raises(type(e)):
            repr(modin_attr(4))  # repr to force materialization
    else:
        modin_result = modin_attr(4)
        df_equals(modin_result, pandas_result)

    try:
        pandas_result = pandas_attr(4.0)
    except Exception as e:
        with pytest.raises(type(e)):
            repr(modin_attr(4.0))  # repr to force materialization
    else:
        modin_result = modin_attr(4.0)
        df_equals(modin_result, pandas_result)

    # These operations don't support non-scalar `other` or have a strange behavior in
    # the testing environment
    if op in [
        "__divmod__",
        "divmod",
        "rdivmod",
        "floordiv",
        "__floordiv__",
        "rfloordiv",
        "__rfloordiv__",
        "mod",
        "__mod__",
        "rmod",
        "__rmod__",
    ]:
        return

    try:
        pandas_result = pandas_attr(pandas_series)
    except Exception as e:
        with pytest.raises(type(e)):
            repr(modin_attr(modin_series))  # repr to force materialization
    else:
        modin_result = modin_attr(modin_series)
        df_equals(modin_result, pandas_result)

    list_test = random_state.randint(RAND_LOW, RAND_HIGH, size=(modin_series.shape[0]))
    try:
        pandas_result = pandas_attr(list_test)
    except Exception as e:
        with pytest.raises(type(e)):
            repr(modin_attr(list_test))  # repr to force materialization
    else:
        modin_result = modin_attr(list_test)
        df_equals(modin_result, pandas_result)

    series_test_modin = pd.Series(list_test, index=modin_series.index)
    series_test_pandas = pandas.Series(list_test, index=pandas_series.index)
    try:
        pandas_result = pandas_attr(series_test_pandas)
    except Exception as e:
        with pytest.raises(type(e)):
            repr(modin_attr(series_test_modin))  # repr to force materialization
    else:
        modin_result = modin_attr(series_test_modin)
        df_equals(modin_result, pandas_result)

    # Level test
    new_idx = pandas.MultiIndex.from_tuples(
        [(i // 4, i // 2, i) for i in modin_series.index]
    )
    modin_df_multi_level = modin_series.copy()
    modin_df_multi_level.index = new_idx

    try:
        # Defaults to pandas
        with pytest.warns(UserWarning):
            # Operation against self for sanity check
            getattr(modin_df_multi_level, op)(modin_df_multi_level, level=1)
    except TypeError:
        # Some operations don't support multilevel `level` parameter
        pass


def create_test_series(vals):
    if isinstance(vals, dict):
        modin_series = pd.Series(vals[next(iter(vals.keys()))])
        pandas_series = pandas.Series(vals[next(iter(vals.keys()))])
    else:
        modin_series = pd.Series(vals)
        pandas_series = pandas.Series(vals)
    return modin_series, pandas_series


@pytest.mark.parametrize("data", test_data_values, ids=test_data_keys)
def test_to_frame(data):
    modin_series, pandas_series = create_test_series(data)
    df_equals(modin_series.to_frame(name="miao"), pandas_series.to_frame(name="miao"))


def test_accessing_index_element_as_property():
    s = pd.Series([10, 20, 30], index=["a", "b", "c"])
    assert s.b == 20
    with pytest.raises(Exception):
        _ = s.d


@pytest.mark.parametrize("data", test_data_values, ids=test_data_keys)
def test_callable_key_in_getitem(data):
    modin_series, pandas_series = create_test_series(data)
    df_equals(
        modin_series[lambda s: s.index % 2 == 0],
        pandas_series[lambda s: s.index % 2 == 0],
    )


@pytest.mark.parametrize("data", test_data_values, ids=test_data_keys)
def test_T(data):
    modin_series, pandas_series = create_test_series(data)
    df_equals(modin_series.T, pandas_series.T)


@pytest.mark.parametrize("data", test_data_values, ids=test_data_keys)
def test___abs__(data):
    modin_series, pandas_series = create_test_series(data)
    df_equals(modin_series.__abs__(), pandas_series.__abs__())


@pytest.mark.parametrize("data", test_data_values, ids=test_data_keys)
def test___add__(data):
    modin_series, pandas_series = create_test_series(data)
    inter_df_math_helper(modin_series, pandas_series, "__add__")


@pytest.mark.parametrize("data", test_data_values, ids=test_data_keys)
def test___and__(data):
    modin_series, pandas_series = create_test_series(data)
    inter_df_math_helper(modin_series, pandas_series, "__and__")


@pytest.mark.parametrize("data", test_data_values, ids=test_data_keys)
def test___array__(data):
    modin_series, pandas_series = create_test_series(data)
    modin_result = modin_series.__array__()
    assert_array_equal(modin_result, pandas_series.__array__())


@pytest.mark.parametrize("data", test_data_values, ids=test_data_keys)
def test___bool__(data):
    modin_series, pandas_series = create_test_series(data)
    try:
        pandas_result = pandas_series.__bool__()
    except Exception as e:
        with pytest.raises(type(e)):
            modin_series.__bool__()
    else:
        modin_result = modin_series.__bool__()
        df_equals(modin_result, pandas_result)


@pytest.mark.parametrize("data", test_data_values, ids=test_data_keys)
def test___contains__(request, data):
    modin_series, pandas_series = create_test_series(data)

    result = False
    key = "Not Exist"
    assert result == modin_series.__contains__(key)
    assert result == (key in modin_series)

    if "empty_data" not in request.node.name:
        result = True
        key = pandas_series.keys()[0]
        assert result == modin_series.__contains__(key)
        assert result == (key in modin_series)


@pytest.mark.parametrize("data", test_data_values, ids=test_data_keys)
def test___copy__(data):
    modin_series, pandas_series = create_test_series(data)
    df_equals(modin_series.copy(), modin_series)
    df_equals(modin_series.copy(), pandas_series.copy())
    df_equals(modin_series.copy(), pandas_series)


@pytest.mark.parametrize("data", test_data_values, ids=test_data_keys)
def test___deepcopy__(data):
    modin_series, pandas_series = create_test_series(data)
    df_equals(modin_series.__deepcopy__(), modin_series)
    df_equals(modin_series.__deepcopy__(), pandas_series.__deepcopy__())
    df_equals(modin_series.__deepcopy__(), pandas_series)


@pytest.mark.parametrize("data", test_data_values, ids=test_data_keys)
def test___delitem__(data):
    modin_series, pandas_series = create_test_series(data)
    del modin_series[modin_series.index[0]]
    del pandas_series[pandas_series.index[0]]
    df_equals(modin_series, pandas_series)

    del modin_series[modin_series.index[-1]]
    del pandas_series[pandas_series.index[-1]]
    df_equals(modin_series, pandas_series)

    del modin_series[modin_series.index[0]]
    del pandas_series[pandas_series.index[0]]
    df_equals(modin_series, pandas_series)


@pytest.mark.parametrize("data", test_data_values, ids=test_data_keys)
def test___div__(data):
    modin_series, pandas_series = create_test_series(data)
    inter_df_math_helper(modin_series, pandas_series, "__div__")


@pytest.mark.parametrize("data", test_data_values, ids=test_data_keys)
def test_divmod(data):
    modin_series, pandas_series = create_test_series(data)
    inter_df_math_helper(modin_series, pandas_series, "divmod")


@pytest.mark.parametrize("data", test_data_values, ids=test_data_keys)
def test_rdivmod(data):
    modin_series, pandas_series = create_test_series(data)
    inter_df_math_helper(modin_series, pandas_series, "rdivmod")


@pytest.mark.parametrize("data", test_data_values, ids=test_data_keys)
def test___eq__(data):
    modin_series, pandas_series = create_test_series(data)
    inter_df_math_helper(modin_series, pandas_series, "__eq__")


@pytest.mark.parametrize("data", test_data_values, ids=test_data_keys)
def test___floordiv__(data):
    modin_series, pandas_series = create_test_series(data)
    inter_df_math_helper(modin_series, pandas_series, "__floordiv__")


@pytest.mark.parametrize("data", test_data_values, ids=test_data_keys)
def test___ge__(data):
    modin_series, pandas_series = create_test_series(data)
    inter_df_math_helper(modin_series, pandas_series, "__ge__")


@pytest.mark.parametrize("data", test_data_values, ids=test_data_keys)
def test___getitem__(data):
    modin_series, pandas_series = create_test_series(data)
    df_equals(modin_series[0], pandas_series[0])
    df_equals(
        modin_series[modin_series.index[-1]], pandas_series[pandas_series.index[-1]]
    )
    modin_series = pd.Series(list(range(1000)))
    pandas_series = pandas.Series(list(range(1000)))
    df_equals(modin_series[:30], pandas_series[:30])
    df_equals(modin_series[modin_series > 500], pandas_series[pandas_series > 500])

    # Test empty series
    df_equals(pd.Series([])[:30], pandas.Series([])[:30])


def test___getitem__1383():
    # see #1383 for more details
    data = ["", "a", "b", "c", "a"]
    modin_series = pd.Series(data)
    pandas_series = pandas.Series(data)
    df_equals(modin_series[3:7], pandas_series[3:7])


@pytest.mark.parametrize("start", [-7, -5, -3, 0, None, 3, 5, 7])
@pytest.mark.parametrize("stop", [-7, -5, -3, 0, None, 3, 5, 7])
def test___getitem_edge_cases(start, stop):
    data = ["", "a", "b", "c", "a"]
    modin_series = pd.Series(data)
    pandas_series = pandas.Series(data)
    df_equals(modin_series[start:stop], pandas_series[start:stop])


@pytest.mark.parametrize("data", test_data_values, ids=test_data_keys)
def test___gt__(data):
    modin_series, pandas_series = create_test_series(data)
    inter_df_math_helper(modin_series, pandas_series, "__gt__")


@pytest.mark.parametrize("data", test_data_values, ids=test_data_keys)
def test___int__(data):
    modin_series, pandas_series = create_test_series(data)
    try:
        pandas_result = int(pandas_series[0])
    except Exception as e:
        with pytest.raises(type(e)):
            int(modin_series[0])
    else:
        assert int(modin_series[0]) == pandas_result


@pytest.mark.parametrize("data", test_data_values, ids=test_data_keys)
def test___invert__(data):
    modin_series, pandas_series = create_test_series(data)
    try:
        pandas_result = pandas_series.__invert__()
    except Exception as e:
        with pytest.raises(type(e)):
            repr(modin_series.__invert__())
    else:
        df_equals(modin_series.__invert__(), pandas_result)


@pytest.mark.parametrize("data", test_data_values, ids=test_data_keys)
def test___iter__(data):
    modin_series, pandas_series = create_test_series(data)
    for m, p in zip(modin_series.__iter__(), pandas_series.__iter__()):
        np.testing.assert_equal(m, p)


@pytest.mark.parametrize("data", test_data_values, ids=test_data_keys)
def test___le__(data):
    modin_series, pandas_series = create_test_series(data)
    inter_df_math_helper(modin_series, pandas_series, "__le__")


@pytest.mark.parametrize("data", test_data_values, ids=test_data_keys)
def test___len__(data):
    modin_series, pandas_series = create_test_series(data)
    assert len(modin_series) == len(pandas_series)


@pytest.mark.parametrize("data", test_data_values, ids=test_data_keys)
def test___long__(data):
    modin_series, pandas_series = create_test_series(data)
    try:
        pandas_result = pandas_series[0].__long__()
    except Exception as e:
        with pytest.raises(type(e)):
            modin_series[0].__long__()
    else:
        assert modin_series[0].__long__() == pandas_result


@pytest.mark.parametrize("data", test_data_values, ids=test_data_keys)
def test___lt__(data):
    modin_series, pandas_series = create_test_series(data)
    inter_df_math_helper(modin_series, pandas_series, "__lt__")


@pytest.mark.parametrize("data", test_data_values, ids=test_data_keys)
def test___mod__(data):
    modin_series, pandas_series = create_test_series(data)
    inter_df_math_helper(modin_series, pandas_series, "__mod__")


@pytest.mark.parametrize("data", test_data_values, ids=test_data_keys)
def test___mul__(data):
    modin_series, pandas_series = create_test_series(data)
    inter_df_math_helper(modin_series, pandas_series, "__mul__")


@pytest.mark.parametrize("data", test_data_values, ids=test_data_keys)
def test___ne__(data):
    modin_series, pandas_series = create_test_series(data)
    inter_df_math_helper(modin_series, pandas_series, "__ne__")


@pytest.mark.parametrize("data", test_data_values, ids=test_data_keys)
def test___neg__(request, data):
    modin_series, pandas_series = create_test_series(data)
    try:
        pandas_result = pandas_series.__neg__()
    except Exception as e:
        with pytest.raises(type(e)):
            repr(modin_series.__neg__())
    else:
        df_equals(modin_series.__neg__(), pandas_result)


@pytest.mark.parametrize("data", test_data_values, ids=test_data_keys)
def test___or__(data):
    modin_series, pandas_series = create_test_series(data)
    inter_df_math_helper(modin_series, pandas_series, "__or__")


@pytest.mark.parametrize("data", test_data_values, ids=test_data_keys)
def test___pow__(data):
    modin_series, pandas_series = create_test_series(data)
    inter_df_math_helper(modin_series, pandas_series, "__pow__")


@pytest.mark.parametrize("data", test_data_values, ids=test_data_keys)
def test___repr__(data):
    modin_series, pandas_series = create_test_series(data)
    assert repr(modin_series) == repr(pandas_series)


@pytest.mark.parametrize("data", test_data_values, ids=test_data_keys)
def test___round__(data):
    modin_series, pandas_series = create_test_series(data)
    df_equals(round(modin_series), round(pandas_series))


@pytest.mark.parametrize("data", test_data_values, ids=test_data_keys)
def test___setitem__(data):
    modin_series, pandas_series = create_test_series(data)
    for key in modin_series.keys():
        modin_series[key] = 0
        pandas_series[key] = 0
        df_equals(modin_series, pandas_series)


@pytest.mark.parametrize("data", test_data_values, ids=test_data_keys)
def test___sizeof__(data):
    modin_series, pandas_series = create_test_series(data)
    with pytest.warns(UserWarning):
        modin_series.__sizeof__()


@pytest.mark.parametrize("data", test_data_values, ids=test_data_keys)
def test___str__(data):
    modin_series, pandas_series = create_test_series(data)
    assert str(modin_series) == str(pandas_series)


@pytest.mark.parametrize("data", test_data_values, ids=test_data_keys)
def test___sub__(data):
    modin_series, pandas_series = create_test_series(data)
    inter_df_math_helper(modin_series, pandas_series, "__sub__")


@pytest.mark.parametrize("data", test_data_values, ids=test_data_keys)
def test___truediv__(data):
    modin_series, pandas_series = create_test_series(data)
    inter_df_math_helper(modin_series, pandas_series, "__truediv__")


@pytest.mark.parametrize("data", test_data_values, ids=test_data_keys)
def test___xor__(data):
    modin_series, pandas_series = create_test_series(data)
    inter_df_math_helper(modin_series, pandas_series, "__xor__")


@pytest.mark.parametrize("data", test_data_values, ids=test_data_keys)
def test_abs(data):
    modin_series, pandas_series = create_test_series(data)
    df_equals(modin_series.abs(), pandas_series.abs())


@pytest.mark.parametrize("data", test_data_values, ids=test_data_keys)
def test_add(data):
    modin_series, pandas_series = create_test_series(data)
    inter_df_math_helper(modin_series, pandas_series, "add")


@pytest.mark.parametrize("data", test_data_values, ids=test_data_keys)
def test_add_prefix(data):
    modin_series, pandas_series = create_test_series(data)
    df_equals(
        modin_series.add_prefix("PREFIX_ADD_"), pandas_series.add_prefix("PREFIX_ADD_")
    )


@pytest.mark.parametrize("data", test_data_values, ids=test_data_keys)
def test_add_suffix(data):
    modin_series, pandas_series = create_test_series(data)
    df_equals(
        modin_series.add_suffix("SUFFIX_ADD_"), pandas_series.add_suffix("SUFFIX_ADD_")
    )


@pytest.mark.parametrize("data", test_data_values, ids=test_data_keys)
@pytest.mark.parametrize("func", agg_func_values, ids=agg_func_keys)
def test_agg(data, func):
    modin_series, pandas_series = create_test_series(data)
    try:
        pandas_result = pandas_series.agg(func)
    except Exception as e:
        with pytest.raises(type(e)):
            repr(modin_series.agg(func))
    else:
        modin_result = modin_series.agg(func)
        df_equals(modin_result, pandas_result)


@pytest.mark.parametrize("data", test_data_values, ids=test_data_keys)
@pytest.mark.parametrize("func", agg_func_values, ids=agg_func_keys)
def test_agg_numeric(request, data, func):
    if name_contains(request.node.name, numeric_agg_funcs) and name_contains(
        request.node.name, numeric_dfs
    ):
        axis = 0
        modin_series, pandas_series = create_test_series(data)
        try:
            pandas_result = pandas_series.agg(func, axis)
        except Exception as e:
            with pytest.raises(type(e)):
                modin_series.agg(func, axis)
        else:
            modin_result = modin_series.agg(func, axis)
            df_equals(modin_result, pandas_result)


@pytest.mark.parametrize("data", test_data_values, ids=test_data_keys)
@pytest.mark.parametrize("func", agg_func_values, ids=agg_func_keys)
def test_aggregate(request, data, func):
    axis = 0
    modin_series, pandas_series = create_test_series(data)
    try:
        pandas_result = pandas_series.aggregate(func, axis)
    except Exception as e:
        with pytest.raises(type(e)):
            repr(modin_series.aggregate(func, axis))
    else:
        modin_result = modin_series.aggregate(func, axis)
        df_equals(modin_result, pandas_result)


@pytest.mark.parametrize("data", test_data_values, ids=test_data_keys)
@pytest.mark.parametrize("func", agg_func_values, ids=agg_func_keys)
def test_aggregate_numeric(request, data, func):
    if name_contains(request.node.name, numeric_agg_funcs) and name_contains(
        request.node.name, numeric_dfs
    ):
        axis = 0
        modin_series, pandas_series = create_test_series(data)
        try:
            pandas_result = pandas_series.agg(func, axis)
        except Exception as e:
            with pytest.raises(type(e)):
                modin_series.agg(func, axis)
        else:
            modin_result = modin_series.agg(func, axis)
            df_equals(modin_result, pandas_result)


@pytest.mark.parametrize("data", test_data_values, ids=test_data_keys)
def test_aggregate_error_checking(data):
    modin_series, _ = create_test_series(data)  # noqa: F841

    assert modin_series.aggregate("ndim") == 1
    with pytest.warns(UserWarning):
        modin_series.aggregate("cumproduct")
    with pytest.raises(ValueError):
        modin_series.aggregate("NOT_EXISTS")


@pytest.mark.parametrize("data", test_data_values, ids=test_data_keys)
def test_align(data):
    modin_series, _ = create_test_series(data)  # noqa: F841
    with pytest.warns(UserWarning):
        modin_series.align(modin_series)


@pytest.mark.parametrize("data", test_data_values, ids=test_data_keys)
@pytest.mark.parametrize(
    "skipna", bool_arg_values, ids=arg_keys("skipna", bool_arg_keys)
)
def test_all(data, skipna):
    modin_series, pandas_series = create_test_series(data)
    df_equals(modin_series.all(skipna=skipna), pandas_series.all(skipna=skipna))


@pytest.mark.parametrize("data", test_data_values, ids=test_data_keys)
@pytest.mark.parametrize(
    "skipna", bool_arg_values, ids=arg_keys("skipna", bool_arg_keys)
)
def test_any(data, skipna):
    modin_series, pandas_series = create_test_series(data)
    df_equals(modin_series.any(skipna=skipna), pandas_series.any(skipna=skipna))


@pytest.mark.parametrize("data", test_data_values, ids=test_data_keys)
def test_append(data):
    modin_series, pandas_series = create_test_series(data)

    data_to_append = {"append_a": 2, "append_b": 1000}

    ignore_idx_values = [True, False]

    for ignore in ignore_idx_values:
        try:
            pandas_result = pandas_series.append(data_to_append, ignore_index=ignore)
        except Exception as e:
            with pytest.raises(type(e)):
                modin_series.append(data_to_append, ignore_index=ignore)
        else:
            modin_result = modin_series.append(data_to_append, ignore_index=ignore)
            df_equals(modin_result, pandas_result)

    try:
        pandas_result = pandas_series.append(pandas_series.iloc[-1])
    except Exception as e:
        with pytest.raises(type(e)):
            modin_series.append(modin_series.iloc[-1])
    else:
        modin_result = modin_series.append(modin_series.iloc[-1])
        df_equals(modin_result, pandas_result)

    try:
        pandas_result = pandas_series.append([pandas_series.iloc[-1]])
    except Exception as e:
        with pytest.raises(type(e)):
            modin_series.append([modin_series.iloc[-1]])
    else:
        modin_result = modin_series.append([modin_series.iloc[-1]])
        df_equals(modin_result, pandas_result)

    verify_integrity_values = [True, False]

    for verify_integrity in verify_integrity_values:
        try:
            pandas_result = pandas_series.append(
                [pandas_series, pandas_series], verify_integrity=verify_integrity
            )
        except Exception as e:
            with pytest.raises(type(e)):
                modin_series.append(
                    [modin_series, modin_series], verify_integrity=verify_integrity
                )
        else:
            modin_result = modin_series.append(
                [modin_series, modin_series], verify_integrity=verify_integrity
            )
            df_equals(modin_result, pandas_result)

        try:
            pandas_result = pandas_series.append(
                pandas_series, verify_integrity=verify_integrity
            )
        except Exception as e:
            with pytest.raises(type(e)):
                modin_series.append(modin_series, verify_integrity=verify_integrity)
        else:
            modin_result = modin_series.append(
                modin_series, verify_integrity=verify_integrity
            )
            df_equals(modin_result, pandas_result)


@pytest.mark.parametrize("data", test_data_values, ids=test_data_keys)
@pytest.mark.parametrize("func", agg_func_values, ids=agg_func_keys)
def test_apply(request, data, func):
    modin_series, pandas_series = create_test_series(data)

    try:
        pandas_result = pandas_series.apply(func)
    except Exception as e:
        with pytest.raises(type(e)):
            repr(modin_series.apply(func))
    else:
        modin_result = modin_series.apply(func)
        df_equals(modin_result, pandas_result)


def test_apply_external_lib():
    json_string = """
    {
        "researcher": {
            "name": "Ford Prefect",
            "species": "Betelgeusian",
            "relatives": [
                {
                    "name": "Zaphod Beeblebrox",
                    "species": "Betelgeusian"
                }
            ]
        }
    }
    """
    modin_result = pd.DataFrame.from_dict({"a": [json_string]}).a.apply(json.loads)
    pandas_result = pandas.DataFrame.from_dict({"a": [json_string]}).a.apply(json.loads)
    df_equals(modin_result, pandas_result)


@pytest.mark.parametrize("data", test_data_values, ids=test_data_keys)
@pytest.mark.parametrize("func", agg_func_values, ids=agg_func_keys)
def test_apply_numeric(request, data, func):
    modin_series, pandas_series = create_test_series(data)

    if name_contains(request.node.name, numeric_dfs):
        try:
            pandas_result = pandas_series.apply(func)
        except Exception as e:
            with pytest.raises(type(e)):
                repr(modin_series.apply(func))
        else:
            modin_result = modin_series.apply(func)
            df_equals(modin_result, pandas_result)


@pytest.mark.parametrize("data", test_data_values, ids=test_data_keys)
@pytest.mark.parametrize("skipna", [True, False])
def test_argmax(data, skipna):
    modin_series, pandas_series = create_test_series(data)
    df_equals(modin_series.argmax(skipna=skipna), pandas_series.argmax(skipna=skipna))


@pytest.mark.parametrize("data", test_data_values, ids=test_data_keys)
@pytest.mark.parametrize("skipna", [True, False])
def test_argmin(data, skipna):
    modin_series, pandas_series = create_test_series(data)
    df_equals(modin_series.argmin(skipna=skipna), pandas_series.argmin(skipna=skipna))


@pytest.mark.parametrize("data", test_data_values, ids=test_data_keys)
def test_argsort(data):
    modin_series, pandas_series = create_test_series(data)
    with pytest.warns(UserWarning):
        modin_result = modin_series.argsort()
    df_equals(modin_result, pandas_series.argsort())


def test_asfreq():
    index = pd.date_range("1/1/2000", periods=4, freq="T")
    series = pd.Series([0.0, None, 2.0, 3.0], index=index)
    with pytest.warns(UserWarning):
        # We are only testing that this defaults to pandas, so we will just check for
        # the warning
        series.asfreq(freq="30S")


def test_asof():
    series = pd.Series(
        [10, 20, 30, 40, 50],
        index=pd.DatetimeIndex(
            [
                "2018-02-27 09:01:00",
                "2018-02-27 09:02:00",
                "2018-02-27 09:03:00",
                "2018-02-27 09:04:00",
                "2018-02-27 09:05:00",
            ]
        ),
    )
    with pytest.warns(UserWarning):
        series.asof(pd.DatetimeIndex(["2018-02-27 09:03:30", "2018-02-27 09:04:30"]))


@pytest.mark.parametrize("data", test_data_values, ids=test_data_keys)
def test_astype(data):
    modin_series, pandas_series = create_test_series(data)
    try:
        pandas_result = pandas_series.astype(str)
    except Exception as e:
        with pytest.raises(type(e)):
            repr(modin_series.astype(str))  # repr to force materialization
    else:
        df_equals(modin_series.astype(str), pandas_result)

    try:
        pandas_result = pandas_series.astype(np.int64)
    except Exception as e:
        with pytest.raises(type(e)):
            repr(modin_series.astype(np.int64))  # repr to force materialization
    else:
        df_equals(modin_series.astype(np.int64), pandas_result)

    try:
        pandas_result = pandas_series.astype(np.float64)
    except Exception as e:
        with pytest.raises(type(e)):
            repr(modin_series.astype(np.float64))  # repr to force materialization
    else:
        df_equals(modin_series.astype(np.float64), pandas_result)


def test_astype_categorical():
    modin_df = pd.Series(["A", "A", "B", "B", "A"])
    pandas_df = pandas.Series(["A", "A", "B", "B", "A"])

    modin_result = modin_df.astype("category")
    pandas_result = pandas_df.astype("category")
    df_equals(modin_result, pandas_result)
    assert modin_result.dtype == pandas_result.dtype

    modin_df = pd.Series([1, 1, 2, 1, 2, 2, 3, 1, 2, 1, 2])
    pandas_df = pandas.Series([1, 1, 2, 1, 2, 2, 3, 1, 2, 1, 2])
    df_equals(modin_result, pandas_result)
    assert modin_result.dtype == pandas_result.dtype


@pytest.mark.parametrize("data", test_data_values, ids=test_data_keys)
def test_at(data):
    modin_series, pandas_series = create_test_series(data)
    df_equals(
        modin_series.at[modin_series.index[0]], pandas_series.at[pandas_series.index[0]]
    )
    df_equals(
        modin_series.at[modin_series.index[-1]], pandas_series[pandas_series.index[-1]]
    )


def test_at_time():
    i = pd.date_range("2008-01-01", periods=1000, freq="12H")
    modin_series = pd.Series(list(range(1000)), index=i)
    pandas_series = pandas.Series(list(range(1000)), index=i)
    df_equals(modin_series.at_time("12:00"), pandas_series.at_time("12:00"))
    df_equals(modin_series.at_time("3:00"), pandas_series.at_time("3:00"))


@pytest.mark.parametrize("data", test_data_values, ids=test_data_keys)
@pytest.mark.parametrize("lag", [1, 2, 3])
def test_autocorr(data, lag):
    modin_series, pandas_series = create_test_series(data)
    modin_result = modin_series.autocorr(lag=lag)
    pandas_result = pandas_series.autocorr(lag=lag)
    df_equals(modin_result, pandas_result)


@pytest.mark.parametrize("data", test_data_values, ids=test_data_keys)
def test_axes(data):
    modin_series, pandas_series = create_test_series(data)
    assert modin_series.axes[0].equals(pandas_series.axes[0])
    assert len(modin_series.axes) == len(pandas_series.axes)


@pytest.mark.parametrize("data", test_data_values, ids=test_data_keys)
def test_attrs(data):
    modin_series, pandas_series = create_test_series(data)
    eval_general(modin_series, pandas_series, lambda df: df.attrs)


@pytest.mark.parametrize("data", test_data_values, ids=test_data_keys)
def test_array(data):
    modin_series, pandas_series = create_test_series(data)
    eval_general(modin_series, pandas_series, lambda df: df.array)


@pytest.mark.skip(reason="Using pandas Series.")
def test_between():
    modin_series = create_test_series()

    with pytest.raises(NotImplementedError):
        modin_series.between(None, None)


def test_between_time():
    i = pd.date_range("2008-01-01", periods=1000, freq="12H")
    modin_series = pd.Series(list(range(1000)), index=i)
    pandas_series = pandas.Series(list(range(1000)), index=i)
    df_equals(
        modin_series.between_time("12:00", "17:00"),
        pandas_series.between_time("12:00", "17:00"),
    )
    df_equals(
        modin_series.between_time("3:00", "8:00"),
        pandas_series.between_time("3:00", "8:00"),
    )
    df_equals(
        modin_series.between_time("3:00", "8:00", False),
        pandas_series.between_time("3:00", "8:00", False),
    )


@pytest.mark.parametrize("data", test_data_values, ids=test_data_keys)
def test_bfill(data):
    modin_series, pandas_series = create_test_series(data)
    df_equals(modin_series.bfill(), pandas_series.bfill())
    # inplace
    modin_series_cp = modin_series.copy()
    pandas_series_cp = pandas_series.copy()
    modin_series_cp.bfill(inplace=True)
    pandas_series_cp.bfill(inplace=True)
    df_equals(modin_series_cp, pandas_series_cp)


@pytest.mark.parametrize("data", test_data_values, ids=test_data_keys)
def test_bool(data):
    modin_series, pandas_series = create_test_series(data)

    with pytest.raises(ValueError):
        modin_series.bool()
    with pytest.raises(ValueError):
        modin_series.__bool__()


@pytest.mark.parametrize("data", test_data_values, ids=test_data_keys)
def test_clip(request, data):
    modin_series, pandas_series = create_test_series(data)

    if name_contains(request.node.name, numeric_dfs):
        # set bounds
        lower, upper = np.sort(random_state.random_integers(RAND_LOW, RAND_HIGH, 2))

        # test only upper scalar bound
        modin_result = modin_series.clip(None, upper)
        pandas_result = pandas_series.clip(None, upper)
        df_equals(modin_result, pandas_result)

        # test lower and upper scalar bound
        modin_result = modin_series.clip(lower, upper)
        pandas_result = pandas_series.clip(lower, upper)
        df_equals(modin_result, pandas_result)


@pytest.mark.parametrize("data", test_data_values, ids=test_data_keys)
def test_combine(data):
    modin_series, _ = create_test_series(data)  # noqa: F841
    modin_series2 = modin_series % (max(modin_series) // 2)
    modin_series.combine(modin_series2, lambda s1, s2: s1 if s1 < s2 else s2)


@pytest.mark.parametrize("data", test_data_values, ids=test_data_keys)
def test_combine_first(data):
    modin_series, pandas_series = create_test_series(data)
    modin_series2 = modin_series % (max(modin_series) // 2)
    pandas_series2 = pandas_series % (max(pandas_series) // 2)
    modin_result = modin_series.combine_first(modin_series2)
    pandas_result = pandas_series.combine_first(pandas_series2)
    df_equals(modin_result, pandas_result)


@pytest.mark.parametrize("data", test_data_values, ids=test_data_keys)
def test_compress(data):
    modin_series, pandas_series = create_test_series(data)  # noqa: F841
    try:
        pandas_series.compress(pandas_series > 30)
    except Exception as e:
        with pytest.raises(type(e)):
            modin_series.compress(modin_series > 30)
    else:
        modin_series.compress(modin_series > 30)


@pytest.mark.parametrize("data", test_data_values, ids=test_data_keys)
def test_constructor(data):
    modin_series, pandas_series = create_test_series(data)
    df_equals(modin_series, pandas_series)
    df_equals(pd.Series(modin_series), pandas.Series(pandas_series))


def test_constructor_columns_and_index():
    modin_series = pd.Series([1, 1, 10], index=[1, 2, 3], name="health")
    pandas_series = pandas.Series([1, 1, 10], index=[1, 2, 3], name="health")
    df_equals(modin_series, pandas_series)
    df_equals(pd.Series(modin_series), pandas.Series(pandas_series))
    df_equals(
        pd.Series(modin_series, name="max_speed"),
        pandas.Series(pandas_series, name="max_speed"),
    )
    df_equals(
        pd.Series(modin_series, index=[1, 2]),
        pandas.Series(pandas_series, index=[1, 2]),
    )
    with pytest.raises(NotImplementedError):
        pd.Series(modin_series, index=[1, 2, 99999])


@pytest.mark.parametrize("data", test_data_values, ids=test_data_keys)
def test_copy(data):
    modin_series, pandas_series = create_test_series(data)
    df_equals(modin_series, modin_series.copy())
    df_equals(modin_series.copy(), pandas_series)
    df_equals(modin_series.copy(), pandas_series.copy())


@pytest.mark.parametrize("data", test_data_values, ids=test_data_keys)
def test_corr(data):
    modin_series, pandas_series = create_test_series(data)
    modin_result = modin_series.corr(modin_series)
    pandas_result = pandas_series.corr(pandas_series)
    df_equals(modin_result, pandas_result)


@pytest.mark.parametrize("data", test_data_values, ids=test_data_keys)
def test_count(data):
    modin_series, pandas_series = create_test_series(data)
    df_equals(modin_series.count(), pandas_series.count())


@pytest.mark.parametrize("data", test_data_values, ids=test_data_keys)
def test_cov(data):
    modin_series, pandas_series = create_test_series(data)
    modin_result = modin_series.cov(modin_series)
    pandas_result = pandas_series.cov(pandas_series)
    df_equals(modin_result, pandas_result)


@pytest.mark.parametrize("data", test_data_values, ids=test_data_keys)
@pytest.mark.parametrize(
    "skipna", bool_arg_values, ids=arg_keys("skipna", bool_arg_keys)
)
def test_cummax(data, skipna):
    modin_series, pandas_series = create_test_series(data)
    try:
        pandas_result = pandas_series.cummax(skipna=skipna)
    except Exception as e:
        with pytest.raises(type(e)):
            modin_series.cummax(skipna=skipna)
    else:
        df_equals(modin_series.cummax(skipna=skipna), pandas_result)


@pytest.mark.parametrize("data", test_data_values, ids=test_data_keys)
@pytest.mark.parametrize(
    "skipna", bool_arg_values, ids=arg_keys("skipna", bool_arg_keys)
)
def test_cummin(data, skipna):
    modin_series, pandas_series = create_test_series(data)
    try:
        pandas_result = pandas_series.cummin(skipna=skipna)
    except Exception as e:
        with pytest.raises(type(e)):
            modin_series.cummin(skipna=skipna)
    else:
        df_equals(modin_series.cummin(skipna=skipna), pandas_result)


@pytest.mark.parametrize("data", test_data_values, ids=test_data_keys)
@pytest.mark.parametrize(
    "skipna", bool_arg_values, ids=arg_keys("skipna", bool_arg_keys)
)
def test_cumprod(data, skipna):
    modin_series, pandas_series = create_test_series(data)
    try:
        pandas_result = pandas_series.cumprod(skipna=skipna)
    except Exception as e:
        with pytest.raises(type(e)):
            modin_series.cumprod(skipna=skipna)
    else:
        df_equals(modin_series.cumprod(skipna=skipna), pandas_result)


@pytest.mark.parametrize("data", test_data_values, ids=test_data_keys)
@pytest.mark.parametrize(
    "skipna", bool_arg_values, ids=arg_keys("skipna", bool_arg_keys)
)
def test_cumsum(data, skipna):
    modin_series, pandas_series = create_test_series(data)
    try:
        pandas_result = pandas_series.cumsum(skipna=skipna)
    except Exception as e:
        with pytest.raises(type(e)):
            modin_series.cumsum(skipna=skipna)
    else:
        df_equals(modin_series.cumsum(skipna=skipna), pandas_result)


@pytest.mark.parametrize("data", test_data_values, ids=test_data_keys)
def test_describe(data):
    modin_series, pandas_series = create_test_series(data)
    df_equals(modin_series.describe(), pandas_series.describe())
    percentiles = [0.10, 0.11, 0.44, 0.78, 0.99]
    df_equals(
        modin_series.describe(percentiles=percentiles),
        pandas_series.describe(percentiles=percentiles),
    )

    try:
        pandas_result = pandas_series.describe(exclude=[np.float64])
    except Exception as e:
        with pytest.raises(type(e)):
            modin_series.describe(exclude=[np.float64])
    else:
        modin_result = modin_series.describe(exclude=[np.float64])
        df_equals(modin_result, pandas_result)

    try:
        pandas_result = pandas_series.describe(exclude=np.float64)
    except Exception as e:
        with pytest.raises(type(e)):
            modin_series.describe(exclude=np.float64)
    else:
        modin_result = modin_series.describe(exclude=np.float64)
        df_equals(modin_result, pandas_result)

    try:
        pandas_result = pandas_series.describe(
            include=[np.timedelta64, np.datetime64, np.object, np.bool]
        )
    except Exception as e:
        with pytest.raises(type(e)):
            modin_series.describe(
                include=[np.timedelta64, np.datetime64, np.object, np.bool]
            )
    else:
        modin_result = modin_series.describe(
            include=[np.timedelta64, np.datetime64, np.object, np.bool]
        )
        df_equals(modin_result, pandas_result)

    modin_result = modin_series.describe(include=str(modin_series.dtypes))
    pandas_result = pandas_series.describe(include=str(pandas_series.dtypes))
    df_equals(modin_result, pandas_result)

    modin_result = modin_series.describe(include=[np.number])
    pandas_result = pandas_series.describe(include=[np.number])
    df_equals(modin_result, pandas_result)

    df_equals(
        modin_series.describe(include="all"), pandas_series.describe(include="all")
    )


@pytest.mark.parametrize("data", test_data_values, ids=test_data_keys)
@pytest.mark.parametrize(
    "periods", int_arg_values, ids=arg_keys("periods", int_arg_keys)
)
def test_diff(data, periods):
    modin_series, pandas_series = create_test_series(data)

    try:
        pandas_result = pandas_series.diff(periods=periods)
    except Exception as e:
        with pytest.raises(type(e)):
            modin_series.diff(periods=periods)
    else:
        modin_result = modin_series.diff(periods=periods)
        df_equals(modin_result, pandas_result)

    try:
        pandas_result = pandas_series.T.diff(periods=periods)
    except Exception as e:
        with pytest.raises(type(e)):
            modin_series.T.diff(periods=periods)
    else:
        modin_result = modin_series.T.diff(periods=periods)
        df_equals(modin_result, pandas_result)


@pytest.mark.parametrize("data", test_data_values, ids=test_data_keys)
def test_div(data):
    modin_series, pandas_series = create_test_series(data)
    inter_df_math_helper(modin_series, pandas_series, "div")


@pytest.mark.parametrize("data", test_data_values, ids=test_data_keys)
def test_divide(data):
    modin_series, pandas_series = create_test_series(data)
    inter_df_math_helper(modin_series, pandas_series, "divide")


@pytest.mark.parametrize("data", test_data_values, ids=test_data_keys)
def test_dot(data):
    modin_series, pandas_series = create_test_series(data)
    ind_len = len(modin_series)

    # Test 1D array input
    arr = np.arange(ind_len)
    modin_result = modin_series.dot(arr)
    pandas_result = pandas_series.dot(arr)
    df_equals(modin_result, pandas_result)

    # Test 2D array input
    arr = np.arange(ind_len * 2).reshape(ind_len, 2)
    modin_result = modin_series.dot(arr)
    pandas_result = pandas_series.dot(arr)
    assert_array_equal(modin_result, pandas_result)

    # Test bad dimensions
    with pytest.raises(ValueError):
        modin_result = modin_series.dot(np.arange(ind_len + 10))

    # Test dataframe input
    modin_df = pd.DataFrame(data)
    pandas_df = pandas.DataFrame(data)
    modin_result = modin_series.dot(modin_df)
    pandas_result = pandas_series.dot(pandas_df)
    df_equals(modin_result, pandas_result)

    # Test series input
    modin_series_2 = pd.Series(np.arange(ind_len), index=modin_series.index)
    pandas_series_2 = pandas.Series(np.arange(ind_len), index=pandas_series.index)
    modin_result = modin_series.dot(modin_series_2)
    pandas_result = pandas_series.dot(pandas_series_2)
    df_equals(modin_result, pandas_result)

    # Test when input series index doesn't line up with columns
    with pytest.raises(ValueError):
        modin_result = modin_series.dot(
            pd.Series(
                np.arange(ind_len), index=["a" for _ in range(len(modin_series.index))]
            )
        )

    # Test case when left series has size (1 x 1)
    # and right dataframe has size (1 x n)
    modin_result = pd.Series([1]).dot(pd.DataFrame(modin_series).T)
    pandas_result = pandas.Series([1]).dot(pandas.DataFrame(pandas_series).T)
    df_equals(modin_result, pandas_result)


@pytest.mark.parametrize("data", test_data_values, ids=test_data_keys)
def test_matmul(data):
    modin_series, pandas_series = create_test_series(data)  # noqa: F841
    ind_len = len(modin_series)

    # Test 1D array input
    arr = np.arange(ind_len)
    modin_result = modin_series @ arr
    pandas_result = pandas_series @ arr
    df_equals(modin_result, pandas_result)

    # Test 2D array input
    arr = np.arange(ind_len * 2).reshape(ind_len, 2)
    modin_result = modin_series @ arr
    pandas_result = pandas_series @ arr
    assert_array_equal(modin_result, pandas_result)

    # Test bad dimensions
    with pytest.raises(ValueError):
        modin_result = modin_series @ np.arange(ind_len + 10)

    # Test dataframe input
    modin_df = pd.DataFrame(data)
    pandas_df = pandas.DataFrame(data)
    modin_result = modin_series @ modin_df
    pandas_result = pandas_series @ pandas_df
    df_equals(modin_result, pandas_result)

    # Test series input
    modin_series_2 = pd.Series(np.arange(ind_len), index=modin_series.index)
    pandas_series_2 = pandas.Series(np.arange(ind_len), index=pandas_series.index)
    modin_result = modin_series @ modin_series_2
    pandas_result = pandas_series @ pandas_series_2
    df_equals(modin_result, pandas_result)

    # Test when input series index doesn't line up with columns
    with pytest.raises(ValueError):
        modin_result = modin_series @ pd.Series(
            np.arange(ind_len), index=["a" for _ in range(len(modin_series.index))]
        )


@pytest.mark.skip(reason="Using pandas Series.")
def test_drop():
    modin_series = create_test_series()

    with pytest.raises(NotImplementedError):
        modin_series.drop(None, None, None, None)


@pytest.mark.parametrize("data", test_data_values, ids=test_data_keys)
@pytest.mark.parametrize(
    "keep", ["last", "first", False], ids=["last", "first", "False"]
)
@pytest.mark.parametrize("inplace", [True, False], ids=["True", "False"])
def test_drop_duplicates(data, keep, inplace):
    modin_series, pandas_series = create_test_series(data)
    df_equals(
        modin_series.drop_duplicates(keep=keep, inplace=inplace),
        pandas_series.drop_duplicates(keep=keep, inplace=inplace),
    )


@pytest.mark.parametrize("data", test_data_values, ids=test_data_keys)
@pytest.mark.parametrize("how", ["any", "all"], ids=["any", "all"])
def test_dropna(data, how):
    modin_series, pandas_series = create_test_series(data)

    with pytest.raises(TypeError):
        modin_series.dropna(how=None, thresh=None)

    modin_result = modin_series.dropna(how=how)
    pandas_result = pandas_series.dropna(how=how)
    df_equals(modin_result, pandas_result)


@pytest.mark.parametrize("data", test_data_values, ids=test_data_keys)
def test_dropna_inplace(data):
    modin_series, pandas_series = create_test_series(data)
    pandas_result = pandas_series.dropna()
    modin_series.dropna(inplace=True)
    df_equals(modin_series, pandas_result)

    modin_series, pandas_series = create_test_series(data)
    with pytest.raises(TypeError):
        modin_series.dropna(thresh=2, inplace=True)

    modin_series, pandas_series = create_test_series(data)
    pandas_series.dropna(how="any", inplace=True)
    modin_series.dropna(how="any", inplace=True)
    df_equals(modin_series, pandas_series)


@pytest.mark.parametrize("data", test_data_values, ids=test_data_keys)
def test_dtype(data):
    modin_series, pandas_series = create_test_series(data)
    df_equals(modin_series.dtype, modin_series.dtypes)
    df_equals(modin_series.dtype, pandas_series.dtype)
    df_equals(modin_series.dtype, pandas_series.dtypes)


def test_dt():
    data = pd.date_range("2016-12-31", periods=128, freq="D", tz="Europe/Berlin")
    modin_series = pd.Series(data)
    pandas_series = pandas.Series(data)

    df_equals(modin_series.dt.date, pandas_series.dt.date)
    df_equals(modin_series.dt.time, pandas_series.dt.time)
    df_equals(modin_series.dt.timetz, pandas_series.dt.timetz)
    df_equals(modin_series.dt.year, pandas_series.dt.year)
    df_equals(modin_series.dt.month, pandas_series.dt.month)
    df_equals(modin_series.dt.day, pandas_series.dt.day)
    df_equals(modin_series.dt.hour, pandas_series.dt.hour)
    df_equals(modin_series.dt.minute, pandas_series.dt.minute)
    df_equals(modin_series.dt.second, pandas_series.dt.second)
    df_equals(modin_series.dt.microsecond, pandas_series.dt.microsecond)
    df_equals(modin_series.dt.nanosecond, pandas_series.dt.nanosecond)
    df_equals(modin_series.dt.week, pandas_series.dt.week)
    df_equals(modin_series.dt.weekofyear, pandas_series.dt.weekofyear)
    df_equals(modin_series.dt.dayofweek, pandas_series.dt.dayofweek)
    df_equals(modin_series.dt.weekday, pandas_series.dt.weekday)
    df_equals(modin_series.dt.dayofyear, pandas_series.dt.dayofyear)
    df_equals(modin_series.dt.quarter, pandas_series.dt.quarter)
    df_equals(modin_series.dt.is_month_start, pandas_series.dt.is_month_start)
    df_equals(modin_series.dt.is_month_end, pandas_series.dt.is_month_end)
    df_equals(modin_series.dt.is_quarter_start, pandas_series.dt.is_quarter_start)
    df_equals(modin_series.dt.is_quarter_end, pandas_series.dt.is_quarter_end)
    df_equals(modin_series.dt.is_year_start, pandas_series.dt.is_year_start)
    df_equals(modin_series.dt.is_year_end, pandas_series.dt.is_year_end)
    df_equals(modin_series.dt.is_leap_year, pandas_series.dt.is_leap_year)
    df_equals(modin_series.dt.daysinmonth, pandas_series.dt.daysinmonth)
    df_equals(modin_series.dt.days_in_month, pandas_series.dt.days_in_month)
    assert modin_series.dt.tz == pandas_series.dt.tz
    assert modin_series.dt.freq == pandas_series.dt.freq
    df_equals(modin_series.dt.to_period("W"), pandas_series.dt.to_period("W"))
    assert_array_equal(
        modin_series.dt.to_pydatetime(), pandas_series.dt.to_pydatetime()
    )
    df_equals(
        modin_series.dt.tz_localize(None), pandas_series.dt.tz_localize(None),
    )
    df_equals(
        modin_series.dt.tz_convert(tz="Europe/Berlin"),
        pandas_series.dt.tz_convert(tz="Europe/Berlin"),
    )

    df_equals(modin_series.dt.normalize(), pandas_series.dt.normalize())
    df_equals(
        modin_series.dt.strftime("%B %d, %Y, %r"),
        pandas_series.dt.strftime("%B %d, %Y, %r"),
    )
    df_equals(modin_series.dt.round("H"), pandas_series.dt.round("H"))
    df_equals(modin_series.dt.floor("H"), pandas_series.dt.floor("H"))
    df_equals(modin_series.dt.ceil("H"), pandas_series.dt.ceil("H"))
    df_equals(modin_series.dt.month_name(), pandas_series.dt.month_name())
    df_equals(modin_series.dt.day_name(), pandas_series.dt.day_name())

<<<<<<< HEAD
    modin_series = pd.Series(pd.to_timedelta(np.arange(5), unit="d"))
    pandas_series = pandas.Series(pandas.to_timedelta(np.arange(5), unit="d"))
=======
    modin_series = pd.Series(pd.to_timedelta(np.arange(128), unit="d"))
    pandas_series = pandas.Series(pandas.to_timedelta(np.arange(128), unit="d"))
>>>>>>> 79be7d6f

    assert_array_equal(
        modin_series.dt.to_pytimedelta(), pandas_series.dt.to_pytimedelta()
    )
    df_equals(modin_series.dt.total_seconds(), pandas_series.dt.total_seconds())
    df_equals(modin_series.dt.days, pandas_series.dt.days)
    df_equals(modin_series.dt.seconds, pandas_series.dt.seconds)
    df_equals(modin_series.dt.microseconds, pandas_series.dt.microseconds)
    df_equals(modin_series.dt.nanoseconds, pandas_series.dt.nanoseconds)
    df_equals(modin_series.dt.components, pandas_series.dt.components)

<<<<<<< HEAD
    data_per = pd.date_range("1/1/2012", periods=5, freq="M")
=======
    data_per = pd.date_range("1/1/2012", periods=128, freq="M")
>>>>>>> 79be7d6f
    pandas_series = pandas.Series(data_per, index=data_per).dt.to_period()
    modin_series = pd.Series(data_per, index=data_per).dt.to_period()

    df_equals(modin_series.dt.qyear, pandas_series.dt.qyear)
    df_equals(modin_series.dt.start_time, pandas_series.dt.start_time)
    df_equals(modin_series.dt.end_time, pandas_series.dt.end_time)
    df_equals(modin_series.dt.to_timestamp(), pandas_series.dt.to_timestamp())


@pytest.mark.parametrize("data", test_data_values, ids=test_data_keys)
@pytest.mark.parametrize(
    "keep", ["last", "first", False], ids=["last", "first", "False"]
)
def test_duplicated(data, keep):
    modin_series, pandas_series = create_test_series(data)
    modin_result = modin_series.duplicated(keep=keep)
    df_equals(modin_result, pandas_series.duplicated(keep=keep))


@pytest.mark.parametrize("data", test_data_values, ids=test_data_keys)
def test_empty(data):
    modin_series, pandas_series = create_test_series(data)
    assert modin_series.empty == pandas_series.empty


def test_empty_series():
    modin_series = pd.Series()
    assert modin_series.empty


@pytest.mark.parametrize("data", test_data_values, ids=test_data_keys)
def test_eq(data):
    modin_series, pandas_series = create_test_series(data)
    inter_df_math_helper(modin_series, pandas_series, "eq")


def test_equals():
    series_data = [2.9, 3, 3, 3]
    modin_df1 = pd.Series(series_data)
    modin_df2 = pd.Series(series_data)

    assert modin_df1.equals(modin_df2)
    assert modin_df1.equals(pd.Series(modin_df1))
    df_equals(modin_df1, modin_df2)
    df_equals(modin_df1, pd.Series(modin_df1))

    series_data = [2, 3, 5, 1]
    modin_df3 = pd.Series(series_data, index=list("abcd"))

    assert not modin_df1.equals(modin_df3)

    with pytest.raises(AssertionError):
        df_equals(modin_df3, modin_df1)

    with pytest.raises(AssertionError):
        df_equals(modin_df3, modin_df2)


@pytest.mark.parametrize("data", test_data_values, ids=test_data_keys)
def test_ewm(data):
    modin_series, _ = create_test_series(data)  # noqa: F841
    with pytest.warns(UserWarning):
        modin_series.ewm(halflife=6)


@pytest.mark.parametrize("data", test_data_values, ids=test_data_keys)
def test_expanding(data):
    modin_series, _ = create_test_series(data)  # noqa: F841
    with pytest.warns(UserWarning):
        modin_series.expanding()


@pytest.mark.parametrize("data", test_data_values, ids=test_data_keys)
def test_factorize(data):
    modin_series, _ = create_test_series(data)  # noqa: F841
    with pytest.warns(UserWarning):
        modin_series.factorize()


@pytest.mark.parametrize("data", test_data_values, ids=test_data_keys)
def test_ffill(data):
    modin_series, pandas_series = create_test_series(data)
    df_equals(modin_series.ffill(), pandas_series.ffill())
    # inplace
    modin_series_cp = modin_series.copy()
    pandas_series_cp = pandas_series.copy()
    modin_series_cp.ffill(inplace=True)
    pandas_series_cp.ffill(inplace=True)
    df_equals(modin_series_cp, pandas_series_cp)


@pytest.mark.parametrize("data", test_data_values, ids=test_data_keys)
def test_fillna(data):
    modin_series, pandas_series = create_test_series(data)
    df_equals(modin_series.fillna(0), pandas_series.fillna(0))
    df_equals(modin_series.fillna(method="bfill"), pandas_series.fillna(method="bfill"))
    df_equals(modin_series.fillna(method="ffill"), pandas_series.fillna(method="ffill"))
    df_equals(modin_series.fillna(0, limit=1), pandas_series.fillna(0, limit=1))


@pytest.mark.skip(reason="Using pandas Series.")
def test_filter():
    modin_series = create_test_series()

    with pytest.raises(NotImplementedError):
        modin_series.filter(None, None, None)


def test_first():
    i = pd.date_range("2010-04-09", periods=400, freq="2D")
    modin_series = pd.Series(list(range(400)), index=i)
    pandas_series = pandas.Series(list(range(400)), index=i)
    df_equals(modin_series.first("3D"), pandas_series.first("3D"))
    df_equals(modin_series.first("20D"), pandas_series.first("20D"))


@pytest.mark.parametrize("data", test_data_values, ids=test_data_keys)
def test_first_valid_index(data):
    modin_series, pandas_series = create_test_series(data)
    df_equals(modin_series.first_valid_index(), pandas_series.first_valid_index())


@pytest.mark.parametrize("data", test_data_values, ids=test_data_keys)
def test_floordiv(data):
    modin_series, pandas_series = create_test_series(data)
    inter_df_math_helper(modin_series, pandas_series, "floordiv")


@pytest.mark.parametrize("data", test_data_values, ids=test_data_keys)
def test_ge(data):
    modin_series, pandas_series = create_test_series(data)
    inter_df_math_helper(modin_series, pandas_series, "ge")


@pytest.mark.parametrize("data", test_data_values, ids=test_data_keys)
def test_get(data):
    modin_series, pandas_series = create_test_series(data)
    for key in modin_series.keys():
        df_equals(modin_series.get(key), pandas_series.get(key))
    df_equals(
        modin_series.get("NO_EXIST", "DEFAULT"),
        pandas_series.get("NO_EXIST", "DEFAULT"),
    )


@pytest.mark.parametrize("data", test_data_values, ids=test_data_keys)
def test_gt(data):
    modin_series, pandas_series = create_test_series(data)
    inter_df_math_helper(modin_series, pandas_series, "gt")


@pytest.mark.parametrize("data", test_data_values, ids=test_data_keys)
def test_hasnans(data):
    modin_series, pandas_series = create_test_series(data)
    assert modin_series.hasnans == pandas_series.hasnans


@pytest.mark.parametrize("data", test_data_values, ids=test_data_keys)
@pytest.mark.parametrize("n", int_arg_values, ids=arg_keys("n", int_arg_keys))
def test_head(data, n):
    modin_series, pandas_series = create_test_series(data)

    df_equals(modin_series.head(n), pandas_series.head(n))
    df_equals(
        modin_series.head(len(modin_series)), pandas_series.head(len(pandas_series))
    )


@pytest.mark.parametrize("data", test_data_values, ids=test_data_keys)
def test_hist(data):
    modin_series, _ = create_test_series(data)  # noqa: F841
    with pytest.warns(UserWarning):
        modin_series.hist(None)


@pytest.mark.parametrize("data", test_data_values, ids=test_data_keys)
def test_iat(data):
    modin_series, pandas_series = create_test_series(data)
    df_equals(modin_series.iat[0], pandas_series.iat[0])


@pytest.mark.parametrize("data", test_data_values, ids=test_data_keys)
@pytest.mark.parametrize(
    "skipna", bool_arg_values, ids=arg_keys("skipna", bool_arg_keys)
)
def test_idxmax(data, skipna):
    modin_series, pandas_series = create_test_series(data)
    pandas_result = pandas_series.idxmax(skipna=skipna)
    modin_result = modin_series.idxmax(skipna=skipna)
    df_equals(modin_result, pandas_result)

    pandas_result = pandas_series.T.idxmax(skipna=skipna)
    modin_result = modin_series.T.idxmax(skipna=skipna)
    df_equals(modin_result, pandas_result)


@pytest.mark.parametrize("data", test_data_values, ids=test_data_keys)
@pytest.mark.parametrize(
    "skipna", bool_arg_values, ids=arg_keys("skipna", bool_arg_keys)
)
def test_idxmin(data, skipna):
    modin_series, pandas_series = create_test_series(data)
    pandas_result = pandas_series.idxmin(skipna=skipna)
    modin_result = modin_series.idxmin(skipna=skipna)
    df_equals(modin_result, pandas_result)

    pandas_result = pandas_series.T.idxmin(skipna=skipna)
    modin_result = modin_series.T.idxmin(skipna=skipna)
    df_equals(modin_result, pandas_result)


@pytest.mark.parametrize("data", test_data_values, ids=test_data_keys)
def test_iloc(request, data):
    modin_series, pandas_series = create_test_series(data)

    if not name_contains(request.node.name, ["empty_data"]):
        # Scaler
        np.testing.assert_equal(modin_series.iloc[0], pandas_series.iloc[0])

        # Series
        df_equals(modin_series.iloc[1:], pandas_series.iloc[1:])
        df_equals(modin_series.iloc[1:2], pandas_series.iloc[1:2])
        df_equals(modin_series.iloc[[1, 2]], pandas_series.iloc[[1, 2]])

        # Write Item
        modin_series.iloc[[1, 2]] = 42
        pandas_series.iloc[[1, 2]] = 42
        df_equals(modin_series, pandas_series)

        with pytest.raises(IndexError):
            modin_series.iloc[1:, 1]
    else:
        with pytest.raises(IndexError):
            modin_series.iloc[0]


@pytest.mark.parametrize("data", test_data_values, ids=test_data_keys)
def test_index(data):
    modin_series, pandas_series = create_test_series(data)
    df_equals(modin_series.index, pandas_series.index)
    with pytest.raises(ValueError):
        modin_series.index = list(modin_series.index) + [999]

    modin_series.index = modin_series.index.map(str)
    pandas_series.index = pandas_series.index.map(str)
    df_equals(modin_series.index, pandas_series.index)


@pytest.mark.parametrize("data", test_data_values, ids=test_data_keys)
def test_interpolate(data):
    modin_series, _ = create_test_series(data)  # noqa: F841
    with pytest.warns(UserWarning):
        modin_series.interpolate()


@pytest.mark.parametrize("data", test_data_values, ids=test_data_keys)
def test_is_monotonic(data):
    modin_series, pandas_series = create_test_series(data)
    assert modin_series.is_monotonic == pandas_series.is_monotonic


@pytest.mark.parametrize("data", test_data_values, ids=test_data_keys)
def test_is_monotonic_decreasing(data):
    modin_series, pandas_series = create_test_series(data)
    assert modin_series.is_monotonic_decreasing == pandas_series.is_monotonic_decreasing


@pytest.mark.parametrize("data", test_data_values, ids=test_data_keys)
def test_is_monotonic_increasing(data):
    modin_series, pandas_series = create_test_series(data)
    assert modin_series.is_monotonic_increasing == pandas_series.is_monotonic_increasing


@pytest.mark.parametrize("data", test_data_values, ids=test_data_keys)
def test_is_unique(data):
    modin_series, pandas_series = create_test_series(data)
    assert modin_series.is_unique == pandas_series.is_unique


@pytest.mark.parametrize("data", test_data_values, ids=test_data_keys)
def test_isin(data):
    modin_series, pandas_series = create_test_series(data)
    val = [1, 2, 3, 4]
    pandas_result = pandas_series.isin(val)
    modin_result = modin_series.isin(val)
    df_equals(modin_result, pandas_result)


@pytest.mark.parametrize("data", test_data_values, ids=test_data_keys)
def test_isnull(data):
    modin_series, pandas_series = create_test_series(data)
    df_equals(modin_series.isnull(), pandas_series.isnull())


@pytest.mark.parametrize("data", test_data_values, ids=test_data_keys)
def test_items(data):
    modin_series, pandas_series = create_test_series(data)

    modin_items = modin_series.items()
    pandas_items = pandas_series.items()
    for modin_item, pandas_item in zip(modin_items, pandas_items):
        modin_index, modin_scalar = modin_item
        pandas_index, pandas_scalar = pandas_item
        df_equals(modin_scalar, pandas_scalar)
        assert pandas_index == modin_index


@pytest.mark.parametrize("data", test_data_values, ids=test_data_keys)
def test_iteritems(data):
    modin_series, pandas_series = create_test_series(data)

    modin_items = modin_series.iteritems()
    pandas_items = pandas_series.iteritems()
    for modin_item, pandas_item in zip(modin_items, pandas_items):
        modin_index, modin_scalar = modin_item
        pandas_index, pandas_scalar = pandas_item
        df_equals(modin_scalar, pandas_scalar)
        assert pandas_index == modin_index


@pytest.mark.parametrize("data", test_data_values, ids=test_data_keys)
def test_keys(data):
    modin_series, pandas_series = create_test_series(data)
    df_equals(modin_series.keys(), pandas_series.keys())


@pytest.mark.parametrize("data", test_data_values, ids=test_data_keys)
@pytest.mark.parametrize("axis", axis_values, ids=axis_keys)
@pytest.mark.parametrize("skipna", bool_arg_values, ids=bool_arg_keys)
@pytest.mark.parametrize("level", [None, -1, 0, 1])
@pytest.mark.parametrize(
    "numeric_only",
    [
        pytest.param(
            True,
            marks=pytest.mark.xfail(
                reason="Modin - DID NOT RAISE <class 'NotImplementedError'>"
            ),
        ),
        False,
        None,
    ],
)
@pytest.mark.parametrize("method", ["kurtosis", "kurt"])
def test_kurt_kurtosis(data, axis, skipna, level, numeric_only, method):
    func_kwargs = {
        "axis": axis,
        "skipna": skipna,
        "level": level,
        "numeric_only": numeric_only,
    }
    modin_series, pandas_series = create_test_series(data)

    eval_general(
        modin_series, pandas_series, lambda df: df.kurtosis(**func_kwargs),
    )


def test_last():
    modin_index = pd.date_range("2010-04-09", periods=400, freq="2D")
    pandas_index = pandas.date_range("2010-04-09", periods=400, freq="2D")
    modin_series = pd.Series(list(range(400)), index=modin_index)
    pandas_series = pandas.Series(list(range(400)), index=pandas_index)
    df_equals(modin_series.last("3D"), pandas_series.last("3D"))
    df_equals(modin_series.last("20D"), pandas_series.last("20D"))


def test_index_order():
    # see #1708 for details
    s_modin, s_pandas = create_test_series(test_data["dense_nan_data"])
    rows_number = len(s_modin.index)
    level_0 = np.random.choice([x for x in range(10)], rows_number)
    level_1 = np.random.choice([x for x in range(10)], rows_number)
    index = pandas.MultiIndex.from_arrays([level_0, level_1])

    s_modin.index = index
    s_pandas.index = index

    for func in ["all", "any", "mad"]:
        df_equals(
            getattr(s_modin, func)(level=0).index,
            getattr(s_pandas, func)(level=0).index,
        )


@pytest.mark.parametrize("data", test_data_values, ids=test_data_keys)
def test_last_valid_index(data):
    modin_series, pandas_series = create_test_series(data)
    assert modin_series.last_valid_index() == (pandas_series.last_valid_index())


@pytest.mark.parametrize("data", test_data_values, ids=test_data_keys)
def test_le(data):
    modin_series, pandas_series = create_test_series(data)
    inter_df_math_helper(modin_series, pandas_series, "le")


@pytest.mark.parametrize("data", test_data_values, ids=test_data_keys)
def test_loc(data):
    modin_series, pandas_series = create_test_series(data)
    for v in modin_series.index:
        df_equals(modin_series.loc[v], pandas_series.loc[v])
        df_equals(modin_series.loc[v:], pandas_series.loc[v:])

    indices = [True if i % 3 == 0 else False for i in range(len(modin_series.index))]
    modin_result = modin_series.loc[indices]
    pandas_result = pandas_series.loc[indices]
    df_equals(modin_result, pandas_result)


@pytest.mark.parametrize("data", test_data_values, ids=test_data_keys)
def test_lt(data):
    modin_series, pandas_series = create_test_series(data)
    inter_df_math_helper(modin_series, pandas_series, "lt")


@pytest.mark.parametrize("data", test_data_values, ids=test_data_keys)
@pytest.mark.parametrize("axis", [None, 0])
@pytest.mark.parametrize("skipna", [None, True, False])
@pytest.mark.parametrize("level", [0, -1, None])
def test_mad(level, data, axis, skipna):
    modin_series, pandas_series = create_test_series(data)
    df_equals(
        modin_series.mad(axis=axis, skipna=skipna, level=level),
        pandas_series.mad(axis=axis, skipna=skipna, level=level),
    )


@pytest.mark.parametrize("na_values", ["ignore", None], ids=["na_ignore", "na_none"])
@pytest.mark.parametrize("data", test_data_values, ids=test_data_keys)
def test_map(data, na_values):
    modin_series, pandas_series = create_test_series(data)
    df_equals(
        modin_series.map(str, na_action=na_values),
        pandas_series.map(str, na_action=na_values),
    )
    mapper = {i: str(i) for i in range(100)}
    df_equals(
        modin_series.map(mapper, na_action=na_values),
        pandas_series.map(mapper, na_action=na_values),
    )

    # Return list objects
    modin_series_lists = modin_series.map(lambda s: [s, s, s])
    pandas_series_lists = pandas_series.map(lambda s: [s, s, s])
    df_equals(modin_series_lists, pandas_series_lists)

    # Index into list objects
    df_equals(
        modin_series_lists.map(lambda l: l[0]), pandas_series_lists.map(lambda l: l[0])
    )


def test_mask():
    modin_series = pd.Series(np.arange(10))
    m = modin_series % 3 == 0
    with pytest.warns(UserWarning):
        try:
            modin_series.mask(~m, -modin_series)
        except ValueError:
            pass


@pytest.mark.parametrize("data", test_data_values, ids=test_data_keys)
@pytest.mark.parametrize(
    "skipna", bool_arg_values, ids=arg_keys("skipna", bool_arg_keys)
)
def test_max(data, skipna):
    modin_series, pandas_series = create_test_series(data)
    df_equals(modin_series.max(skipna=skipna), pandas_series.max(skipna=skipna))


@pytest.mark.parametrize("data", test_data_values, ids=test_data_keys)
@pytest.mark.parametrize(
    "skipna", bool_arg_values, ids=arg_keys("skipna", bool_arg_keys)
)
def test_mean(data, skipna):
    modin_series, pandas_series = create_test_series(data)
    df_equals(modin_series.mean(skipna=skipna), pandas_series.mean(skipna=skipna))


@pytest.mark.parametrize("data", test_data_values, ids=test_data_keys)
@pytest.mark.parametrize(
    "skipna", bool_arg_values, ids=arg_keys("skipna", bool_arg_keys)
)
def test_median(data, skipna):
    modin_series, pandas_series = create_test_series(data)
    df_equals(modin_series.median(skipna=skipna), pandas_series.median(skipna=skipna))


@pytest.mark.parametrize("data", test_data_values, ids=test_data_keys)
@pytest.mark.parametrize("index", [True, False], ids=["True", "False"])
def test_memory_usage(data, index):
    modin_series, pandas_series = create_test_series(data)
    df_equals(
        modin_series.memory_usage(index=index), pandas_series.memory_usage(index=index)
    )


@pytest.mark.parametrize("data", test_data_values, ids=test_data_keys)
@pytest.mark.parametrize(
    "skipna", bool_arg_values, ids=arg_keys("skipna", bool_arg_keys)
)
def test_min(data, skipna):
    modin_series, pandas_series = create_test_series(data)
    df_equals(modin_series.min(skipna=skipna), pandas_series.min(skipna=skipna))


@pytest.mark.parametrize("data", test_data_values, ids=test_data_keys)
def test_mod(data):
    modin_series, pandas_series = create_test_series(data)
    inter_df_math_helper(modin_series, pandas_series, "mod")


@pytest.mark.parametrize("data", test_data_values, ids=test_data_keys)
def test_mode(data):
    modin_series, pandas_series = create_test_series(data)
    df_equals(modin_series.mode(), pandas_series.mode())


@pytest.mark.parametrize("data", test_data_values, ids=test_data_keys)
def test_mul(data):
    modin_series, pandas_series = create_test_series(data)
    inter_df_math_helper(modin_series, pandas_series, "mul")


@pytest.mark.parametrize("data", test_data_values, ids=test_data_keys)
def test_multiply(data):
    modin_series, pandas_series = create_test_series(data)
    inter_df_math_helper(modin_series, pandas_series, "multiply")


@pytest.mark.parametrize("data", test_data_values, ids=test_data_keys)
def test_name(data):
    modin_series, pandas_series = create_test_series(data)
    assert modin_series.name == pandas_series.name
    modin_series.name = pandas_series.name = "New_name"
    assert modin_series.name == pandas_series.name
    assert modin_series._query_compiler.columns == ["New_name"]


@pytest.mark.parametrize("data", test_data_values, ids=test_data_keys)
def test_nbytes(data):
    modin_series, pandas_series = create_test_series(data)
    assert modin_series.nbytes == pandas_series.nbytes


@pytest.mark.parametrize("data", test_data_values, ids=test_data_keys)
def test_ndim(data):
    modin_series, _ = create_test_series(data)  # noqa: F841
    assert modin_series.ndim == 1


@pytest.mark.parametrize("data", test_data_values, ids=test_data_keys)
def test_ne(data):
    modin_series, pandas_series = create_test_series(data)
    inter_df_math_helper(modin_series, pandas_series, "ne")


@pytest.mark.skip(reason="Using pandas Series.")
def test_nlargest():
    modin_series = create_test_series()

    with pytest.raises(NotImplementedError):
        modin_series.nlargest(None)


@pytest.mark.parametrize("data", test_data_values, ids=test_data_keys)
def test_notnull(data):
    modin_series, pandas_series = create_test_series(data)
    df_equals(modin_series.notnull(), pandas_series.notnull())


@pytest.mark.parametrize("data", test_data_values, ids=test_data_keys)
def test_nsmallest(data):
    modin_series, pandas_series = create_test_series(data)
    df_equals(
        modin_series.nsmallest(n=5, keep="first"),
        pandas_series.nsmallest(n=5, keep="first"),
    )
    df_equals(
        modin_series.nsmallest(n=10, keep="first"),
        pandas_series.nsmallest(n=10, keep="first"),
    )
    df_equals(
        modin_series.nsmallest(n=10, keep="last"),
        pandas_series.nsmallest(n=10, keep="last"),
    )
    df_equals(modin_series.nsmallest(keep="all"), pandas_series.nsmallest(keep="all"))


@pytest.mark.parametrize("data", test_data_values, ids=test_data_keys)
@pytest.mark.parametrize("dropna", [True, False], ids=["True", "False"])
def test_nunique(data, dropna):
    modin_series, pandas_series = create_test_series(data)
    df_equals(modin_series.nunique(dropna=dropna), pandas_series.nunique(dropna=dropna))


@pytest.mark.parametrize("data", test_data_values, ids=test_data_keys)
def test_pct_change(data):
    modin_series, pandas_series = create_test_series(data)
    with pytest.warns(UserWarning):
        modin_series.pct_change()


@pytest.mark.parametrize("data", test_data_values, ids=test_data_keys)
def test_pipe(data):
    modin_series, pandas_series = create_test_series(data)
    n = len(modin_series.index)
    a, b, c = 2 % n, 0, 3 % n

    def h(x):
        return x.dropna()

    def g(x, arg1=0):
        for _ in range(arg1):
            x = x.append(x)
        return x

    def f(x, arg2=0, arg3=0):
        return x.drop(x.index[[arg2, arg3]])

    df_equals(
        f(g(h(modin_series), arg1=a), arg2=b, arg3=c),
        (modin_series.pipe(h).pipe(g, arg1=a).pipe(f, arg2=b, arg3=c)),
    )
    df_equals(
        (modin_series.pipe(h).pipe(g, arg1=a).pipe(f, arg2=b, arg3=c)),
        (pandas_series.pipe(h).pipe(g, arg1=a).pipe(f, arg2=b, arg3=c)),
    )


@pytest.mark.parametrize("data", test_data_values, ids=test_data_keys)
def test_plot(request, data):
    modin_series, pandas_series = create_test_series(data)

    if name_contains(request.node.name, numeric_dfs):
        # We have to test this way because equality in plots means same object.
        zipped_plot_lines = zip(modin_series.plot().lines, pandas_series.plot().lines)
        for left, right in zipped_plot_lines:
            if isinstance(left.get_xdata(), np.ma.core.MaskedArray) and isinstance(
                right.get_xdata(), np.ma.core.MaskedArray
            ):
                assert all((left.get_xdata() == right.get_xdata()).data)
            else:
                assert np.array_equal(left.get_xdata(), right.get_xdata())
            if isinstance(left.get_ydata(), np.ma.core.MaskedArray) and isinstance(
                right.get_ydata(), np.ma.core.MaskedArray
            ):
                assert all((left.get_ydata() == right.get_ydata()).data)
            else:
                assert np.array_equal(left.get_xdata(), right.get_xdata())


@pytest.mark.parametrize("data", test_data_values, ids=test_data_keys)
def test_pop(data):
    modin_series, pandas_series = create_test_series(data)

    for key in modin_series.keys():
        df_equals(modin_series.pop(key), pandas_series.pop(key))
        df_equals(modin_series, pandas_series)


@pytest.mark.parametrize("data", test_data_values, ids=test_data_keys)
def test_pow(data):
    modin_series, pandas_series = create_test_series(data)
    inter_df_math_helper(modin_series, pandas_series, "pow")


@pytest.mark.parametrize(
    "data",
    test_data_values + test_data_small_values,
    ids=test_data_keys + test_data_small_keys,
)
@pytest.mark.parametrize("axis", axis_values, ids=axis_keys)
@pytest.mark.parametrize(
    "skipna", bool_arg_values, ids=arg_keys("skipna", bool_arg_keys)
)
@pytest.mark.parametrize(
    "numeric_only",
    [
        None,
        False,
        pytest.param(
            True,
            marks=pytest.mark.xfail(
                reason="numeric_only not implemented for pandas.Series"
            ),
        ),
    ],
)
@pytest.mark.parametrize(
    "min_count", int_arg_values, ids=arg_keys("min_count", int_arg_keys)
)
@pytest.mark.parametrize(
    "operation",
    [
        "prod",
        pytest.param(
            "product",
            marks=pytest.mark.skipif(
                pandas.Series.product == pandas.Series.prod
                and pd.Series.product == pd.Series.prod,
                reason="That operation was already tested.",
            ),
        ),
    ],
)
def test_prod(data, axis, skipna, numeric_only, min_count, operation):
    eval_general(
        *create_test_series(data),
        lambda df, *args, **kwargs: type(df)([getattr(df, operation)(*args, **kwargs)]),
        axis=axis,
        skipna=skipna,
        numeric_only=numeric_only,
        min_count=min_count,
    )


@pytest.mark.parametrize("data", test_data_values, ids=test_data_keys)
@pytest.mark.parametrize("q", quantiles_values, ids=quantiles_keys)
def test_quantile(request, data, q):
    modin_series, pandas_series = create_test_series(data)
    if not name_contains(request.node.name, no_numeric_dfs):
        df_equals(modin_series.quantile(q), pandas_series.quantile(q))


@pytest.mark.parametrize("data", test_data_values, ids=test_data_keys)
def test_radd(data):
    modin_series, pandas_series = create_test_series(data)
    inter_df_math_helper(modin_series, pandas_series, "radd")


@pytest.mark.parametrize("data", test_data_values, ids=test_data_keys)
@pytest.mark.parametrize(
    "na_option", ["keep", "top", "bottom"], ids=["keep", "top", "bottom"]
)
def test_rank(data, na_option):
    modin_series, pandas_series = create_test_series(data)
    try:
        pandas_result = pandas_series.rank(na_option=na_option)
    except Exception as e:
        with pytest.raises(type(e)):
            modin_series.rank(na_option=na_option)
    else:
        modin_result = modin_series.rank(na_option=na_option)
        df_equals(modin_result, pandas_result)


@pytest.mark.parametrize("data", test_data_values, ids=test_data_keys)
@pytest.mark.parametrize("order", [None, "C", "F", "A", "K"])
def test_ravel(data, order):
    modin_series, pandas_series = create_test_series(data)
    np.testing.assert_equal(
        modin_series.ravel(order=order), pandas_series.ravel(order=order)
    )


# TODO: remove xfail mark then #1628 will be fixed
@pytest.mark.xfail(
    reason="Modin Series with category dtype is buggy for now. See #1628 for more details."
)
@pytest.mark.parametrize(
    "data",
    [
        pandas.Categorical(np.arange(1000), ordered=True),
        pandas.Categorical(np.arange(1000), ordered=False),
        pandas.Categorical(np.arange(1000), categories=np.arange(500), ordered=True),
        pandas.Categorical(np.arange(1000), categories=np.arange(500), ordered=False),
    ],
)
@pytest.mark.parametrize("order", [None, "C", "F", "A", "K"])
def test_ravel_category(data, order):
    modin_series, pandas_series = create_test_series(data)
    categories_equals(modin_series.ravel(order=order), pandas_series.ravel(order=order))


@pytest.mark.parametrize(
    "data",
    [
        pandas.Categorical(np.arange(10), ordered=True),
        pandas.Categorical(np.arange(10), ordered=False),
        pandas.Categorical(np.arange(10), categories=np.arange(5), ordered=True),
        pandas.Categorical(np.arange(10), categories=np.arange(5), ordered=False),
    ],
)
@pytest.mark.parametrize("order", [None, "C", "F", "A", "K"])
def test_ravel_simple_category(data, order):
    modin_series, pandas_series = create_test_series(data)
    categories_equals(modin_series.ravel(order=order), pandas_series.ravel(order=order))


@pytest.mark.parametrize("data", test_data_values, ids=test_data_keys)
def test_rdiv(data):
    modin_series, pandas_series = create_test_series(data)
    inter_df_math_helper(modin_series, pandas_series, "rdiv")


@pytest.mark.parametrize("data", test_data_values, ids=test_data_keys)
def test_reindex(data):
    modin_series, pandas_series = create_test_series(data)
    pandas_result = pandas_series.reindex(
        list(pandas_series.index) + ["_A_NEW_ROW"], fill_value=0
    )
    modin_result = modin_series.reindex(
        list(modin_series.index) + ["_A_NEW_ROW"], fill_value=0
    )
    df_equals(pandas_result, modin_result)

    frame_data = {
        "col1": [0, 1, 2, 3],
        "col2": [4, 5, 6, 7],
        "col3": [8, 9, 10, 11],
        "col4": [12, 13, 14, 15],
        "col5": [0, 0, 0, 0],
    }
    pandas_df = pandas.DataFrame(frame_data)
    modin_df = pd.DataFrame(frame_data)

    for col in pandas_df.columns:
        modin_series = modin_df[col]
        pandas_series = pandas_df[col]
        df_equals(
            modin_series.reindex([0, 3, 2, 1]), pandas_series.reindex([0, 3, 2, 1])
        )
        df_equals(modin_series.reindex([0, 6, 2]), pandas_series.reindex([0, 6, 2]))
        df_equals(
            modin_series.reindex(index=[0, 1, 5]),
            pandas_series.reindex(index=[0, 1, 5]),
        )


def test_reindex_like():
    df1 = pd.DataFrame(
        [
            [24.3, 75.7, "high"],
            [31, 87.8, "high"],
            [22, 71.6, "medium"],
            [35, 95, "medium"],
        ],
        columns=["temp_celsius", "temp_fahrenheit", "windspeed"],
        index=pd.date_range(start="2014-02-12", end="2014-02-15", freq="D"),
    )
    df2 = pd.DataFrame(
        [[28, "low"], [30, "low"], [35.1, "medium"]],
        columns=["temp_celsius", "windspeed"],
        index=pd.DatetimeIndex(["2014-02-12", "2014-02-13", "2014-02-15"]),
    )

    series1 = df1["windspeed"]
    series2 = df2["windspeed"]
    with pytest.warns(UserWarning):
        series2.reindex_like(series1)


@pytest.mark.parametrize("data", test_data_values, ids=test_data_keys)
def test_rename(data):
    modin_series, pandas_series = create_test_series(data)
    new_name = "NEW_NAME"
    df_equals(modin_series.rename(new_name), pandas_series.rename(new_name))

    modin_series_cp = modin_series.copy()
    pandas_series_cp = pandas_series.copy()
    modin_series_cp.rename(new_name, inplace=True)
    pandas_series_cp.rename(new_name, inplace=True)
    df_equals(modin_series_cp, pandas_series_cp)

    modin_result = modin_series.rename("{}__".format)
    pandas_result = pandas_series.rename("{}__".format)
    df_equals(modin_result, pandas_result)


def test_reorder_levels():
    data = np.random.randint(1, 100, 12)
    modin_series = pd.Series(
        data,
        index=pd.MultiIndex.from_tuples(
            [
                (num, letter, color)
                for num in range(1, 3)
                for letter in ["a", "b", "c"]
                for color in ["Red", "Green"]
            ],
            names=["Number", "Letter", "Color"],
        ),
    )
    pandas_series = pandas.Series(
        data,
        index=pandas.MultiIndex.from_tuples(
            [
                (num, letter, color)
                for num in range(1, 3)
                for letter in ["a", "b", "c"]
                for color in ["Red", "Green"]
            ],
            names=["Number", "Letter", "Color"],
        ),
    )
    modin_result = modin_series.reorder_levels(["Letter", "Color", "Number"])
    pandas_result = pandas_series.reorder_levels(["Letter", "Color", "Number"])
    df_equals(modin_result, pandas_result)


@pytest.mark.parametrize("data", test_data_values, ids=test_data_keys)
@pytest.mark.parametrize(
    "repeats", [0, 2, 3, 4], ids=["repeats_{}".format(i) for i in [0, 2, 3, 4]]
)
def test_repeat(data, repeats):
    eval_general(pd.Series(data), pandas.Series(data), lambda df: df.repeat(repeats))


@pytest.mark.parametrize("data", [np.arange(256)])
@pytest.mark.parametrize(
    "repeats",
    [
        [0],
        [2],
        [3],
        [4],
        np.arange(256),
        [0] * 64 + [2] * 64 + [3] * 32 + [4] * 32 + [5] * 64,
        [2] * 257,
        [2] * 128,
    ],
)
def test_repeat_lists(data, repeats):
    eval_general(
        pd.Series(data), pandas.Series(data), lambda df: df.repeat(repeats),
    )


@pytest.mark.parametrize("data", test_data_values, ids=test_data_keys)
def test_replace(data):
    modin_series, _ = create_test_series(data)  # noqa: F841
    with pytest.warns(UserWarning):
        modin_series.replace(0, 5)


@pytest.mark.parametrize("closed", ["left", "right"])
@pytest.mark.parametrize("label", ["right", "left"])
@pytest.mark.parametrize("level", [None, 1])
def test_resample(closed, label, level):
    rule = "5T"
    freq = "H"
    base = 2

    index = pandas.date_range("1/1/2000", periods=12, freq=freq)
    pandas_series = pandas.Series(range(12), index=index)
    modin_series = pd.Series(range(12), index=index)

    if level is not None:
        index = pandas.MultiIndex.from_product(
            [["a", "b", "c"], pandas.date_range("31/12/2000", periods=4, freq=freq)]
        )
        pandas_series.index = index
        modin_series.index = index
    pandas_resampler = pandas_series.resample(
        rule, closed=closed, label=label, base=base, level=level
    )
    modin_resampler = modin_series.resample(
        rule, closed=closed, label=label, base=base, level=level
    )

    df_equals(modin_resampler.count(), pandas_resampler.count())
    df_equals(modin_resampler.var(0), pandas_resampler.var(0))
    df_equals(modin_resampler.sum(), pandas_resampler.sum())
    df_equals(modin_resampler.std(), pandas_resampler.std())
    df_equals(modin_resampler.sem(), pandas_resampler.sem())
    df_equals(modin_resampler.size(), pandas_resampler.size())
    df_equals(modin_resampler.prod(), pandas_resampler.prod())
    df_equals(modin_resampler.ohlc(), pandas_resampler.ohlc())
    df_equals(modin_resampler.min(), pandas_resampler.min())
    df_equals(modin_resampler.median(), pandas_resampler.median())
    df_equals(modin_resampler.mean(), pandas_resampler.mean())
    df_equals(modin_resampler.max(), pandas_resampler.max())
    df_equals(modin_resampler.last(), pandas_resampler.last())
    df_equals(modin_resampler.first(), pandas_resampler.first())
    df_equals(modin_resampler.nunique(), pandas_resampler.nunique())
    df_equals(
        modin_resampler.pipe(lambda x: x.max() - x.min()),
        pandas_resampler.pipe(lambda x: x.max() - x.min()),
    )
    df_equals(
        modin_resampler.transform(lambda x: (x - x.mean()) / x.std()),
        pandas_resampler.transform(lambda x: (x - x.mean()) / x.std()),
    )
    df_equals(
        pandas_resampler.aggregate("max"), modin_resampler.aggregate("max"),
    )
    df_equals(
        modin_resampler.apply("sum"), pandas_resampler.apply("sum"),
    )
    df_equals(
        modin_resampler.get_group(name=list(modin_resampler.groups)[0]),
        pandas_resampler.get_group(name=list(pandas_resampler.groups)[0]),
    )
    assert pandas_resampler.indices == modin_resampler.indices
    assert pandas_resampler.groups == modin_resampler.groups
    df_equals(modin_resampler.quantile(), pandas_resampler.quantile())
    # Upsampling from level= or on= selection is not supported
    if level is None:
        df_equals(
            modin_resampler.interpolate(), pandas_resampler.interpolate(),
        )
        df_equals(modin_resampler.asfreq(), pandas_resampler.asfreq())
        df_equals(
            modin_resampler.fillna(method="nearest"),
            pandas_resampler.fillna(method="nearest"),
        )
        df_equals(modin_resampler.pad(), pandas_resampler.pad())
        df_equals(modin_resampler.nearest(), pandas_resampler.nearest())
        df_equals(modin_resampler.bfill(), pandas_resampler.bfill())
        df_equals(modin_resampler.backfill(), pandas_resampler.backfill())
        df_equals(modin_resampler.ffill(), pandas_resampler.ffill())
    df_equals(
        pandas_resampler.apply(["sum", "mean", "max"]),
        modin_resampler.apply(["sum", "mean", "max"]),
    )
    df_equals(
        modin_resampler.aggregate(["sum", "mean", "max"]),
        pandas_resampler.aggregate(["sum", "mean", "max"]),
    )


@pytest.mark.parametrize("data", test_data_values, ids=test_data_keys)
@pytest.mark.parametrize("drop", [True, False], ids=["True", "False"])
@pytest.mark.parametrize("name", [None, "Custom name"])
@pytest.mark.parametrize("inplace", [True, False])
def test_reset_index(data, drop, name, inplace):
    eval_general(
        *create_test_series(data),
        lambda df, *args, **kwargs: df.reset_index(*args, **kwargs),
        drop=drop,
        name=name,
        inplace=inplace,
        __inplace__=inplace,
    )


@pytest.mark.skip(reason="Using pandas Series.")
def test_reshape():
    modin_series = create_test_series()

    with pytest.raises(NotImplementedError):
        modin_series.reshape(None)


@pytest.mark.parametrize("data", test_data_values, ids=test_data_keys)
def test_rfloordiv(data):
    modin_series, pandas_series = create_test_series(data)
    inter_df_math_helper(modin_series, pandas_series, "rfloordiv")


@pytest.mark.parametrize("data", test_data_values, ids=test_data_keys)
def test_rmod(data):
    modin_series, pandas_series = create_test_series(data)
    inter_df_math_helper(modin_series, pandas_series, "rmod")


@pytest.mark.parametrize("data", test_data_values, ids=test_data_keys)
def test_rmul(data):
    modin_series, pandas_series = create_test_series(data)
    inter_df_math_helper(modin_series, pandas_series, "rmul")


@pytest.mark.parametrize("data", test_data_values, ids=test_data_keys)
def test_round(data):
    modin_series, pandas_series = create_test_series(data)
    df_equals(modin_series.round(), pandas_series.round())


@pytest.mark.parametrize("data", test_data_values, ids=test_data_keys)
def test_rpow(data):
    modin_series, pandas_series = create_test_series(data)
    inter_df_math_helper(modin_series, pandas_series, "rpow")


@pytest.mark.parametrize("data", test_data_values, ids=test_data_keys)
def test_rsub(data):
    modin_series, pandas_series = create_test_series(data)
    inter_df_math_helper(modin_series, pandas_series, "rsub")


@pytest.mark.parametrize("data", test_data_values, ids=test_data_keys)
def test_rtruediv(data):
    modin_series, pandas_series = create_test_series(data)
    inter_df_math_helper(modin_series, pandas_series, "rtruediv")


@pytest.mark.parametrize("data", test_data_values, ids=test_data_keys)
def test_sample(data):
    modin_series, pandas_series = create_test_series(data)
    try:
        pandas_result = pandas_series.sample(frac=0.5, random_state=21019)
    except Exception as e:
        with pytest.raises(type(e)):
            modin_series.sample(frac=0.5, random_state=21019)
    else:
        modin_result = modin_series.sample(frac=0.5, random_state=21019)
        df_equals(pandas_result, modin_result)

    try:
        pandas_result = pandas_series.sample(n=12, random_state=21019)
    except Exception as e:
        with pytest.raises(type(e)):
            modin_series.sample(n=12, random_state=21019)
    else:
        modin_result = modin_series.sample(n=12, random_state=21019)
        df_equals(pandas_result, modin_result)

    with pytest.warns(UserWarning):
        df_equals(
            modin_series.sample(n=0, random_state=21019),
            pandas_series.sample(n=0, random_state=21019),
        )
    with pytest.raises(ValueError):
        modin_series.sample(n=-3)


@pytest.mark.parametrize("data", test_data_values, ids=test_data_keys)
def test_searchsorted(data):
    modin_series, pandas_series = create_test_series(data)
    with pytest.warns(UserWarning):
        modin_series.searchsorted(3)


@pytest.mark.parametrize("data", test_data_values, ids=test_data_keys)
def test_sem(data):
    modin_series, _ = create_test_series(data)  # noqa: F841
    with pytest.warns(UserWarning):
        modin_series.sem()


@pytest.mark.parametrize("data", test_data_values, ids=test_data_keys)
def test_set_axis(data):
    modin_series, _ = create_test_series(data)  # noqa: F841
    modin_series.set_axis(labels=["{}_{}".format(i, i + 1) for i in modin_series.index])


@pytest.mark.parametrize("data", test_data_values, ids=test_data_keys)
def test_shape(data):
    modin_series, pandas_series = create_test_series(data)
    assert modin_series.shape == pandas_series.shape


@pytest.mark.parametrize("data", test_data_values, ids=test_data_keys)
def test_shift(data):
    modin_series, pandas_series = create_test_series(data)
    df_equals(modin_series.shift(), pandas_series.shift())
    df_equals(modin_series.shift(fill_value=777), pandas_series.shift(fill_value=777))
    df_equals(modin_series.shift(periods=7), pandas_series.shift(periods=7))
    df_equals(modin_series.shift(periods=-3), pandas_series.shift(periods=-3))


@pytest.mark.parametrize("data", test_data_values, ids=test_data_keys)
def test_size(data):
    modin_series, pandas_series = create_test_series(data)
    assert modin_series.size == pandas_series.size


@pytest.mark.parametrize("data", test_data_values, ids=test_data_keys)
@pytest.mark.parametrize(
    "skipna", bool_arg_values, ids=arg_keys("skipna", bool_arg_keys)
)
def test_skew(data, skipna):
    modin_series, pandas_series = create_test_series(data)
    df_equals(modin_series.skew(skipna=skipna), pandas_series.skew(skipna=skipna))


@pytest.mark.parametrize("data", test_data_values, ids=test_data_keys)
@pytest.mark.parametrize("index", ["default", "ndarray"])
@pytest.mark.parametrize("periods", [0, 1, -1, 10, -10, 1000000000, -1000000000])
def test_slice_shift(data, index, periods):
    if index == "default":
        modin_series, pandas_series = create_test_series(data)
    elif index == "ndarray":
        modin_series, pandas_series = create_test_series(data)
        data_column_length = len(data[next(iter(data))])
        index_data = np.arange(2, data_column_length + 2)
        modin_series.index = index_data
        pandas_series.index = index_data

    df_equals(
        modin_series.slice_shift(periods=periods),
        pandas_series.slice_shift(periods=periods),
    )


@pytest.mark.parametrize("data", test_data_values, ids=test_data_keys)
@pytest.mark.parametrize(
    "ascending", bool_arg_values, ids=arg_keys("ascending", bool_arg_keys)
)
@pytest.mark.parametrize(
    "sort_remaining", bool_arg_values, ids=arg_keys("sort_remaining", bool_arg_keys)
)
@pytest.mark.parametrize("na_position", ["first", "last"], ids=["first", "last"])
def test_sort_index(data, ascending, sort_remaining, na_position):
    modin_series, pandas_series = create_test_series(data)
    df_equals(
        modin_series.sort_index(
            ascending=ascending, sort_remaining=sort_remaining, na_position=na_position
        ),
        pandas_series.sort_index(
            ascending=ascending, sort_remaining=sort_remaining, na_position=na_position
        ),
    )

    modin_series_cp = modin_series.copy()
    pandas_series_cp = pandas_series.copy()
    modin_series_cp.sort_index(
        ascending=ascending,
        sort_remaining=sort_remaining,
        na_position=na_position,
        inplace=True,
    )
    pandas_series_cp.sort_index(
        ascending=ascending,
        sort_remaining=sort_remaining,
        na_position=na_position,
        inplace=True,
    )
    df_equals(modin_series_cp, pandas_series_cp)


@pytest.mark.parametrize("data", test_data_values, ids=test_data_keys)
@pytest.mark.parametrize("ascending", [True, False], ids=["True", "False"])
@pytest.mark.parametrize("na_position", ["first", "last"], ids=["first", "last"])
def test_sort_values(data, ascending, na_position):
    modin_series, pandas_series = create_test_series(data)
    modin_result = modin_series.sort_values(
        ascending=ascending, na_position=na_position
    )
    pandas_result = pandas_series.sort_values(
        ascending=ascending, na_position=na_position
    )
    # Note: For `ascending=False` only
    # For some reason, the indexing of Series and DataFrame differ in the underlying
    # algorithm. The order of values is the same, but the index values are shuffled.
    # Since we use `DataFrame.sort_values` even for Series, the index can be different
    # between `pandas.Series.sort_values`. For this reason, we check that the values are
    # identical instead of the index as well.
    if ascending:
        df_equals(modin_result, pandas_result)
    else:
        np.testing.assert_equal(modin_result.values, pandas_result.values)

    modin_series_cp = modin_series.copy()
    pandas_series_cp = pandas_series.copy()
    modin_series_cp.sort_values(
        ascending=ascending, na_position=na_position, inplace=True
    )
    pandas_series_cp.sort_values(
        ascending=ascending, na_position=na_position, inplace=True
    )
    # See above about `ascending=False`
    if ascending:
        df_equals(modin_series_cp, pandas_series_cp)
    else:
        np.testing.assert_equal(modin_series_cp.values, pandas_series_cp.values)


@pytest.mark.parametrize("data", test_data_values, ids=test_data_keys)
def test_squeeze(data):
    modin_series, pandas_series = create_test_series(data)
    df_equals(modin_series.squeeze(None), pandas_series.squeeze(None))
    df_equals(modin_series.squeeze(0), pandas_series.squeeze(0))
    with pytest.raises(ValueError):
        modin_series.squeeze(1)


@pytest.mark.parametrize("data", test_data_values, ids=test_data_keys)
@pytest.mark.parametrize(
    "skipna", bool_arg_values, ids=arg_keys("skipna", bool_arg_keys)
)
@pytest.mark.parametrize("ddof", int_arg_values, ids=arg_keys("ddof", int_arg_keys))
def test_std(request, data, skipna, ddof):
    modin_series, pandas_series = create_test_series(data)
    try:
        pandas_result = pandas_series.std(skipna=skipna, ddof=ddof)
    except Exception as e:
        with pytest.raises(type(e)):
            modin_series.std(skipna=skipna, ddof=ddof)
    else:
        modin_result = modin_series.std(skipna=skipna, ddof=ddof)
        df_equals(modin_result, pandas_result)


@pytest.mark.parametrize("data", test_data_values, ids=test_data_keys)
def test_sub(data):
    modin_series, pandas_series = create_test_series(data)
    inter_df_math_helper(modin_series, pandas_series, "sub")


@pytest.mark.parametrize("data", test_data_values, ids=test_data_keys)
def test_subtract(data):
    modin_series, pandas_series = create_test_series(data)
    inter_df_math_helper(modin_series, pandas_series, "subtract")


@pytest.mark.parametrize(
    "data",
    test_data_values + test_data_small_values,
    ids=test_data_keys + test_data_small_keys,
)
@pytest.mark.parametrize("axis", axis_values, ids=axis_keys)
@pytest.mark.parametrize(
    "skipna", bool_arg_values, ids=arg_keys("skipna", bool_arg_keys)
)
@pytest.mark.parametrize(
    "numeric_only",
    [
        None,
        False,
        pytest.param(
            True,
            marks=pytest.mark.xfail(
                reason="numeric_only not implemented for pandas.Series"
            ),
        ),
    ],
)
@pytest.mark.parametrize(
    "min_count", int_arg_values, ids=arg_keys("min_count", int_arg_keys)
)
def test_sum(data, axis, skipna, numeric_only, min_count):
    eval_general(
        *create_test_series(data),
        lambda df, *args, **kwargs: df.sum(*args, **kwargs),
        axis=axis,
        skipna=skipna,
        numeric_only=numeric_only,
        min_count=min_count,
    )


@pytest.mark.parametrize("data", test_data_values, ids=test_data_keys)
@pytest.mark.parametrize("axis1", [0, 1, "columns", "index"])
@pytest.mark.parametrize("axis2", [0, 1, "columns", "index"])
def test_swapaxes(data, axis1, axis2):
    modin_series, pandas_series = create_test_series(data)
    try:
        pandas_result = pandas_series.swapaxes(axis1, axis2)
    except Exception as e:
        with pytest.raises(type(e)):
            modin_series.swapaxes(axis1, axis2)
    else:
        modin_result = modin_series.swapaxes(axis1, axis2)
        df_equals(modin_result, pandas_result)


def test_swaplevel():
    data = np.random.randint(1, 100, 12)
    modin_s = pd.Series(
        data,
        index=pd.MultiIndex.from_tuples(
            [
                (num, letter, color)
                for num in range(1, 3)
                for letter in ["a", "b", "c"]
                for color in ["Red", "Green"]
            ],
            names=["Number", "Letter", "Color"],
        ),
    )
    pandas_s = pandas.Series(
        data,
        index=pandas.MultiIndex.from_tuples(
            [
                (num, letter, color)
                for num in range(1, 3)
                for letter in ["a", "b", "c"]
                for color in ["Red", "Green"]
            ],
            names=["Number", "Letter", "Color"],
        ),
    )
    df_equals(
        modin_s.swaplevel("Number", "Color"), pandas_s.swaplevel("Number", "Color")
    )
    df_equals(modin_s.swaplevel(), pandas_s.swaplevel())
    df_equals(modin_s.swaplevel(1, 0), pandas_s.swaplevel(1, 0))


@pytest.mark.parametrize("data", test_data_values, ids=test_data_keys)
@pytest.mark.parametrize("n", int_arg_values, ids=arg_keys("n", int_arg_keys))
def test_tail(data, n):
    modin_series, pandas_series = create_test_series(data)
    df_equals(modin_series.tail(n), pandas_series.tail(n))
    df_equals(
        modin_series.tail(len(modin_series)), pandas_series.tail(len(pandas_series))
    )


def test_take():
    modin_s = pd.Series(["falcon", "parrot", "lion", "cat"], index=[0, 2, 3, 1])
    pandas_s = pandas.Series(["falcon", "parrot", "lion", "cat"], index=[0, 2, 3, 1])
    a = modin_s.take([0, 3])
    df_equals(a, pandas_s.take([0, 3]))
    try:
        pandas_s.take([2], axis=1)
    except Exception as e:
        with pytest.raises(type(e)):
            modin_s.take([2], axis=1)


@pytest.mark.parametrize("data", test_data_values, ids=test_data_keys)
def test_explode(data):
    modin_series, pandas_series = create_test_series(data)
    with pytest.warns(UserWarning):
        modin_result = modin_series.explode()
    pandas_result = pandas_series.explode()
    df_equals(modin_result, pandas_result)


def test_to_period():
    idx = pd.date_range("1/1/2012", periods=5, freq="M")
    series = pd.Series(np.random.randint(0, 100, size=(len(idx))), index=idx)
    with pytest.warns(UserWarning):
        series.to_period()


@pytest.mark.parametrize("data", test_data_values, ids=test_data_keys)
def test_to_numpy(data):
    modin_series, pandas_series = create_test_series(data)
    assert_array_equal(modin_series.values, pandas_series.values)


@pytest.mark.parametrize("data", test_data_values, ids=test_data_keys)
def test_to_string(request, data):
    modin_series, pandas_series = create_test_series(data)
    # Skips nan because only difference is nan instead of NaN
    if not name_contains(request.node.name, ["nan"]):
        assert modin_series.to_string() == pandas_series.to_string()


def test_to_timestamp():
    idx = pd.date_range("1/1/2012", periods=5, freq="M")
    series = pd.Series(np.random.randint(0, 100, size=(len(idx))), index=idx)
    with pytest.warns(UserWarning):
        series.to_period().to_timestamp()


@pytest.mark.parametrize("data", test_data_values, ids=test_data_keys)
def test_to_xarray(data):
    modin_series, _ = create_test_series(data)  # noqa: F841
    with pytest.warns(UserWarning):
        modin_series.to_xarray()


@pytest.mark.parametrize("data", test_data_values, ids=test_data_keys)
def test_tolist(data):
    modin_series, _ = create_test_series(data)  # noqa: F841
    with pytest.warns(UserWarning):
        modin_series.tolist()


@pytest.mark.parametrize("data", test_data_values, ids=test_data_keys)
@pytest.mark.parametrize("func", agg_func_values, ids=agg_func_keys)
def test_transform(data, func):
    modin_series, pandas_series = create_test_series(data)
    try:
        pandas_result = pandas_series.transform(func)
    except Exception as e:
        with pytest.raises(type(e)):
            repr(modin_series.transform(func))
    else:
        df_equals(modin_series.transform(func), pandas_result)


@pytest.mark.parametrize("data", test_data_values, ids=test_data_keys)
def test_transpose(data):
    modin_series, pandas_series = create_test_series(data)
    df_equals(modin_series.transpose(), modin_series)
    df_equals(modin_series.transpose(), pandas_series.transpose())
    df_equals(modin_series.transpose(), pandas_series)


@pytest.mark.parametrize("data", test_data_values, ids=test_data_keys)
def test_truediv(data):
    modin_series, pandas_series = create_test_series(data)
    inter_df_math_helper(modin_series, pandas_series, "truediv")


@pytest.mark.parametrize("data", test_data_values, ids=test_data_keys)
def test_truncate(data):
    modin_series, pandas_series = create_test_series(data)

    before = 1
    after = len(modin_series - 3)
    df_equals(
        modin_series.truncate(before, after), pandas_series.truncate(before, after)
    )

    before = 1
    after = 3
    df_equals(
        modin_series.truncate(before, after), pandas_series.truncate(before, after)
    )

    before = None
    after = None
    df_equals(
        modin_series.truncate(before, after), pandas_series.truncate(before, after)
    )


def test_tshift():
    idx = pd.date_range("1/1/2012", periods=5, freq="M")
    data = np.random.randint(0, 100, size=len(idx))
    modin_series = pd.Series(data, index=idx)
    pandas_series = pandas.Series(data, index=idx)
    df_equals(modin_series.tshift(4), pandas_series.tshift(4))


def test_tz_convert():
    modin_idx = pd.date_range(
        "1/1/2012", periods=400, freq="2D", tz="America/Los_Angeles"
    )
    pandas_idx = pandas.date_range(
        "1/1/2012", periods=400, freq="2D", tz="America/Los_Angeles"
    )
    data = np.random.randint(0, 100, size=len(modin_idx))
    modin_series = pd.Series(data, index=modin_idx)
    pandas_series = pandas.Series(data, index=pandas_idx)
    modin_result = modin_series.tz_convert("UTC", axis=0)
    pandas_result = pandas_series.tz_convert("UTC", axis=0)
    df_equals(modin_result, pandas_result)

    modin_multi = pd.MultiIndex.from_arrays([modin_idx, range(len(modin_idx))])
    pandas_multi = pandas.MultiIndex.from_arrays([pandas_idx, range(len(modin_idx))])
    modin_series = pd.Series(data, index=modin_multi)
    pandas_series = pandas.Series(data, index=pandas_multi)
    df_equals(
        modin_series.tz_convert("UTC", axis=0, level=0),
        pandas_series.tz_convert("UTC", axis=0, level=0),
    )


def test_tz_localize():
    idx = pd.date_range("1/1/2012", periods=400, freq="2D")
    data = np.random.randint(0, 100, size=len(idx))
    modin_series = pd.Series(data, index=idx)
    pandas_series = pandas.Series(data, index=idx)
    df_equals(
        modin_series.tz_localize("America/Los_Angeles"),
        pandas_series.tz_localize("America/Los_Angeles"),
    )
    df_equals(
        modin_series.tz_localize("UTC"), pandas_series.tz_localize("UTC"),
    )


@pytest.mark.parametrize("data", test_data_values, ids=test_data_keys)
def test_unique(data):
    modin_series, pandas_series = create_test_series(data)
    modin_result = modin_series.unique()
    pandas_result = pandas_series.unique()
    assert_array_equal(modin_result, pandas_result)

    modin_result = pd.Series([2, 1, 3, 3], name="A").unique()
    pandas_result = pandas.Series([2, 1, 3, 3], name="A").unique()
    assert_array_equal(modin_result, pandas_result)

    modin_result = pd.Series([pd.Timestamp("2016-01-01") for _ in range(3)]).unique()
    pandas_result = pandas.Series(
        [pd.Timestamp("2016-01-01") for _ in range(3)]
    ).unique()
    assert_array_equal(modin_result, pandas_result)

    modin_result = pd.Series(
        [pd.Timestamp("2016-01-01", tz="US/Eastern") for _ in range(3)]
    ).unique()
    pandas_result = pandas.Series(
        [pd.Timestamp("2016-01-01", tz="US/Eastern") for _ in range(3)]
    ).unique()
    assert_array_equal(modin_result, pandas_result)

    modin_result = pandas.Series(pd.Categorical(list("baabc"))).unique()
    pandas_result = pd.Series(pd.Categorical(list("baabc"))).unique()
    assert_array_equal(modin_result, pandas_result)

    modin_result = pd.Series(
        pd.Categorical(list("baabc"), categories=list("abc"), ordered=True)
    ).unique()
    pandas_result = pandas.Series(
        pd.Categorical(list("baabc"), categories=list("abc"), ordered=True)
    ).unique()
    assert_array_equal(modin_result, pandas_result)


def test_unstack():
    s = pd.Series(
        np.random.randint(1, 100, 12),
        index=pd.MultiIndex.from_tuples(
            [
                (num, letter, color)
                for num in range(1, 3)
                for letter in ["a", "b", "c"]
                for color in ["Red", "Green"]
            ],
            names=["Number", "Letter", "Color"],
        ),
    )
    with pytest.warns(UserWarning):
        s.unstack()


@pytest.mark.parametrize(
    "data, other_data",
    [([1, 2, 3], [4, 5, 6]), ([1, 2, 3], [4, 5, 6, 7, 8]), ([1, 2, 3], [4, np.nan, 6])],
)
def test_update(data, other_data):
    modin_series, pandas_series = pd.Series(data), pandas.Series(data)
    modin_series.update(pd.Series(other_data))
    pandas_series.update(pandas.Series(other_data))
    df_equals(modin_series, pandas_series)


@pytest.mark.parametrize("normalize, bins, dropna", [(True, 3, False)])
def test_value_counts(normalize, bins, dropna):
    def sort_index_for_equal_values(result, ascending):
        is_range = False
        is_end = False
        i = 0
        new_index = np.empty(len(result), dtype=type(result.index))
        while i < len(result):
            j = i
            if i < len(result) - 1:
                while result[result.index[i]] == result[result.index[i + 1]]:
                    i += 1
                    if is_range is False:
                        is_range = True
                    if i == len(result) - 1:
                        is_end = True
                        break
            if is_range:
                k = j
                for val in sorted(result.index[j : i + 1], reverse=not ascending):
                    new_index[k] = val
                    k += 1
                if is_end:
                    break
                is_range = False
            else:
                new_index[j] = result.index[j]
            i += 1
        return pandas.Series(result, index=new_index)

    # We sort indices for pandas result because of issue #1650
    modin_series, pandas_series = create_test_series(test_data_values[0])
    modin_result = modin_series.value_counts(normalize=normalize, ascending=False)
    pandas_result = sort_index_for_equal_values(
        pandas_series.value_counts(normalize=normalize, ascending=False), False
    )
    df_equals(modin_result, pandas_result)

    modin_result = modin_series.value_counts(bins=bins, ascending=False)
    pandas_result = sort_index_for_equal_values(
        pandas_series.value_counts(bins=bins, ascending=False), False
    )
    df_equals(modin_result, pandas_result)

    modin_result = modin_series.value_counts(dropna=dropna, ascending=True)
    pandas_result = sort_index_for_equal_values(
        pandas_series.value_counts(dropna=dropna, ascending=True), True
    )
    df_equals(modin_result, pandas_result)


@pytest.mark.parametrize("data", test_data_values, ids=test_data_keys)
def test_values(data):
    modin_series, pandas_series = create_test_series(data)

    np.testing.assert_equal(modin_series.values, pandas_series.values)


@pytest.mark.parametrize("data", test_data_values, ids=test_data_keys)
@pytest.mark.parametrize(
    "skipna", bool_arg_values, ids=arg_keys("skipna", bool_arg_keys)
)
@pytest.mark.parametrize("ddof", int_arg_values, ids=arg_keys("ddof", int_arg_keys))
def test_var(data, skipna, ddof):
    modin_series, pandas_series = create_test_series(data)

    try:
        pandas_result = pandas_series.var(skipna=skipna, ddof=ddof)
    except Exception:
        with pytest.raises(TypeError):
            modin_series.var(skipna=skipna, ddof=ddof)
    else:
        modin_result = modin_series.var(skipna=skipna, ddof=ddof)
        df_equals(modin_result, pandas_result)


def test_view():
    modin_series = pd.Series([-2, -1, 0, 1, 2], dtype="int8")
    pandas_series = pandas.Series([-2, -1, 0, 1, 2], dtype="int8")
    modin_result = modin_series.view(dtype="uint8")
    pandas_result = pandas_series.view(dtype="uint8")
    df_equals(modin_result, pandas_result)

    modin_series = pd.Series([-20, -10, 0, 10, 20], dtype="int32")
    pandas_series = pandas.Series([-20, -10, 0, 10, 20], dtype="int32")
    modin_result = modin_series.view(dtype="float32")
    pandas_result = pandas_series.view(dtype="float32")
    df_equals(modin_result, pandas_result)

    modin_series = pd.Series([-200, -100, 0, 100, 200], dtype="int64")
    pandas_series = pandas.Series([-200, -100, 0, 100, 200], dtype="int64")
    modin_result = modin_series.view(dtype="float64")
    pandas_result = pandas_series.view(dtype="float64")
    df_equals(modin_result, pandas_result)


def test_where():
    frame_data = random_state.randn(100)
    pandas_series = pandas.Series(frame_data)
    modin_series = pd.Series(frame_data)
    pandas_cond_series = pandas_series % 5 < 2
    modin_cond_series = modin_series % 5 < 2

    pandas_result = pandas_series.where(pandas_cond_series, -pandas_series)
    modin_result = modin_series.where(modin_cond_series, -modin_series)
    assert all((to_pandas(modin_result) == pandas_result))

    other = pandas.Series(random_state.randn(100))
    pandas_result = pandas_series.where(pandas_cond_series, other, axis=0)
    modin_result = modin_series.where(modin_cond_series, other, axis=0)
    assert all(to_pandas(modin_result) == pandas_result)

    pandas_result = pandas_series.where(pandas_series < 2, True)
    modin_result = modin_series.where(modin_series < 2, True)
    assert all(to_pandas(modin_result) == pandas_result)


@pytest.mark.skip("Deprecated in pandas.")
def test_xs():
    series = pd.Series([4, 0, "mammal", "cat", "walks"])
    with pytest.warns(UserWarning):
        series.xs("mammal")


# Test str operations
def test_str_cat():
    data = ["abC|DeF,Hik", "gSaf,qWer|Gre", "asd3,4sad|", np.NaN]
    modin_series, pandas_series = create_test_series(data)
    others = data

    with pytest.warns(UserWarning):
        # We are only testing that this defaults to pandas, so we will just check for
        # the warning
        modin_series.str.cat(others)

    with pytest.warns(UserWarning):
        # We are only testing that this defaults to pandas, so we will just check for
        # the warning
        modin_series.str.cat(None)


@pytest.mark.parametrize("data", test_string_data_values, ids=test_string_data_keys)
@pytest.mark.parametrize("pat", string_sep_values, ids=string_sep_keys)
@pytest.mark.parametrize("n", int_arg_values, ids=int_arg_keys)
@pytest.mark.parametrize("expand", bool_arg_values, ids=bool_arg_keys)
def test_str_split(data, pat, n, expand):
    # Empty pattern not supported on Python 3.7+
    if sys.version_info[0] == 3 and sys.version_info[1] >= 7 and pat == "":
        return

    modin_series, pandas_series = create_test_series(data)

    if n >= -1:
        if expand and pat:
            with pytest.warns(UserWarning):
                # We are only testing that this defaults to pandas, so we will just check for
                # the warning
                modin_series.str.split(pat, n=n, expand=expand)
        elif not expand:
            try:
                pandas_result = pandas_series.str.split(pat, n=n, expand=expand)
            except Exception as e:
                with pytest.raises(type(e)):
                    modin_series.str.split(pat, n=n, expand=expand)
            else:
                modin_result = modin_series.str.split(pat, n=n, expand=expand)
                df_equals(modin_result, pandas_result)


@pytest.mark.parametrize("data", test_string_data_values, ids=test_string_data_keys)
@pytest.mark.parametrize("pat", string_sep_values, ids=string_sep_keys)
@pytest.mark.parametrize("n", int_arg_values, ids=int_arg_keys)
@pytest.mark.parametrize("expand", bool_arg_values, ids=bool_arg_keys)
def test_str_rsplit(data, pat, n, expand):
    modin_series, pandas_series = create_test_series(data)

    if n >= -1:
        if expand and pat:
            with pytest.warns(UserWarning):
                # We are only testing that this defaults to pandas, so we will just check for
                # the warning
                modin_series.str.rsplit(pat, n=n, expand=expand)
        elif not expand:
            try:
                pandas_result = pandas_series.str.rsplit(pat, n=n, expand=expand)
            except Exception as e:
                with pytest.raises(type(e)):
                    modin_series.str.rsplit(pat, n=n, expand=expand)
            else:
                modin_result = modin_series.str.rsplit(pat, n=n, expand=expand)
                df_equals(modin_result, pandas_result)


@pytest.mark.parametrize("data", test_string_data_values, ids=test_string_data_keys)
@pytest.mark.parametrize("i", int_arg_values, ids=int_arg_keys)
def test_str_get(data, i):
    modin_series, pandas_series = create_test_series(data)

    try:
        pandas_result = pandas_series.str.get(i)
    except Exception as e:
        with pytest.raises(type(e)):
            modin_series.str.get(i)
    else:
        modin_result = modin_series.str.get(i)
        df_equals(modin_result, pandas_result)


@pytest.mark.parametrize(
    "data", test_string_list_data_values, ids=test_string_list_data_keys
)
@pytest.mark.parametrize("sep", string_sep_values, ids=string_sep_keys)
def test_str_join(data, sep):
    modin_series, pandas_series = create_test_series(data)

    try:
        pandas_result = pandas_series.str.join(sep)
    except Exception as e:
        with pytest.raises(type(e)):
            modin_series.str.join(sep)
    else:
        modin_result = modin_series.str.join(sep)
        df_equals(modin_result, pandas_result)


@pytest.mark.parametrize(
    "data", test_string_list_data_values, ids=test_string_list_data_keys
)
@pytest.mark.parametrize("sep", string_sep_values, ids=string_sep_keys)
def test_str_get_dummies(data, sep):
    modin_series, pandas_series = create_test_series(data)

    if sep:
        with pytest.warns(UserWarning):
            # We are only testing that this defaults to pandas, so we will just check for
            # the warning
            modin_series.str.get_dummies(sep)


@pytest.mark.parametrize("data", test_string_data_values, ids=test_string_data_keys)
@pytest.mark.parametrize("pat", string_sep_values, ids=string_sep_keys)
@pytest.mark.parametrize("case", bool_arg_values, ids=bool_arg_keys)
@pytest.mark.parametrize("na", string_na_rep_values, ids=string_na_rep_keys)
def test_str_contains(data, pat, case, na):
    modin_series, pandas_series = create_test_series(data)

    try:
        pandas_result = pandas_series.str.contains(pat, case=case, na=na, regex=False)
    except Exception as e:
        with pytest.raises(type(e)):
            modin_series.str.contains(pat, case=case, na=na, regex=False)
    else:
        modin_result = modin_series.str.contains(pat, case=case, na=na, regex=False)
        df_equals(modin_result, pandas_result)

    # Test regex
    pat = ",|b"
    try:
        pandas_result = pandas_series.str.contains(pat, case=case, na=na, regex=True)
    except Exception as e:
        with pytest.raises(type(e)):
            modin_series.str.contains(pat, case=case, na=na, regex=True)
    else:
        modin_result = modin_series.str.contains(pat, case=case, na=na, regex=True)
        df_equals(modin_result, pandas_result)


@pytest.mark.parametrize("data", test_string_data_values, ids=test_string_data_keys)
@pytest.mark.parametrize("pat", string_sep_values, ids=string_sep_keys)
@pytest.mark.parametrize("repl", string_sep_values, ids=string_sep_keys)
@pytest.mark.parametrize("n", int_arg_values, ids=int_arg_keys)
@pytest.mark.parametrize("case", bool_arg_values, ids=bool_arg_keys)
def test_str_replace(data, pat, repl, n, case):
    modin_series, pandas_series = create_test_series(data)

    try:
        pandas_result = pandas_series.str.replace(
            pat, repl, n=n, case=case, regex=False
        )
    except Exception as e:
        with pytest.raises(type(e)):
            modin_series.str.replace(pat, repl, n=n, case=case, regex=False)
    else:
        modin_result = modin_series.str.replace(pat, repl, n=n, case=case, regex=False)
        df_equals(modin_result, pandas_result)

    # Test regex
    pat = ",|b"
    try:
        pandas_result = pandas_series.str.replace(pat, repl, n=n, case=case, regex=True)
    except Exception as e:
        with pytest.raises(type(e)):
            modin_series.str.replace(pat, repl, n=n, case=case, regex=True)
    else:
        modin_result = modin_series.str.replace(pat, repl, n=n, case=case, regex=True)
        df_equals(modin_result, pandas_result)


@pytest.mark.parametrize("data", test_string_data_values, ids=test_string_data_keys)
@pytest.mark.parametrize("repeats", int_arg_values, ids=int_arg_keys)
def test_str_repeats(data, repeats):
    modin_series, pandas_series = create_test_series(data)

    try:
        pandas_result = pandas_series.str.repeats(repeats)
    except Exception as e:
        with pytest.raises(type(e)):
            modin_series.str.repeats(repeats)
    else:
        modin_result = modin_series.str.repeats(repeats)
        df_equals(modin_result, pandas_result)


@pytest.mark.parametrize("data", test_string_data_values, ids=test_string_data_keys)
@pytest.mark.parametrize("width", int_arg_values, ids=int_arg_keys)
@pytest.mark.parametrize(
    "side", ["left", "right", "both"], ids=["left", "right", "both"]
)
@pytest.mark.parametrize("fillchar", string_sep_values, ids=string_sep_keys)
def test_str_pad(data, width, side, fillchar):
    modin_series, pandas_series = create_test_series(data)

    try:
        pandas_result = pandas_series.str.pad(width, side=side, fillchar=fillchar)
    except Exception as e:
        with pytest.raises(type(e)):
            modin_series.str.pad(width, side=side, fillchar=fillchar)
    else:
        modin_result = modin_series.str.pad(width, side=side, fillchar=fillchar)
        df_equals(modin_result, pandas_result)


@pytest.mark.parametrize("data", test_string_data_values, ids=test_string_data_keys)
@pytest.mark.parametrize("width", int_arg_values, ids=int_arg_keys)
@pytest.mark.parametrize("fillchar", string_sep_values, ids=string_sep_keys)
def test_str_center(data, width, fillchar):
    modin_series, pandas_series = create_test_series(data)

    try:
        pandas_result = pandas_series.str.center(width, fillchar=fillchar)
    except Exception as e:
        with pytest.raises(type(e)):
            modin_series.str.center(width, fillchar=fillchar)
    else:
        modin_result = modin_series.str.center(width, fillchar=fillchar)
        df_equals(modin_result, pandas_result)


@pytest.mark.parametrize("data", test_string_data_values, ids=test_string_data_keys)
@pytest.mark.parametrize("width", int_arg_values, ids=int_arg_keys)
@pytest.mark.parametrize("fillchar", string_sep_values, ids=string_sep_keys)
def test_str_ljust(data, width, fillchar):
    modin_series, pandas_series = create_test_series(data)

    try:
        pandas_result = pandas_series.str.ljust(width, fillchar=fillchar)
    except Exception as e:
        with pytest.raises(type(e)):
            modin_series.str.ljust(width, fillchar=fillchar)
    else:
        modin_result = modin_series.str.ljust(width, fillchar=fillchar)
        df_equals(modin_result, pandas_result)


@pytest.mark.parametrize("data", test_string_data_values, ids=test_string_data_keys)
@pytest.mark.parametrize("width", int_arg_values, ids=int_arg_keys)
@pytest.mark.parametrize("fillchar", string_sep_values, ids=string_sep_keys)
def test_str_rjust(data, width, fillchar):
    modin_series, pandas_series = create_test_series(data)

    try:
        pandas_result = pandas_series.str.rjust(width, fillchar=fillchar)
    except Exception as e:
        with pytest.raises(type(e)):
            modin_series.str.rjust(width, fillchar=fillchar)
    else:
        modin_result = modin_series.str.rjust(width, fillchar=fillchar)
        df_equals(modin_result, pandas_result)


@pytest.mark.parametrize("data", test_string_data_values, ids=test_string_data_keys)
@pytest.mark.parametrize("width", int_arg_values, ids=int_arg_keys)
def test_str_zfill(data, width):
    modin_series, pandas_series = create_test_series(data)

    try:
        pandas_result = pandas_series.str.zfill(width)
    except Exception as e:
        with pytest.raises(type(e)):
            modin_series.str.zfill(width)
    else:
        modin_result = modin_series.str.zfill(width)
        df_equals(modin_result, pandas_result)


@pytest.mark.parametrize("data", test_string_data_values, ids=test_string_data_keys)
@pytest.mark.parametrize("width", int_arg_values, ids=int_arg_keys)
def test_str_wrap(data, width):
    modin_series, pandas_series = create_test_series(data)

    try:
        pandas_result = pandas_series.str.wrap(width)
    except Exception as e:
        with pytest.raises(type(e)):
            modin_series.str.wrap(width)
    else:
        modin_result = modin_series.str.wrap(width)
        df_equals(modin_result, pandas_result)


@pytest.mark.parametrize("data", test_string_data_values, ids=test_string_data_keys)
@pytest.mark.parametrize("start", int_arg_values, ids=int_arg_keys)
@pytest.mark.parametrize("stop", int_arg_values, ids=int_arg_keys)
@pytest.mark.parametrize("step", int_arg_values, ids=int_arg_keys)
def test_str_slice(data, start, stop, step):
    modin_series, pandas_series = create_test_series(data)

    try:
        pandas_result = pandas_series.str.slice(start=start, stop=stop, step=step)
    except Exception as e:
        with pytest.raises(type(e)):
            modin_series.str.slice(start=start, stop=stop, step=step)
    else:
        modin_result = modin_series.str.slice(start=start, stop=stop, step=step)
        df_equals(modin_result, pandas_result)


@pytest.mark.parametrize("data", test_string_data_values, ids=test_string_data_keys)
@pytest.mark.parametrize("start", int_arg_values, ids=int_arg_keys)
@pytest.mark.parametrize("stop", int_arg_values, ids=int_arg_keys)
@pytest.mark.parametrize("repl", string_sep_values, ids=string_sep_keys)
def test_str_slice_replace(data, start, stop, repl):
    modin_series, pandas_series = create_test_series(data)

    try:
        pandas_result = pandas_series.str.slice_replace(
            start=start, stop=stop, repl=repl
        )
    except Exception as e:
        with pytest.raises(type(e)):
            modin_series.str.slice_replace(start=start, stop=stop, repl=repl)
    else:
        modin_result = modin_series.str.slice_replace(start=start, stop=stop, repl=repl)
        df_equals(modin_result, pandas_result)


@pytest.mark.parametrize("data", test_string_data_values, ids=test_string_data_keys)
@pytest.mark.parametrize("pat", string_sep_values, ids=string_sep_keys)
def test_str_count(data, pat):
    modin_series, pandas_series = create_test_series(data)

    try:
        pandas_result = pandas_series.str.count(pat)
    except Exception as e:
        with pytest.raises(type(e)):
            modin_series.str.count(pat)
    else:
        modin_result = modin_series.str.count(pat)
        df_equals(modin_result, pandas_result)


@pytest.mark.parametrize("data", test_string_data_values, ids=test_string_data_keys)
@pytest.mark.parametrize("pat", string_sep_values, ids=string_sep_keys)
@pytest.mark.parametrize("na", string_na_rep_values, ids=string_na_rep_keys)
def test_str_startswith(data, pat, na):
    modin_series, pandas_series = create_test_series(data)

    try:
        pandas_result = pandas_series.str.startswith(pat, na=na)
    except Exception as e:
        with pytest.raises(type(e)):
            modin_series.str.startswith(pat, na=na)
    else:
        modin_result = modin_series.str.startswith(pat, na=na)
        df_equals(modin_result, pandas_result)


@pytest.mark.parametrize("data", test_string_data_values, ids=test_string_data_keys)
@pytest.mark.parametrize("pat", string_sep_values, ids=string_sep_keys)
@pytest.mark.parametrize("na", string_na_rep_values, ids=string_na_rep_keys)
def test_str_endswith(data, pat, na):
    modin_series, pandas_series = create_test_series(data)

    try:
        pandas_result = pandas_series.str.endswith(pat, na=na)
    except Exception as e:
        with pytest.raises(type(e)):
            modin_series.str.endswith(pat, na=na)
    else:
        modin_result = modin_series.str.endswith(pat, na=na)
        df_equals(modin_result, pandas_result)


@pytest.mark.parametrize("data", test_string_data_values, ids=test_string_data_keys)
@pytest.mark.parametrize("pat", string_sep_values, ids=string_sep_keys)
def test_str_findall(data, pat):
    modin_series, pandas_series = create_test_series(data)

    try:
        pandas_result = pandas_series.str.findall(pat)
    except Exception as e:
        with pytest.raises(type(e)):
            modin_series.str.findall(pat)
    else:
        modin_result = modin_series.str.findall(pat)
        df_equals(modin_result, pandas_result)


@pytest.mark.parametrize("data", test_string_data_values, ids=test_string_data_keys)
@pytest.mark.parametrize("pat", string_sep_values, ids=string_sep_keys)
@pytest.mark.parametrize("case", bool_arg_values, ids=bool_arg_keys)
@pytest.mark.parametrize("na", string_na_rep_values, ids=string_na_rep_keys)
def test_str_match(data, pat, case, na):
    modin_series, pandas_series = create_test_series(data)

    try:
        pandas_result = pandas_series.str.match(pat, case=case, na=na)
    except Exception as e:
        with pytest.raises(type(e)):
            modin_series.str.match(pat, case=case, na=na)
    else:
        modin_result = modin_series.str.match(pat, case=case, na=na)
        df_equals(modin_result, pandas_result)


@pytest.mark.parametrize("data", test_string_data_values, ids=test_string_data_keys)
@pytest.mark.parametrize("expand", bool_arg_values, ids=bool_arg_keys)
def test_str_extract(data, expand):
    modin_series, pandas_series = create_test_series(data)

    if expand is not None:
        with pytest.warns(UserWarning):
            # We are only testing that this defaults to pandas, so we will just check for
            # the warning
            modin_series.str.extract(r"([ab])(\d)", expand=expand)


@pytest.mark.parametrize("data", test_string_data_values, ids=test_string_data_keys)
def test_str_extractall(data):
    modin_series, pandas_series = create_test_series(data)

    with pytest.warns(UserWarning):
        # We are only testing that this defaults to pandas, so we will just check for
        # the warning
        modin_series.str.extractall(r"([ab])(\d)")


@pytest.mark.parametrize("data", test_string_data_values, ids=test_string_data_keys)
def test_str_len(data):
    modin_series, pandas_series = create_test_series(data)

    try:
        pandas_result = pandas_series.str.len()
    except Exception as e:
        with pytest.raises(type(e)):
            modin_series.str.len()
    else:
        modin_result = modin_series.str.len()
        df_equals(modin_result, pandas_result)


@pytest.mark.parametrize("data", test_string_data_values, ids=test_string_data_keys)
@pytest.mark.parametrize("to_strip", string_sep_values, ids=string_sep_keys)
def test_str_strip(data, to_strip):
    modin_series, pandas_series = create_test_series(data)

    try:
        pandas_result = pandas_series.str.strip(to_strip=to_strip)
    except Exception as e:
        with pytest.raises(type(e)):
            modin_series.str.strip(to_strip=to_strip)
    else:
        modin_result = modin_series.str.strip(to_strip=to_strip)
        df_equals(modin_result, pandas_result)


@pytest.mark.parametrize("data", test_string_data_values, ids=test_string_data_keys)
@pytest.mark.parametrize("to_strip", string_sep_values, ids=string_sep_keys)
def test_str_rstrip(data, to_strip):
    modin_series, pandas_series = create_test_series(data)

    try:
        pandas_result = pandas_series.str.rstrip(to_strip=to_strip)
    except Exception as e:
        with pytest.raises(type(e)):
            modin_series.str.rstrip(to_strip=to_strip)
    else:
        modin_result = modin_series.str.rstrip(to_strip=to_strip)
        df_equals(modin_result, pandas_result)


@pytest.mark.parametrize("data", test_string_data_values, ids=test_string_data_keys)
@pytest.mark.parametrize("to_strip", string_sep_values, ids=string_sep_keys)
def test_str_lstrip(data, to_strip):
    modin_series, pandas_series = create_test_series(data)

    try:
        pandas_result = pandas_series.str.lstrip(to_strip=to_strip)
    except Exception as e:
        with pytest.raises(type(e)):
            modin_series.str.lstrip(to_strip=to_strip)
    else:
        modin_result = modin_series.str.lstrip(to_strip=to_strip)
        df_equals(modin_result, pandas_result)


@pytest.mark.parametrize("data", test_string_data_values, ids=test_string_data_keys)
@pytest.mark.parametrize("sep", string_sep_values, ids=string_sep_keys)
@pytest.mark.parametrize("expand", bool_arg_values, ids=bool_arg_keys)
def test_str_partition(data, sep, expand):
    modin_series, pandas_series = create_test_series(data)

    try:
        pandas_result = pandas_series.str.partition(sep, expand=expand)
    except Exception as e:
        with pytest.raises(type(e)):
            modin_series.str.partition(sep, expand=expand)
    else:
        modin_result = modin_series.str.partition(sep, expand=expand)
        df_equals(modin_result, pandas_result)


@pytest.mark.parametrize("data", test_string_data_values, ids=test_string_data_keys)
@pytest.mark.parametrize("sep", string_sep_values, ids=string_sep_keys)
@pytest.mark.parametrize("expand", bool_arg_values, ids=bool_arg_keys)
def test_str_rpartition(data, sep, expand):
    modin_series, pandas_series = create_test_series(data)

    try:
        pandas_result = pandas_series.str.rpartition(sep, expand=expand)
    except Exception as e:
        with pytest.raises(type(e)):
            modin_series.str.rpartition(sep, expand=expand)
    else:
        modin_result = modin_series.str.rpartition(sep, expand=expand)
        df_equals(modin_result, pandas_result)


@pytest.mark.parametrize("data", test_string_data_values, ids=test_string_data_keys)
def test_str_lower(data):
    modin_series, pandas_series = create_test_series(data)

    try:
        pandas_result = pandas_series.str.lower()
    except Exception as e:
        with pytest.raises(type(e)):
            modin_series.str.lower()
    else:
        modin_result = modin_series.str.lower()
        df_equals(modin_result, pandas_result)


@pytest.mark.parametrize("data", test_string_data_values, ids=test_string_data_keys)
def test_str_upper(data):
    modin_series, pandas_series = create_test_series(data)

    try:
        pandas_result = pandas_series.str.upper()
    except Exception as e:
        with pytest.raises(type(e)):
            modin_series.str.upper()
    else:
        modin_result = modin_series.str.upper()
        df_equals(modin_result, pandas_result)


@pytest.mark.parametrize("data", test_string_data_values, ids=test_string_data_keys)
def test_str_title(data):
    modin_series, pandas_series = create_test_series(data)

    try:
        pandas_result = pandas_series.str.title()
    except Exception as e:
        with pytest.raises(type(e)):
            modin_series.str.title()
    else:
        modin_result = modin_series.str.title()
        df_equals(modin_result, pandas_result)


@pytest.mark.parametrize("data", test_string_data_values, ids=test_string_data_keys)
@pytest.mark.parametrize("sub", string_sep_values, ids=string_sep_keys)
@pytest.mark.parametrize("start", int_arg_values, ids=int_arg_keys)
@pytest.mark.parametrize("end", int_arg_values, ids=int_arg_keys)
def test_str_find(data, sub, start, end):
    modin_series, pandas_series = create_test_series(data)

    try:
        pandas_result = pandas_series.str.find(sub, start=start, end=end)
    except Exception as e:
        with pytest.raises(type(e)):
            modin_series.str.find(sub, start=start, end=end)
    else:
        modin_result = modin_series.str.find(sub, start=start, end=end)
        df_equals(modin_result, pandas_result)


@pytest.mark.parametrize("data", test_string_data_values, ids=test_string_data_keys)
@pytest.mark.parametrize("sub", string_sep_values, ids=string_sep_keys)
@pytest.mark.parametrize("start", int_arg_values, ids=int_arg_keys)
@pytest.mark.parametrize("end", int_arg_values, ids=int_arg_keys)
def test_str_rfind(data, sub, start, end):
    modin_series, pandas_series = create_test_series(data)

    try:
        pandas_result = pandas_series.str.rfind(sub, start=start, end=end)
    except Exception as e:
        with pytest.raises(type(e)):
            modin_series.str.rfind(sub, start=start, end=end)
    else:
        modin_result = modin_series.str.rfind(sub, start=start, end=end)
        df_equals(modin_result, pandas_result)


@pytest.mark.parametrize("data", test_string_data_values, ids=test_string_data_keys)
@pytest.mark.parametrize("sub", string_sep_values, ids=string_sep_keys)
@pytest.mark.parametrize("start", int_arg_values, ids=int_arg_keys)
@pytest.mark.parametrize("end", int_arg_values, ids=int_arg_keys)
def test_str_index(data, sub, start, end):
    modin_series, pandas_series = create_test_series(data)

    try:
        pandas_result = pandas_series.str.index(sub, start=start, end=end)
    except ValueError:
        # pytest does not get the RayGetErrors
        assert True
    except Exception as e:
        with pytest.raises(type(e)):
            modin_series.str.index(sub, start=start, end=end)
    else:
        modin_result = modin_series.str.index(sub, start=start, end=end)
        df_equals(modin_result, pandas_result)


@pytest.mark.parametrize("data", test_string_data_values, ids=test_string_data_keys)
@pytest.mark.parametrize("sub", string_sep_values, ids=string_sep_keys)
@pytest.mark.parametrize("start", int_arg_values, ids=int_arg_keys)
@pytest.mark.parametrize("end", int_arg_values, ids=int_arg_keys)
def test_str_rindex(data, sub, start, end):
    modin_series, pandas_series = create_test_series(data)

    try:
        pandas_result = pandas_series.str.rindex(sub, start=start, end=end)
    except ValueError:
        # pytest does not get the RayGetErrors
        assert True
    except Exception as e:
        with pytest.raises(type(e)):
            modin_series.str.rindex(sub, start=start, end=end)
    else:
        modin_result = modin_series.str.rindex(sub, start=start, end=end)
        df_equals(modin_result, pandas_result)


@pytest.mark.parametrize("data", test_string_data_values, ids=test_string_data_keys)
def test_str_capitalize(data):
    modin_series, pandas_series = create_test_series(data)

    try:
        pandas_result = pandas_series.str.capitalize()
    except Exception as e:
        with pytest.raises(type(e)):
            modin_series.str.capitalize()
    else:
        modin_result = modin_series.str.capitalize()
        df_equals(modin_result, pandas_result)


@pytest.mark.parametrize("data", test_string_data_values, ids=test_string_data_keys)
def test_str_swapcase(data):
    modin_series, pandas_series = create_test_series(data)

    try:
        pandas_result = pandas_series.str.swapcase()
    except Exception as e:
        with pytest.raises(type(e)):
            modin_series.str.swapcase()
    else:
        modin_result = modin_series.str.swapcase()
        df_equals(modin_result, pandas_result)


@pytest.mark.parametrize("data", test_string_data_values, ids=test_string_data_keys)
@pytest.mark.parametrize(
    "form", ["NFC", "NFKC", "NFD", "NFKD"], ids=["NFC", "NFKC", "NFD", "NFKD"]
)
def test_str_normalize(data, form):
    modin_series, pandas_series = create_test_series(data)

    try:
        pandas_result = pandas_series.str.normalize(form)
    except Exception as e:
        with pytest.raises(type(e)):
            modin_series.str.normalize(form)
    else:
        modin_result = modin_series.str.normalize(form)
        df_equals(modin_result, pandas_result)


@pytest.mark.parametrize("data", test_string_data_values, ids=test_string_data_keys)
@pytest.mark.parametrize("pat", string_sep_values, ids=string_sep_keys)
def test_str_translate(data, pat):
    modin_series, pandas_series = create_test_series(data)

    # Test none table
    try:
        pandas_result = pandas_series.str.translate(None)
    except Exception as e:
        with pytest.raises(type(e)):
            modin_series.str.translate(None)
    else:
        modin_result = modin_series.str.translate(None)
        df_equals(modin_result, pandas_result)

    # Translation dictionary
    table = {pat: "DDD"}
    try:
        pandas_result = pandas_series.str.translate(table)
    except Exception as e:
        with pytest.raises(type(e)):
            modin_series.str.translate(table)
    else:
        modin_result = modin_series.str.translate(table)
        df_equals(modin_result, pandas_result)

    # Translation table with maketrans (python3 only)
    if pat is not None:
        table = str.maketrans(pat, "d" * len(pat))
        try:
            pandas_result = pandas_series.str.translate(table)
        except Exception as e:
            with pytest.raises(type(e)):
                modin_series.str.translate(table)
        else:
            modin_result = modin_series.str.translate(table)
            df_equals(modin_result, pandas_result)

    # Test delete chars
    deletechars = "|"
    try:
        pandas_result = pandas_series.str.translate(table, deletechars)
    except Exception as e:
        with pytest.raises(type(e)):
            modin_series.str.translate(table, deletechars)
    else:
        modin_result = modin_series.str.translate(table, deletechars)
        df_equals(modin_result, pandas_result)


@pytest.mark.parametrize("data", test_string_data_values, ids=test_string_data_keys)
def test_str_isalnum(data):
    modin_series, pandas_series = create_test_series(data)

    try:
        pandas_result = pandas_series.str.isalnum()
    except Exception as e:
        with pytest.raises(type(e)):
            modin_series.str.isalnum()
    else:
        modin_result = modin_series.str.isalnum()
        df_equals(modin_result, pandas_result)


@pytest.mark.parametrize("data", test_string_data_values, ids=test_string_data_keys)
def test_str_isalpha(data):
    modin_series, pandas_series = create_test_series(data)

    try:
        pandas_result = pandas_series.str.isalpha()
    except Exception as e:
        with pytest.raises(type(e)):
            modin_series.str.isalpha()
    else:
        modin_result = modin_series.str.isalpha()
        df_equals(modin_result, pandas_result)


@pytest.mark.parametrize("data", test_string_data_values, ids=test_string_data_keys)
def test_str_isdigit(data):
    modin_series, pandas_series = create_test_series(data)

    try:
        pandas_result = pandas_series.str.isdigit()
    except Exception as e:
        with pytest.raises(type(e)):
            modin_series.str.isdigit()
    else:
        modin_result = modin_series.str.isdigit()
        df_equals(modin_result, pandas_result)


@pytest.mark.parametrize("data", test_string_data_values, ids=test_string_data_keys)
def test_str_isspace(data):
    modin_series, pandas_series = create_test_series(data)

    try:
        pandas_result = pandas_series.str.isspace()
    except Exception as e:
        with pytest.raises(type(e)):
            modin_series.str.isspace()
    else:
        modin_result = modin_series.str.isspace()
        df_equals(modin_result, pandas_result)


@pytest.mark.parametrize("data", test_string_data_values, ids=test_string_data_keys)
def test_str_islower(data):
    modin_series, pandas_series = create_test_series(data)

    try:
        pandas_result = pandas_series.str.islower()
    except Exception as e:
        with pytest.raises(type(e)):
            modin_series.str.islower()
    else:
        modin_result = modin_series.str.islower()
        df_equals(modin_result, pandas_result)


@pytest.mark.parametrize("data", test_string_data_values, ids=test_string_data_keys)
def test_str_isupper(data):
    modin_series, pandas_series = create_test_series(data)

    try:
        pandas_result = pandas_series.str.isupper()
    except Exception as e:
        with pytest.raises(type(e)):
            modin_series.str.isupper()
    else:
        modin_result = modin_series.str.isupper()
        df_equals(modin_result, pandas_result)


@pytest.mark.parametrize("data", test_string_data_values, ids=test_string_data_keys)
def test_str_istitle(data):
    modin_series, pandas_series = create_test_series(data)

    try:
        pandas_result = pandas_series.str.istitle()
    except Exception as e:
        with pytest.raises(type(e)):
            modin_series.str.istitle()
    else:
        modin_result = modin_series.str.istitle()
        df_equals(modin_result, pandas_result)


@pytest.mark.parametrize("data", test_string_data_values, ids=test_string_data_keys)
def test_str_isnumeric(data):
    modin_series, pandas_series = create_test_series(data)

    try:
        pandas_result = pandas_series.str.isnumeric()
    except Exception as e:
        with pytest.raises(type(e)):
            modin_series.str.isnumeric()
    else:
        modin_result = modin_series.str.isnumeric()
        df_equals(modin_result, pandas_result)


@pytest.mark.parametrize("data", test_string_data_values, ids=test_string_data_keys)
def test_str_isdecimal(data):
    modin_series, pandas_series = create_test_series(data)

    try:
        pandas_result = pandas_series.str.isdecimal()
    except Exception as e:
        with pytest.raises(type(e)):
            modin_series.str.isdecimal()
    else:
        modin_result = modin_series.str.isdecimal()
        df_equals(modin_result, pandas_result)


@pytest.mark.parametrize("data", test_string_data_values, ids=test_string_data_keys)
def test_casefold(data):
    modin_series, pandas_series = create_test_series(data)

    try:
        pandas_result = pandas_series.str.casefold()
    except Exception as e:
        with pytest.raises(type(e)):
            modin_series.str.casefold()
    else:
        modin_result = modin_series.str.casefold()
        df_equals(modin_result, pandas_result)


@pytest.mark.parametrize("encoding_type", encoding_types)
@pytest.mark.parametrize("data", test_string_data_values, ids=test_string_data_keys)
def test_encode(data, encoding_type):
    modin_series, pandas_series = create_test_series(data)

    try:
        pandas_result = pandas_series.str.encode(encoding=encoding_type)
    except Exception as e:
        with pytest.raises(type(e)):
            modin_series.str.encode(encoding=encoding_type)
    else:
        modin_result = modin_series.str.encode(encoding=encoding_type)
        df_equals(modin_result, pandas_result)


@pytest.mark.parametrize("data", test_string_data_values, ids=test_string_data_keys)
def test_hasattr_sparse(data):
    modin_series, pandas_series = create_test_series(data)
    try:
        pandas_result = hasattr(pandas_series, "sparse")
    except Exception as e:
        with pytest.raises(type(e)):
            hasattr(modin_series, "sparse")
    else:
        modin_result = hasattr(modin_series, "sparse")
        assert modin_result == pandas_result<|MERGE_RESOLUTION|>--- conflicted
+++ resolved
@@ -1421,13 +1421,8 @@
     df_equals(modin_series.dt.month_name(), pandas_series.dt.month_name())
     df_equals(modin_series.dt.day_name(), pandas_series.dt.day_name())
 
-<<<<<<< HEAD
-    modin_series = pd.Series(pd.to_timedelta(np.arange(5), unit="d"))
-    pandas_series = pandas.Series(pandas.to_timedelta(np.arange(5), unit="d"))
-=======
     modin_series = pd.Series(pd.to_timedelta(np.arange(128), unit="d"))
     pandas_series = pandas.Series(pandas.to_timedelta(np.arange(128), unit="d"))
->>>>>>> 79be7d6f
 
     assert_array_equal(
         modin_series.dt.to_pytimedelta(), pandas_series.dt.to_pytimedelta()
@@ -1439,11 +1434,7 @@
     df_equals(modin_series.dt.nanoseconds, pandas_series.dt.nanoseconds)
     df_equals(modin_series.dt.components, pandas_series.dt.components)
 
-<<<<<<< HEAD
-    data_per = pd.date_range("1/1/2012", periods=5, freq="M")
-=======
     data_per = pd.date_range("1/1/2012", periods=128, freq="M")
->>>>>>> 79be7d6f
     pandas_series = pandas.Series(data_per, index=data_per).dt.to_period()
     modin_series = pd.Series(data_per, index=data_per).dt.to_period()
 
