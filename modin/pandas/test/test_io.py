from __future__ import absolute_import
from __future__ import division
from __future__ import print_function

import pytest
import numpy as np
import pandas
from collections import OrderedDict
from modin.pandas.utils import to_pandas
from pathlib import Path
import pyarrow as pa
import os
import sys

from .utils import df_equals

from modin import __execution_engine__

if os.environ.get("MODIN_BACKEND", "Pandas").lower() == "pandas":
    import modin.pandas as pd
else:
    import modin.experimental.pandas as pd

# needed to resolve ray-project/ray#3744
pa.__version__ = "0.11.0"
pd.DEFAULT_NPARTITIONS = 4

PY2 = sys.version_info[0] == 2
TEST_PARQUET_FILENAME = "test.parquet"
TEST_CSV_FILENAME = "test.csv"
TEST_JSON_FILENAME = "test.json"
TEST_HTML_FILENAME = "test.html"
TEST_EXCEL_FILENAME = "test.xlsx"
TEST_FEATHER_FILENAME = "test.feather"
TEST_READ_HDF_FILENAME = "test.hdf"
TEST_WRITE_HDF_FILENAME_MODIN = "test_write_modin.hdf"
TEST_WRITE_HDF_FILENAME_PANDAS = "test_write_pandas.hdf"
TEST_MSGPACK_FILENAME = "test.msg"
TEST_STATA_FILENAME = "test.dta"
TEST_PICKLE_FILENAME = "test.pkl"
TEST_SAS_FILENAME = os.getcwd() + "/data/test1.sas7bdat"
TEST_FWF_FILENAME = "test_fwf.txt"
TEST_GBQ_FILENAME = "test_gbq."
SMALL_ROW_SIZE = 2000


def modin_df_equals_pandas(modin_df, pandas_df):
    df1 = to_pandas(modin_df).sort_index()
    df2 = pandas_df.sort_index()
    if os.environ.get("MODIN_BACKEND", "Pandas").lower() == "pyarrow":
        if not df1.dtypes.equals(df2.dtypes):
            return df2.astype(df1.dtypes).equals(df1)
    return df1.equals(df2)


def setup_parquet_file(row_size, force=False):
    if os.path.exists(TEST_PARQUET_FILENAME) and not force:
        pass
    else:
        pandas.DataFrame(
            {"col1": np.arange(row_size), "col2": np.arange(row_size)}
        ).to_parquet(TEST_PARQUET_FILENAME)


def create_test_ray_dataframe():
    df = pd.DataFrame(
        {
            "col1": [0, 1, 2, 3],
            "col2": [4, 5, 6, 7],
            "col3": [8, 9, 10, 11],
            "col4": [12, 13, 14, 15],
            "col5": [0, 0, 0, 0],
        }
    )

    return df


def create_test_pandas_dataframe():
    df = pandas.DataFrame(
        {
            "col1": [0, 1, 2, 3],
            "col2": [4, 5, 6, 7],
            "col3": [8, 9, 10, 11],
            "col4": [12, 13, 14, 15],
            "col5": [0, 0, 0, 0],
        }
    )

    return df


@pytest.fixture
def test_files_eq(path1, path2):
    with open(path1, "rb") as file1, open(path2, "rb") as file2:
        file1_content = file1.read()
        file2_content = file2.read()

        if file1_content == file2_content:
            return True
        else:
            return False


def teardown_test_file(test_path):
    if os.path.exists(test_path):
        os.remove(test_path)


def teardown_parquet_file():
    if os.path.exists(TEST_PARQUET_FILENAME):
        os.remove(TEST_PARQUET_FILENAME)


@pytest.fixture
def make_csv_file(delimiter=","):
    """Pytest fixture factory that makes temp csv files for testing.

    Yields:
        Function that generates csv files
    """
    filenames = []

    def _make_csv_file(
        filename=TEST_CSV_FILENAME,
        row_size=SMALL_ROW_SIZE,
        force=False,
        delimiter=delimiter,
        encoding=None,
    ):
        if os.path.exists(filename) and not force:
            pass
        else:
            dates = pandas.date_range("2000", freq="h", periods=row_size)
            df = pandas.DataFrame(
                {
                    "col1": np.arange(row_size),
                    "col2": [str(x.date()) for x in dates],
                    "col3": np.arange(row_size),
                    "col4": [str(x.time()) for x in dates],
                }
            )
            df.to_csv(filename, sep=delimiter, encoding=encoding)
            filenames.append(filename)
            return df

    # Return function that generates csv files
    yield _make_csv_file

    # Delete csv files that were created
    for filename in filenames:
        if os.path.exists(filename):
            os.remove(filename)


def setup_json_file(row_size, force=False):
    if os.path.exists(TEST_JSON_FILENAME) and not force:
        pass
    else:
        df = pandas.DataFrame(
            {"col1": np.arange(row_size), "col2": np.arange(row_size)}
        )
        df.to_json(TEST_JSON_FILENAME)


def teardown_json_file():
    if os.path.exists(TEST_JSON_FILENAME):
        os.remove(TEST_JSON_FILENAME)


def setup_html_file(row_size, force=False):
    if os.path.exists(TEST_HTML_FILENAME) and not force:
        pass
    else:
        df = pandas.DataFrame(
            {"col1": np.arange(row_size), "col2": np.arange(row_size)}
        )
        df.to_html(TEST_HTML_FILENAME)


def teardown_html_file():
    if os.path.exists(TEST_HTML_FILENAME):
        os.remove(TEST_HTML_FILENAME)


def setup_clipboard(row_size, force=False):
    df = pandas.DataFrame({"col1": np.arange(row_size), "col2": np.arange(row_size)})
    df.to_clipboard()


def setup_excel_file(row_size, force=False):
    if os.path.exists(TEST_EXCEL_FILENAME) and not force:
        pass
    else:
        df = pandas.DataFrame(
            {"col1": np.arange(row_size), "col2": np.arange(row_size)}
        )
        df.to_excel(TEST_EXCEL_FILENAME)


def teardown_excel_file():
    if os.path.exists(TEST_EXCEL_FILENAME):
        os.remove(TEST_EXCEL_FILENAME)


def setup_feather_file(row_size, force=False):
    if os.path.exists(TEST_FEATHER_FILENAME) and not force:
        pass
    else:
        df = pandas.DataFrame(
            {"col1": np.arange(row_size), "col2": np.arange(row_size)}
        )
        df.to_feather(TEST_FEATHER_FILENAME)


def teardown_feather_file():
    if os.path.exists(TEST_FEATHER_FILENAME):
        os.remove(TEST_FEATHER_FILENAME)


def setup_hdf_file(row_size, force=False, format=None):
    if os.path.exists(TEST_READ_HDF_FILENAME) and not force:
        pass
    else:
        df = pandas.DataFrame(
            {"col1": np.arange(row_size), "col2": np.arange(row_size)}
        )
        df.to_hdf(TEST_READ_HDF_FILENAME, key="df", format=format)


def teardown_hdf_file():
    if os.path.exists(TEST_READ_HDF_FILENAME):
        os.remove(TEST_READ_HDF_FILENAME)


def setup_msgpack_file(row_size, force=False):
    if os.path.exists(TEST_MSGPACK_FILENAME) and not force:
        pass
    else:
        df = pandas.DataFrame(
            {"col1": np.arange(row_size), "col2": np.arange(row_size)}
        )
        df.to_msgpack(TEST_MSGPACK_FILENAME)


def teardown_msgpack_file():
    if os.path.exists(TEST_MSGPACK_FILENAME):
        os.remove(TEST_MSGPACK_FILENAME)


def setup_stata_file(row_size, force=False):
    if os.path.exists(TEST_STATA_FILENAME) and not force:
        pass
    else:
        df = pandas.DataFrame(
            {"col1": np.arange(row_size), "col2": np.arange(row_size)}
        )
        df.to_stata(TEST_STATA_FILENAME)


def teardown_stata_file():
    if os.path.exists(TEST_STATA_FILENAME):
        os.remove(TEST_STATA_FILENAME)


def setup_pickle_file(row_size, force=False):
    if os.path.exists(TEST_PICKLE_FILENAME) and not force:
        pass
    else:
        df = pandas.DataFrame(
            {"col1": np.arange(row_size), "col2": np.arange(row_size)}
        )
        df.to_pickle(TEST_PICKLE_FILENAME)


def teardown_pickle_file():
    if os.path.exists(TEST_PICKLE_FILENAME):
        os.remove(TEST_PICKLE_FILENAME)


@pytest.fixture
def make_sql_connection():
    """Sets up sql connections and takes them down after the caller is done.

    Yields:
        Factory that generates sql connection objects
    """
    filenames = []

    def _sql_connection(filename, table=""):
        # Remove file if exists
        if os.path.exists(filename):
            os.remove(filename)
        filenames.append(filename)

        # Create connection and, if needed, table
        conn = "sqlite:///{}".format(filename)
        if table:
            df = pandas.DataFrame(
                {
                    "col1": [0, 1, 2, 3, 4, 5, 6],
                    "col2": [7, 8, 9, 10, 11, 12, 13],
                    "col3": [14, 15, 16, 17, 18, 19, 20],
                    "col4": [21, 22, 23, 24, 25, 26, 27],
                    "col5": [0, 0, 0, 0, 0, 0, 0],
                }
            )
            df.to_sql(table, conn)
        return conn

    yield _sql_connection

    # Takedown the fixture
    for filename in filenames:
        if os.path.exists(filename):
            os.remove(filename)


def setup_fwf_file():
    if os.path.exists(TEST_FWF_FILENAME):
        return

    fwf_data = """id8141    360.242940  149.910199  11950.7
    id1594  444.953632  166.985655 11788.4
    id1849  364.136849  183.628767 11806.2
    id1230  413.836124  184.375703 11916.8
    id1948  502.953953  173.237159 12468.3"""

    with open(TEST_FWF_FILENAME, "w") as f:
        f.write(fwf_data)


def teardown_fwf_file():
    if os.path.exists(TEST_FWF_FILENAME):
        os.remove(TEST_FWF_FILENAME)


def test_from_parquet():
    setup_parquet_file(SMALL_ROW_SIZE)

    pandas_df = pandas.read_parquet(TEST_PARQUET_FILENAME)
    modin_df = pd.read_parquet(TEST_PARQUET_FILENAME)
    assert modin_df_equals_pandas(modin_df, pandas_df)

    teardown_parquet_file()


def test_from_parquet_with_columns():
    setup_parquet_file(SMALL_ROW_SIZE)

    pandas_df = pandas.read_parquet(TEST_PARQUET_FILENAME, columns=["col1"])
    modin_df = pd.read_parquet(TEST_PARQUET_FILENAME, columns=["col1"])
    assert modin_df_equals_pandas(modin_df, pandas_df)

    teardown_parquet_file()


def test_from_json():
    setup_json_file(SMALL_ROW_SIZE)

    pandas_df = pandas.read_json(TEST_JSON_FILENAME)
    modin_df = pd.read_json(TEST_JSON_FILENAME)

    assert modin_df_equals_pandas(modin_df, pandas_df)

    teardown_json_file()


def test_from_html():
    setup_html_file(SMALL_ROW_SIZE)

    pandas_df = pandas.read_html(TEST_HTML_FILENAME)[0]
    modin_df = pd.read_html(TEST_HTML_FILENAME)

    assert modin_df_equals_pandas(modin_df, pandas_df)

    teardown_html_file()


@pytest.mark.skip(reason="No clipboard on Travis")
def test_from_clipboard():
    setup_clipboard(SMALL_ROW_SIZE)

    pandas_df = pandas.read_clipboard()
    modin_df = pd.read_clipboard()

    assert modin_df_equals_pandas(modin_df, pandas_df)


def test_from_excel():
    setup_excel_file(SMALL_ROW_SIZE)

    pandas_df = pandas.read_excel(TEST_EXCEL_FILENAME)
    modin_df = pd.read_excel(TEST_EXCEL_FILENAME)

    assert modin_df_equals_pandas(modin_df, pandas_df)

    teardown_excel_file()


def test_from_excel_all_sheets():
    setup_excel_file(SMALL_ROW_SIZE)

    pandas_df = pandas.read_excel(TEST_EXCEL_FILENAME, sheet_name=None)
    modin_df = pd.read_excel(TEST_EXCEL_FILENAME, sheet_name=None)

    assert isinstance(pandas_df, OrderedDict)
    assert isinstance(modin_df, OrderedDict)

    assert pandas_df.keys() == modin_df.keys()

    for key in pandas_df.keys():
        assert modin_df_equals_pandas(modin_df.get(key), pandas_df.get(key))

    teardown_excel_file()


# @pytest.mark.skip(reason="Arrow version mismatch between Pandas and Feather")
def test_from_feather():
    setup_feather_file(SMALL_ROW_SIZE)

    pandas_df = pandas.read_feather(TEST_FEATHER_FILENAME)
    modin_df = pd.read_feather(TEST_FEATHER_FILENAME)

    assert modin_df_equals_pandas(modin_df, pandas_df)

    teardown_feather_file()


def test_from_hdf():
    setup_hdf_file(SMALL_ROW_SIZE, format=None)

    pandas_df = pandas.read_hdf(TEST_READ_HDF_FILENAME, key="df")
    modin_df = pd.read_hdf(TEST_READ_HDF_FILENAME, key="df")

    assert modin_df_equals_pandas(modin_df, pandas_df)

    teardown_hdf_file()


def test_from_hdf_format():
    setup_hdf_file(SMALL_ROW_SIZE, format="table")

    pandas_df = pandas.read_hdf(TEST_READ_HDF_FILENAME, key="df")
    modin_df = pd.read_hdf(TEST_READ_HDF_FILENAME, key="df")

    assert modin_df_equals_pandas(modin_df, pandas_df)

    teardown_hdf_file()


def test_from_msgpack():
    setup_msgpack_file(SMALL_ROW_SIZE)

    pandas_df = pandas.read_msgpack(TEST_MSGPACK_FILENAME)
    modin_df = pd.read_msgpack(TEST_MSGPACK_FILENAME)

    assert modin_df_equals_pandas(modin_df, pandas_df)

    teardown_msgpack_file()


def test_from_stata():
    setup_stata_file(SMALL_ROW_SIZE)

    pandas_df = pandas.read_stata(TEST_STATA_FILENAME)
    modin_df = pd.read_stata(TEST_STATA_FILENAME)

    assert modin_df_equals_pandas(modin_df, pandas_df)

    teardown_stata_file()


def test_from_pickle():
    setup_pickle_file(SMALL_ROW_SIZE)

    pandas_df = pandas.read_pickle(TEST_PICKLE_FILENAME)
    modin_df = pd.read_pickle(TEST_PICKLE_FILENAME)

    assert modin_df_equals_pandas(modin_df, pandas_df)

    teardown_pickle_file()


def test_from_sql(make_sql_connection):
    filename = "test_from_sql.db"
    table = "test_from_sql"
    conn = make_sql_connection(filename, table)
    query = "select * from {0}".format(table)

    pandas_df = pandas.read_sql(query, conn)
    modin_df = pd.read_sql(query, conn)

    assert modin_df_equals_pandas(modin_df, pandas_df)

    pandas_df = pandas.read_sql(query, conn, index_col="index")
    modin_df = pd.read_sql(query, conn, index_col="index")

    assert modin_df_equals_pandas(modin_df, pandas_df)

    with pytest.warns(UserWarning):
        pd.read_sql_query(query, conn)

    with pytest.warns(UserWarning):
        pd.read_sql_table(table, conn)


@pytest.mark.skip(reason="No SAS write methods in Pandas")
def test_from_sas():
    pandas_df = pandas.read_sas(TEST_SAS_FILENAME)
    modin_df = pd.read_sas(TEST_SAS_FILENAME)

    assert modin_df_equals_pandas(modin_df, pandas_df)


def test_from_csv(make_csv_file):
    make_csv_file()

    pandas_df = pandas.read_csv(TEST_CSV_FILENAME)
    modin_df = pd.read_csv(TEST_CSV_FILENAME)

    assert modin_df_equals_pandas(modin_df, pandas_df)

    if not PY2:
        pandas_df = pandas.read_csv(Path(TEST_CSV_FILENAME))
        modin_df = pd.read_csv(Path(TEST_CSV_FILENAME))

        assert modin_df_equals_pandas(modin_df, pandas_df)


<<<<<<< HEAD
def test_parse_dates_read_csv():
    pandas_df = pandas.read_csv("modin/pandas/test/data/test_time_parsing.csv")
    modin_df = pd.read_csv("modin/pandas/test/data/test_time_parsing.csv")
    modin_df_equals_pandas(modin_df, pandas_df)

    pandas_df = pandas.read_csv(
        "modin/pandas/test/data/test_time_parsing.csv",
        names=[
            "timestamp",
            "symbol",
            "high",
            "low",
            "open",
            "close",
            "spread",
            "volume",
        ],
        header=0,
        index_col=0,
        encoding="utf-8",
    )
    modin_df = pd.read_csv(
        "modin/pandas/test/data/test_time_parsing.csv",
        names=[
            "timestamp",
            "symbol",
            "high",
            "low",
            "open",
            "close",
            "spread",
            "volume",
        ],
        header=0,
        index_col=0,
        encoding="utf-8",
    )
    modin_df_equals_pandas(modin_df, pandas_df)

    pandas_df = pandas.read_csv(
        "modin/pandas/test/data/test_time_parsing.csv",
        names=[
            "timestamp",
            "symbol",
            "high",
            "low",
            "open",
            "close",
            "spread",
            "volume",
        ],
        header=0,
        index_col=0,
        parse_dates=["timestamp"],
        encoding="utf-8",
    )
    modin_df = pd.read_csv(
        "modin/pandas/test/data/test_time_parsing.csv",
        names=[
            "timestamp",
            "symbol",
            "high",
            "low",
            "open",
            "close",
            "spread",
            "volume",
        ],
        header=0,
        index_col=0,
        parse_dates=["timestamp"],
        encoding="utf-8",
    )
    modin_df_equals_pandas(modin_df, pandas_df)

    pandas_df = pandas.read_csv(
        "modin/pandas/test/data/test_time_parsing.csv",
        names=[
            "timestamp",
            "symbol",
            "high",
            "low",
            "open",
            "close",
            "spread",
            "volume",
        ],
        header=0,
        index_col=2,
        parse_dates=["timestamp"],
        encoding="utf-8",
    )
    modin_df = pd.read_csv(
        "modin/pandas/test/data/test_time_parsing.csv",
        names=[
            "timestamp",
            "symbol",
            "high",
            "low",
            "open",
            "close",
            "spread",
            "volume",
        ],
        header=0,
        index_col=2,
        parse_dates=["timestamp"],
        encoding="utf-8",
    )
    modin_df_equals_pandas(modin_df, pandas_df)
=======
def test_from_table(make_csv_file):
    make_csv_file(delimiter="\t")

    pandas_df = pandas.read_table(TEST_CSV_FILENAME)
    modin_df = pd.read_table(TEST_CSV_FILENAME)

    assert modin_df_equals_pandas(modin_df, pandas_df)

    if not PY2:
        pandas_df = pandas.read_table(Path(TEST_CSV_FILENAME))
        modin_df = pd.read_table(Path(TEST_CSV_FILENAME))

        assert modin_df_equals_pandas(modin_df, pandas_df)
>>>>>>> 9551e7ad


class FakeS3FS:
    def exists(self, path):
        return "s3://bucket/path.csv" == path

    def open(self, path, mode="rb"):
        if "s3://bucket/path.csv" == path:
            return open(TEST_CSV_FILENAME, mode=mode)
        else:
            raise Exception("You shouldn't access that! (%s)" % path)


@pytest.mark.skipif(
    __execution_engine__.lower() == "python", reason="Using pandas implementation"
)
def test_from_csv_s3(make_csv_file):
    from modin.engines.ray.generic import io

    io.s3fs = FakeS3FS()

    make_csv_file()

    pandas_df = pandas.read_csv(TEST_CSV_FILENAME)
    modin_df = pd.read_csv("s3://bucket/path.csv")

    assert modin_df_equals_pandas(modin_df, pandas_df)


def test_from_csv_chunksize(make_csv_file):
    make_csv_file()

    # Tests __next__ and correctness of reader as an iterator
    # Use larger chunksize to read through file quicker
    rdf_reader = pd.read_csv(TEST_CSV_FILENAME, chunksize=500)
    pd_reader = pandas.read_csv(TEST_CSV_FILENAME, chunksize=500)

    for modin_df, pd_df in zip(rdf_reader, pd_reader):
        assert modin_df_equals_pandas(modin_df, pd_df)

    # Tests that get_chunk works correctly
    rdf_reader = pd.read_csv(TEST_CSV_FILENAME, chunksize=1)
    pd_reader = pandas.read_csv(TEST_CSV_FILENAME, chunksize=1)

    modin_df = rdf_reader.get_chunk(1)
    pd_df = pd_reader.get_chunk(1)

    assert modin_df_equals_pandas(modin_df, pd_df)

    # Tests that read works correctly
    rdf_reader = pd.read_csv(TEST_CSV_FILENAME, chunksize=1)
    pd_reader = pandas.read_csv(TEST_CSV_FILENAME, chunksize=1)

    modin_df = rdf_reader.read()
    pd_df = pd_reader.read()

    assert modin_df_equals_pandas(modin_df, pd_df)


def test_from_csv_delimiter(make_csv_file):
    make_csv_file(delimiter="|")

    pandas_df = pandas.read_csv(TEST_CSV_FILENAME, sep="|")
    modin_df = pd.read_csv(TEST_CSV_FILENAME, sep="|")

    assert modin_df_equals_pandas(modin_df, pandas_df)

    modin_df = pd.DataFrame.from_csv(
        TEST_CSV_FILENAME, sep="|", parse_dates=False, header="infer", index_col=None
    )
    pandas_df = pandas.DataFrame.from_csv(
        TEST_CSV_FILENAME, sep="|", parse_dates=False, header="infer", index_col=None
    )
    assert modin_df_equals_pandas(modin_df, pandas_df)


def test_from_csv_skiprows(make_csv_file):
    make_csv_file()

    pandas_df = pandas.read_csv(TEST_CSV_FILENAME, skiprows=2)
    modin_df = pd.read_csv(TEST_CSV_FILENAME, skiprows=2)

    assert modin_df_equals_pandas(modin_df, pandas_df)


def test_from_csv_encoding(make_csv_file):
    make_csv_file(encoding="latin8")

    pandas_df = pandas.read_csv(TEST_CSV_FILENAME, encoding="latin8")
    modin_df = pd.read_csv(TEST_CSV_FILENAME, encoding="latin8")

    assert modin_df_equals_pandas(modin_df, pandas_df)


def test_from_csv_default_to_pandas_behavior(make_csv_file):
    make_csv_file()

    with pytest.warns(UserWarning):
        # Test nrows
        pd.read_csv(TEST_CSV_FILENAME, nrows=10)

    if not PY2:
        with pytest.warns(UserWarning):
            # This tests that we default to pandas on a buffer
            from io import StringIO

            pd.read_csv(StringIO(open(TEST_CSV_FILENAME, "r").read()))

    with pytest.warns(UserWarning):
        pd.read_csv(TEST_CSV_FILENAME, skiprows=lambda x: x in [0, 2])


def test_from_csv_index_col(make_csv_file):
    make_csv_file()

    pandas_df = pandas.read_csv(TEST_CSV_FILENAME, index_col="col1")
    modin_df = pd.read_csv(TEST_CSV_FILENAME, index_col="col1")

    assert modin_df_equals_pandas(modin_df, pandas_df)


def test_from_csv_skipfooter(make_csv_file):
    make_csv_file()

    pandas_df = pandas.read_csv(TEST_CSV_FILENAME, skipfooter=13)
    modin_df = pd.read_csv(TEST_CSV_FILENAME, skipfooter=13)

    assert modin_df_equals_pandas(modin_df, pandas_df)


def test_from_csv_parse_dates(make_csv_file):
    make_csv_file(force=True)

    pandas_df = pandas.read_csv(TEST_CSV_FILENAME, parse_dates=[["col2", "col4"]])
    modin_df = pd.read_csv(TEST_CSV_FILENAME, parse_dates=[["col2", "col4"]])
    assert modin_df_equals_pandas(modin_df, pandas_df)

    pandas_df = pandas.read_csv(
        TEST_CSV_FILENAME, parse_dates={"time": ["col2", "col4"]}
    )
    modin_df = pd.read_csv(TEST_CSV_FILENAME, parse_dates={"time": ["col2", "col4"]})
    assert modin_df_equals_pandas(modin_df, pandas_df)


@pytest.mark.skip(reason="No clipboard on Travis")
def test_to_clipboard():
    modin_df = create_test_ray_dataframe()
    pandas_df = create_test_pandas_dataframe()

    modin_df.to_clipboard()
    modin_as_clip = pandas.read_clipboard()

    pandas_df.to_clipboard()
    pandas_as_clip = pandas.read_clipboard()

    assert modin_as_clip.equals(pandas_as_clip)


def test_to_csv():
    modin_df = create_test_ray_dataframe()
    pandas_df = create_test_pandas_dataframe()

    TEST_CSV_DF_FILENAME = "test_df.csv"
    TEST_CSV_pandas_FILENAME = "test_pandas.csv"

    modin_df.to_csv(TEST_CSV_DF_FILENAME)
    pandas_df.to_csv(TEST_CSV_pandas_FILENAME)

    assert test_files_eq(TEST_CSV_DF_FILENAME, TEST_CSV_pandas_FILENAME)

    teardown_test_file(TEST_CSV_pandas_FILENAME)
    teardown_test_file(TEST_CSV_DF_FILENAME)


@pytest.mark.skip(reason="Defaulting to Pandas")
def test_to_dense():
    modin_df = create_test_ray_dataframe()

    with pytest.raises(NotImplementedError):
        modin_df.to_dense()


def test_to_dict():
    modin_df = create_test_ray_dataframe()
    assert modin_df.to_dict() == to_pandas(modin_df).to_dict()


@pytest.mark.xfail(strict=False, reason="Flaky test, defaults to pandas")
def test_to_excel():
    modin_df = create_test_ray_dataframe()
    pandas_df = create_test_pandas_dataframe()

    TEST_EXCEL_DF_FILENAME = "test_df.xlsx"
    TEST_EXCEL_pandas_FILENAME = "test_pandas.xlsx"

    modin_writer = pandas.ExcelWriter(TEST_EXCEL_DF_FILENAME)
    pandas_writer = pandas.ExcelWriter(TEST_EXCEL_pandas_FILENAME)

    modin_df.to_excel(modin_writer)
    pandas_df.to_excel(pandas_writer)

    modin_writer.save()
    pandas_writer.save()

    assert test_files_eq(TEST_EXCEL_DF_FILENAME, TEST_EXCEL_pandas_FILENAME)

    teardown_test_file(TEST_EXCEL_DF_FILENAME)
    teardown_test_file(TEST_EXCEL_pandas_FILENAME)


def test_to_feather():
    modin_df = create_test_ray_dataframe()
    pandas_df = create_test_pandas_dataframe()

    TEST_FEATHER_DF_FILENAME = "test_df.feather"
    TEST_FEATHER_pandas_FILENAME = "test_pandas.feather"

    modin_df.to_feather(TEST_FEATHER_DF_FILENAME)
    pandas_df.to_feather(TEST_FEATHER_pandas_FILENAME)

    assert test_files_eq(TEST_FEATHER_DF_FILENAME, TEST_FEATHER_pandas_FILENAME)

    teardown_test_file(TEST_FEATHER_pandas_FILENAME)
    teardown_test_file(TEST_FEATHER_DF_FILENAME)


def test_to_gbq():
    modin_df = create_test_ray_dataframe()
    pandas_df = create_test_pandas_dataframe()
    # Because we default to pandas, we can just test the equality of the two frames.
    assert to_pandas(modin_df).equals(pandas_df)


def test_to_html():
    modin_df = create_test_ray_dataframe()
    pandas_df = create_test_pandas_dataframe()

    TEST_HTML_DF_FILENAME = "test_df.html"
    TEST_HTML_pandas_FILENAME = "test_pandas.html"

    modin_df.to_html(TEST_HTML_DF_FILENAME)
    pandas_df.to_html(TEST_HTML_pandas_FILENAME)

    assert test_files_eq(TEST_HTML_DF_FILENAME, TEST_HTML_pandas_FILENAME)

    teardown_test_file(TEST_HTML_pandas_FILENAME)
    teardown_test_file(TEST_HTML_DF_FILENAME)


def test_to_json():
    modin_df = create_test_ray_dataframe()
    pandas_df = create_test_pandas_dataframe()

    TEST_JSON_DF_FILENAME = "test_df.json"
    TEST_JSON_pandas_FILENAME = "test_pandas.json"

    modin_df.to_json(TEST_JSON_DF_FILENAME)
    pandas_df.to_json(TEST_JSON_pandas_FILENAME)

    assert test_files_eq(TEST_JSON_DF_FILENAME, TEST_JSON_pandas_FILENAME)

    teardown_test_file(TEST_JSON_pandas_FILENAME)
    teardown_test_file(TEST_JSON_DF_FILENAME)


def test_to_latex():
    modin_df = create_test_ray_dataframe()
    assert modin_df.to_latex() == to_pandas(modin_df).to_latex()


def test_to_msgpack():
    modin_df = create_test_ray_dataframe()
    pandas_df = create_test_pandas_dataframe()

    TEST_MSGPACK_DF_FILENAME = "test_df.msgpack"
    TEST_MSGPACK_pandas_FILENAME = "test_pandas.msgpack"

    modin_df.to_msgpack(TEST_MSGPACK_DF_FILENAME)
    pandas_df.to_msgpack(TEST_MSGPACK_pandas_FILENAME)

    assert test_files_eq(TEST_MSGPACK_DF_FILENAME, TEST_MSGPACK_pandas_FILENAME)

    teardown_test_file(TEST_MSGPACK_pandas_FILENAME)
    teardown_test_file(TEST_MSGPACK_DF_FILENAME)


def test_to_panel():
    modin_df = create_test_ray_dataframe()

    with pytest.raises(NotImplementedError):
        modin_df.to_panel()


def test_to_parquet():
    modin_df = create_test_ray_dataframe()
    pandas_df = create_test_pandas_dataframe()

    TEST_PARQUET_DF_FILENAME = "test_df.parquet"
    TEST_PARQUET_pandas_FILENAME = "test_pandas.parquet"

    modin_df.to_parquet(TEST_PARQUET_DF_FILENAME)
    pandas_df.to_parquet(TEST_PARQUET_pandas_FILENAME)

    assert test_files_eq(TEST_PARQUET_DF_FILENAME, TEST_PARQUET_pandas_FILENAME)

    teardown_test_file(TEST_PARQUET_pandas_FILENAME)
    teardown_test_file(TEST_PARQUET_DF_FILENAME)


@pytest.mark.skip(reason="Defaulting to Pandas")
def test_to_period():
    modin_df = create_test_ray_dataframe()

    with pytest.raises(NotImplementedError):
        modin_df.to_period()


def test_to_pickle():
    modin_df = create_test_ray_dataframe()
    pandas_df = create_test_pandas_dataframe()

    TEST_PICKLE_DF_FILENAME = "test_df.pkl"
    TEST_PICKLE_pandas_FILENAME = "test_pandas.pkl"

    modin_df.to_pickle(TEST_PICKLE_DF_FILENAME)
    pandas_df.to_pickle(TEST_PICKLE_pandas_FILENAME)

    assert test_files_eq(TEST_PICKLE_DF_FILENAME, TEST_PICKLE_pandas_FILENAME)

    teardown_test_file(TEST_PICKLE_pandas_FILENAME)
    teardown_test_file(TEST_PICKLE_DF_FILENAME)

    pd.to_pickle(modin_df, TEST_PICKLE_DF_FILENAME)
    pandas.to_pickle(pandas_df, TEST_PICKLE_pandas_FILENAME)

    assert test_files_eq(TEST_PICKLE_DF_FILENAME, TEST_PICKLE_pandas_FILENAME)

    teardown_test_file(TEST_PICKLE_pandas_FILENAME)
    teardown_test_file(TEST_PICKLE_DF_FILENAME)


def test_to_sql_without_index(make_sql_connection):
    table_name = "tbl_without_index"
    modin_df = create_test_ray_dataframe()
    pandas_df = create_test_pandas_dataframe()

    # We do not pass the table name so the fixture won't generate a table
    conn = make_sql_connection("test_to_sql.db")
    modin_df.to_sql(table_name, conn, index=False)
    df_modin_sql = pandas.read_sql(table_name, con=conn)

    # We do not pass the table name so the fixture won't generate a table
    conn = make_sql_connection("test_to_sql_pandas.db")
    pandas_df.to_sql(table_name, conn, index=False)
    df_pandas_sql = pandas.read_sql(table_name, con=conn)

    assert df_modin_sql.sort_index().equals(df_pandas_sql.sort_index())


def test_to_sql_with_index(make_sql_connection):
    table_name = "tbl_with_index"
    modin_df = create_test_ray_dataframe()
    pandas_df = create_test_pandas_dataframe()

    # We do not pass the table name so the fixture won't generate a table
    conn = make_sql_connection("test_to_sql.db")
    modin_df.to_sql(table_name, conn)
    df_modin_sql = pandas.read_sql(table_name, con=conn, index_col="index")

    # We do not pass the table name so the fixture won't generate a table
    conn = make_sql_connection("test_to_sql_pandas.db")
    pandas_df.to_sql(table_name, conn)
    df_pandas_sql = pandas.read_sql(table_name, con=conn, index_col="index")

    assert df_modin_sql.sort_index().equals(df_pandas_sql.sort_index())


def test_to_stata():
    modin_df = create_test_ray_dataframe()
    pandas_df = create_test_pandas_dataframe()

    TEST_STATA_DF_FILENAME = "test_df.stata"
    TEST_STATA_pandas_FILENAME = "test_pandas.stata"

    modin_df.to_stata(TEST_STATA_DF_FILENAME)
    pandas_df.to_stata(TEST_STATA_pandas_FILENAME)

    assert test_files_eq(TEST_STATA_DF_FILENAME, TEST_STATA_pandas_FILENAME)

    teardown_test_file(TEST_STATA_pandas_FILENAME)
    teardown_test_file(TEST_STATA_DF_FILENAME)


def test_HDFStore():
    modin_store = pd.HDFStore(TEST_WRITE_HDF_FILENAME_MODIN)
    pandas_store = pandas.HDFStore(TEST_WRITE_HDF_FILENAME_PANDAS)

    modin_df = create_test_ray_dataframe()
    pandas_df = create_test_pandas_dataframe()

    modin_store["foo"] = modin_df
    pandas_store["foo"] = pandas_df

    assert test_files_eq(TEST_WRITE_HDF_FILENAME_MODIN, TEST_WRITE_HDF_FILENAME_PANDAS)
    modin_df = modin_store.get("foo")
    pandas_df = pandas_store.get("foo")
    df_equals(modin_df, pandas_df)

    assert isinstance(modin_store, pd.HDFStore)


def test_ExcelFile():
    setup_excel_file(SMALL_ROW_SIZE)

    modin_excel_file = pd.ExcelFile(TEST_EXCEL_FILENAME)
    pandas_excel_file = pandas.ExcelFile(TEST_EXCEL_FILENAME)

    df_equals(modin_excel_file.parse(), pandas_excel_file.parse())

    assert modin_excel_file.io == TEST_EXCEL_FILENAME
    assert isinstance(modin_excel_file, pd.ExcelFile)
    modin_excel_file.close()
    pandas_excel_file.close()

    teardown_excel_file()


def test_fwf_file():
    setup_fwf_file()

    colspecs = [(0, 6), (8, 20), (21, 33), (34, 43)]
    with pytest.warns(UserWarning):
        df = pd.read_fwf(TEST_FWF_FILENAME, colspecs=colspecs, header=None, index_col=0)
        assert isinstance(df, pd.DataFrame)

    teardown_fwf_file()<|MERGE_RESOLUTION|>--- conflicted
+++ resolved
@@ -528,7 +528,6 @@
         assert modin_df_equals_pandas(modin_df, pandas_df)
 
 
-<<<<<<< HEAD
 def test_parse_dates_read_csv():
     pandas_df = pandas.read_csv("modin/pandas/test/data/test_time_parsing.csv")
     modin_df = pd.read_csv("modin/pandas/test/data/test_time_parsing.csv")
@@ -639,7 +638,8 @@
         encoding="utf-8",
     )
     modin_df_equals_pandas(modin_df, pandas_df)
-=======
+
+
 def test_from_table(make_csv_file):
     make_csv_file(delimiter="\t")
 
@@ -653,7 +653,6 @@
         modin_df = pd.read_table(Path(TEST_CSV_FILENAME))
 
         assert modin_df_equals_pandas(modin_df, pandas_df)
->>>>>>> 9551e7ad
 
 
 class FakeS3FS:
