--- conflicted
+++ resolved
@@ -257,18 +257,11 @@
 )
 @pytest.mark.filterwarnings(default_to_pandas_ignore_string)
 class TestCsv:
-<<<<<<< HEAD
-    @pytest.mark.parametrize("sep", ["_", ",", "."])
-    @pytest.mark.parametrize("decimal", [".", "_"])
-    @pytest.mark.parametrize("thousands", [None, ",", "_", " "])
-    def test_read_csv_delimiters(self, make_csv_file, sep, decimal, thousands):
-=======
     # delimiter tests
     @pytest.mark.parametrize("sep", ["_", ",", "."])
     @pytest.mark.parametrize("decimal", [".", "_"])
     @pytest.mark.parametrize("thousands", [None, ",", "_", " "])
     def test_read_csv_seps(self, make_csv_file, sep, decimal, thousands):
->>>>>>> 21d10ea8
         unique_filename = make_csv_file(
             delimiter=sep,
             thousands_separator=thousands,
@@ -285,11 +278,7 @@
 
     @pytest.mark.parametrize("sep", [None, "_"])
     @pytest.mark.parametrize("delimiter", [".", "_"])
-<<<<<<< HEAD
-    def test_read_csv_delimiters_except(self, make_csv_file, sep, delimiter):
-=======
     def test_read_csv_seps_except(self, make_csv_file, sep, delimiter):
->>>>>>> 21d10ea8
         unique_filename = make_csv_file(delimiter=delimiter)
         eval_io(
             fn_name="read_csv",
@@ -297,12 +286,9 @@
             filepath_or_buffer=unique_filename,
             delimiter=delimiter,
             sep=sep,
-<<<<<<< HEAD
             raising_exceptions=ValueError(
                 "Specified a sep and a delimiter; you can only specify one."
             ),
-=======
->>>>>>> 21d10ea8
         )
 
     @pytest.mark.parametrize(
@@ -844,57 +830,40 @@
 
     @pytest.mark.parametrize("float_precision", [None, "high", "legacy", "round_trip"])
     def test_python_engine_float_precision_except(self, float_precision):
-<<<<<<< HEAD
         raising_exceptions = None
         if float_precision is not None:
             raising_exceptions = ValueError(
                 "The 'float_precision' option is not supported with the 'python' engine"
             )
-=======
->>>>>>> 21d10ea8
         eval_io(
             fn_name="read_csv",
             # read_csv kwargs
             filepath_or_buffer=pytest.csvs_names["test_read_csv_regular"],
             engine="python",
             float_precision=float_precision,
-<<<<<<< HEAD
             raising_exceptions=raising_exceptions,
-=======
->>>>>>> 21d10ea8
         )
 
     @pytest.mark.parametrize("low_memory", [False, True])
     def test_python_engine_low_memory_except(self, low_memory):
-<<<<<<< HEAD
         raising_exceptions = None
         if not low_memory:
             raising_exceptions = ValueError(
                 "The 'low_memory' option is not supported with the 'python' engine"
             )
-=======
->>>>>>> 21d10ea8
         eval_io(
             fn_name="read_csv",
             # read_csv kwargs
             filepath_or_buffer=pytest.csvs_names["test_read_csv_regular"],
             engine="python",
             low_memory=low_memory,
-<<<<<<< HEAD
             raising_exceptions=raising_exceptions,
-        )
-
-    @pytest.mark.skipif(StorageFormat.get() == "Hdk", reason="FIXME: identify issue")
-    @pytest.mark.parametrize("delim_whitespace", [True, False])
-    def test_delim_whitespace(self, delim_whitespace, tmp_path):
-=======
         )
 
     @pytest.mark.parametrize("delim_whitespace", [True, False])
     def test_delim_whitespace(self, delim_whitespace, tmp_path):
         if StorageFormat.get() == "Hdk" and delim_whitespace:
             pytest.xfail(reason="https://github.com/modin-project/modin/issues/6999")
->>>>>>> 21d10ea8
         str_delim_whitespaces = "col1 col2  col3   col4\n5 6   7  8\n9  10    11 12\n"
         unique_filename = get_unique_filename(data_dir=tmp_path)
         eval_io_from_str(
