# Licensed to Modin Development Team under one or more contributor license agreements.
# See the NOTICE file distributed with this work for additional information regarding
# copyright ownership.  The Modin Development Team licenses this file to you under the
# Apache License, Version 2.0 (the "License"); you may not use this file except in
# compliance with the License.  You may obtain a copy of the License at
#
#     http://www.apache.org/licenses/LICENSE-2.0
#
# Unless required by applicable law or agreed to in writing, software distributed under
# the License is distributed on an "AS IS" BASIS, WITHOUT WARRANTIES OR CONDITIONS OF
# ANY KIND, either express or implied. See the License for the specific language
# governing permissions and limitations under the License.

import unittest.mock as mock
import inspect
import contextlib
import pytest
import numpy as np
from packaging import version
import pandas
from pandas.errors import ParserWarning
import pandas._libs.lib as lib
from pandas.core.dtypes.common import is_list_like
from pandas._testing import ensure_clean
from pathlib import Path
from collections import OrderedDict
from modin.config.envvars import MinPartitionSize
from modin.db_conn import (
    ModinDatabaseConnection,
    UnsupportedDatabaseException,
)
from modin.config import (
    TestDatasetSize,
    Engine,
    StorageFormat,
    IsExperimental,
    TestReadFromPostgres,
    TestReadFromSqlServer,
    ReadSqlEngine,
    AsyncReadMode,
)
from modin.utils import to_pandas
from modin.pandas.utils import from_arrow
from modin.test.test_utils import warns_that_defaulting_to_pandas
import pyarrow as pa
import os
from scipy import sparse
import sys
import sqlalchemy as sa
import csv
from typing import Dict

from .utils import (
    check_file_leaks,
    df_equals,
    json_short_string,
    json_short_bytes,
    json_long_string,
    json_long_bytes,
    get_unique_filename,
    io_ops_bad_exc,
    eval_io_from_str,
    dummy_decorator,
    create_test_dfs,
    COMP_TO_EXT,
    generate_dataframe,
    default_to_pandas_ignore_string,
    parse_dates_values_by_id,
    time_parsing_csv_path,
    test_data as utils_test_data,
)

if StorageFormat.get() == "Hdk":
    from modin.experimental.core.execution.native.implementations.hdk_on_native.test.utils import (
        eval_io,
        align_datetime_dtypes,
    )
else:
    from .utils import eval_io

if StorageFormat.get() == "Pandas":
    import modin.pandas as pd
else:
    import modin.experimental.pandas as pd

try:
    import ray

    EXCEPTIONS = (ray.exceptions.WorkerCrashedError,)
except ImportError:
    EXCEPTIONS = ()


from modin.config import NPartitions

# Our configuration in pytest.ini requires that we explicitly catch all
# instances of defaulting to pandas, but some test modules, like this one,
# have too many such instances.
# TODO(https://github.com/modin-project/modin/issues/3655): catch all instances
# of defaulting to pandas.
pytestmark = pytest.mark.filterwarnings(default_to_pandas_ignore_string)

NPartitions.put(4)

DATASET_SIZE_DICT = {
    "Small": 64,
    "Normal": 2000,
    "Big": 20000,
}

# Number of rows in the test file
NROWS = DATASET_SIZE_DICT.get(TestDatasetSize.get(), DATASET_SIZE_DICT["Small"])

TEST_DATA = {
    "col1": [0, 1, 2, 3],
    "col2": [4, 5, 6, 7],
    "col3": [8, 9, 10, 11],
    "col4": [12, 13, 14, 15],
    "col5": [0, 0, 0, 0],
}


@contextlib.contextmanager
def _nullcontext():
    """Replacement for contextlib.nullcontext missing in older Python."""
    yield


@contextlib.contextmanager
def ensure_clean_two_files(suffix):
    if isinstance(suffix, tuple):
        assert len(suffix) == 2
        suffix1, suffix2 = suffix
    else:
        suffix1, suffix2 = suffix, suffix
    with ensure_clean(suffix1) as unique_filename1:
        with ensure_clean(suffix2) as unique_filename2:
            yield unique_filename1, unique_filename2


def assert_files_eq(path1, path2):
    with open(path1, "rb") as file1, open(path2, "rb") as file2:
        file1_content = file1.read()
        file2_content = file2.read()

        if file1_content == file2_content:
            return True
        else:
            return False


def setup_clipboard(row_size=NROWS):
    df = pandas.DataFrame({"col1": np.arange(row_size), "col2": np.arange(row_size)})
    df.to_clipboard()


def parquet_eval_to_file(tmp_dir, modin_obj, pandas_obj, fn, extension, **fn_kwargs):
    """
    Helper function to test `to_parquet` method.

    Parameters
    ----------
    tmp_dir : Union[str, Path]
        Temporary directory.
    modin_obj : pd.DataFrame
        A Modin DataFrame or a Series to test `to_parquet` method.
    pandas_obj: pandas.DataFrame
        A pandas DataFrame or a Series to test `to_parquet` method.
    fn : str
        Name of the method, that should be tested.
    extension : str
        Extension of the test file.
    """
<<<<<<< HEAD
    with ensure_clean_two_files(extension) as filenames:
        unique_filename_modin, unique_filename_pandas = filenames
=======
    unique_filename_modin = get_unique_filename(extension=extension, data_dir=tmp_dir)
    unique_filename_pandas = get_unique_filename(extension=extension, data_dir=tmp_dir)
>>>>>>> 73cec65e

    engine = fn_kwargs.get("engine", "auto")

    getattr(modin_obj, fn)(unique_filename_modin, **fn_kwargs)
    getattr(pandas_obj, fn)(unique_filename_pandas, **fn_kwargs)

    pandas_df = pandas.read_parquet(unique_filename_pandas, engine=engine)
    modin_df = pd.read_parquet(unique_filename_modin, engine=engine)
    df_equals(pandas_df, modin_df)


def eval_to_file(tmp_dir, modin_obj, pandas_obj, fn, extension, **fn_kwargs):
    """
    Test `fn` method of `modin_obj` and `pandas_obj`.

    Parameters
    ----------
    tmp_dir : Union[str, Path]
        Temporary directory.
    modin_obj: Modin DataFrame or Series
        Object to test.
    pandas_obj: Pandas DataFrame or Series
        Object to test.
    fn: str
        Name of the method, that should be tested.
    extension: str
        Extension of the test file.
    """
<<<<<<< HEAD
    with ensure_clean_two_files(extension) as filenames:
        unique_filename_modin, unique_filename_pandas = filenames

        # parameter `max_retries=0` is set for `to_csv` function on Ray engine,
        # in order to increase the stability of tests, we repeat the call of
        # the entire function manually
        last_exception = None
        for _ in range(3):
            try:
                getattr(modin_obj, fn)(unique_filename_modin, **fn_kwargs)
            except EXCEPTIONS as err:
                last_exception = err
                continue
            break
        # If we do have an exception that's valid let's raise it
        if last_exception:
            raise last_exception

        getattr(pandas_obj, fn)(unique_filename_pandas, **fn_kwargs)
=======
    unique_filename_modin = get_unique_filename(extension=extension, data_dir=tmp_dir)
    unique_filename_pandas = get_unique_filename(extension=extension, data_dir=tmp_dir)

    # parameter `max_retries=0` is set for `to_csv` function on Ray engine,
    # in order to increase the stability of tests, we repeat the call of
    # the entire function manually
    last_exception = None
    for _ in range(3):
        try:
            getattr(modin_obj, fn)(unique_filename_modin, **fn_kwargs)
        except EXCEPTIONS as err:
            last_exception = err
            continue
        break
    # If we do have an exception that's valid let's raise it
    if last_exception:
        raise last_exception
>>>>>>> 73cec65e

    getattr(pandas_obj, fn)(unique_filename_pandas, **fn_kwargs)

    assert assert_files_eq(unique_filename_modin, unique_filename_pandas)


@pytest.fixture
def make_parquet_dir(tmp_path):
    def _make_parquet_dir(
        dfs_by_filename: Dict[str, pandas.DataFrame], row_group_size: int
    ):
        for filename, df in dfs_by_filename.items():
            df.to_parquet(
                os.path.join(tmp_path, filename), row_group_size=row_group_size
            )
        return tmp_path

    yield _make_parquet_dir


@pytest.mark.usefixtures("TestReadCSVFixture")
@pytest.mark.skipif(
    IsExperimental.get() and StorageFormat.get() == "Pyarrow",
    reason="Segmentation fault; see PR #2347 ffor details",
)
class TestCsv:
    # delimiter tests
    @pytest.mark.parametrize("sep", [None, "_", ",", ".", "\n"])
    @pytest.mark.parametrize("delimiter", ["_", ",", ".", "\n"])
    @pytest.mark.parametrize("decimal", [".", "_"])
    @pytest.mark.parametrize("thousands", [None, ",", "_", " "])
    def test_read_csv_delimiters(
        self, make_csv_file, sep, delimiter, decimal, thousands
    ):
        with ensure_clean(".csv") as unique_filename:
            make_csv_file(
                filename=unique_filename,
                delimiter=delimiter,
                thousands_separator=thousands,
                decimal_separator=decimal,
            )

            eval_io(
                fn_name="read_csv",
                # read_csv kwargs
                filepath_or_buffer=unique_filename,
                delimiter=delimiter,
                sep=sep,
                decimal=decimal,
                thousands=thousands,
            )

    # Column and Index Locations and Names tests
    @pytest.mark.parametrize("header", ["infer", None, 0])
    @pytest.mark.parametrize("index_col", [None, "col1"])
    @pytest.mark.parametrize(
        "names", [lib.no_default, ["col1"], ["c1", "c2", "c3", "c4", "c5", "c6", "c7"]]
    )
    @pytest.mark.parametrize(
        "usecols", [None, ["col1"], ["col1", "col2", "col6"], [0, 1, 5]]
    )
    @pytest.mark.parametrize("skip_blank_lines", [True, False])
    def test_read_csv_col_handling(
        self,
        header,
        index_col,
        names,
        usecols,
        skip_blank_lines,
    ):
        if names is lib.no_default:
            pytest.skip("some parameters combiantions fails: issue #2312")
        if header in ["infer", None] and names is not lib.no_default:
            pytest.skip(
                "Heterogeneous data in a column is not cast to a common type: issue #3346"
            )
        eval_io(
            fn_name="read_csv",
            # read_csv kwargs
            filepath_or_buffer=pytest.csvs_names["test_read_csv_blank_lines"],
            header=header,
            index_col=index_col,
            names=names,
            usecols=usecols,
            skip_blank_lines=skip_blank_lines,
        )

    @pytest.mark.parametrize("usecols", [lambda col_name: col_name in ["a", "b", "e"]])
    def test_from_csv_with_callable_usecols(self, usecols):
        fname = "modin/pandas/test/data/test_usecols.csv"
        pandas_df = pandas.read_csv(fname, usecols=usecols)
        modin_df = pd.read_csv(fname, usecols=usecols)
        df_equals(modin_df, pandas_df)

    # General Parsing Configuration
    @pytest.mark.parametrize("dtype", [None, True])
    @pytest.mark.parametrize("engine", [None, "python", "c"])
    @pytest.mark.parametrize(
        "converters",
        [
            None,
            {
                "col1": lambda x: np.int64(x) * 10,
                "col2": pandas.to_datetime,
                "col4": lambda x: x.replace(":", ";"),
            },
        ],
    )
    @pytest.mark.parametrize("skipfooter", [0, 10])
    def test_read_csv_parsing_1(
        self,
        dtype,
        engine,
        converters,
        skipfooter,
    ):
        if dtype:
            dtype = {
                col: "object"
                for col in pandas.read_csv(
                    pytest.csvs_names["test_read_csv_regular"], nrows=1
                ).columns
            }

        eval_io(
            fn_name="read_csv",
            raising_exceptions=None,
            check_kwargs_callable=not callable(converters),
            # read_csv kwargs
            filepath_or_buffer=pytest.csvs_names["test_read_csv_regular"],
            dtype=dtype,
            engine=engine,
            converters=converters,
            skipfooter=skipfooter,
        )

    @pytest.mark.parametrize("header", ["infer", None, 0])
    @pytest.mark.parametrize(
        "skiprows",
        [
            2,
            lambda x: x % 2,
            lambda x: x > 25,
            lambda x: x > 128,
            np.arange(10, 50),
            np.arange(10, 50, 2),
        ],
    )
    @pytest.mark.parametrize("nrows", [35, None])
    @pytest.mark.parametrize(
        "names",
        [
            [f"c{col_number}" for col_number in range(4)],
            [f"c{col_number}" for col_number in range(6)],
            None,
        ],
    )
    @pytest.mark.parametrize("encoding", ["latin1", "windows-1251", None])
    def test_read_csv_parsing_2(
        self,
        make_csv_file,
        request,
        header,
        skiprows,
        nrows,
        names,
        encoding,
    ):
        if request.config.getoption(
            "--simulate-cloud"
        ).lower() != "off" and is_list_like(skiprows):
            pytest.xfail(
                reason="The reason of tests fail in `cloud` mode is unknown for now - issue #2340"
            )
        with ensure_clean(".csv") as unique_filename:
            if encoding:
                make_csv_file(
                    filename=unique_filename,
                    encoding=encoding,
                )
            kwargs = {
                "filepath_or_buffer": unique_filename
                if encoding
                else pytest.csvs_names["test_read_csv_regular"],
                "header": header,
                "skiprows": skiprows,
                "nrows": nrows,
                "names": names,
                "encoding": encoding,
            }

            if Engine.get() != "Python":
                df = pandas.read_csv(**dict(kwargs, nrows=1))
                # in that case first partition will contain str
                if df[df.columns[0]][df.index[0]] in ["c1", "col1", "c3", "col3"]:
                    pytest.xfail(
                        "read_csv incorrect output with float data - issue #2634"
                    )

            eval_io(
                fn_name="read_csv",
                raising_exceptions=None,
                check_kwargs_callable=not callable(skiprows),
                # read_csv kwargs
                **kwargs,
            )

    @pytest.mark.parametrize("true_values", [["Yes"], ["Yes", "true"], None])
    @pytest.mark.parametrize("false_values", [["No"], ["No", "false"], None])
    @pytest.mark.parametrize("skipfooter", [0, 10])
    @pytest.mark.parametrize("nrows", [35, None])
    def test_read_csv_parsing_3(
        self,
        true_values,
        false_values,
        skipfooter,
        nrows,
    ):
        xfail_case = (
            (false_values or true_values)
            and Engine.get() != "Python"
            and StorageFormat.get() != "Hdk"
        )
        if xfail_case:
            pytest.xfail("modin and pandas dataframes differs - issue #2446")

        eval_io(
            fn_name="read_csv",
            raising_exceptions=None,
            # read_csv kwargs
            filepath_or_buffer=pytest.csvs_names["test_read_csv_yes_no"],
            true_values=true_values,
            false_values=false_values,
            skipfooter=skipfooter,
            nrows=nrows,
        )

    def test_read_csv_skipinitialspace(self):
        with ensure_clean(".csv") as unique_filename:
            str_initial_spaces = (
                "col1,col2,col3,col4\n"
                + "five,  six,  seven,  eight\n"
                + "    five,    six,    seven,    eight\n"
                + "five, six,  seven,   eight\n"
            )

            eval_io_from_str(str_initial_spaces, unique_filename, skipinitialspace=True)

    # NA and Missing Data Handling tests
    @pytest.mark.parametrize("na_values", ["custom_nan", "73"])
    @pytest.mark.parametrize("keep_default_na", [True, False])
    @pytest.mark.parametrize("na_filter", [True, False])
    @pytest.mark.parametrize("verbose", [True, False])
    @pytest.mark.parametrize("skip_blank_lines", [True, False])
    def test_read_csv_nans_handling(
        self,
        na_values,
        keep_default_na,
        na_filter,
        verbose,
        skip_blank_lines,
    ):
        eval_io(
            fn_name="read_csv",
            # read_csv kwargs
            filepath_or_buffer=pytest.csvs_names["test_read_csv_nans"],
            na_values=na_values,
            keep_default_na=keep_default_na,
            na_filter=na_filter,
            verbose=verbose,
            skip_blank_lines=skip_blank_lines,
        )

    # Datetime Handling tests
    @pytest.mark.parametrize(
        "parse_dates", [True, False, ["col2"], ["col2", "col4"], [1, 3]]
    )
    @pytest.mark.parametrize("infer_datetime_format", [True, False])
    @pytest.mark.parametrize("keep_date_col", [True, False])
    @pytest.mark.parametrize(
        "date_parser",
        [lib.no_default, lambda x: pandas.to_datetime(x, format="%Y-%m-%d")],
    )
    @pytest.mark.parametrize("dayfirst", [True, False])
    @pytest.mark.parametrize("cache_dates", [True, False])
    def test_read_csv_datetime(
        self,
        parse_dates,
        infer_datetime_format,
        keep_date_col,
        date_parser,
        dayfirst,
        cache_dates,
    ):
        if (
            StorageFormat.get() == "Hdk"
            and isinstance(parse_dates, list)
            and ("col4" in parse_dates or 3 in parse_dates)
        ):
            pytest.xfail(
                "In some cases read_csv with `parse_dates` with HDK storage format outputs incorrect result - issue #3081"
            )

        raising_exceptions = io_ops_bad_exc  # default value
        if isinstance(parse_dates, dict) and callable(date_parser):
            # In this case raised TypeError: <lambda>() takes 1 positional argument but 2 were given
            raising_exceptions = list(io_ops_bad_exc)
            raising_exceptions.remove(TypeError)

        eval_io(
            fn_name="read_csv",
            check_kwargs_callable=not callable(date_parser),
            raising_exceptions=raising_exceptions,
            # read_csv kwargs
            filepath_or_buffer=pytest.csvs_names["test_read_csv_regular"],
            parse_dates=parse_dates,
            infer_datetime_format=infer_datetime_format,
            keep_date_col=keep_date_col,
            date_parser=date_parser,
            dayfirst=dayfirst,
            cache_dates=cache_dates,
        )

    # Iteration tests
    @pytest.mark.parametrize("iterator", [True, False])
    def test_read_csv_iteration(self, iterator):
        filename = pytest.csvs_names["test_read_csv_regular"]

        # Tests __next__ and correctness of reader as an iterator
        # Use larger chunksize to read through file quicker
        rdf_reader = pd.read_csv(filename, chunksize=500, iterator=iterator)
        pd_reader = pandas.read_csv(filename, chunksize=500, iterator=iterator)

        for modin_df, pd_df in zip(rdf_reader, pd_reader):
            df_equals(modin_df, pd_df)

        # Tests that get_chunk works correctly
        rdf_reader = pd.read_csv(filename, chunksize=1, iterator=iterator)
        pd_reader = pandas.read_csv(filename, chunksize=1, iterator=iterator)

        modin_df = rdf_reader.get_chunk(1)
        pd_df = pd_reader.get_chunk(1)

        df_equals(modin_df, pd_df)

        # Tests that read works correctly
        rdf_reader = pd.read_csv(filename, chunksize=1, iterator=iterator)
        pd_reader = pandas.read_csv(filename, chunksize=1, iterator=iterator)

        modin_df = rdf_reader.read()
        pd_df = pd_reader.read()

        df_equals(modin_df, pd_df)

    def test_read_csv_encoding_976(self):
        file_name = "modin/pandas/test/data/issue_976.csv"
        names = [str(i) for i in range(11)]

        kwargs = {
            "sep": ";",
            "names": names,
            "encoding": "windows-1251",
        }
        df1 = pd.read_csv(file_name, **kwargs)
        df2 = pandas.read_csv(file_name, **kwargs)
        # these columns contain data of various types in partitions
        # see #1931 for details;
        df1 = df1.drop(["4", "5"], axis=1)
        df2 = df2.drop(["4", "5"], axis=1)

        df_equals(df1, df2)

    # Quoting, Compression parameters tests
    @pytest.mark.parametrize("compression", ["infer", "gzip", "bz2", "xz", "zip"])
    @pytest.mark.parametrize("encoding", [None, "latin8", "utf16"])
    @pytest.mark.parametrize("engine", [None, "python", "c"])
    def test_read_csv_compression(self, make_csv_file, compression, encoding, engine):
        with ensure_clean(".csv") as unique_filename:
            make_csv_file(
                filename=unique_filename, encoding=encoding, compression=compression
            )
            compressed_file_path = (
                f"{unique_filename}.{COMP_TO_EXT[compression]}"
                if compression != "infer"
                else unique_filename
            )

            eval_io(
                fn_name="read_csv",
                # read_csv kwargs
                filepath_or_buffer=compressed_file_path,
                compression=compression,
                encoding=encoding,
                engine=engine,
            )

    @pytest.mark.parametrize(
        "encoding",
        [
            None,
            "ISO-8859-1",
            "latin1",
            "iso-8859-1",
            "cp1252",
            "utf8",
            pytest.param(
                "unicode_escape",
                marks=pytest.mark.skipif(
                    condition=sys.version_info < (3, 9),
                    reason="https://bugs.python.org/issue45461",
                ),
            ),
            "raw_unicode_escape",
            "utf_16_le",
            "utf_16_be",
            "utf32",
            "utf_32_le",
            "utf_32_be",
            "utf-8-sig",
        ],
    )
    def test_read_csv_encoding(self, make_csv_file, encoding):
        with ensure_clean(".csv") as unique_filename:
            make_csv_file(filename=unique_filename, encoding=encoding)

            eval_io(
                fn_name="read_csv",
                # read_csv kwargs
                filepath_or_buffer=unique_filename,
                encoding=encoding,
            )

    @pytest.mark.parametrize("thousands", [None, ",", "_", " "])
    @pytest.mark.parametrize("decimal", [".", "_"])
    @pytest.mark.parametrize("lineterminator", [None, "x", "\n"])
    @pytest.mark.parametrize("escapechar", [None, "d", "x"])
    @pytest.mark.parametrize("dialect", ["test_csv_dialect", "use_dialect_name", None])
    def test_read_csv_file_format(
        self,
        make_csv_file,
        thousands,
        decimal,
        lineterminator,
        escapechar,
        dialect,
    ):
        with ensure_clean(".csv") as unique_filename:
            if dialect:
                test_csv_dialect_params = {
                    "delimiter": "_",
                    "doublequote": False,
                    "escapechar": "\\",
                    "quotechar": "d",
                    "quoting": csv.QUOTE_ALL,
                }
                csv.register_dialect(dialect, **test_csv_dialect_params)
                if dialect != "use_dialect_name":
                    # otherwise try with dialect name instead of `_csv.Dialect` object
                    dialect = csv.get_dialect(dialect)
                make_csv_file(filename=unique_filename, **test_csv_dialect_params)
            else:
                make_csv_file(
                    filename=unique_filename,
                    thousands_separator=thousands,
                    decimal_separator=decimal,
                    escapechar=escapechar,
                    line_terminator=lineterminator,
                )

            if (
                (StorageFormat.get() == "Hdk")
                and (escapechar is not None)
                and (lineterminator is None)
                and (thousands is None)
                and (decimal == ".")
            ):
                with open(unique_filename, "r") as f:
                    if any(
                        line.find(f',"{escapechar}') != -1 for _, line in enumerate(f)
                    ):
                        pytest.xfail(
                            "Tests with this character sequence fail due to #5649"
                        )

            eval_io(
                raising_exceptions=None,
                fn_name="read_csv",
                # read_csv kwargs
                filepath_or_buffer=unique_filename,
                thousands=thousands,
                decimal=decimal,
                lineterminator=lineterminator,
                escapechar=escapechar,
                dialect=dialect,
            )

    @pytest.mark.parametrize(
        "quoting",
        [csv.QUOTE_ALL, csv.QUOTE_MINIMAL, csv.QUOTE_NONNUMERIC, csv.QUOTE_NONE],
    )
    @pytest.mark.parametrize("quotechar", ['"', "_", "d"])
    @pytest.mark.parametrize("doublequote", [True, False])
    @pytest.mark.parametrize("comment", [None, "#", "x"])
    def test_read_csv_quoting(
        self,
        make_csv_file,
        quoting,
        quotechar,
        doublequote,
        comment,
    ):
        # in these cases escapechar should be set, otherwise error occures
        # _csv.Error: need to escape, but no escapechar set"
        use_escapechar = (
            not doublequote and quotechar != '"' and quoting != csv.QUOTE_NONE
        )
        escapechar = "\\" if use_escapechar else None
        with ensure_clean(".csv") as unique_filename:
            make_csv_file(
                filename=unique_filename,
                quoting=quoting,
                quotechar=quotechar,
                doublequote=doublequote,
                escapechar=escapechar,
                comment_col_char=comment,
            )

            eval_io(
                fn_name="read_csv",
                # read_csv kwargs
                filepath_or_buffer=unique_filename,
                quoting=quoting,
                quotechar=quotechar,
                doublequote=doublequote,
                escapechar=escapechar,
                comment=comment,
            )

    # Error Handling parameters tests
    @pytest.mark.parametrize("on_bad_lines", ["error", "warn", "skip", None])
    def test_read_csv_error_handling(self, on_bad_lines):
        # in that case exceptions are raised both by Modin and pandas
        # and tests pass
        raise_exception_case = on_bad_lines is not None
        if (
            not raise_exception_case
            and Engine.get() not in ["Python", "Cloudpython"]
            and StorageFormat.get() != "Hdk"
        ):
            pytest.xfail("read_csv doesn't raise `bad lines` exceptions - issue #2500")
        eval_io(
            fn_name="read_csv",
            # read_csv kwargs
            filepath_or_buffer=pytest.csvs_names["test_read_csv_bad_lines"],
            on_bad_lines=on_bad_lines,
        )

    # Internal parameters tests
    @pytest.mark.parametrize("use_str_data", [True, False])
    @pytest.mark.parametrize("engine", [None, "python", "c"])
    @pytest.mark.parametrize("delimiter", [",", " "])
    @pytest.mark.parametrize("delim_whitespace", [True, False])
    @pytest.mark.parametrize("low_memory", [True, False])
    @pytest.mark.parametrize("memory_map", [True, False])
    @pytest.mark.parametrize("float_precision", [None, "high", "round_trip"])
    def test_read_csv_internal(
        self,
        make_csv_file,
        use_str_data,
        engine,
        delimiter,
        delim_whitespace,
        low_memory,
        memory_map,
        float_precision,
    ):
        # In this case raised TypeError: cannot use a string pattern on a bytes-like object,
        # so TypeError should be excluded from raising_exceptions list in order to check, that
        # the same exceptions are raised by Pandas and Modin
        case_with_TypeError_exc = (
            engine == "python"
            and delimiter == ","
            and delim_whitespace
            and low_memory
            and memory_map
            and float_precision is None
        )

        raising_exceptions = io_ops_bad_exc  # default value
        if case_with_TypeError_exc:
            raising_exceptions = list(io_ops_bad_exc)
            raising_exceptions.remove(TypeError)

        kwargs = {
            "engine": engine,
            "delimiter": delimiter,
            "delim_whitespace": delim_whitespace,
            "low_memory": low_memory,
            "memory_map": memory_map,
            "float_precision": float_precision,
        }

        with ensure_clean(".csv") as unique_filename:
            if use_str_data:
                str_delim_whitespaces = (
                    "col1 col2  col3   col4\n5 6   7  8\n9  10    11 12\n"
                )
                eval_io_from_str(
                    str_delim_whitespaces,
                    unique_filename,
                    raising_exceptions=raising_exceptions,
                    **kwargs,
                )
            else:
                make_csv_file(
                    filename=unique_filename,
                    delimiter=delimiter,
                )

                eval_io(
                    filepath_or_buffer=unique_filename,
                    fn_name="read_csv",
                    raising_exceptions=raising_exceptions,
                    **kwargs,
                )

    # Issue related, specific or corner cases
    @pytest.mark.parametrize("nrows", [2, None])
    def test_read_csv_bad_quotes(self, nrows):
        csv_bad_quotes = (
            '1, 2, 3, 4\none, two, three, four\nfive, "six", seven, "eight\n'
        )

        with ensure_clean(".csv") as unique_filename:
            eval_io_from_str(csv_bad_quotes, unique_filename, nrows=nrows)

    def test_read_csv_categories(self):
        eval_io(
            fn_name="read_csv",
            # read_csv kwargs
            filepath_or_buffer="modin/pandas/test/data/test_categories.csv",
            names=["one", "two"],
            dtype={"one": "int64", "two": "category"},
        )

    def test_read_csv_google_cloud_storage(self):
        eval_io(
            fn_name="read_csv",
            # read_csv kwargs
            filepath_or_buffer="gs://modin-testing/testing/multiple_csv/test_data0.csv",
        )

    @pytest.mark.parametrize("encoding", [None, "utf-8"])
    @pytest.mark.parametrize("encoding_errors", ["strict", "ignore"])
    @pytest.mark.parametrize(
        "parse_dates",
        [pytest.param(value, id=id) for id, value in parse_dates_values_by_id.items()],
    )
    @pytest.mark.parametrize("index_col", [None, 0, 5])
    @pytest.mark.parametrize("header", ["infer", 0])
    @pytest.mark.parametrize(
        "names",
        [
            None,
            [
                "timestamp",
                "year",
                "month",
                "date",
                "symbol",
                "high",
                "low",
                "open",
                "close",
                "spread",
                "volume",
            ],
        ],
    )
    def test_read_csv_parse_dates(
        self, names, header, index_col, parse_dates, encoding, encoding_errors
    ):
        if names is not None and header == "infer":
            pytest.xfail(
                "read_csv with Ray engine works incorrectly with date data and names parameter provided - issue #2509"
            )

        eval_io(
            fn_name="read_csv",
            # read_csv kwargs
            filepath_or_buffer=time_parsing_csv_path,
            names=names,
            header=header,
            index_col=index_col,
            parse_dates=parse_dates,
            encoding=encoding,
            encoding_errors=encoding_errors,
        )

    @pytest.mark.parametrize(
        "storage_options",
        [{"anon": False}, {"anon": True}, {"key": "123", "secret": "123"}, None],
    )
    @pytest.mark.xfail(
        reason="S3 file gone missing, see https://github.com/modin-project/modin/issues/4875"
    )
    def test_read_csv_s3(self, storage_options):
        eval_io(
            fn_name="read_csv",
            # read_csv kwargs
            filepath_or_buffer="s3://noaa-ghcn-pds/csv/1788.csv",
            storage_options=storage_options,
        )

    def test_read_csv_s3_issue4658(self):
        eval_io(
            fn_name="read_csv",
            # read_csv kwargs
            filepath_or_buffer="s3://dask-data/nyc-taxi/2015/yellow_tripdata_2015-01.csv",
            nrows=10,
            storage_options={"anon": True},
        )

    @pytest.mark.parametrize("names", [list("XYZ"), None])
    @pytest.mark.parametrize("skiprows", [1, 2, 3, 4, None])
    def test_read_csv_skiprows_names(self, names, skiprows):
        eval_io(
            fn_name="read_csv",
            # read_csv kwargs
            filepath_or_buffer="modin/pandas/test/data/issue_2239.csv",
            names=names,
            skiprows=skiprows,
        )

    def _has_pandas_fallback_reason(self):
        # The Python engine does not use custom IO dispatchers, so specialized error messages
        # won't appear
        return Engine.get() != "Python" and StorageFormat.get() != "Hdk"

    @pytest.mark.xfail(
        condition="config.getoption('--simulate-cloud').lower() != 'off'",
        reason="The reason of tests fail in `cloud` mode is unknown for now - issue #2340",
    )
    def test_read_csv_default_to_pandas(self):
        if self._has_pandas_fallback_reason():
            warning_suffix = "buffers"
        else:
            warning_suffix = ""
        with warns_that_defaulting_to_pandas(suffix=warning_suffix):
            # This tests that we default to pandas on a buffer
            from io import StringIO

            with open(pytest.csvs_names["test_read_csv_regular"], "r") as _f:
                pd.read_csv(StringIO(_f.read()))

    @pytest.mark.xfail(
        condition="config.getoption('--simulate-cloud').lower() != 'off'",
        reason="The reason of tests fail in `cloud` mode is unknown for now - issue #2340",
    )
    def test_read_csv_url(self):
        eval_io(
            fn_name="read_csv",
            # read_csv kwargs
            filepath_or_buffer="https://raw.githubusercontent.com/modin-project/modin/master/modin/pandas/test/data/blah.csv",
            # It takes about ~17Gb of RAM for HDK to import the whole table from this test
            # because of too many (~1000) string columns in it. Taking a subset of columns
            # to be able to run this test on low-RAM machines.
            usecols=[0, 1, 2, 3] if StorageFormat.get() == "Hdk" else None,
        )

    @pytest.mark.parametrize("nrows", [21, 5, None])
    @pytest.mark.parametrize("skiprows", [4, 1, 500, None])
    def test_read_csv_newlines_in_quotes(self, nrows, skiprows):
        eval_io(
            fn_name="read_csv",
            # read_csv kwargs
            filepath_or_buffer="modin/pandas/test/data/newlines.csv",
            nrows=nrows,
            skiprows=skiprows,
            cast_to_str=StorageFormat.get() != "Hdk",
        )

    @pytest.mark.parametrize("skiprows", [None, 0, [], [1, 2], np.arange(0, 2)])
    def test_read_csv_skiprows_with_usecols(self, skiprows):
        usecols = {"float_data": "float64"}
        eval_io(
            fn_name="read_csv",
            # read_csv kwargs
            filepath_or_buffer="modin/pandas/test/data/issue_4543.csv",
            skiprows=skiprows,
            usecols=usecols.keys(),
            dtype=usecols,
        )

    def test_read_csv_sep_none(self):
        eval_io(
            fn_name="read_csv",
            modin_warning=ParserWarning,
            # read_csv kwargs
            filepath_or_buffer=pytest.csvs_names["test_read_csv_regular"],
            sep=None,
        )

    @pytest.mark.xfail(
        condition="config.getoption('--simulate-cloud').lower() != 'off'",
        reason="The reason of tests fail in `cloud` mode is unknown for now - issue #2340",
    )
    def test_read_csv_incorrect_data(self):
        eval_io(
            fn_name="read_csv",
            # read_csv kwargs
            filepath_or_buffer="modin/pandas/test/data/test_categories.json",
        )

    @pytest.mark.parametrize(
        "kwargs",
        [
            {"names": [5, 1, 3, 4, 2, 6]},
            {"names": [0]},
            {"names": None, "usecols": [1, 0, 2]},
            {"names": [3, 1, 2, 5], "usecols": [4, 1, 3, 2]},
        ],
    )
    def test_read_csv_names_neq_num_cols(self, kwargs):
        eval_io(
            fn_name="read_csv",
            # read_csv kwargs
            filepath_or_buffer="modin/pandas/test/data/issue_2074.csv",
            **kwargs,
        )

    def test_read_csv_wrong_path(self):
        raising_exceptions = [e for e in io_ops_bad_exc if e != FileNotFoundError]

        eval_io(
            fn_name="read_csv",
            raising_exceptions=raising_exceptions,
            # read_csv kwargs
            filepath_or_buffer="/some/wrong/path.csv",
        )

    @pytest.mark.skipif(
        StorageFormat.get() == "Hdk",
        reason="to_csv is not implemented with HDK storage format yet - issue #3082",
    )
    @pytest.mark.parametrize("header", [False, True])
    @pytest.mark.parametrize("mode", ["w", "wb+"])
    @pytest.mark.xfail(
        condition="config.getoption('--simulate-cloud').lower() != 'off'",
        reason="The reason of tests fail in `cloud` mode is unknown for now - issue #2340",
    )
    def test_to_csv(self, tmp_path, header, mode):
        pandas_df = generate_dataframe()
        modin_df = pd.DataFrame(pandas_df)

        eval_to_file(
            tmp_path,
            modin_obj=modin_df,
            pandas_obj=pandas_df,
            fn="to_csv",
            extension="csv",
            header=header,
            mode=mode,
        )

    @pytest.mark.skipif(
        StorageFormat.get() == "Hdk",
        reason="to_csv is not implemented with HDK storage format yet - issue #3082",
    )
    @pytest.mark.xfail(
        condition="config.getoption('--simulate-cloud').lower() != 'off'",
        reason="The reason of tests fail in `cloud` mode is unknown for now - issue #2340",
    )
    def test_dataframe_to_csv(self, tmp_path):
        pandas_df = pandas.read_csv(pytest.csvs_names["test_read_csv_regular"])
        modin_df = pd.DataFrame(pandas_df)
        eval_to_file(
            tmp_path,
            modin_obj=modin_df,
            pandas_obj=pandas_df,
            fn="to_csv",
            extension="csv",
        )

    @pytest.mark.skipif(
        StorageFormat.get() == "Hdk",
        reason="to_csv is not implemented with HDK storage format yet - issue #3082",
    )
    @pytest.mark.xfail(
        condition="config.getoption('--simulate-cloud').lower() != 'off'",
        reason="The reason of tests fail in `cloud` mode is unknown for now - issue #2340",
    )
    def test_series_to_csv(self, tmp_path):
        pandas_s = pandas.read_csv(
            pytest.csvs_names["test_read_csv_regular"], usecols=["col1"]
        ).squeeze()
        modin_s = pd.Series(pandas_s)
        eval_to_file(
            tmp_path,
            modin_obj=modin_s,
            pandas_obj=pandas_s,
            fn="to_csv",
            extension="csv",
        )

    def test_read_csv_within_decorator(self):
        @dummy_decorator()
        def wrapped_read_csv(file, method):
            if method == "pandas":
                return pandas.read_csv(file)

            if method == "modin":
                return pd.read_csv(file)

        pandas_df = wrapped_read_csv(
            pytest.csvs_names["test_read_csv_regular"], method="pandas"
        )
        modin_df = wrapped_read_csv(
            pytest.csvs_names["test_read_csv_regular"], method="modin"
        )

        if StorageFormat.get() == "Hdk":
            # Aligning DateTime dtypes because of the bug related to the `parse_dates` parameter:
            # https://github.com/modin-project/modin/issues/3485
            modin_df, pandas_df = align_datetime_dtypes(modin_df, pandas_df)

        df_equals(modin_df, pandas_df)

    @pytest.mark.parametrize(
        "read_mode",
        [
            "r",
            pytest.param(
                "rb",
                marks=pytest.mark.xfail(
                    condition="config.getoption('--simulate-cloud').lower() != 'off'",
                    reason="Cannot pickle file handles. See comments in PR #2625",
                ),
            ),
        ],
    )
    @pytest.mark.parametrize("buffer_start_pos", [0, 10])
    @pytest.mark.parametrize("set_async_read_mode", [False, True], indirect=True)
    def test_read_csv_file_handle(
        self, read_mode, make_csv_file, buffer_start_pos, set_async_read_mode
    ):
        with ensure_clean() as unique_filename:
            make_csv_file(filename=unique_filename)

            with open(unique_filename, mode=read_mode) as buffer:
                buffer.seek(buffer_start_pos)
                pandas_df = pandas.read_csv(buffer)
                buffer.seek(buffer_start_pos)
                modin_df = pd.read_csv(buffer)
            if AsyncReadMode.get():
                # If read operations are asynchronous, then the dataframes
                # check should be inside `ensure_clean` context
                # because the file may be deleted before actual reading starts
                df_equals(modin_df, pandas_df)
        if not AsyncReadMode.get():
            df_equals(modin_df, pandas_df)

    def test_unnamed_index(self):
        def get_internal_df(df):
            partition = read_df._query_compiler._modin_frame._partitions[0][0]
            return partition.to_pandas()

        path = "modin/pandas/test/data/issue_3119.csv"
        read_df = pd.read_csv(path, index_col=0)
        assert get_internal_df(read_df).index.name is None
        read_df = pd.read_csv(path, index_col=[0, 1])
        for name1, name2 in zip(get_internal_df(read_df).index.names, [None, "a"]):
            assert name1 == name2

    def test_read_csv_empty_frame(self):
        eval_io(
            fn_name="read_csv",
            # read_csv kwargs
            filepath_or_buffer=pytest.csvs_names["test_read_csv_regular"],
            usecols=["col1"],
            index_col="col1",
        )

    @pytest.mark.parametrize(
        "skiprows",
        [
            [x for x in range(10)],
            [x + 5 for x in range(15)],
            [x for x in range(10) if x % 2 == 0],
            [x + 5 for x in range(15) if x % 2 == 0],
            lambda x: x % 2,
            lambda x: x > 20,
            lambda x: x < 20,
            lambda x: True,
            lambda x: x in [10, 20],
            pytest.param(
                lambda x: x << 10,
                marks=pytest.mark.skipif(
                    condition="config.getoption('--simulate-cloud').lower() != 'off'",
                    reason="The reason of tests fail in `cloud` mode is unknown for now - issue #2340",
                ),
            ),
        ],
    )
    @pytest.mark.parametrize("header", ["infer", None, 0, 1, 150])
    def test_read_csv_skiprows_corner_cases(self, skiprows, header):
        eval_io(
            fn_name="read_csv",
            check_kwargs_callable=not callable(skiprows),
            # read_csv kwargs
            filepath_or_buffer=pytest.csvs_names["test_read_csv_regular"],
            skiprows=skiprows,
            header=header,
            dtype="str",  # to avoid issues with heterogeneous data
        )

    def test_to_csv_with_index(self, tmp_path):
        cols = 100
        arows = 20000
        keyrange = 100
        values = np.vstack(
            [
                np.random.choice(keyrange, size=(arows)),
                np.random.normal(size=(cols, arows)),
            ]
        ).transpose()
        modin_df = pd.DataFrame(
            values,
            columns=["key"] + ["avalue" + str(i) for i in range(1, 1 + cols)],
        ).set_index("key")
        pandas_df = pandas.DataFrame(
            values,
            columns=["key"] + ["avalue" + str(i) for i in range(1, 1 + cols)],
        ).set_index("key")
        eval_to_file(tmp_path, modin_df, pandas_df, "to_csv", "csv")

    @pytest.mark.parametrize("set_async_read_mode", [False, True], indirect=True)
    def test_read_csv_issue_5150(self, set_async_read_mode):
        with ensure_clean(".csv") as unique_filename:
            pandas_df = pandas.DataFrame(
                np.random.randint(0, 100, size=(2**6, 2**6))
            )
            pandas_df.to_csv(unique_filename, index=False)
            expected_pandas_df = pandas.read_csv(unique_filename, index_col=False)
            modin_df = pd.read_csv(unique_filename, index_col=False)
            actual_pandas_df = modin_df._to_pandas()
            if AsyncReadMode.get():
                # If read operations are asynchronous, then the dataframes
                # check should be inside `ensure_clean` context
                # because the file may be deleted before actual reading starts
                df_equals(expected_pandas_df, actual_pandas_df)
        if not AsyncReadMode.get():
            df_equals(expected_pandas_df, actual_pandas_df)


class TestTable:
    def test_read_table(self, make_csv_file):
        with ensure_clean() as unique_filename:
            make_csv_file(filename=unique_filename, delimiter="\t")
            eval_io(
                fn_name="read_table",
                # read_table kwargs
                filepath_or_buffer=unique_filename,
            )

    @pytest.mark.parametrize("set_async_read_mode", [False, True], indirect=True)
    def test_read_table_within_decorator(self, make_csv_file, set_async_read_mode):
        @dummy_decorator()
        def wrapped_read_table(file, method):
            if method == "pandas":
                return pandas.read_table(file)

            if method == "modin":
                return pd.read_table(file)

        with ensure_clean() as unique_filename:
            make_csv_file(filename=unique_filename, delimiter="\t")

            pandas_df = wrapped_read_table(unique_filename, method="pandas")
            modin_df = wrapped_read_table(unique_filename, method="modin")

        if StorageFormat.get() == "Hdk":
            modin_df, pandas_df = align_datetime_dtypes(modin_df, pandas_df)

            if AsyncReadMode.get():
                # If read operations are asynchronous, then the dataframes
                # check should be inside `ensure_clean` context
                # because the file may be deleted before actual reading starts
                df_equals(modin_df, pandas_df)
        if not AsyncReadMode.get():
            df_equals(modin_df, pandas_df)

    def test_read_table_empty_frame(self, make_csv_file):
        with ensure_clean() as unique_filename:
            make_csv_file(filename=unique_filename, delimiter="\t")

            eval_io(
                fn_name="read_table",
                # read_table kwargs
                filepath_or_buffer=unique_filename,
                usecols=["col1"],
                index_col="col1",
            )


@pytest.mark.parametrize("engine", ["pyarrow", "fastparquet"])
class TestParquet:
    @pytest.mark.parametrize("columns", [None, ["col1"]])
    @pytest.mark.parametrize("row_group_size", [None, 100, 1000, 10_000])
    @pytest.mark.parametrize("path_type", [Path, str])
    @pytest.mark.xfail(
        condition="config.getoption('--simulate-cloud').lower() != 'off'",
        reason="The reason of tests fail in `cloud` mode is unknown for now - issue #3264",
    )
    def test_read_parquet(
        self, engine, make_parquet_file, columns, row_group_size, path_type
    ):
        with ensure_clean(".parquet") as unique_filename:
            unique_filename = path_type(unique_filename)
            make_parquet_file(filename=unique_filename, row_group_size=row_group_size)

            eval_io(
                fn_name="read_parquet",
                # read_parquet kwargs
                engine=engine,
                path=unique_filename,
                columns=columns,
            )

    def test_read_parquet_list_of_files_5698(self, engine, make_parquet_file):
        if engine == "fastparquet" and os.name == "nt":
            pytest.xfail(reason="https://github.com/pandas-dev/pandas/issues/51720")
        with ensure_clean(".parquet") as f1, ensure_clean(
            ".parquet"
        ) as f2, ensure_clean(".parquet") as f3:
            for f in [f1, f2, f3]:
                make_parquet_file(filename=f)
            eval_io(fn_name="read_parquet", path=[f1, f2, f3], engine=engine)

    @pytest.mark.xfail(
        condition="config.getoption('--simulate-cloud').lower() != 'off'",
        reason="The reason of tests fail in `cloud` mode is unknown for now - issue #3264",
    )
    def test_read_parquet_indexing_by_column(self, tmp_path, engine, make_parquet_file):
        # Test indexing into a column of Modin with various parquet file row lengths.
        # Specifically, tests for https://github.com/modin-project/modin/issues/3527
        # which fails when min_partition_size < nrows < min_partition_size * (num_partitions - 1)

        nrows = (
            MinPartitionSize.get() + 1
        )  # Use the minimal guaranteed failing value for nrows.
<<<<<<< HEAD
        with ensure_clean(".parquet") as unique_filename:
            make_parquet_file(filename=unique_filename, nrows=nrows)
=======
        unique_filename = get_unique_filename(extension="parquet", data_dir=tmp_path)
        make_parquet_file(filename=unique_filename, nrows=nrows)
>>>>>>> 73cec65e

        parquet_df = pd.read_parquet(unique_filename, engine=engine)
        for col in parquet_df.columns:
            parquet_df[col]

    @pytest.mark.parametrize("columns", [None, ["col1"]])
    @pytest.mark.parametrize("row_group_size", [None, 100, 1000, 10_000])
    @pytest.mark.parametrize(
        "rows_per_file", [[1000] * 40, [0, 0, 40_000], [10_000, 10_000] + [100] * 200]
    )
    @pytest.mark.xfail(
        condition="config.getoption('--simulate-cloud').lower() != 'off'",
        reason="The reason of tests fail in `cloud` mode is unknown for now - issue #3264",
    )
    def test_read_parquet_directory(
        self, engine, make_parquet_dir, columns, row_group_size, rows_per_file
    ):
        num_cols = DATASET_SIZE_DICT.get(
            TestDatasetSize.get(), DATASET_SIZE_DICT["Small"]
        )
        dfs_by_filename = {}
        start_row = 0
        for i, length in enumerate(rows_per_file):
            end_row = start_row + length
            dfs_by_filename[f"{i}.parquet"] = pandas.DataFrame(
                {f"col{x + 1}": np.arange(start_row, end_row) for x in range(num_cols)}
            )
            start_row = end_row
        path = make_parquet_dir(dfs_by_filename, row_group_size)

        # There are specific files that PyArrow will try to ignore by default
        # in a parquet directory. One example are files that start with '_'. Our
        # previous implementation tried to read all files in a parquet directory,
        # but we now make use of PyArrow to ensure the directory is valid.
        with open(os.path.join(path, "_committed_file"), "w+") as f:
            f.write("testingtesting")

        eval_io(
            fn_name="read_parquet",
            # read_parquet kwargs
            engine=engine,
            path=path,
            columns=columns,
        )

    @pytest.mark.parametrize("columns", [None, ["col1"]])
    @pytest.mark.xfail(
        condition="config.getoption('--simulate-cloud').lower() != 'off'",
        reason="The reason of tests fail in `cloud` mode is unknown for now - issue #3264",
    )
    def test_read_parquet_partitioned_directory(
        self, tmp_path, make_parquet_file, columns, engine
    ):
<<<<<<< HEAD
        with ensure_clean() as unique_filename:
            make_parquet_file(filename=unique_filename, partitioned_columns=["col1"])
=======
        unique_filename = get_unique_filename(extension=None, data_dir=tmp_path)
        make_parquet_file(filename=unique_filename, partitioned_columns=["col1"])
>>>>>>> 73cec65e

        eval_io(
            fn_name="read_parquet",
            # read_parquet kwargs
            engine=engine,
            path=unique_filename,
            columns=columns,
        )

    @pytest.mark.xfail(
        condition="config.getoption('--simulate-cloud').lower() != 'off'",
        reason="The reason of tests fail in `cloud` mode is unknown for now - issue #3264",
    )
    def test_read_parquet_pandas_index(self, engine):
        # Ensure modin can read parquet files written by pandas with a non-RangeIndex object
        pandas_df = pandas.DataFrame(
            {
                "idx": np.random.randint(0, 100_000, size=2000),
                "idx_categorical": pandas.Categorical(["y", "z"] * 1000),
                # Can't do interval index right now because of this bug fix that is planned
                # to be apart of the pandas 1.5.0 release: https://github.com/pandas-dev/pandas/pull/46034
                # "idx_interval": pandas.interval_range(start=0, end=2000),
                "idx_periodrange": pandas.period_range(
                    start="2017-01-01", periods=2000
                ),
                "A": np.random.randint(0, 100_000, size=2000),
                "B": ["a", "b"] * 1000,
                "C": ["c"] * 2000,
            }
        )
        # Older versions of pyarrow do not support Arrow to Parquet
        # schema conversion for duration[ns]
        # https://issues.apache.org/jira/browse/ARROW-6780
        if version.parse(pa.__version__) >= version.parse("8.0.0"):
            pandas_df["idx_timedelta"] = pandas.timedelta_range(
                start="1 day", periods=2000
            )

        # There is a non-deterministic bug in the fastparquet engine when we
        # try to set the index to the datetime column. Please see:
        # https://github.com/dask/fastparquet/issues/796
        if engine == "pyarrow":
            pandas_df["idx_datetime"] = pandas.date_range(
                start="1/1/2018", periods=2000
            )

        for col in pandas_df.columns:
            if col.startswith("idx"):
                with ensure_clean(".parquet") as unique_filename:
                    pandas_df.set_index(col).to_parquet(unique_filename)
                    # read the same parquet using modin.pandas
                    eval_io(
                        "read_parquet",
                        # read_parquet kwargs
                        path=unique_filename,
                        engine=engine,
                    )

        with ensure_clean(".parquet") as unique_filename:
            pandas_df.set_index(["idx", "A"]).to_parquet(unique_filename)
            eval_io(
                "read_parquet",
                # read_parquet kwargs
                path=unique_filename,
                engine=engine,
            )

    @pytest.mark.xfail(
        condition="config.getoption('--simulate-cloud').lower() != 'off'",
        reason="The reason of tests fail in `cloud` mode is unknown for now - issue #3264",
    )
    def test_read_parquet_pandas_index_partitioned(self, tmp_path, engine):
        # Ensure modin can read parquet files written by pandas with a non-RangeIndex object
        pandas_df = pandas.DataFrame(
            {
                "idx": np.random.randint(0, 100_000, size=2000),
                "A": np.random.randint(0, 10, size=2000),
                "B": ["a", "b"] * 1000,
                "C": ["c"] * 2000,
            }
        )
<<<<<<< HEAD
        with ensure_clean(".parquet") as unique_filename:
            pandas_df.set_index("idx").to_parquet(unique_filename, partition_cols=["A"])
            # read the same parquet using modin.pandas
            eval_io(
                "read_parquet",
                # read_parquet kwargs
                path=unique_filename,
                engine=engine,
            )
=======
        unique_filename = get_unique_filename(extension="parquet", data_dir=tmp_path)
        pandas_df.set_index("idx").to_parquet(unique_filename, partition_cols=["A"])
        # read the same parquet using modin.pandas
        eval_io(
            "read_parquet",
            # read_parquet kwargs
            path=unique_filename,
            engine=engine,
        )
>>>>>>> 73cec65e

    @pytest.mark.xfail(
        condition="config.getoption('--simulate-cloud').lower() != 'off'",
        reason="The reason of tests fail in `cloud` mode is unknown for now - issue #3264",
    )
    def test_read_parquet_hdfs(self, engine):
        eval_io(
            fn_name="read_parquet",
            # read_parquet kwargs
            path="modin/pandas/test/data/hdfs.parquet",
            engine=engine,
        )

    @pytest.mark.parametrize(
        "path_type",
        ["object", "directory", "url"],
    )
    @pytest.mark.xfail(
        condition="config.getoption('--simulate-cloud').lower() != 'off'",
        reason="The reason of tests fail in `cloud` mode is unknown for now - issue #3264",
    )
    def test_read_parquet_s3(self, path_type, engine):
        dataset_url = "s3://modin-datasets/testing/test_data.parquet"
        if path_type == "object":
            import s3fs

            fs = s3fs.S3FileSystem(anon=True)
            with fs.open(dataset_url, "rb") as file_obj:
                eval_io("read_parquet", path=file_obj, engine=engine)
        elif path_type == "directory":
            eval_io(
                "read_parquet",
                path="s3://modin-datasets/test_data_dir.parquet",
                storage_options={"anon": True},
                engine=engine,
            )
        else:
            eval_io(
                "read_parquet",
                path=dataset_url,
                storage_options={"anon": True},
                engine=engine,
            )

    @pytest.mark.xfail(
        condition="config.getoption('--simulate-cloud').lower() != 'off'",
        reason="The reason of tests fail in `cloud` mode is unknown for now - issue #3264",
    )
    def test_read_parquet_without_metadata(self, tmp_path, engine):
        """Test that Modin can read parquet files not written by pandas."""
        from pyarrow import csv
        from pyarrow import parquet

<<<<<<< HEAD
        with ensure_clean_two_files(".parquet") as filenames:
            parquet_fname, csv_fname = filenames
            pandas_df = pandas.DataFrame(
                {
                    "idx": np.random.randint(0, 100_000, size=2000),
                    "A": np.random.randint(0, 10, size=2000),
                    "B": ["a", "b"] * 1000,
                    "C": ["c"] * 2000,
                }
            )
            pandas_df.to_csv(csv_fname, index=False)
            # read into pyarrow table and write it to a parquet file
            t = csv.read_csv(csv_fname)
            parquet.write_table(t, parquet_fname)
=======
        parquet_fname = get_unique_filename(extension="parquet", data_dir=tmp_path)
        csv_fname = get_unique_filename(extension="parquet", data_dir=tmp_path)
        pandas_df = pandas.DataFrame(
            {
                "idx": np.random.randint(0, 100_000, size=2000),
                "A": np.random.randint(0, 10, size=2000),
                "B": ["a", "b"] * 1000,
                "C": ["c"] * 2000,
            }
        )
        pandas_df.to_csv(csv_fname, index=False)
        # read into pyarrow table and write it to a parquet file
        t = csv.read_csv(csv_fname)
        parquet.write_table(t, parquet_fname)
>>>>>>> 73cec65e

        eval_io(
            "read_parquet",
            # read_parquet kwargs
            path=parquet_fname,
            engine=engine,
        )

    def test_read_empty_parquet_file(self, tmp_path, engine):
        test_df = pandas.DataFrame()
        path = tmp_path / "data"
        path.mkdir()
        test_df.to_parquet(path / "part-00000.parquet")
        eval_io(fn_name="read_parquet", path=path, engine=engine)

    @pytest.mark.xfail(
        condition="config.getoption('--simulate-cloud').lower() != 'off'",
        reason="The reason of tests fail in `cloud` mode is unknown for now - issue #3264",
    )
    def test_to_parquet(self, tmp_path, engine):
        modin_df, pandas_df = create_test_dfs(TEST_DATA)
        parquet_eval_to_file(
            tmp_path,
            modin_obj=modin_df,
            pandas_obj=pandas_df,
            fn="to_parquet",
            extension="parquet",
            engine=engine,
        )

    def test_to_parquet_keep_index(self, tmp_path, engine):
        data = {"c0": [0, 1] * 1000, "c1": [2, 3] * 1000}
        modin_df, pandas_df = create_test_dfs(data)
        modin_df.index.name = "foo"
        pandas_df.index.name = "foo"

        parquet_eval_to_file(
            tmp_path,
            modin_obj=modin_df,
            pandas_obj=pandas_df,
            fn="to_parquet",
            extension="parquet",
            index=True,
            engine=engine,
        )

    def test_to_parquet_s3(self, s3_resource, engine, s3_storage_options):
        # use utils_test_data because it spans multiple partitions
        modin_path = "s3://modin-test/modin-dir/modin_df.parquet"
        mdf, pdf = create_test_dfs(utils_test_data["int_data"])
        pdf.to_parquet(
            "s3://modin-test/pandas-dir/pandas_df.parquet",
            engine=engine,
            storage_options=s3_storage_options,
        )
        mdf.to_parquet(modin_path, engine=engine, storage_options=s3_storage_options)
        df_equals(
            pandas.read_parquet(
                "s3://modin-test/pandas-dir/pandas_df.parquet",
                storage_options=s3_storage_options,
            ),
            pd.read_parquet(modin_path, storage_options=s3_storage_options),
        )
        # check we're not creating local file:
        # https://github.com/modin-project/modin/issues/5888
        assert not os.path.isdir(modin_path)

    @pytest.mark.xfail(
        condition="config.getoption('--simulate-cloud').lower() != 'off'",
        reason="The reason of tests fail in `cloud` mode is unknown for now - issue #3264",
    )
    def test_read_parquet_2462(self, tmp_path, engine):
        test_df = pandas.DataFrame({"col1": [["ad_1", "ad_2"], ["ad_3"]]})
        path = tmp_path / "data"
        path.mkdir()
        test_df.to_parquet(path / "part-00000.parquet", engine=engine)
        read_df = pd.read_parquet(path, engine=engine)
        df_equals(test_df, read_df)

    def test_read_parquet_5767(self, tmp_path, engine):
        test_df = pandas.DataFrame({"a": [1, 2, 3, 4], "b": [1, 1, 2, 2]})
        path = tmp_path / "data"
        path.mkdir()
        file_name = "modin_issue#0000.parquet"
        test_df.to_parquet(path / file_name, engine=engine, partition_cols=["b"])
        read_df = pd.read_parquet(path / file_name)
        # both Modin and pandas read column "b" as a category
        df_equals(test_df, read_df.astype("int64"))

    def test_read_parquet_5509(self, tmp_path, engine):
        test_df = pandas.DataFrame({"col_a": [1, 2, 3], "col_b": ["a", "b", "c"]})

        path = tmp_path / "data"
        path.mkdir()
        file_name = "5509.parquet"
        test_df.to_parquet(path / file_name)
        with warns_that_defaulting_to_pandas():
            eval_io(
                fn_name="read_parquet",
                path=str(path / file_name),
                columns=["col_b"],
                engine=engine,
                filters=[[("col_a", "==", 1)]],
            )

    def test_read_parquet_s3_with_column_partitioning(self, engine):
        # This test case comes from
        # https://github.com/modin-project/modin/issues/4636
        dataset_url = "s3://modin-datasets/modin-bugs/modin_bug_5159_parquet/df.parquet"
        eval_io(
            fn_name="read_parquet",
            path=dataset_url,
            engine=engine,
            storage_options={"anon": True},
        )


class TestJson:
    @pytest.mark.parametrize("lines", [False, True])
    def test_read_json(self, make_json_file, lines):
        eval_io(
            fn_name="read_json",
            # read_json kwargs
            path_or_buf=make_json_file(lines=lines),
            lines=lines,
        )

    @pytest.mark.parametrize(
        "storage_options",
        [{"anon": False}, {"anon": True}, {"key": "123", "secret": "123"}, None],
    )
    def test_read_json_s3(self, storage_options):
        eval_io(
            fn_name="read_json",
            path_or_buf="s3://modin-datasets/testing/test_data.json",
            lines=True,
            orient="records",
            storage_options=storage_options,
        )

    def test_read_json_categories(self):
        eval_io(
            fn_name="read_json",
            # read_json kwargs
            path_or_buf="modin/pandas/test/data/test_categories.json",
            dtype={"one": "int64", "two": "category"},
        )

    @pytest.mark.parametrize(
        "data",
        [json_short_string, json_short_bytes, json_long_string, json_long_bytes],
    )
    @pytest.mark.xfail(
        condition="config.getoption('--simulate-cloud').lower() != 'off'",
        reason="The reason of tests fail in `cloud` mode is unknown for now - issue #3264",
    )
    def test_read_json_string_bytes(self, data):
        with warns_that_defaulting_to_pandas():
            modin_df = pd.read_json(data)
        # For I/O objects we need to rewind to reuse the same object.
        if hasattr(data, "seek"):
            data.seek(0)
        df_equals(modin_df, pandas.read_json(data))

    def test_to_json(self, tmp_path):
        modin_df, pandas_df = create_test_dfs(TEST_DATA)
        eval_to_file(
            tmp_path,
            modin_obj=modin_df,
            pandas_obj=pandas_df,
            fn="to_json",
            extension="json",
        )

    @pytest.mark.parametrize(
        "read_mode",
        [
            "r",
            pytest.param(
                "rb",
                marks=pytest.mark.xfail(
                    condition="config.getoption('--simulate-cloud').lower() != 'off'",
                    reason="Cannot pickle file handles. See comments in PR #2625",
                ),
            ),
        ],
    )
    def test_read_json_file_handle(self, make_json_file, read_mode):
        with open(make_json_file(), mode=read_mode) as buf:
            df_pandas = pandas.read_json(buf)
            buf.seek(0)
            df_modin = pd.read_json(buf)
            df_equals(df_pandas, df_modin)

    @pytest.mark.xfail(
        condition="config.getoption('--simulate-cloud').lower() != 'off'",
        reason="The reason of tests fail in `cloud` mode is unknown for now - issue #3264",
    )
    def test_read_json_metadata(self, make_json_file):
        # `lines=True` is for triggering Modin implementation,
        # `orient="records"` should be set if `lines=True`
        df = pd.read_json(
            make_json_file(ncols=80, lines=True), lines=True, orient="records"
        )
        parts_width_cached = df._query_compiler._modin_frame._column_widths_cache
        num_splits = len(df._query_compiler._modin_frame._partitions[0])
        parts_width_actual = [
            len(df._query_compiler._modin_frame._partitions[0][i].get().columns)
            for i in range(num_splits)
        ]

        assert parts_width_cached == parts_width_actual


class TestExcel:
    @check_file_leaks
    def test_read_excel(self, make_excel_file):
        eval_io(
            fn_name="read_excel",
            # read_excel kwargs
            io=make_excel_file(),
        )

    @check_file_leaks
    @pytest.mark.xfail(
        condition="config.getoption('--simulate-cloud').lower() != 'off'",
        reason="The reason of tests fail in `cloud` mode is unknown for now - issue #3264",
    )
    def test_read_excel_engine(self, make_excel_file):
        eval_io(
            fn_name="read_excel",
            modin_warning=UserWarning,
            # read_excel kwargs
            io=make_excel_file(),
            engine="openpyxl",
        )

    @check_file_leaks
    @pytest.mark.xfail(
        condition="config.getoption('--simulate-cloud').lower() != 'off'",
        reason="The reason of tests fail in `cloud` mode is unknown for now - issue #3264",
    )
    def test_read_excel_index_col(self, make_excel_file):
        eval_io(
            fn_name="read_excel",
            modin_warning=UserWarning,
            # read_excel kwargs
            io=make_excel_file(),
            index_col=0,
        )

    @check_file_leaks
    @pytest.mark.xfail(
        condition="config.getoption('--simulate-cloud').lower() != 'off'",
        reason="The reason of tests fail in `cloud` mode is unknown for now - issue #3264",
    )
    def test_read_excel_all_sheets(self, make_excel_file):
        unique_filename = make_excel_file()

        pandas_df = pandas.read_excel(unique_filename, sheet_name=None)
        modin_df = pd.read_excel(unique_filename, sheet_name=None)

        assert isinstance(pandas_df, (OrderedDict, dict))
        assert isinstance(modin_df, type(pandas_df))
        assert pandas_df.keys() == modin_df.keys()

        for key in pandas_df.keys():
            df_equals(modin_df.get(key), pandas_df.get(key))

    @pytest.mark.xfail(
        Engine.get() != "Python" and StorageFormat.get() != "Hdk",
        reason="pandas throws the exception. See pandas issue #39250 for more info",
    )
    @check_file_leaks
    def test_read_excel_sheetname_title(self):
        eval_io(
            fn_name="read_excel",
            # read_excel kwargs
            io="modin/pandas/test/data/excel_sheetname_title.xlsx",
        )

    @check_file_leaks
    def test_excel_empty_line(self):
        path = "modin/pandas/test/data/test_emptyline.xlsx"
        modin_df = pd.read_excel(path)
        assert str(modin_df)

    @check_file_leaks
    def test_read_excel_empty_rows(self):
        # Test parsing empty rows in middle of excel dataframe as NaN values
        eval_io(
            fn_name="read_excel",
            io="modin/pandas/test/data/test_empty_rows.xlsx",
        )

    @check_file_leaks
    def test_read_excel_border_rows(self):
        # Test parsing border rows as NaN values in excel dataframe
        eval_io(
            fn_name="read_excel",
            io="modin/pandas/test/data/test_border_rows.xlsx",
        )

    @check_file_leaks
    def test_read_excel_every_other_nan(self):
        # Test for reading excel dataframe with every other row as a NaN value
        eval_io(
            fn_name="read_excel",
            io="modin/pandas/test/data/every_other_row_nan.xlsx",
        )

    @pytest.mark.xfail(
        StorageFormat.get() == "Hdk",
        reason="The frame contains different dtypes in the same column and could not be converted to arrow",
    )
    @check_file_leaks
    def test_read_excel_header_none(self):
        eval_io(
            fn_name="read_excel",
            io="modin/pandas/test/data/every_other_row_nan.xlsx",
            header=None,
        )

    @pytest.mark.parametrize(
        "sheet_name",
        [
            "Sheet1",
            "AnotherSpecialName",
            "SpecialName",
            "SecondSpecialName",
            0,
            1,
            2,
            3,
        ],
    )
    @check_file_leaks
    def test_read_excel_sheet_name(self, sheet_name):
        eval_io(
            fn_name="read_excel",
            # read_excel kwargs
            io="modin/pandas/test/data/modin_error_book.xlsx",
            sheet_name=sheet_name,
            # https://github.com/modin-project/modin/issues/5965
            comparator_kwargs={"check_dtypes": False},
        )

    @pytest.mark.xfail(
        condition="config.getoption('--simulate-cloud').lower() != 'off'",
        reason="TypeError: Expected list, got type - issue #3284",
    )
    def test_ExcelFile(self, make_excel_file):
        unique_filename = make_excel_file()

        modin_excel_file = pd.ExcelFile(unique_filename)
        pandas_excel_file = pandas.ExcelFile(unique_filename)

        try:
            df_equals(modin_excel_file.parse(), pandas_excel_file.parse())
            assert modin_excel_file.io == unique_filename
            assert isinstance(modin_excel_file, pd.ExcelFile)
        finally:
            modin_excel_file.close()
            pandas_excel_file.close()

    @pytest.mark.xfail(strict=False, reason="Flaky test, defaults to pandas")
    def test_to_excel(self, tmp_path):
        modin_df, pandas_df = create_test_dfs(TEST_DATA)

<<<<<<< HEAD
        with ensure_clean_two_files(".xlsx") as filenames:
            unique_filename_modin, unique_filename_pandas = filenames
=======
        unique_filename_modin = get_unique_filename(extension="xlsx", data_dir=tmp_path)
        unique_filename_pandas = get_unique_filename(
            extension="xlsx", data_dir=tmp_path
        )
>>>>>>> 73cec65e

        modin_writer = pandas.ExcelWriter(unique_filename_modin)
        pandas_writer = pandas.ExcelWriter(unique_filename_pandas)

        modin_df.to_excel(modin_writer)
        pandas_df.to_excel(pandas_writer)

        modin_writer.save()
        pandas_writer.save()

        assert assert_files_eq(unique_filename_modin, unique_filename_pandas)

    @check_file_leaks
    @pytest.mark.xfail(
        condition="config.getoption('--simulate-cloud').lower() != 'off'",
        reason="The reason of tests fail in `cloud` mode is unknown for now - issue #3264",
    )
    def test_read_excel_empty_frame(self, make_excel_file):
        eval_io(
            fn_name="read_excel",
            modin_warning=UserWarning,
            # read_excel kwargs
            io=make_excel_file(),
            usecols=[0],
            index_col=0,
        )


class TestHdf:
    @pytest.mark.parametrize("format", [None, "table"])
    @pytest.mark.xfail(
        condition="config.getoption('--simulate-cloud').lower() != 'off'",
        reason="The reason of tests fail in `cloud` mode is unknown for now - issue #3264",
    )
    def test_read_hdf(self, make_hdf_file, format):
        eval_io(
            fn_name="read_hdf",
            # read_hdf kwargs
            path_or_buf=make_hdf_file(format=format),
            key="df",
        )

    @pytest.mark.xfail(
        condition="config.getoption('--simulate-cloud').lower() != 'off'",
        reason="The reason of tests fail in `cloud` mode is unknown for now - issue #3264",
    )
<<<<<<< HEAD
    def test_HDFStore(self):
        with ensure_clean_two_files(".hdf") as filenames:
            unique_filename_modin, unique_filename_pandas = filenames
=======
    def test_HDFStore(self, tmp_path):
        unique_filename_modin = get_unique_filename(extension="hdf", data_dir=tmp_path)
        unique_filename_pandas = get_unique_filename(extension="hdf", data_dir=tmp_path)
>>>>>>> 73cec65e

        modin_store = pd.HDFStore(unique_filename_modin)
        pandas_store = pandas.HDFStore(unique_filename_pandas)

        modin_df, pandas_df = create_test_dfs(TEST_DATA)

        modin_store["foo"] = modin_df
        pandas_store["foo"] = pandas_df

        modin_df = modin_store.get("foo")
        pandas_df = pandas_store.get("foo")
        df_equals(modin_df, pandas_df)

        modin_store.close()
        pandas_store.close()
        modin_df = pandas.read_hdf(unique_filename_modin, key="foo", mode="r")
        pandas_df = pandas.read_hdf(unique_filename_pandas, key="foo", mode="r")
        df_equals(modin_df, pandas_df)
        assert isinstance(modin_store, pd.HDFStore)

        with ensure_clean(".hdf5") as hdf_file:
            with pd.HDFStore(hdf_file, mode="w") as store:
                store.append("data/df1", pd.DataFrame(np.random.randn(5, 5)))
                store.append("data/df2", pd.DataFrame(np.random.randn(4, 4)))

            modin_df = pd.read_hdf(hdf_file, key="data/df1", mode="r")
            pandas_df = pandas.read_hdf(hdf_file, key="data/df1", mode="r")
        df_equals(modin_df, pandas_df)

    @pytest.mark.xfail(
        condition="config.getoption('--simulate-cloud').lower() != 'off'",
        reason="The reason of tests fail in `cloud` mode is unknown for now - issue #3264",
    )
    def test_HDFStore_in_read_hdf(self):
        with ensure_clean(".hdf") as filename:
            dfin = pd.DataFrame(np.random.rand(8, 8))
            dfin.to_hdf(filename, "/key")

            with pd.HDFStore(filename) as h:
                modin_df = pd.read_hdf(h, "/key")
            with pandas.HDFStore(filename) as h:
                pandas_df = pandas.read_hdf(h, "/key")
        df_equals(modin_df, pandas_df)


class TestSql:
    @pytest.mark.xfail(
        condition="config.getoption('--simulate-cloud').lower() != 'off'",
        reason="The reason of tests fail in `cloud` mode is unknown for now - issue #3264",
    )
    @pytest.mark.parametrize("read_sql_engine", ["Pandas", "Connectorx"])
<<<<<<< HEAD
    def test_read_sql(self, make_sql_connection, read_sql_engine):
        with ensure_clean(".db") as filename:
            table = "test_read_sql"
            conn = make_sql_connection(filename, table)
            query = f"select * from {table}"
=======
    def test_read_sql(self, tmp_path, make_sql_connection, read_sql_engine):
        filename = get_unique_filename(".db")
        table = "test_read_sql"
        conn = make_sql_connection(tmp_path / filename, table)
        query = f"select * from {table}"
>>>>>>> 73cec65e

        eval_io(
            fn_name="read_sql",
            # read_sql kwargs
            sql=query,
            con=conn,
        )

        eval_io(
            fn_name="read_sql",
            # read_sql kwargs
            sql=query,
            con=conn,
            index_col="index",
        )

        with warns_that_defaulting_to_pandas():
            pd.read_sql_query(query, conn)

        with warns_that_defaulting_to_pandas():
            pd.read_sql_table(table, conn)

        # Test SQLAlchemy engine
        sqlalchemy_engine = sa.create_engine(conn)
        eval_io(
            fn_name="read_sql",
            # read_sql kwargs
            sql=query,
            con=sqlalchemy_engine,
        )

        # Test SQLAlchemy Connection
        sqlalchemy_connection = sqlalchemy_engine.connect()
        eval_io(
            fn_name="read_sql",
            # read_sql kwargs
            sql=query,
            con=sqlalchemy_connection,
        )

        ReadSqlEngine.put(read_sql_engine)
        if ReadSqlEngine.get() == "Connectorx":
            modin_df = pd.read_sql(sql=query, con=conn)
        else:
            modin_df = pd.read_sql(
                sql=query, con=ModinDatabaseConnection("sqlalchemy", conn)
            )
        pandas_df = pandas.read_sql(sql=query, con=sqlalchemy_connection)
        df_equals(modin_df, pandas_df)

    @pytest.mark.skipif(
        not TestReadFromSqlServer.get(),
        reason="Skip the test when the test SQL server is not set up.",
    )
    def test_read_sql_from_sql_server(self):
        table_name = "test_1000x256"
        query = f"SELECT * FROM {table_name}"
        sqlalchemy_connection_string = (
            "mssql+pymssql://sa:Strong.Pwd-123@0.0.0.0:1433/master"
        )
        pandas_df_to_read = pandas.DataFrame(
            np.arange(
                1000 * 256,
            ).reshape(1000, 256)
        ).add_prefix("col")
        pandas_df_to_read.to_sql(
            table_name, sqlalchemy_connection_string, if_exists="replace"
        )
        modin_df = pd.read_sql(
            query,
            ModinDatabaseConnection("sqlalchemy", sqlalchemy_connection_string),
        )
        pandas_df = pandas.read_sql(query, sqlalchemy_connection_string)
        df_equals(modin_df, pandas_df)

    @pytest.mark.skipif(
        not TestReadFromPostgres.get(),
        reason="Skip the test when the postgres server is not set up.",
    )
    def test_read_sql_from_postgres(self):
        table_name = "test_1000x256"
        query = f"SELECT * FROM {table_name}"
        connection = "postgresql://sa:Strong.Pwd-123@localhost:2345/postgres"
        pandas_df_to_read = pandas.DataFrame(
            np.arange(
                1000 * 256,
            ).reshape(1000, 256)
        ).add_prefix("col")
        pandas_df_to_read.to_sql(table_name, connection, if_exists="replace")
        modin_df = pd.read_sql(
            query,
            ModinDatabaseConnection("psycopg2", connection),
        )
        pandas_df = pandas.read_sql(query, connection)
        df_equals(modin_df, pandas_df)

    def test_invalid_modin_database_connections(self):
        with pytest.raises(UnsupportedDatabaseException):
            ModinDatabaseConnection("unsupported_database")

    @pytest.mark.xfail(
        condition="config.getoption('--simulate-cloud').lower() != 'off'",
        reason="The reason of tests fail in `cloud` mode is unknown for now - issue #3264",
    )
    def test_read_sql_with_chunksize(self, make_sql_connection):
        filename = get_unique_filename(extension="db")
        table = "test_read_sql_with_chunksize"
        conn = make_sql_connection(filename, table)
        query = f"select * from {table}"

        pandas_gen = pandas.read_sql(query, conn, chunksize=10)
        modin_gen = pd.read_sql(query, conn, chunksize=10)
        for modin_df, pandas_df in zip(modin_gen, pandas_gen):
            df_equals(modin_df, pandas_df)

    @pytest.mark.parametrize("index", [False, True])
    def test_to_sql(self, tmp_path, make_sql_connection, index):
        table_name = f"test_to_sql_{str(index)}"
        modin_df, pandas_df = create_test_dfs(TEST_DATA)
<<<<<<< HEAD
        suffixes = (f"{table_name}_modin.db", f"{table_name}_pandas.db")
        with ensure_clean_two_files(suffixes) as filenames:
            # We do not pass the table name so the fixture won't generate a table
            conn = make_sql_connection(filenames[0])
            modin_df.to_sql(table_name, conn, index=index)
            df_modin_sql = pandas.read_sql(
                table_name, con=conn, index_col="index" if index else None
            )

            # We do not pass the table name so the fixture won't generate a table
            conn = make_sql_connection(filenames[1])
            pandas_df.to_sql(table_name, conn, index=index)
            df_pandas_sql = pandas.read_sql(
                table_name, con=conn, index_col="index" if index else None
            )
=======

        # We do not pass the table name so the fixture won't generate a table
        conn = make_sql_connection(tmp_path / f"{table_name}_modin.db")
        modin_df.to_sql(table_name, conn, index=index)
        df_modin_sql = pandas.read_sql(
            table_name, con=conn, index_col="index" if index else None
        )

        # We do not pass the table name so the fixture won't generate a table
        conn = make_sql_connection(tmp_path / f"{table_name}_pandas.db")
        pandas_df.to_sql(table_name, conn, index=index)
        df_pandas_sql = pandas.read_sql(
            table_name, con=conn, index_col="index" if index else None
        )
>>>>>>> 73cec65e

        assert df_modin_sql.sort_index().equals(df_pandas_sql.sort_index())


class TestHtml:
    @pytest.mark.xfail(reason="read_html is not yet implemented properly - issue #1296")
    def test_read_html(self, make_html_file):
        eval_io(fn_name="read_html", io=make_html_file())

    def test_to_html(self, tmp_path):
        modin_df, pandas_df = create_test_dfs(TEST_DATA)

        eval_to_file(
            tmp_path,
            modin_obj=modin_df,
            pandas_obj=pandas_df,
            fn="to_html",
            extension="html",
        )


class TestFwf:
    def test_fwf_file(self, make_fwf_file):
        fwf_data = (
            "id8141  360.242940  149.910199 11950.7\n"
            + "id1594  444.953632  166.985655 11788.4\n"
            + "id1849  364.136849  183.628767 11806.2\n"
            + "id1230  413.836124  184.375703 11916.8\n"
            + "id1948  502.953953  173.237159 12468.3\n"
        )
        unique_filename = make_fwf_file(fwf_data=fwf_data)

        colspecs = [(0, 6), (8, 20), (21, 33), (34, 43)]
        df = pd.read_fwf(unique_filename, colspecs=colspecs, header=None, index_col=0)
        assert isinstance(df, pd.DataFrame)

    @pytest.mark.parametrize(
        "kwargs",
        [
            {
                "colspecs": [
                    (0, 11),
                    (11, 15),
                    (19, 24),
                    (27, 32),
                    (35, 40),
                    (43, 48),
                    (51, 56),
                    (59, 64),
                    (67, 72),
                    (75, 80),
                    (83, 88),
                    (91, 96),
                    (99, 104),
                    (107, 112),
                ],
                "names": ["stationID", "year", 1, 2, 3, 4, 5, 6, 7, 8, 9, 10, 11, 12],
                "na_values": ["-9999"],
                "index_col": ["stationID", "year"],
            },
            {
                "widths": [20, 8, 8, 8, 8, 8, 8, 8, 8, 8, 8, 8, 8],
                "names": ["id", 1, 2, 3, 4, 5, 6, 7, 8, 9, 10, 11, 12],
                "index_col": [0],
            },
        ],
    )
    def test_fwf_file_colspecs_widths(self, make_fwf_file, kwargs):
        unique_filename = make_fwf_file()

        modin_df = pd.read_fwf(unique_filename, **kwargs)
        pandas_df = pd.read_fwf(unique_filename, **kwargs)

        df_equals(modin_df, pandas_df)

    @pytest.mark.parametrize("usecols", [["a"], ["a", "b", "d"], [0, 1, 3]])
    def test_fwf_file_usecols(self, make_fwf_file, usecols):
        fwf_data = (
            "a       b           c          d\n"
            + "id8141  360.242940  149.910199 11950.7\n"
            + "id1594  444.953632  166.985655 11788.4\n"
            + "id1849  364.136849  183.628767 11806.2\n"
            + "id1230  413.836124  184.375703 11916.8\n"
            + "id1948  502.953953  173.237159 12468.3\n"
        )
        eval_io(
            fn_name="read_fwf",
            # read_fwf kwargs
            filepath_or_buffer=make_fwf_file(fwf_data=fwf_data),
            usecols=usecols,
        )

    def test_fwf_file_chunksize(self, make_fwf_file):
        unique_filename = make_fwf_file()

        # Tests __next__ and correctness of reader as an iterator
        rdf_reader = pd.read_fwf(unique_filename, chunksize=5)
        pd_reader = pandas.read_fwf(unique_filename, chunksize=5)

        for modin_df, pd_df in zip(rdf_reader, pd_reader):
            df_equals(modin_df, pd_df)

        # Tests that get_chunk works correctly
        rdf_reader = pd.read_fwf(unique_filename, chunksize=1)
        pd_reader = pandas.read_fwf(unique_filename, chunksize=1)

        modin_df = rdf_reader.get_chunk(1)
        pd_df = pd_reader.get_chunk(1)

        df_equals(modin_df, pd_df)

        # Tests that read works correctly
        rdf_reader = pd.read_fwf(unique_filename, chunksize=1)
        pd_reader = pandas.read_fwf(unique_filename, chunksize=1)

        modin_df = rdf_reader.read()
        pd_df = pd_reader.read()

        df_equals(modin_df, pd_df)

    @pytest.mark.parametrize("nrows", [13, None])
    def test_fwf_file_skiprows(self, make_fwf_file, nrows):
        unique_filename = make_fwf_file()

        eval_io(
            fn_name="read_fwf",
            # read_fwf kwargs
            filepath_or_buffer=unique_filename,
            skiprows=2,
            nrows=nrows,
        )

        eval_io(
            fn_name="read_fwf",
            # read_fwf kwargs
            filepath_or_buffer=unique_filename,
            usecols=[0, 4, 7],
            skiprows=[2, 5],
            nrows=nrows,
        )

    def test_fwf_file_index_col(self, make_fwf_file):
        fwf_data = (
            "a       b           c          d\n"
            + "id8141  360.242940  149.910199 11950.7\n"
            + "id1594  444.953632  166.985655 11788.4\n"
            + "id1849  364.136849  183.628767 11806.2\n"
            + "id1230  413.836124  184.375703 11916.8\n"
            + "id1948  502.953953  173.237159 12468.3\n"
        )
        eval_io(
            fn_name="read_fwf",
            # read_fwf kwargs
            filepath_or_buffer=make_fwf_file(fwf_data=fwf_data),
            index_col="c",
        )

    def test_fwf_file_skipfooter(self, make_fwf_file):
        eval_io(
            fn_name="read_fwf",
            # read_fwf kwargs
            filepath_or_buffer=make_fwf_file(),
            skipfooter=2,
        )

    def test_fwf_file_parse_dates(self, make_fwf_file):
        dates = pandas.date_range("2000", freq="h", periods=10)
        fwf_data = "col1 col2        col3 col4"
        for i in range(10, 20):
            fwf_data = fwf_data + "\n{col1}   {col2}  {col3}   {col4}".format(
                col1=str(i),
                col2=str(dates[i - 10].date()),
                col3=str(i),
                col4=str(dates[i - 10].time()),
            )
        unique_filename = make_fwf_file(fwf_data=fwf_data)

        eval_io(
            fn_name="read_fwf",
            # read_fwf kwargs
            filepath_or_buffer=unique_filename,
            parse_dates=[["col2", "col4"]],
        )

        eval_io(
            fn_name="read_fwf",
            # read_fwf kwargs
            filepath_or_buffer=unique_filename,
            parse_dates={"time": ["col2", "col4"]},
        )

    @pytest.mark.parametrize(
        "read_mode",
        [
            "r",
            pytest.param(
                "rb",
                marks=pytest.mark.xfail(
                    condition="config.getoption('--simulate-cloud').lower() != 'off'",
                    reason="Cannot pickle file handles. See comments in PR #2625",
                ),
            ),
        ],
    )
    def test_read_fwf_file_handle(self, make_fwf_file, read_mode):
        with open(make_fwf_file(), mode=read_mode) as buffer:
            df_pandas = pandas.read_fwf(buffer)
            buffer.seek(0)
            df_modin = pd.read_fwf(buffer)
            df_equals(df_modin, df_pandas)

    def test_read_fwf_empty_frame(self, make_fwf_file):
        kwargs = {
            "usecols": [0],
            "index_col": 0,
        }
        unique_filename = make_fwf_file()

        modin_df = pd.read_fwf(unique_filename, **kwargs)
        pandas_df = pandas.read_fwf(unique_filename, **kwargs)

        df_equals(modin_df, pandas_df)

    @pytest.mark.parametrize(
        "storage_options",
        [{"anon": False}, {"anon": True}, {"key": "123", "secret": "123"}, None],
    )
    def test_read_fwf_s3(self, storage_options):
        eval_io(
            fn_name="read_fwf",
            filepath_or_buffer="s3://modin-datasets/testing/test_data.fwf",
            storage_options=storage_options,
        )


class TestGbq:
    @pytest.mark.skip(reason="Can not pass without GBQ access")
    def test_read_gbq(self):
        # Test API, but do not supply credentials until credits can be secured.
        with pytest.raises(
            ValueError, match="Could not determine project ID and one was not supplied."
        ):
            pd.read_gbq("SELECT 1")

    @pytest.mark.skip(reason="Can not pass without GBQ access")
    def test_to_gbq(self):
        modin_df, _ = create_test_dfs(TEST_DATA)
        # Test API, but do not supply credentials until credits can be secured.
        with pytest.raises(
            ValueError, match="Could not determine project ID and one was not supplied."
        ):
            modin_df.to_gbq("modin.table")

    def test_read_gbq_mock(self):
        test_args = ("fake_query",)
        test_kwargs = inspect.signature(pd.read_gbq).parameters.copy()
        test_kwargs.update(project_id="test_id", dialect="standart")
        test_kwargs.pop("query", None)
        with mock.patch(
            "pandas.read_gbq", return_value=pandas.DataFrame([])
        ) as read_gbq:
            pd.read_gbq(*test_args, **test_kwargs)
        read_gbq.assert_called_once_with(*test_args, **test_kwargs)


class TestStata:
    def test_read_stata(self, make_stata_file):
        eval_io(
            fn_name="read_stata",
            # read_stata kwargs
            filepath_or_buffer=make_stata_file(),
        )

    def test_to_stata(self, tmp_path):
        modin_df, pandas_df = create_test_dfs(TEST_DATA)
        eval_to_file(
            tmp_path,
            modin_obj=modin_df,
            pandas_obj=pandas_df,
            fn="to_stata",
            extension="stata",
        )


class TestSas:
    def test_read_sas(self):
        eval_io(
            fn_name="read_sas",
            # read_sas kwargs
            filepath_or_buffer="modin/pandas/test/data/airline.sas7bdat",
        )


class TestFeather:
    @pytest.mark.xfail(
        condition="config.getoption('--simulate-cloud').lower() != 'off'",
        reason="The reason of tests fail in `cloud` mode is unknown for now - issue #3264",
    )
    def test_read_feather(self, make_feather_file):
        eval_io(
            fn_name="read_feather",
            # read_feather kwargs
            path=make_feather_file(),
        )

    @pytest.mark.xfail(
        condition="config.getoption('--simulate-cloud').lower() != 'off'",
        reason="The reason of tests fail in `cloud` mode is unknown for now - issue #3264",
    )
    @pytest.mark.parametrize(
        "storage_options",
        [{"anon": False}, {"anon": True}, {"key": "123", "secret": "123"}, None],
    )
    def test_read_feather_s3(self, storage_options):
        eval_io(
            fn_name="read_feather",
            path="s3://modin-datasets/testing/test_data.feather",
            storage_options=storage_options,
        )

    def test_read_feather_path_object(self, make_feather_file):
        eval_io(
            fn_name="read_feather",
            path=Path(make_feather_file()),
        )

    @pytest.mark.xfail(
        condition="config.getoption('--simulate-cloud').lower() != 'off'",
        reason="The reason of tests fail in `cloud` mode is unknown for now - issue #3264",
    )
    def test_to_feather(self, tmp_path):
        modin_df, pandas_df = create_test_dfs(TEST_DATA)
        eval_to_file(
            tmp_path,
            modin_obj=modin_df,
            pandas_obj=pandas_df,
            fn="to_feather",
            extension="feather",
        )


class TestClipboard:
    @pytest.mark.skip(reason="No clipboard in CI")
    def test_read_clipboard(self):
        setup_clipboard()

        eval_io(fn_name="read_clipboard")

    @pytest.mark.skip(reason="No clipboard in CI")
    def test_to_clipboard(self):
        modin_df, pandas_df = create_test_dfs(TEST_DATA)

        modin_df.to_clipboard()
        modin_as_clip = pandas.read_clipboard()

        pandas_df.to_clipboard()
        pandas_as_clip = pandas.read_clipboard()

        assert modin_as_clip.equals(pandas_as_clip)


class TestPickle:
    def test_read_pickle(self, make_pickle_file):
        eval_io(
            fn_name="read_pickle",
            # read_pickle kwargs
            filepath_or_buffer=make_pickle_file(),
        )

    @pytest.mark.xfail(
        condition="config.getoption('--simulate-cloud').lower() != 'off'",
        reason="There is no point in writing to local files.",
    )
    def test_to_pickle(self, tmp_path):
        modin_df, pandas_df = create_test_dfs(TEST_DATA)
        eval_to_file(
            tmp_path,
            modin_obj=modin_df,
            pandas_obj=pandas_df,
            fn="to_pickle",
            extension="pkl",
        )
<<<<<<< HEAD
=======
        unique_filename_modin = get_unique_filename(extension="pkl", data_dir=tmp_path)
        unique_filename_pandas = get_unique_filename(extension="pkl", data_dir=tmp_path)
        pd.to_pickle(modin_df, unique_filename_modin)
        pandas.to_pickle(pandas_df, unique_filename_pandas)

        assert assert_files_eq(unique_filename_modin, unique_filename_pandas)
>>>>>>> 73cec65e


class TestXml:
    def test_read_xml(self):
        # example from pandas
        data = """<?xml version='1.0' encoding='utf-8'?>
<data xmlns="http://example.com">
 <row>
   <shape>square</shape>
   <degrees>360</degrees>
   <sides>4.0</sides>
 </row>
 <row>
   <shape>circle</shape>
   <degrees>360</degrees>
   <sides/>
 </row>
"""
        eval_io("read_xml", path_or_buffer=data)


class TestOrc:
    # It's not easy to add infrastructure for `orc` format.
    # In case of defaulting to pandas, it's enough
    # to check that the parameters are passed to pandas.
    def test_read_orc(self):
        test_args = ("fake_path",)
        test_kwargs = dict(
            columns=["A"],
            dtype_backend=lib.no_default,
            fake_kwarg="some_pyarrow_parameter",
        )
        with mock.patch(
            "pandas.read_orc", return_value=pandas.DataFrame([])
        ) as read_orc:
            pd.read_orc(*test_args, **test_kwargs)
        read_orc.assert_called_once_with(*test_args, **test_kwargs)


class TestSpss:
    # It's not easy to add infrastructure for `spss` format.
    # In case of defaulting to pandas, it's enough
    # to check that the parameters are passed to pandas.
    def test_read_spss(self):
        test_args = ("fake_path", ["A"], False, lib.no_default)
        with mock.patch(
            "pandas.read_spss", return_value=pandas.DataFrame([])
        ) as read_spss:
            pd.read_spss(*test_args)
        read_spss.assert_called_once_with(*test_args)


def test_json_normalize():
    # example from pandas
    data = [
        {"id": 1, "name": {"first": "Coleen", "last": "Volk"}},
        {"name": {"given": "Mark", "family": "Regner"}},
        {"id": 2, "name": "Faye Raker"},
    ]
    eval_io("json_normalize", data=data)


@pytest.mark.xfail(
    condition="config.getoption('--simulate-cloud').lower() != 'off'",
    reason="The reason of tests fail in `cloud` mode is unknown for now - issue #3264",
)
def test_from_arrow():
    _, pandas_df = create_test_dfs(TEST_DATA)
    modin_df = from_arrow(pa.Table.from_pandas(pandas_df))
    df_equals(modin_df, pandas_df)


@pytest.mark.xfail(
    condition="config.getoption('--simulate-cloud').lower() != 'off'",
    reason="The reason of tests fail in `cloud` mode is unknown for now - issue #3264",
)
def test_from_spmatrix():
    data = sparse.eye(3)
    with pytest.warns(UserWarning, match="defaulting to pandas.*"):
        modin_df = pd.DataFrame.sparse.from_spmatrix(data)
    pandas_df = pandas.DataFrame.sparse.from_spmatrix(data)
    df_equals(modin_df, pandas_df)


@pytest.mark.xfail(
    condition="config.getoption('--simulate-cloud').lower() != 'off'",
    reason="The reason of tests fail in `cloud` mode is unknown for now - issue #3264",
)
def test_to_dense():
    data = {"col1": pandas.arrays.SparseArray([0, 1, 0])}
    modin_df, pandas_df = create_test_dfs(data)
    df_equals(modin_df.sparse.to_dense(), pandas_df.sparse.to_dense())


def test_to_dict():
    modin_df, _ = create_test_dfs(TEST_DATA)
    assert modin_df.to_dict() == to_pandas(modin_df).to_dict()


def test_to_latex():
    modin_df, _ = create_test_dfs(TEST_DATA)
    assert modin_df.to_latex() == to_pandas(modin_df).to_latex()


def test_to_period():
    index = pandas.DatetimeIndex(
        pandas.date_range("2000", freq="h", periods=len(TEST_DATA["col1"]))
    )
    modin_df, pandas_df = create_test_dfs(TEST_DATA, index=index)
    df_equals(modin_df.to_period(), pandas_df.to_period())<|MERGE_RESOLUTION|>--- conflicted
+++ resolved
@@ -126,18 +126,6 @@
     yield
 
 
-@contextlib.contextmanager
-def ensure_clean_two_files(suffix):
-    if isinstance(suffix, tuple):
-        assert len(suffix) == 2
-        suffix1, suffix2 = suffix
-    else:
-        suffix1, suffix2 = suffix, suffix
-    with ensure_clean(suffix1) as unique_filename1:
-        with ensure_clean(suffix2) as unique_filename2:
-            yield unique_filename1, unique_filename2
-
-
 def assert_files_eq(path1, path2):
     with open(path1, "rb") as file1, open(path2, "rb") as file2:
         file1_content = file1.read()
@@ -171,13 +159,8 @@
     extension : str
         Extension of the test file.
     """
-<<<<<<< HEAD
-    with ensure_clean_two_files(extension) as filenames:
-        unique_filename_modin, unique_filename_pandas = filenames
-=======
     unique_filename_modin = get_unique_filename(extension=extension, data_dir=tmp_dir)
     unique_filename_pandas = get_unique_filename(extension=extension, data_dir=tmp_dir)
->>>>>>> 73cec65e
 
     engine = fn_kwargs.get("engine", "auto")
 
@@ -206,27 +189,6 @@
     extension: str
         Extension of the test file.
     """
-<<<<<<< HEAD
-    with ensure_clean_two_files(extension) as filenames:
-        unique_filename_modin, unique_filename_pandas = filenames
-
-        # parameter `max_retries=0` is set for `to_csv` function on Ray engine,
-        # in order to increase the stability of tests, we repeat the call of
-        # the entire function manually
-        last_exception = None
-        for _ in range(3):
-            try:
-                getattr(modin_obj, fn)(unique_filename_modin, **fn_kwargs)
-            except EXCEPTIONS as err:
-                last_exception = err
-                continue
-            break
-        # If we do have an exception that's valid let's raise it
-        if last_exception:
-            raise last_exception
-
-        getattr(pandas_obj, fn)(unique_filename_pandas, **fn_kwargs)
-=======
     unique_filename_modin = get_unique_filename(extension=extension, data_dir=tmp_dir)
     unique_filename_pandas = get_unique_filename(extension=extension, data_dir=tmp_dir)
 
@@ -244,7 +206,6 @@
     # If we do have an exception that's valid let's raise it
     if last_exception:
         raise last_exception
->>>>>>> 73cec65e
 
     getattr(pandas_obj, fn)(unique_filename_pandas, **fn_kwargs)
 
@@ -1396,13 +1357,8 @@
         nrows = (
             MinPartitionSize.get() + 1
         )  # Use the minimal guaranteed failing value for nrows.
-<<<<<<< HEAD
-        with ensure_clean(".parquet") as unique_filename:
-            make_parquet_file(filename=unique_filename, nrows=nrows)
-=======
         unique_filename = get_unique_filename(extension="parquet", data_dir=tmp_path)
         make_parquet_file(filename=unique_filename, nrows=nrows)
->>>>>>> 73cec65e
 
         parquet_df = pd.read_parquet(unique_filename, engine=engine)
         for col in parquet_df.columns:
@@ -1456,13 +1412,8 @@
     def test_read_parquet_partitioned_directory(
         self, tmp_path, make_parquet_file, columns, engine
     ):
-<<<<<<< HEAD
-        with ensure_clean() as unique_filename:
-            make_parquet_file(filename=unique_filename, partitioned_columns=["col1"])
-=======
         unique_filename = get_unique_filename(extension=None, data_dir=tmp_path)
         make_parquet_file(filename=unique_filename, partitioned_columns=["col1"])
->>>>>>> 73cec65e
 
         eval_io(
             fn_name="read_parquet",
@@ -1544,17 +1495,6 @@
                 "C": ["c"] * 2000,
             }
         )
-<<<<<<< HEAD
-        with ensure_clean(".parquet") as unique_filename:
-            pandas_df.set_index("idx").to_parquet(unique_filename, partition_cols=["A"])
-            # read the same parquet using modin.pandas
-            eval_io(
-                "read_parquet",
-                # read_parquet kwargs
-                path=unique_filename,
-                engine=engine,
-            )
-=======
         unique_filename = get_unique_filename(extension="parquet", data_dir=tmp_path)
         pandas_df.set_index("idx").to_parquet(unique_filename, partition_cols=["A"])
         # read the same parquet using modin.pandas
@@ -1564,7 +1504,6 @@
             path=unique_filename,
             engine=engine,
         )
->>>>>>> 73cec65e
 
     @pytest.mark.xfail(
         condition="config.getoption('--simulate-cloud').lower() != 'off'",
@@ -1618,22 +1557,6 @@
         from pyarrow import csv
         from pyarrow import parquet
 
-<<<<<<< HEAD
-        with ensure_clean_two_files(".parquet") as filenames:
-            parquet_fname, csv_fname = filenames
-            pandas_df = pandas.DataFrame(
-                {
-                    "idx": np.random.randint(0, 100_000, size=2000),
-                    "A": np.random.randint(0, 10, size=2000),
-                    "B": ["a", "b"] * 1000,
-                    "C": ["c"] * 2000,
-                }
-            )
-            pandas_df.to_csv(csv_fname, index=False)
-            # read into pyarrow table and write it to a parquet file
-            t = csv.read_csv(csv_fname)
-            parquet.write_table(t, parquet_fname)
-=======
         parquet_fname = get_unique_filename(extension="parquet", data_dir=tmp_path)
         csv_fname = get_unique_filename(extension="parquet", data_dir=tmp_path)
         pandas_df = pandas.DataFrame(
@@ -1648,7 +1571,6 @@
         # read into pyarrow table and write it to a parquet file
         t = csv.read_csv(csv_fname)
         parquet.write_table(t, parquet_fname)
->>>>>>> 73cec65e
 
         eval_io(
             "read_parquet",
@@ -1661,7 +1583,7 @@
         test_df = pandas.DataFrame()
         path = tmp_path / "data"
         path.mkdir()
-        test_df.to_parquet(path / "part-00000.parquet")
+        test_df.to_parquet(path / "part-00000.parquet", engine=engine)
         eval_io(fn_name="read_parquet", path=path, engine=engine)
 
     @pytest.mark.xfail(
@@ -2018,15 +1940,10 @@
     def test_to_excel(self, tmp_path):
         modin_df, pandas_df = create_test_dfs(TEST_DATA)
 
-<<<<<<< HEAD
-        with ensure_clean_two_files(".xlsx") as filenames:
-            unique_filename_modin, unique_filename_pandas = filenames
-=======
         unique_filename_modin = get_unique_filename(extension="xlsx", data_dir=tmp_path)
         unique_filename_pandas = get_unique_filename(
             extension="xlsx", data_dir=tmp_path
         )
->>>>>>> 73cec65e
 
         modin_writer = pandas.ExcelWriter(unique_filename_modin)
         pandas_writer = pandas.ExcelWriter(unique_filename_pandas)
@@ -2073,15 +1990,9 @@
         condition="config.getoption('--simulate-cloud').lower() != 'off'",
         reason="The reason of tests fail in `cloud` mode is unknown for now - issue #3264",
     )
-<<<<<<< HEAD
-    def test_HDFStore(self):
-        with ensure_clean_two_files(".hdf") as filenames:
-            unique_filename_modin, unique_filename_pandas = filenames
-=======
     def test_HDFStore(self, tmp_path):
         unique_filename_modin = get_unique_filename(extension="hdf", data_dir=tmp_path)
         unique_filename_pandas = get_unique_filename(extension="hdf", data_dir=tmp_path)
->>>>>>> 73cec65e
 
         modin_store = pd.HDFStore(unique_filename_modin)
         pandas_store = pandas.HDFStore(unique_filename_pandas)
@@ -2133,19 +2044,11 @@
         reason="The reason of tests fail in `cloud` mode is unknown for now - issue #3264",
     )
     @pytest.mark.parametrize("read_sql_engine", ["Pandas", "Connectorx"])
-<<<<<<< HEAD
-    def test_read_sql(self, make_sql_connection, read_sql_engine):
-        with ensure_clean(".db") as filename:
-            table = "test_read_sql"
-            conn = make_sql_connection(filename, table)
-            query = f"select * from {table}"
-=======
     def test_read_sql(self, tmp_path, make_sql_connection, read_sql_engine):
         filename = get_unique_filename(".db")
         table = "test_read_sql"
         conn = make_sql_connection(tmp_path / filename, table)
         query = f"select * from {table}"
->>>>>>> 73cec65e
 
         eval_io(
             fn_name="read_sql",
@@ -2265,23 +2168,6 @@
     def test_to_sql(self, tmp_path, make_sql_connection, index):
         table_name = f"test_to_sql_{str(index)}"
         modin_df, pandas_df = create_test_dfs(TEST_DATA)
-<<<<<<< HEAD
-        suffixes = (f"{table_name}_modin.db", f"{table_name}_pandas.db")
-        with ensure_clean_two_files(suffixes) as filenames:
-            # We do not pass the table name so the fixture won't generate a table
-            conn = make_sql_connection(filenames[0])
-            modin_df.to_sql(table_name, conn, index=index)
-            df_modin_sql = pandas.read_sql(
-                table_name, con=conn, index_col="index" if index else None
-            )
-
-            # We do not pass the table name so the fixture won't generate a table
-            conn = make_sql_connection(filenames[1])
-            pandas_df.to_sql(table_name, conn, index=index)
-            df_pandas_sql = pandas.read_sql(
-                table_name, con=conn, index_col="index" if index else None
-            )
-=======
 
         # We do not pass the table name so the fixture won't generate a table
         conn = make_sql_connection(tmp_path / f"{table_name}_modin.db")
@@ -2296,7 +2182,6 @@
         df_pandas_sql = pandas.read_sql(
             table_name, con=conn, index_col="index" if index else None
         )
->>>>>>> 73cec65e
 
         assert df_modin_sql.sort_index().equals(df_pandas_sql.sort_index())
 
@@ -2679,15 +2564,6 @@
             fn="to_pickle",
             extension="pkl",
         )
-<<<<<<< HEAD
-=======
-        unique_filename_modin = get_unique_filename(extension="pkl", data_dir=tmp_path)
-        unique_filename_pandas = get_unique_filename(extension="pkl", data_dir=tmp_path)
-        pd.to_pickle(modin_df, unique_filename_modin)
-        pandas.to_pickle(pandas_df, unique_filename_pandas)
-
-        assert assert_files_eq(unique_filename_modin, unique_filename_pandas)
->>>>>>> 73cec65e
 
 
 class TestXml:
