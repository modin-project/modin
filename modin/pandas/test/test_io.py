# Licensed to Modin Development Team under one or more contributor license agreements.
# See the NOTICE file distributed with this work for additional information regarding
# copyright ownership.  The Modin Development Team licenses this file to you under the
# Apache License, Version 2.0 (the "License"); you may not use this file except in
# compliance with the License.  You may obtain a copy of the License at
#
#     http://www.apache.org/licenses/LICENSE-2.0
#
# Unless required by applicable law or agreed to in writing, software distributed under
# the License is distributed on an "AS IS" BASIS, WITHOUT WARRANTIES OR CONDITIONS OF
# ANY KIND, either express or implied. See the License for the specific language
# governing permissions and limitations under the License.

import pytest
import numpy as np
import pandas
from collections import OrderedDict
from modin.pandas.utils import to_pandas
from pathlib import Path
import pyarrow as pa
import pyarrow.parquet as pq
import os
import shutil
import sqlalchemy as sa

from .utils import (
    df_equals,
    json_short_string,
    json_short_bytes,
    json_long_string,
    json_long_bytes,
)

from modin import __execution_engine__

if os.environ.get("MODIN_BACKEND", "Pandas").lower() == "pandas":
    import modin.pandas as pd
else:
    import modin.experimental.pandas as pd

pd.DEFAULT_NPARTITIONS = 4

TEST_PARQUET_FILENAME = "test.parquet"
TEST_CSV_FILENAME = "test.csv"
TEST_JSON_FILENAME = "test.json"
TEST_HTML_FILENAME = "test.html"
TEST_EXCEL_FILENAME = "test.xlsx"
TEST_FEATHER_FILENAME = "test.feather"
TEST_READ_HDF_FILENAME = "test.hdf"
TEST_WRITE_HDF_FILENAME_MODIN = "test_write_modin.hdf"
TEST_WRITE_HDF_FILENAME_PANDAS = "test_write_pandas.hdf"
TEST_STATA_FILENAME = "test.dta"
TEST_PICKLE_FILENAME = "test.pkl"
TEST_SAS_FILENAME = os.getcwd() + "/data/test1.sas7bdat"
TEST_FWF_FILENAME = "test_fwf.txt"
TEST_GBQ_FILENAME = "test_gbq."
SMALL_ROW_SIZE = 2000


def modin_df_equals_pandas(modin_df, pandas_df):
    df1 = to_pandas(modin_df).sort_index()
    df2 = pandas_df.sort_index()
    if os.environ.get("MODIN_BACKEND", "Pandas").lower() == "pyarrow":
        if not df1.dtypes.equals(df2.dtypes):
            return df2.astype(df1.dtypes).equals(df1)
    return df1.equals(df2)


@pytest.fixture
def make_parquet_file():
    """Pytest fixture factory that makes a parquet file/dir for testing.

    Yields:
        Function that generates a parquet file/dir
    """

    def _make_parquet_file(
        row_size=SMALL_ROW_SIZE, force=False, directory=False, partitioned_columns=[]
    ):
        """Helper function to generate parquet files/directories.

        Args:
            row_size: Number of rows for the dataframe.
            force: Create a new file/directory even if one already exists.
            directory: Create a partitioned directory using pyarrow.
            partitioned_columns: Create a partitioned directory using pandas.
            Will be ignored if directory=True.
        """
        df = pandas.DataFrame(
            {"col1": np.arange(row_size), "col2": np.arange(row_size)}
        )
        if os.path.exists(TEST_PARQUET_FILENAME) and not force:
            pass
        elif directory:
            if os.path.exists(TEST_PARQUET_FILENAME):
                shutil.rmtree(TEST_PARQUET_FILENAME)
            else:
                os.mkdir(TEST_PARQUET_FILENAME)
            table = pa.Table.from_pandas(df)
            pq.write_to_dataset(table, root_path=TEST_PARQUET_FILENAME)
        elif len(partitioned_columns) > 0:
            df.to_parquet(TEST_PARQUET_FILENAME, partition_cols=partitioned_columns)
        else:
            df.to_parquet(TEST_PARQUET_FILENAME)

    # Return function that generates csv files
    yield _make_parquet_file

    # Delete parquet file that was created
    if os.path.exists(TEST_PARQUET_FILENAME):
        if os.path.isdir(TEST_PARQUET_FILENAME):
            shutil.rmtree(TEST_PARQUET_FILENAME)
        else:
            os.remove(TEST_PARQUET_FILENAME)


def create_test_modin_dataframe():
    df = pd.DataFrame(
        {
            "col1": [0, 1, 2, 3],
            "col2": [4, 5, 6, 7],
            "col3": [8, 9, 10, 11],
            "col4": [12, 13, 14, 15],
            "col5": [0, 0, 0, 0],
        }
    )

    return df


def create_test_pandas_dataframe():
    df = pandas.DataFrame(
        {
            "col1": [0, 1, 2, 3],
            "col2": [4, 5, 6, 7],
            "col3": [8, 9, 10, 11],
            "col4": [12, 13, 14, 15],
            "col5": [0, 0, 0, 0],
        }
    )

    return df


def assert_files_eq(path1, path2):
    with open(path1, "rb") as file1, open(path2, "rb") as file2:
        file1_content = file1.read()
        file2_content = file2.read()

        if file1_content == file2_content:
            return True
        else:
            return False


def teardown_test_file(test_path):
    if os.path.exists(test_path):
        os.remove(test_path)


@pytest.fixture
def make_csv_file(delimiter=",", compression="infer"):
    """Pytest fixture factory that makes temp csv files for testing.

    Yields:
        Function that generates csv files
    """
    filenames = []

    def _make_csv_file(
        filename=TEST_CSV_FILENAME,
        row_size=SMALL_ROW_SIZE,
        force=True,
        delimiter=delimiter,
        encoding=None,
        compression=compression,
    ):
        if os.path.exists(filename) and not force:
            pass
        else:
            dates = pandas.date_range("2000", freq="h", periods=row_size)
            df = pandas.DataFrame(
                {
                    "col1": np.arange(row_size),
                    "col2": [str(x.date()) for x in dates],
                    "col3": np.arange(row_size),
                    "col4": [str(x.time()) for x in dates],
                }
            )
            if compression == "gzip":
                filename = "{}.gz".format(filename)
            elif compression == "zip" or compression == "xz" or compression == "bz2":
                filename = "{fname}.{comp}".format(fname=filename, comp=compression)

            df.to_csv(
                filename, sep=delimiter, encoding=encoding, compression=compression
            )
            filenames.append(filename)
            return df

    # Return function that generates csv files
    yield _make_csv_file

    # Delete csv files that were created
    for filename in filenames:
        if os.path.exists(filename):
            try:
                os.remove(filename)
            except PermissionError:
                pass


def setup_json_file(row_size, force=False):
    if os.path.exists(TEST_JSON_FILENAME) and not force:
        pass
    else:
        df = pandas.DataFrame(
            {"col1": np.arange(row_size), "col2": np.arange(row_size)}
        )
        df.to_json(TEST_JSON_FILENAME)


def setup_json_lines_file(row_size, force=False):
    if os.path.exists(TEST_JSON_FILENAME) and not force:
        pass
    else:
        df = pandas.DataFrame(
            {"col1": np.arange(row_size), "col2": np.arange(row_size)}
        )
        df.to_json(TEST_JSON_FILENAME, lines=True, orient="records")


def teardown_json_file():
    if os.path.exists(TEST_JSON_FILENAME):
        os.remove(TEST_JSON_FILENAME)


def setup_html_file(row_size, force=False):
    if os.path.exists(TEST_HTML_FILENAME) and not force:
        pass
    else:
        df = pandas.DataFrame(
            {"col1": np.arange(row_size), "col2": np.arange(row_size)}
        )
        df.to_html(TEST_HTML_FILENAME)


def teardown_html_file():
    if os.path.exists(TEST_HTML_FILENAME):
        os.remove(TEST_HTML_FILENAME)


def setup_clipboard(row_size, force=False):
    df = pandas.DataFrame({"col1": np.arange(row_size), "col2": np.arange(row_size)})
    df.to_clipboard()


def setup_excel_file(row_size, force=False):
    if os.path.exists(TEST_EXCEL_FILENAME) and not force:
        pass
    else:
        df = pandas.DataFrame(
            {"col1": np.arange(row_size), "col2": np.arange(row_size)}
        )
        df.to_excel(TEST_EXCEL_FILENAME)


def teardown_excel_file():
    if os.path.exists(TEST_EXCEL_FILENAME):
        os.remove(TEST_EXCEL_FILENAME)


def setup_feather_file(row_size, force=False):
    if os.path.exists(TEST_FEATHER_FILENAME) and not force:
        pass
    else:
        df = pandas.DataFrame(
            {"col1": np.arange(row_size), "col2": np.arange(row_size)}
        )
        df.to_feather(TEST_FEATHER_FILENAME)


def teardown_feather_file():
    if os.path.exists(TEST_FEATHER_FILENAME):
        os.remove(TEST_FEATHER_FILENAME)


def setup_hdf_file(row_size, force=False, format=None):
    if os.path.exists(TEST_READ_HDF_FILENAME) and not force:
        pass
    else:
        df = pandas.DataFrame(
            {"col1": np.arange(row_size), "col2": np.arange(row_size)}
        )
        df.to_hdf(TEST_READ_HDF_FILENAME, key="df", format=format)


def teardown_hdf_file():
    if os.path.exists(TEST_READ_HDF_FILENAME):
        os.remove(TEST_READ_HDF_FILENAME)


def setup_stata_file(row_size, force=False):
    if os.path.exists(TEST_STATA_FILENAME) and not force:
        pass
    else:
        df = pandas.DataFrame(
            {"col1": np.arange(row_size), "col2": np.arange(row_size)}
        )
        df.to_stata(TEST_STATA_FILENAME)


def teardown_stata_file():
    if os.path.exists(TEST_STATA_FILENAME):
        os.remove(TEST_STATA_FILENAME)


def setup_pickle_file(row_size, force=False):
    if os.path.exists(TEST_PICKLE_FILENAME) and not force:
        pass
    else:
        df = pandas.DataFrame(
            {"col1": np.arange(row_size), "col2": np.arange(row_size)}
        )
        df.to_pickle(TEST_PICKLE_FILENAME)


def teardown_pickle_file():
    if os.path.exists(TEST_PICKLE_FILENAME):
        os.remove(TEST_PICKLE_FILENAME)


@pytest.fixture
def make_sql_connection():
    """Sets up sql connections and takes them down after the caller is done.

    Yields:
        Factory that generates sql connection objects
    """
    filenames = []

    def _sql_connection(filename, table=""):
        # Remove file if exists
        if os.path.exists(filename):
            os.remove(filename)
        filenames.append(filename)
        # Create connection and, if needed, table
        conn = "sqlite:///{}".format(filename)
        if table:
            df = pandas.DataFrame(
                {
                    "col1": [0, 1, 2, 3, 4, 5, 6],
                    "col2": [7, 8, 9, 10, 11, 12, 13],
                    "col3": [14, 15, 16, 17, 18, 19, 20],
                    "col4": [21, 22, 23, 24, 25, 26, 27],
                    "col5": [0, 0, 0, 0, 0, 0, 0],
                }
            )
            df.to_sql(table, conn)
        return conn

    yield _sql_connection

    # Takedown the fixture
    for filename in filenames:
        if os.path.exists(filename):
            os.remove(filename)


def setup_fwf_file():
    if os.path.exists(TEST_FWF_FILENAME):
        return

    fwf_data = """id8141    360.242940  149.910199  11950.7
    id1594  444.953632  166.985655 11788.4
    id1849  364.136849  183.628767 11806.2
    id1230  413.836124  184.375703 11916.8
    id1948  502.953953  173.237159 12468.3"""

    with open(TEST_FWF_FILENAME, "w") as f:
        f.write(fwf_data)


def teardown_fwf_file():
    if os.path.exists(TEST_FWF_FILENAME):
        os.remove(TEST_FWF_FILENAME)


def test_from_parquet(make_parquet_file):
    make_parquet_file(SMALL_ROW_SIZE)

    pandas_df = pandas.read_parquet(TEST_PARQUET_FILENAME)
    modin_df = pd.read_parquet(TEST_PARQUET_FILENAME)
    df_equals(modin_df, pandas_df)


def test_from_parquet_with_columns(make_parquet_file):
    make_parquet_file(SMALL_ROW_SIZE)

    pandas_df = pandas.read_parquet(TEST_PARQUET_FILENAME, columns=["col1"])
    modin_df = pd.read_parquet(TEST_PARQUET_FILENAME, columns=["col1"])
    df_equals(modin_df, pandas_df)


def test_from_parquet_partition(make_parquet_file):
    make_parquet_file(SMALL_ROW_SIZE, directory=True)

    pandas_df = pandas.read_parquet(TEST_PARQUET_FILENAME)
    modin_df = pd.read_parquet(TEST_PARQUET_FILENAME)
    df_equals(modin_df, pandas_df)


def test_from_parquet_partition_with_columns(make_parquet_file):
    make_parquet_file(SMALL_ROW_SIZE, directory=True)

    pandas_df = pandas.read_parquet(TEST_PARQUET_FILENAME, columns=["col1"])
    modin_df = pd.read_parquet(TEST_PARQUET_FILENAME, columns=["col1"])
    df_equals(modin_df, pandas_df)


def test_from_parquet_partitioned_columns(make_parquet_file):
    make_parquet_file(SMALL_ROW_SIZE, partitioned_columns=["col1"])

    pandas_df = pandas.read_parquet(TEST_PARQUET_FILENAME)
    modin_df = pd.read_parquet(TEST_PARQUET_FILENAME)
    df_equals(modin_df, pandas_df)


def test_from_parquet_partitioned_columns_with_columns(make_parquet_file):
    make_parquet_file(SMALL_ROW_SIZE, partitioned_columns=["col1"])

    pandas_df = pandas.read_parquet(TEST_PARQUET_FILENAME, columns=["col1"])
    modin_df = pd.read_parquet(TEST_PARQUET_FILENAME, columns=["col1"])
    df_equals(modin_df, pandas_df)


def test_from_parquet_pandas_index():
    # Ensure modin can read parquet files written by pandas with a non-RangeIndex object
    pandas_df = pandas.DataFrame(
        {
            "idx": np.random.randint(0, 100_000, size=2000),
            "A": np.random.randint(0, 100_000, size=2000),
            "B": ["a", "b"] * 1000,
            "C": ["c"] * 2000,
        }
    )
    pandas_df.set_index("idx").to_parquet("tmp.parquet")
    # read the same parquet using modin.pandas
    df_equals(pd.read_parquet("tmp.parquet"), pandas.read_parquet("tmp.parquet"))

    pandas_df.set_index(["idx", "A"]).to_parquet("tmp.parquet")
    df_equals(pd.read_parquet("tmp.parquet"), pandas.read_parquet("tmp.parquet"))


def test_from_parquet_hdfs():
    path = "modin/pandas/test/data/hdfs.parquet"
    pandas_df = pandas.read_parquet(path)
    modin_df = pd.read_parquet(path)
    df_equals(modin_df, pandas_df)


def test_from_json():
    setup_json_file(SMALL_ROW_SIZE)

    pandas_df = pandas.read_json(TEST_JSON_FILENAME)
    modin_df = pd.read_json(TEST_JSON_FILENAME)

    assert modin_df_equals_pandas(modin_df, pandas_df)

    teardown_json_file()


def test_from_json_lines():
    setup_json_lines_file(SMALL_ROW_SIZE)

    pandas_df = pandas.read_json(TEST_JSON_FILENAME, lines=True)
    modin_df = pd.read_json(TEST_JSON_FILENAME, lines=True)
    assert modin_df_equals_pandas(modin_df, pandas_df)

    teardown_json_file()


@pytest.mark.parametrize(
    "data", [json_short_string, json_short_bytes, json_long_string, json_long_bytes],
)
def test_read_json_string_bytes(data):
    with pytest.warns(UserWarning):
        modin_df = pd.read_json(data)
    # For I/O objects we need to rewind to reuse the same object.
    if hasattr(data, "seek"):
        data.seek(0)
    df_equals(modin_df, pandas.read_json(data))


def test_from_html():
    setup_html_file(SMALL_ROW_SIZE)

    pandas_df = pandas.read_html(TEST_HTML_FILENAME)[0]
    modin_df = pd.read_html(TEST_HTML_FILENAME)

    assert modin_df_equals_pandas(modin_df, pandas_df)

    teardown_html_file()


@pytest.mark.skip(reason="No clipboard on Travis")
def test_from_clipboard():
    setup_clipboard(SMALL_ROW_SIZE)

    pandas_df = pandas.read_clipboard()
    modin_df = pd.read_clipboard()

    assert modin_df_equals_pandas(modin_df, pandas_df)


def test_from_excel():
    setup_excel_file(SMALL_ROW_SIZE)

    pandas_df = pandas.read_excel(TEST_EXCEL_FILENAME)
    modin_df = pd.read_excel(TEST_EXCEL_FILENAME)

    assert modin_df_equals_pandas(modin_df, pandas_df)

    teardown_excel_file()


def test_from_excel_all_sheets():
    setup_excel_file(SMALL_ROW_SIZE)

    pandas_df = pandas.read_excel(TEST_EXCEL_FILENAME, sheet_name=None)
    modin_df = pd.read_excel(TEST_EXCEL_FILENAME, sheet_name=None)

    assert isinstance(pandas_df, (OrderedDict, dict))
    assert isinstance(modin_df, type(pandas_df))

    assert pandas_df.keys() == modin_df.keys()

    for key in pandas_df.keys():
        assert modin_df_equals_pandas(modin_df.get(key), pandas_df.get(key))

    teardown_excel_file()


# @pytest.mark.skip(reason="Arrow version mismatch between Pandas and Feather")
def test_from_feather():
    setup_feather_file(SMALL_ROW_SIZE)

    pandas_df = pandas.read_feather(TEST_FEATHER_FILENAME)
    modin_df = pd.read_feather(TEST_FEATHER_FILENAME)

    assert modin_df_equals_pandas(modin_df, pandas_df)

    teardown_feather_file()


@pytest.mark.skipif(os.name == "nt", reason="Windows not supported")
def test_from_hdf():
    setup_hdf_file(SMALL_ROW_SIZE, format=None)

    pandas_df = pandas.read_hdf(TEST_READ_HDF_FILENAME, key="df")
    modin_df = pd.read_hdf(TEST_READ_HDF_FILENAME, key="df")

    assert modin_df_equals_pandas(modin_df, pandas_df)

    teardown_hdf_file()


@pytest.mark.skipif(os.name == "nt", reason="Windows not supported")
def test_from_hdf_format():
    setup_hdf_file(SMALL_ROW_SIZE, format="table")

    pandas_df = pandas.read_hdf(TEST_READ_HDF_FILENAME, key="df")
    modin_df = pd.read_hdf(TEST_READ_HDF_FILENAME, key="df")

    assert modin_df_equals_pandas(modin_df, pandas_df)

    teardown_hdf_file()


def test_from_stata():
    setup_stata_file(SMALL_ROW_SIZE)

    pandas_df = pandas.read_stata(TEST_STATA_FILENAME)
    modin_df = pd.read_stata(TEST_STATA_FILENAME)

    assert modin_df_equals_pandas(modin_df, pandas_df)

    teardown_stata_file()


def test_from_pickle():
    setup_pickle_file(SMALL_ROW_SIZE)

    pandas_df = pandas.read_pickle(TEST_PICKLE_FILENAME)
    modin_df = pd.read_pickle(TEST_PICKLE_FILENAME)

    assert modin_df_equals_pandas(modin_df, pandas_df)

    teardown_pickle_file()


def test_from_sql(make_sql_connection):
    filename = "test_from_sql.db"
    table = "test_from_sql"
    conn = make_sql_connection(filename, table)
    query = "select * from {0}".format(table)

    pandas_df = pandas.read_sql(query, conn)
    modin_df = pd.read_sql(query, conn)

    assert modin_df_equals_pandas(modin_df, pandas_df)

    pandas_df = pandas.read_sql(query, conn, index_col="index")
    modin_df = pd.read_sql(query, conn, index_col="index")

    assert modin_df_equals_pandas(modin_df, pandas_df)

    with pytest.warns(UserWarning):
        pd.read_sql_query(query, conn)

    with pytest.warns(UserWarning):
        pd.read_sql_table(table, conn)

    # Test SQLAlchemy engine
    conn = sa.create_engine(conn)
    pandas_df = pandas.read_sql(query, conn)
    modin_df = pd.read_sql(query, conn)

    assert modin_df_equals_pandas(modin_df, pandas_df)

    # Test SQLAlchemy Connection
    conn = conn.connect()
    pandas_df = pandas.read_sql(query, conn)
    modin_df = pd.read_sql(query, conn)

    assert modin_df_equals_pandas(modin_df, pandas_df)


def test_from_sql_with_chunksize(make_sql_connection):
    filename = "test_from_sql.db"
    table = "test_from_sql"
    conn = make_sql_connection(filename, table)
    query = "select * from {0}".format(table)

    pandas_gen = pandas.read_sql(query, conn, chunksize=10)
    modin_gen = pd.read_sql(query, conn, chunksize=10)
    for modin_df, pandas_df in zip(modin_gen, pandas_gen):
        assert modin_df_equals_pandas(modin_df, pandas_df)


@pytest.mark.skip(reason="No SAS write methods in Pandas")
def test_from_sas():
    pandas_df = pandas.read_sas(TEST_SAS_FILENAME)
    modin_df = pd.read_sas(TEST_SAS_FILENAME)

    assert modin_df_equals_pandas(modin_df, pandas_df)


def test_from_csv(make_csv_file):
    make_csv_file()

    pandas_df = pandas.read_csv(TEST_CSV_FILENAME)
    modin_df = pd.read_csv(TEST_CSV_FILENAME)

    df_equals(modin_df, pandas_df)

    pandas_df = pandas.read_csv(Path(TEST_CSV_FILENAME))
    modin_df = pd.read_csv(Path(TEST_CSV_FILENAME))

    df_equals(modin_df, pandas_df)


def test_from_csv_gzip(make_csv_file):
    make_csv_file(compression="gzip")
    gzip_path = "{}.gz".format(TEST_CSV_FILENAME)

    pandas_df = pandas.read_csv(gzip_path)
    modin_df = pd.read_csv(gzip_path)
    df_equals(modin_df, pandas_df)

    pandas_df = pandas.read_csv(gzip_path, compression="gzip")
    modin_df = pd.read_csv(gzip_path, compression="gzip")
    df_equals(modin_df, pandas_df)


def test_from_csv_bz2(make_csv_file):
    make_csv_file(compression="bz2")
    bz2_path = "{}.bz2".format(TEST_CSV_FILENAME)

    pandas_df = pandas.read_csv(bz2_path)
    modin_df = pd.read_csv(bz2_path)
    df_equals(modin_df, pandas_df)

    pandas_df = pandas.read_csv(bz2_path, compression="bz2")
    modin_df = pd.read_csv(bz2_path, compression="bz2")
    df_equals(modin_df, pandas_df)


def test_from_csv_xz(make_csv_file):
    make_csv_file(compression="xz")
    xz_path = "{}.xz".format(TEST_CSV_FILENAME)

    pandas_df = pandas.read_csv(xz_path)
    modin_df = pd.read_csv(xz_path)
    df_equals(modin_df, pandas_df)

    pandas_df = pandas.read_csv(xz_path, compression="xz")
    modin_df = pd.read_csv(xz_path, compression="xz")
    df_equals(modin_df, pandas_df)


def test_from_csv_zip(make_csv_file):
    make_csv_file(compression="zip")
    zip_path = "{}.zip".format(TEST_CSV_FILENAME)

    pandas_df = pandas.read_csv(zip_path)
    modin_df = pd.read_csv(zip_path)
    df_equals(modin_df, pandas_df)

    pandas_df = pandas.read_csv(zip_path, compression="zip")
    modin_df = pd.read_csv(zip_path, compression="zip")
    df_equals(modin_df, pandas_df)


def test_parse_dates_read_csv():
    pandas_df = pandas.read_csv("modin/pandas/test/data/test_time_parsing.csv")
    modin_df = pd.read_csv("modin/pandas/test/data/test_time_parsing.csv")
    modin_df_equals_pandas(modin_df, pandas_df)

    pandas_df = pandas.read_csv(
        "modin/pandas/test/data/test_time_parsing.csv",
        names=[
            "timestamp",
            "symbol",
            "high",
            "low",
            "open",
            "close",
            "spread",
            "volume",
        ],
        header=0,
        index_col=0,
        encoding="utf-8",
    )
    modin_df = pd.read_csv(
        "modin/pandas/test/data/test_time_parsing.csv",
        names=[
            "timestamp",
            "symbol",
            "high",
            "low",
            "open",
            "close",
            "spread",
            "volume",
        ],
        header=0,
        index_col=0,
        encoding="utf-8",
    )
    modin_df_equals_pandas(modin_df, pandas_df)

    pandas_df = pandas.read_csv(
        "modin/pandas/test/data/test_time_parsing.csv",
        names=[
            "timestamp",
            "symbol",
            "high",
            "low",
            "open",
            "close",
            "spread",
            "volume",
        ],
        header=0,
        index_col=0,
        parse_dates=["timestamp"],
        encoding="utf-8",
    )
    modin_df = pd.read_csv(
        "modin/pandas/test/data/test_time_parsing.csv",
        names=[
            "timestamp",
            "symbol",
            "high",
            "low",
            "open",
            "close",
            "spread",
            "volume",
        ],
        header=0,
        index_col=0,
        parse_dates=["timestamp"],
        encoding="utf-8",
    )
    modin_df_equals_pandas(modin_df, pandas_df)

    pandas_df = pandas.read_csv(
        "modin/pandas/test/data/test_time_parsing.csv",
        names=[
            "timestamp",
            "symbol",
            "high",
            "low",
            "open",
            "close",
            "spread",
            "volume",
        ],
        header=0,
        index_col=2,
        parse_dates=["timestamp"],
        encoding="utf-8",
    )
    modin_df = pd.read_csv(
        "modin/pandas/test/data/test_time_parsing.csv",
        names=[
            "timestamp",
            "symbol",
            "high",
            "low",
            "open",
            "close",
            "spread",
            "volume",
        ],
        header=0,
        index_col=2,
        parse_dates=["timestamp"],
        encoding="utf-8",
    )
    modin_df_equals_pandas(modin_df, pandas_df)


def test_from_csv_with_args():
    pandas_df = pandas.read_csv(
        "modin/pandas/test/data/issue_621.csv", header=None, usecols=[0, 7]
    )
    modin_df = pd.read_csv(
        "modin/pandas/test/data/issue_621.csv", header=None, usecols=[0, 7]
    )
    modin_df_equals_pandas(modin_df, pandas_df)

    pandas_df = pandas.read_csv("modin/pandas/test/data/issue_621.csv", usecols=[0, 7])
    modin_df = pd.read_csv("modin/pandas/test/data/issue_621.csv", usecols=[0, 7])
    modin_df_equals_pandas(modin_df, pandas_df)

    pandas_df = pandas.read_csv(
        "modin/pandas/test/data/issue_621.csv", usecols=[0, 7], names=[0, 7]
    )
    modin_df = pd.read_csv(
        "modin/pandas/test/data/issue_621.csv", usecols=[0, 7], names=[0, 7]
    )
    modin_df_equals_pandas(modin_df, pandas_df)


def test_from_table(make_csv_file):
    make_csv_file(delimiter="\t")

    pandas_df = pandas.read_table(TEST_CSV_FILENAME)
    modin_df = pd.read_table(TEST_CSV_FILENAME)

    assert modin_df_equals_pandas(modin_df, pandas_df)

    pandas_df = pandas.read_table(Path(TEST_CSV_FILENAME))
    modin_df = pd.read_table(Path(TEST_CSV_FILENAME))

    assert modin_df_equals_pandas(modin_df, pandas_df)


@pytest.mark.parametrize("usecols", [["a"], ["a", "b", "e"], [0, 1, 4]])
def test_from_csv_with_usecols(usecols):
    fname = "modin/pandas/test/data/test_usecols.csv"
    pandas_df = pandas.read_csv(fname, usecols=usecols)
    modin_df = pd.read_csv(fname, usecols=usecols)
    df_equals(modin_df, pandas_df)


@pytest.mark.skipif(
    __execution_engine__.lower() == "python", reason="Using pandas implementation"
)
def test_from_csv_s3(make_csv_file):
    dataset_url = "s3://noaa-ghcn-pds/csv/1788.csv"
    pandas_df = pandas.read_csv(dataset_url)

    # This first load is to trigger all the import deprecation warnings
    modin_df = pd.read_csv(dataset_url)

    # This will warn if it defaults to pandas behavior, but it shouldn't
    with pytest.warns(None) as record:
        modin_df = pd.read_csv(dataset_url)

    assert not any(
        "defaulting to pandas implementation" in str(err) for err in record.list
    )

    assert modin_df_equals_pandas(modin_df, pandas_df)


def test_from_csv_default(make_csv_file):
    # We haven't implemented read_csv from https, but if it's implemented, then this needs to change
    dataset_url = "https://raw.githubusercontent.com/modin-project/modin/master/modin/pandas/test/data/blah.csv"
    pandas_df = pandas.read_csv(dataset_url)

    with pytest.warns(UserWarning):
        modin_df = pd.read_csv(dataset_url)

    assert modin_df_equals_pandas(modin_df, pandas_df)


def test_from_csv_chunksize(make_csv_file):
    make_csv_file()

    # Tests __next__ and correctness of reader as an iterator
    # Use larger chunksize to read through file quicker
    rdf_reader = pd.read_csv(TEST_CSV_FILENAME, chunksize=500)
    pd_reader = pandas.read_csv(TEST_CSV_FILENAME, chunksize=500)

    for modin_df, pd_df in zip(rdf_reader, pd_reader):
        assert modin_df_equals_pandas(modin_df, pd_df)

    # Tests that get_chunk works correctly
    rdf_reader = pd.read_csv(TEST_CSV_FILENAME, chunksize=1)
    pd_reader = pandas.read_csv(TEST_CSV_FILENAME, chunksize=1)

    modin_df = rdf_reader.get_chunk(1)
    pd_df = pd_reader.get_chunk(1)

    assert modin_df_equals_pandas(modin_df, pd_df)

    # Tests that read works correctly
    rdf_reader = pd.read_csv(TEST_CSV_FILENAME, chunksize=1)
    pd_reader = pandas.read_csv(TEST_CSV_FILENAME, chunksize=1)

    modin_df = rdf_reader.read()
    pd_df = pd_reader.read()

    assert modin_df_equals_pandas(modin_df, pd_df)


def test_from_csv_skiprows(make_csv_file):
    make_csv_file()

    pandas_df = pandas.read_csv(TEST_CSV_FILENAME, skiprows=2)
    modin_df = pd.read_csv(TEST_CSV_FILENAME, skiprows=2)
    df_equals(modin_df, pandas_df)

    pandas_df = pandas.read_csv(
        TEST_CSV_FILENAME, names=["c1", "c2", "c3", "c4"], skiprows=2
    )
    modin_df = pd.read_csv(
        TEST_CSV_FILENAME, names=["c1", "c2", "c3", "c4"], skiprows=2
    )
    df_equals(modin_df, pandas_df)

    pandas_df = pandas.read_csv(
        TEST_CSV_FILENAME, names=["c1", "c2", "c3", "c4"], skiprows=lambda x: x % 2
    )
    modin_df = pd.read_csv(
        TEST_CSV_FILENAME, names=["c1", "c2", "c3", "c4"], skiprows=lambda x: x % 2
    )
    df_equals(modin_df, pandas_df)


@pytest.mark.parametrize(
    "encoding", ["latin8", "ISO-8859-1", "latin1", "iso-8859-1", "cp1252", "utf8"]
)
def test_from_csv_encoding(make_csv_file, encoding):
    make_csv_file(encoding=encoding)

    pandas_df = pandas.read_csv(TEST_CSV_FILENAME, encoding=encoding)
    modin_df = pd.read_csv(TEST_CSV_FILENAME, encoding=encoding)

    assert modin_df_equals_pandas(modin_df, pandas_df)


def test_from_csv_default_to_pandas_behavior(make_csv_file):
    make_csv_file()

    with pytest.warns(UserWarning):
        # Test nrows
        pd.read_csv(TEST_CSV_FILENAME, nrows=10)

    with pytest.warns(UserWarning):
        # This tests that we default to pandas on a buffer
        from io import StringIO

        pd.read_csv(StringIO(open(TEST_CSV_FILENAME, "r").read()))

    with pytest.warns(UserWarning):
        pd.read_csv(TEST_CSV_FILENAME, skiprows=lambda x: x in [0, 2])


def test_from_csv_index_col(make_csv_file):
    make_csv_file()

    pandas_df = pandas.read_csv(TEST_CSV_FILENAME, index_col="col1")
    modin_df = pd.read_csv(TEST_CSV_FILENAME, index_col="col1")
    assert modin_df_equals_pandas(modin_df, pandas_df)


def test_from_csv_skipfooter(make_csv_file):
    make_csv_file()

    pandas_df = pandas.read_csv(TEST_CSV_FILENAME, skipfooter=13)
    modin_df = pd.read_csv(TEST_CSV_FILENAME, skipfooter=13)

    assert modin_df_equals_pandas(modin_df, pandas_df)


def test_from_csv_parse_dates(make_csv_file):
    make_csv_file(force=True)

    pandas_df = pandas.read_csv(TEST_CSV_FILENAME, parse_dates=[["col2", "col4"]])
    modin_df = pd.read_csv(TEST_CSV_FILENAME, parse_dates=[["col2", "col4"]])
    assert modin_df_equals_pandas(modin_df, pandas_df)

    pandas_df = pandas.read_csv(
        TEST_CSV_FILENAME, parse_dates={"time": ["col2", "col4"]}
    )
    modin_df = pd.read_csv(TEST_CSV_FILENAME, parse_dates={"time": ["col2", "col4"]})
    assert modin_df_equals_pandas(modin_df, pandas_df)


def test_from_csv_newlines_in_quotes():
    pandas_df = pandas.read_csv("modin/pandas/test/data/newlines.csv")
    modin_df = pd.read_csv("modin/pandas/test/data/newlines.csv")
    assert modin_df_equals_pandas(modin_df, pandas_df)


@pytest.mark.skip(reason="No clipboard on Travis")
def test_to_clipboard():
    modin_df = create_test_modin_dataframe()
    pandas_df = create_test_pandas_dataframe()

    modin_df.to_clipboard()
    modin_as_clip = pandas.read_clipboard()

    pandas_df.to_clipboard()
    pandas_as_clip = pandas.read_clipboard()

    assert modin_as_clip.equals(pandas_as_clip)


<<<<<<< HEAD
def test_to_csv():
    modin_df = create_test_modin_dataframe()
=======
def test_dataframe_to_csv():
    modin_df = create_test_ray_dataframe()
>>>>>>> 555c8995
    pandas_df = create_test_pandas_dataframe()

    TEST_CSV_DF_FILENAME = "test_df.csv"
    TEST_CSV_pandas_FILENAME = "test_pandas.csv"

    modin_df.to_csv(TEST_CSV_DF_FILENAME)
    pandas_df.to_csv(TEST_CSV_pandas_FILENAME)

    assert assert_files_eq(TEST_CSV_DF_FILENAME, TEST_CSV_pandas_FILENAME)

    teardown_test_file(TEST_CSV_pandas_FILENAME)
    teardown_test_file(TEST_CSV_DF_FILENAME)


def test_series_to_csv():
    modin_df = create_test_ray_dataframe()
    pandas_df = create_test_pandas_dataframe()

    TEST_CSV_DF_FILENAME = "test_df.csv"
    TEST_CSV_pandas_FILENAME = "test_pandas.csv"

    modin_s = modin_df["col1"]
    pandas_s = pandas_df["col1"]
    modin_s.to_csv(TEST_CSV_DF_FILENAME)
    pandas_s.to_csv(TEST_CSV_pandas_FILENAME)

    assert modin_df_equals_pandas(modin_s, pandas_s)
    assert modin_s.name == pandas_s.name
    assert assert_files_eq(TEST_CSV_DF_FILENAME, TEST_CSV_pandas_FILENAME)

    teardown_test_file(TEST_CSV_pandas_FILENAME)
    teardown_test_file(TEST_CSV_DF_FILENAME)


@pytest.mark.skip(reason="Defaulting to Pandas")
def test_to_dense():
    modin_df = create_test_modin_dataframe()

    with pytest.raises(NotImplementedError):
        modin_df.to_dense()


def test_to_dict():
    modin_df = create_test_modin_dataframe()
    assert modin_df.to_dict() == to_pandas(modin_df).to_dict()


@pytest.mark.xfail(strict=False, reason="Flaky test, defaults to pandas")
def test_to_excel():
    modin_df = create_test_modin_dataframe()
    pandas_df = create_test_pandas_dataframe()

    TEST_EXCEL_DF_FILENAME = "test_df.xlsx"
    TEST_EXCEL_pandas_FILENAME = "test_pandas.xlsx"

    modin_writer = pandas.ExcelWriter(TEST_EXCEL_DF_FILENAME)
    pandas_writer = pandas.ExcelWriter(TEST_EXCEL_pandas_FILENAME)

    modin_df.to_excel(modin_writer)
    pandas_df.to_excel(pandas_writer)

    modin_writer.save()
    pandas_writer.save()

    assert assert_files_eq(TEST_EXCEL_DF_FILENAME, TEST_EXCEL_pandas_FILENAME)

    teardown_test_file(TEST_EXCEL_DF_FILENAME)
    teardown_test_file(TEST_EXCEL_pandas_FILENAME)


def test_to_feather():
    modin_df = create_test_modin_dataframe()
    pandas_df = create_test_pandas_dataframe()

    TEST_FEATHER_DF_FILENAME = "test_df.feather"
    TEST_FEATHER_pandas_FILENAME = "test_pandas.feather"

    modin_df.to_feather(TEST_FEATHER_DF_FILENAME)
    pandas_df.to_feather(TEST_FEATHER_pandas_FILENAME)

    assert assert_files_eq(TEST_FEATHER_DF_FILENAME, TEST_FEATHER_pandas_FILENAME)

    teardown_test_file(TEST_FEATHER_pandas_FILENAME)
    teardown_test_file(TEST_FEATHER_DF_FILENAME)


def test_to_html():
    modin_df = create_test_modin_dataframe()
    pandas_df = create_test_pandas_dataframe()

    TEST_HTML_DF_FILENAME = "test_df.html"
    TEST_HTML_pandas_FILENAME = "test_pandas.html"

    modin_df.to_html(TEST_HTML_DF_FILENAME)
    pandas_df.to_html(TEST_HTML_pandas_FILENAME)

    assert assert_files_eq(TEST_HTML_DF_FILENAME, TEST_HTML_pandas_FILENAME)

    teardown_test_file(TEST_HTML_pandas_FILENAME)
    teardown_test_file(TEST_HTML_DF_FILENAME)


def test_to_json():
    modin_df = create_test_modin_dataframe()
    pandas_df = create_test_pandas_dataframe()

    TEST_JSON_DF_FILENAME = "test_df.json"
    TEST_JSON_pandas_FILENAME = "test_pandas.json"

    modin_df.to_json(TEST_JSON_DF_FILENAME)
    pandas_df.to_json(TEST_JSON_pandas_FILENAME)

    assert assert_files_eq(TEST_JSON_DF_FILENAME, TEST_JSON_pandas_FILENAME)

    teardown_test_file(TEST_JSON_pandas_FILENAME)
    teardown_test_file(TEST_JSON_DF_FILENAME)


def test_to_latex():
    modin_df = create_test_modin_dataframe()
    assert modin_df.to_latex() == to_pandas(modin_df).to_latex()


def test_to_parquet():
    modin_df = create_test_modin_dataframe()
    pandas_df = create_test_pandas_dataframe()

    TEST_PARQUET_DF_FILENAME = "test_df.parquet"
    TEST_PARQUET_pandas_FILENAME = "test_pandas.parquet"

    modin_df.to_parquet(TEST_PARQUET_DF_FILENAME)
    pandas_df.to_parquet(TEST_PARQUET_pandas_FILENAME)

    assert assert_files_eq(TEST_PARQUET_DF_FILENAME, TEST_PARQUET_pandas_FILENAME)

    teardown_test_file(TEST_PARQUET_pandas_FILENAME)
    teardown_test_file(TEST_PARQUET_DF_FILENAME)


@pytest.mark.skip(reason="Defaulting to Pandas")
def test_to_period():
    modin_df = create_test_modin_dataframe()

    with pytest.raises(NotImplementedError):
        modin_df.to_period()


def test_to_pickle():
    modin_df = create_test_modin_dataframe()
    pandas_df = create_test_pandas_dataframe()

    TEST_PICKLE_DF_FILENAME = "test_df.pkl"
    TEST_PICKLE_pandas_FILENAME = "test_pandas.pkl"

    modin_df.to_pickle(TEST_PICKLE_DF_FILENAME)
    pandas_df.to_pickle(TEST_PICKLE_pandas_FILENAME)

    assert assert_files_eq(TEST_PICKLE_DF_FILENAME, TEST_PICKLE_pandas_FILENAME)

    teardown_test_file(TEST_PICKLE_pandas_FILENAME)
    teardown_test_file(TEST_PICKLE_DF_FILENAME)

    pd.to_pickle(modin_df, TEST_PICKLE_DF_FILENAME)
    pandas.to_pickle(pandas_df, TEST_PICKLE_pandas_FILENAME)

    assert assert_files_eq(TEST_PICKLE_DF_FILENAME, TEST_PICKLE_pandas_FILENAME)

    teardown_test_file(TEST_PICKLE_pandas_FILENAME)
    teardown_test_file(TEST_PICKLE_DF_FILENAME)


def test_to_sql_without_index(make_sql_connection):
    table_name = "tbl_without_index"
    modin_df = create_test_modin_dataframe()
    pandas_df = create_test_pandas_dataframe()

    # We do not pass the table name so the fixture won't generate a table
    conn = make_sql_connection("test_to_sql.db")
    modin_df.to_sql(table_name, conn, index=False)
    df_modin_sql = pandas.read_sql(table_name, con=conn)

    # We do not pass the table name so the fixture won't generate a table
    conn = make_sql_connection("test_to_sql_pandas.db")
    pandas_df.to_sql(table_name, conn, index=False)
    df_pandas_sql = pandas.read_sql(table_name, con=conn)

    assert df_modin_sql.sort_index().equals(df_pandas_sql.sort_index())


def test_to_sql_with_index(make_sql_connection):
    table_name = "tbl_with_index"
    modin_df = create_test_modin_dataframe()
    pandas_df = create_test_pandas_dataframe()

    # We do not pass the table name so the fixture won't generate a table
    conn = make_sql_connection("test_to_sql.db")
    modin_df.to_sql(table_name, conn)
    df_modin_sql = pandas.read_sql(table_name, con=conn, index_col="index")

    # We do not pass the table name so the fixture won't generate a table
    conn = make_sql_connection("test_to_sql_pandas.db")
    pandas_df.to_sql(table_name, conn)
    df_pandas_sql = pandas.read_sql(table_name, con=conn, index_col="index")

    assert df_modin_sql.sort_index().equals(df_pandas_sql.sort_index())


def test_to_stata():
    modin_df = create_test_modin_dataframe()
    pandas_df = create_test_pandas_dataframe()

    TEST_STATA_DF_FILENAME = "test_df.stata"
    TEST_STATA_pandas_FILENAME = "test_pandas.stata"

    modin_df.to_stata(TEST_STATA_DF_FILENAME)
    pandas_df.to_stata(TEST_STATA_pandas_FILENAME)

    assert assert_files_eq(TEST_STATA_DF_FILENAME, TEST_STATA_pandas_FILENAME)

    teardown_test_file(TEST_STATA_pandas_FILENAME)
    teardown_test_file(TEST_STATA_DF_FILENAME)


@pytest.mark.skipif(os.name == "nt", reason="Windows not supported")
def test_HDFStore():
    modin_store = pd.HDFStore(TEST_WRITE_HDF_FILENAME_MODIN)
    pandas_store = pandas.HDFStore(TEST_WRITE_HDF_FILENAME_PANDAS)

    modin_df = create_test_modin_dataframe()
    pandas_df = create_test_pandas_dataframe()

    modin_store["foo"] = modin_df
    pandas_store["foo"] = pandas_df

    assert assert_files_eq(
        TEST_WRITE_HDF_FILENAME_MODIN, TEST_WRITE_HDF_FILENAME_PANDAS
    )
    modin_df = modin_store.get("foo")
    pandas_df = pandas_store.get("foo")
    df_equals(modin_df, pandas_df)

    assert isinstance(modin_store, pd.HDFStore)

    hdf_file = "/tmp/test_read_hdf.hdf5"
    with pd.HDFStore(hdf_file, mode="w") as store:
        store.append("data/df1", pd.DataFrame(np.random.randn(5, 5)))
        store.append("data/df2", pd.DataFrame(np.random.randn(4, 4)))

    modin_df = pd.read_hdf(hdf_file, key="data/df1", mode="r")
    pandas_df = pandas.read_hdf(hdf_file, key="data/df1", mode="r")
    df_equals(modin_df, pandas_df)


def test_ExcelFile():
    setup_excel_file(SMALL_ROW_SIZE)

    modin_excel_file = pd.ExcelFile(TEST_EXCEL_FILENAME)
    pandas_excel_file = pandas.ExcelFile(TEST_EXCEL_FILENAME)

    df_equals(modin_excel_file.parse(), pandas_excel_file.parse())

    assert modin_excel_file.io == TEST_EXCEL_FILENAME
    assert isinstance(modin_excel_file, pd.ExcelFile)
    modin_excel_file.close()
    pandas_excel_file.close()

    teardown_excel_file()


def test_fwf_file():
    setup_fwf_file()

    colspecs = [(0, 6), (8, 20), (21, 33), (34, 43)]
    with pytest.warns(UserWarning):
        df = pd.read_fwf(TEST_FWF_FILENAME, colspecs=colspecs, header=None, index_col=0)
        assert isinstance(df, pd.DataFrame)

    teardown_fwf_file()


def test_fwf_file_kwargs():
    fwf_data = """ACW000116041961TAVG -142  k  183  k  419  k  720  k 1075  k 1546  k 1517  k 1428  k 1360  k 1121  k  457  k  -92  k
ACW000116041962TAVG   60  k   32  k -207  k  582  k  855  k 1328  k 1457  k 1340  k 1110  k  941  k  270  k -179  k
ACW000116041963TAVG -766  k -606  k -152  k  488  k 1171  k 1574  k 1567  k 1543  k 1279  k  887  k  513  k -161  k
ACW000116041964TAVG    9  k -138  k    2  k  685  k 1166  k 1389  k 1453  k 1504  k 1168  k  735  k  493  k   59  k
ACW000116041965TAVG   -9  k -158  k  -15  k  537  k  934  k 1447  k 1434  k 1424  k 1324  k  921  k  -22  k -231  k
ACW000116041966TAVG -490  k -614  k  108  k  246  k 1082  k 1642  k 1620  k 1471  k 1195  k  803  k  329  k    2  k
ACW000116041967TAVG -270  k   36  k  397  k  481  k 1052  k 1373  k 1655  k 1598  k 1318  k  997  k  559  k  -96  k
ACW000116041968TAVG -306  k -183  k  220  k  714  k  935  k 1635  k 1572  k 1718  k 1331  k  781  k  180  k  -56  k
ACW000116041969TAVG -134  k -494  k -185  k  497  k  962  k 1634  k 1687  k 1773  k 1379  k  932  k  321  k -275  k
ACW000116041970TAVG -483  k -704  k  -75  k  261  k 1093  k 1724  k 1470  k 1609  k 1163  k  836  k  300  k   73  k
ACW000116041971TAVG   -6  k   83  k  -40  k  472  k 1180  k 1411  k 1700  k 1600  k 1165  k  908  k  361  k  383  k
ACW000116041972TAVG -377  k   -4  k  250  k  556  k 1117  k 1444  k 1778  k 1545  k 1073  k  797  k  481  k  404  k
ACW000116041973TAVG   61  k  169  k  453  k  472  k 1075  k 1545  k 1866  k 1579  k 1199  k  563  k  154  k   11  k
ACW000116041974TAVG  191  k  209  k  339  k  748  k 1094  k 1463  k 1498  k 1541  k 1319  k  585  k  428  k  335  k
ACW000116041975TAVG  346  k   88  k  198  k  488  k 1165  k 1483  k 1756  k 1906  k 1374  k  845  k  406  k  387  k
ACW000116041976TAVG -163  k  -62  k -135  k  502  k 1128  k 1461  k 1822  k 1759  k 1136  k  715  k  458  k -205  k
ACW000116041977TAVG -192  k -279  k  234  k  332  k 1128  k 1566  k 1565  k 1556  k 1126  k  949  k  421  k  162  k
ACW000116041978TAVG   55  k -354  k   66  k  493  k 1155  k 1552  k 1564  k 1555  k 1061  k  932  k  688  k -464  k
ACW000116041979TAVG -618  k -632  k   35  k  474  k  993  k 1566  k 1484  k 1483  k 1229  k  647  k  412  k  -40  k
ACW000116041980TAVG -340  k -500  k  -35  k  524  k 1071  k 1534  k 1655  k 1502  k 1269  k  660  k  138  k  125  k"""
    with open(TEST_FWF_FILENAME, "w") as f:
        f.write(fwf_data)

    column_specs = [
        (0, 11),
        (11, 15),
        (19, 24),
        (27, 32),
        (35, 40),
        (43, 48),
        (51, 56),
        (59, 64),
        (67, 72),
        (75, 80),
        (83, 88),
        (91, 96),
        (99, 104),
        (107, 112),
    ]
    column_names = ["stationID", "year", 1, 2, 3, 4, 5, 6, 7, 8, 9, 10, 11, 12]
    nan_values = ["-9999"]
    with pytest.warns(UserWarning):
        modin_df = pd.read_fwf(
            TEST_FWF_FILENAME,
            colspecs=column_specs,
            names=column_names,
            na_values=nan_values,
            index_col=["stationID", "year"],
        )
    pandas_df = pd.read_fwf(
        TEST_FWF_FILENAME,
        colspecs=column_specs,
        names=column_names,
        na_values=nan_values,
        index_col=["stationID", "year"],
    )

    df_equals(modin_df, pandas_df)

    teardown_fwf_file()


@pytest.mark.skip(reason="Need to verify GBQ access")
def test_from_gbq():
    # Test API, but do not supply credentials until credits can be secured.
    with pytest.raises(
        ValueError, match="Could not determine project ID and one was not supplied."
    ):
        pd.read_gbq("SELECT 1")


@pytest.mark.skip(reason="Need to verify GBQ access")
def test_to_gbq():
    modin_df = create_test_modin_dataframe()
    # Test API, but do not supply credentials until credits can be secured.
    with pytest.raises(
        ValueError, match="Could not determine project ID and one was not supplied."
    ):
        modin_df.to_gbq("modin.table")


def test_cleanup():
    filenames = [
        TEST_PARQUET_FILENAME,
        TEST_CSV_FILENAME,
        TEST_JSON_FILENAME,
        TEST_HTML_FILENAME,
        TEST_EXCEL_FILENAME,
        TEST_FEATHER_FILENAME,
        TEST_READ_HDF_FILENAME,
        TEST_WRITE_HDF_FILENAME_MODIN,
        TEST_WRITE_HDF_FILENAME_PANDAS,
        TEST_STATA_FILENAME,
        TEST_PICKLE_FILENAME,
        TEST_SAS_FILENAME,
        TEST_FWF_FILENAME,
        TEST_GBQ_FILENAME,
    ]
    for f in filenames:
        if os.path.exists(f):
            # Need try..except for Windows
            try:
                os.remove(f)
            except PermissionError:
                pass<|MERGE_RESOLUTION|>--- conflicted
+++ resolved
@@ -1044,13 +1044,8 @@
     assert modin_as_clip.equals(pandas_as_clip)
 
 
-<<<<<<< HEAD
-def test_to_csv():
-    modin_df = create_test_modin_dataframe()
-=======
 def test_dataframe_to_csv():
-    modin_df = create_test_ray_dataframe()
->>>>>>> 555c8995
+    modin_df = create_test_modin_dataframe()
     pandas_df = create_test_pandas_dataframe()
 
     TEST_CSV_DF_FILENAME = "test_df.csv"
