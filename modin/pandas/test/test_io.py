# Licensed to Modin Development Team under one or more contributor license agreements.
# See the NOTICE file distributed with this work for additional information regarding
# copyright ownership.  The Modin Development Team licenses this file to you under the
# Apache License, Version 2.0 (the "License"); you may not use this file except in
# compliance with the License.  You may obtain a copy of the License at
#
#     http://www.apache.org/licenses/LICENSE-2.0
#
# Unless required by applicable law or agreed to in writing, software distributed under
# the License is distributed on an "AS IS" BASIS, WITHOUT WARRANTIES OR CONDITIONS OF
# ANY KIND, either express or implied. See the License for the specific language
# governing permissions and limitations under the License.

import contextlib
import pytest
import numpy as np
from packaging import version
import pandas
from pandas.errors import ParserWarning
import pandas._libs.lib as lib
from pandas.core.dtypes.common import is_list_like
from pandas._testing import ensure_clean, ensure_clean_dir
from pathlib import Path
from collections import OrderedDict
from modin.config.envvars import MinPartitionSize
from modin.db_conn import (
    ModinDatabaseConnection,
    UnsupportedDatabaseException,
)
from modin.config import (
    TestDatasetSize,
    Engine,
    StorageFormat,
    IsExperimental,
    TestReadFromPostgres,
    TestReadFromSqlServer,
    ReadSqlEngine,
)
from modin.utils import to_pandas
from modin.pandas.utils import from_arrow
from modin.test.test_utils import warns_that_defaulting_to_pandas
import pyarrow as pa
import os
from scipy import sparse
import sys
import sqlalchemy as sa
import csv
import tempfile
from typing import Dict

from .utils import (
    check_file_leaks,
    df_equals,
    json_short_string,
    json_short_bytes,
    json_long_string,
    json_long_bytes,
    get_unique_filename,
    io_ops_bad_exc,
    eval_io_from_str,
    dummy_decorator,
    create_test_dfs,
    COMP_TO_EXT,
    generate_dataframe,
    default_to_pandas_ignore_string,
    parse_dates_values_by_id,
    time_parsing_csv_path,
)

if StorageFormat.get() == "Hdk":
    from modin.experimental.core.execution.native.implementations.hdk_on_native.test.utils import (
        eval_io,
        align_datetime_dtypes,
    )
else:
    from .utils import eval_io

if StorageFormat.get() == "Pandas":
    import modin.pandas as pd
else:
    import modin.experimental.pandas as pd

try:
    import ray

    EXCEPTIONS = (ray.exceptions.WorkerCrashedError,)
except ImportError:
    EXCEPTIONS = ()


from modin.config import NPartitions

# Our configuration in pytest.ini requires that we explicitly catch all
# instances of defaulting to pandas, but some test modules, like this one,
# have too many such instances.
# TODO(https://github.com/modin-project/modin/issues/3655): catch all instances
# of defaulting to pandas.
pytestmark = pytest.mark.filterwarnings(default_to_pandas_ignore_string)

NPartitions.put(4)

DATASET_SIZE_DICT = {
    "Small": 64,
    "Normal": 2000,
    "Big": 20000,
}

# Number of rows in the test file
NROWS = DATASET_SIZE_DICT.get(TestDatasetSize.get(), DATASET_SIZE_DICT["Small"])

TEST_DATA = {
    "col1": [0, 1, 2, 3],
    "col2": [4, 5, 6, 7],
    "col3": [8, 9, 10, 11],
    "col4": [12, 13, 14, 15],
    "col5": [0, 0, 0, 0],
}


@contextlib.contextmanager
def _nullcontext():
    """Replacement for contextlib.nullcontext missing in older Python."""
    yield


def assert_files_eq(path1, path2):
    with open(path1, "rb") as file1, open(path2, "rb") as file2:
        file1_content = file1.read()
        file2_content = file2.read()

        if file1_content == file2_content:
            return True
        else:
            return False


def setup_clipboard(row_size=NROWS):
    df = pandas.DataFrame({"col1": np.arange(row_size), "col2": np.arange(row_size)})
    df.to_clipboard()


def parquet_eval_to_file(modin_obj, pandas_obj, fn, extension, **fn_kwargs):
    """
    Helper function to test `to_parquet` method.

    Parameters
    ----------
    modin_obj : pd.DataFrame
        A Modin DataFrame or a Series to test `to_parquet` method.
    pandas_obj: pandas.DataFrame
        A pandas DataFrame or a Series to test `to_parquet` method.
    fn : str
        Name of the method, that should be tested.
    extension : str
        Extension of the test file.
    """
    with ensure_clean_dir() as dirname:
        unique_filename_modin = get_unique_filename(
            extension=extension, data_dir=dirname
        )
        unique_filename_pandas = get_unique_filename(
            extension=extension, data_dir=dirname
        )

        engine = fn_kwargs.get("engine", "auto")

        getattr(modin_obj, fn)(unique_filename_modin, **fn_kwargs)
        getattr(pandas_obj, fn)(unique_filename_pandas, **fn_kwargs)

        pandas_df = pandas.read_parquet(unique_filename_pandas, engine=engine)
        modin_df = pd.read_parquet(unique_filename_modin, engine=engine)
    df_equals(pandas_df, modin_df)


def eval_to_file(modin_obj, pandas_obj, fn, extension, **fn_kwargs):
    """Helper function to test `to_<extension>` methods.

    Args:
        modin_obj: Modin DataFrame or Series to test `to_<extension>` method.
        pandas_obj: Pandas DataFrame or Series to test `to_<extension>` method.
        fn: name of the method, that should be tested.
        extension: Extension of the test file.
    """
    with ensure_clean_dir() as dirname:
        unique_filename_modin = get_unique_filename(
            extension=extension, data_dir=dirname
        )
        unique_filename_pandas = get_unique_filename(
            extension=extension, data_dir=dirname
        )

        # parameter `max_retries=0` is set for `to_csv` function on Ray engine,
        # in order to increase the stability of tests, we repeat the call of
        # the entire function manually
        last_exception = None
        for _ in range(3):
            try:
                getattr(modin_obj, fn)(unique_filename_modin, **fn_kwargs)
            except EXCEPTIONS as err:
                last_exception = err
                continue
            break
        # If we do have an exception that's valid let's raise it
        if last_exception:
            raise last_exception

        getattr(pandas_obj, fn)(unique_filename_pandas, **fn_kwargs)

        assert assert_files_eq(unique_filename_modin, unique_filename_pandas)


@pytest.fixture
def make_parquet_dir():
    with tempfile.TemporaryDirectory() as tmp_dir:

        def _make_parquet_dir(
            dfs_by_filename: Dict[str, pandas.DataFrame], row_group_size: int
        ):
            for filename, df in dfs_by_filename.items():
                df.to_parquet(
                    os.path.join(tmp_dir, filename), row_group_size=row_group_size
                )
            return tmp_dir

        yield _make_parquet_dir


@pytest.mark.usefixtures("TestReadCSVFixture")
@pytest.mark.skipif(
    IsExperimental.get() and StorageFormat.get() == "Pyarrow",
    reason="Segmentation fault; see PR #2347 ffor details",
)
class TestCsv:
    # delimiter tests
    @pytest.mark.parametrize("sep", [None, "_", ",", ".", "\n"])
    @pytest.mark.parametrize("delimiter", ["_", ",", ".", "\n"])
    @pytest.mark.parametrize("decimal", [".", "_"])
    @pytest.mark.parametrize("thousands", [None, ",", "_", " "])
    def test_read_csv_delimiters(
        self, make_csv_file, sep, delimiter, decimal, thousands
    ):
        with ensure_clean(".csv") as unique_filename:
            make_csv_file(
                filename=unique_filename,
                delimiter=delimiter,
                thousands_separator=thousands,
                decimal_separator=decimal,
            )

            eval_io(
                fn_name="read_csv",
                # read_csv kwargs
                filepath_or_buffer=unique_filename,
                delimiter=delimiter,
                sep=sep,
                decimal=decimal,
                thousands=thousands,
            )

    # Column and Index Locations and Names tests
    @pytest.mark.parametrize("header", ["infer", None, 0])
    @pytest.mark.parametrize("index_col", [None, "col1"])
    @pytest.mark.parametrize("prefix", [None, "_", "col"])
    @pytest.mark.parametrize(
        "names", [lib.no_default, ["col1"], ["c1", "c2", "c3", "c4", "c5", "c6", "c7"]]
    )
    @pytest.mark.parametrize(
        "usecols", [None, ["col1"], ["col1", "col2", "col6"], [0, 1, 5]]
    )
    @pytest.mark.parametrize("skip_blank_lines", [True, False])
    def test_read_csv_col_handling(
        self,
        header,
        index_col,
        prefix,
        names,
        usecols,
        skip_blank_lines,
    ):
        if names is lib.no_default:
            pytest.skip("some parameters combiantions fails: issue #2312")
        if header in ["infer", None] and names is not lib.no_default:
            pytest.skip(
                "Heterogeneous data in a column is not cast to a common type: issue #3346"
            )
        eval_io(
            fn_name="read_csv",
            # read_csv kwargs
            filepath_or_buffer=pytest.csvs_names["test_read_csv_blank_lines"],
            header=header,
            index_col=index_col,
            prefix=prefix,
            names=names,
            usecols=usecols,
            skip_blank_lines=skip_blank_lines,
        )

    @pytest.mark.parametrize("usecols", [lambda col_name: col_name in ["a", "b", "e"]])
    def test_from_csv_with_callable_usecols(self, usecols):
        fname = "modin/pandas/test/data/test_usecols.csv"
        pandas_df = pandas.read_csv(fname, usecols=usecols)
        modin_df = pd.read_csv(fname, usecols=usecols)
        df_equals(modin_df, pandas_df)

    # General Parsing Configuration
    @pytest.mark.parametrize("dtype", [None, True])
    @pytest.mark.parametrize("engine", [None, "python", "c"])
    @pytest.mark.parametrize(
        "converters",
        [
            None,
            {
                "col1": lambda x: np.int64(x) * 10,
                "col2": pandas.to_datetime,
                "col4": lambda x: x.replace(":", ";"),
            },
        ],
    )
    @pytest.mark.parametrize("skipfooter", [0, 10])
    def test_read_csv_parsing_1(
        self,
        dtype,
        engine,
        converters,
        skipfooter,
    ):
        if dtype:
            dtype = {
                col: "object"
                for col in pandas.read_csv(
                    pytest.csvs_names["test_read_csv_regular"], nrows=1
                ).columns
            }

        eval_io(
            fn_name="read_csv",
            raising_exceptions=None,
            check_kwargs_callable=not callable(converters),
            # read_csv kwargs
            filepath_or_buffer=pytest.csvs_names["test_read_csv_regular"],
            dtype=dtype,
            engine=engine,
            converters=converters,
            skipfooter=skipfooter,
        )

    @pytest.mark.parametrize("header", ["infer", None, 0])
    @pytest.mark.parametrize(
        "skiprows",
        [
            2,
            lambda x: x % 2,
            lambda x: x > 25,
            lambda x: x > 128,
            np.arange(10, 50),
            np.arange(10, 50, 2),
        ],
    )
    @pytest.mark.parametrize("nrows", [35, None])
    @pytest.mark.parametrize(
        "names",
        [
            [f"c{col_number}" for col_number in range(4)],
            [f"c{col_number}" for col_number in range(6)],
            None,
        ],
    )
    @pytest.mark.parametrize("encoding", ["latin1", "windows-1251", None])
    def test_read_csv_parsing_2(
        self,
        make_csv_file,
        request,
        header,
        skiprows,
        nrows,
        names,
        encoding,
    ):
        if request.config.getoption(
            "--simulate-cloud"
        ).lower() != "off" and is_list_like(skiprows):
            pytest.xfail(
                reason="The reason of tests fail in `cloud` mode is unknown for now - issue #2340"
            )
        with ensure_clean(".csv") as unique_filename:
            if encoding:
                make_csv_file(
                    filename=unique_filename,
                    encoding=encoding,
                )
            kwargs = {
                "filepath_or_buffer": unique_filename
                if encoding
                else pytest.csvs_names["test_read_csv_regular"],
                "header": header,
                "skiprows": skiprows,
                "nrows": nrows,
                "names": names,
                "encoding": encoding,
            }

            if Engine.get() != "Python":
                df = pandas.read_csv(**dict(kwargs, nrows=1))
                # in that case first partition will contain str
                if df[df.columns[0]][df.index[0]] in ["c1", "col1", "c3", "col3"]:
                    pytest.xfail(
                        "read_csv incorrect output with float data - issue #2634"
                    )

            eval_io(
                fn_name="read_csv",
                raising_exceptions=None,
                check_kwargs_callable=not callable(skiprows),
                # read_csv kwargs
                **kwargs,
            )

    @pytest.mark.parametrize("true_values", [["Yes"], ["Yes", "true"], None])
    @pytest.mark.parametrize("false_values", [["No"], ["No", "false"], None])
    @pytest.mark.parametrize("skipfooter", [0, 10])
    @pytest.mark.parametrize("nrows", [35, None])
    def test_read_csv_parsing_3(
        self,
        true_values,
        false_values,
        skipfooter,
        nrows,
    ):
        xfail_case = (
            (false_values or true_values)
            and Engine.get() != "Python"
            and StorageFormat.get() != "Hdk"
        )
        if xfail_case:
            pytest.xfail("modin and pandas dataframes differs - issue #2446")

        eval_io(
            fn_name="read_csv",
            raising_exceptions=None,
            # read_csv kwargs
            filepath_or_buffer=pytest.csvs_names["test_read_csv_yes_no"],
            true_values=true_values,
            false_values=false_values,
            skipfooter=skipfooter,
            nrows=nrows,
        )

    def test_read_csv_skipinitialspace(self):
        with ensure_clean(".csv") as unique_filename:
            str_initial_spaces = (
                "col1,col2,col3,col4\n"
                + "five,  six,  seven,  eight\n"
                + "    five,    six,    seven,    eight\n"
                + "five, six,  seven,   eight\n"
            )

            eval_io_from_str(str_initial_spaces, unique_filename, skipinitialspace=True)

    @pytest.mark.parametrize(
        "test_case",
        ["single_element", "single_column", "multiple_columns"],
    )
    def test_read_csv_squeeze(self, request, test_case):
        if request.config.getoption("--simulate-cloud").lower() != "off":
            pytest.xfail(
                reason="Error EOFError: stream has been closed in `modin in the cloud` mode - issue #3329"
            )
        with ensure_clean(".csv") as unique_filename:
            str_single_element = "1"
            str_single_col = "1\n2\n3\n"
            str_four_cols = "1, 2, 3, 4\n5, 6, 7, 8\n9, 10, 11, 12\n"
            case_to_data = {
                "single_element": str_single_element,
                "single_column": str_single_col,
                "multiple_columns": str_four_cols,
            }

            eval_io_from_str(case_to_data[test_case], unique_filename, squeeze=True)
            eval_io_from_str(
                case_to_data[test_case], unique_filename, header=None, squeeze=True
            )

    def test_read_csv_mangle_dupe_cols(self):
        with ensure_clean() as unique_filename, pytest.warns(
            FutureWarning, match="'mangle_dupe_cols' keyword is deprecated"
        ):
            str_non_unique_cols = "col,col,col,col\n5, 6, 7, 8\n9, 10, 11, 12\n"
            eval_io_from_str(
                str_non_unique_cols, unique_filename, mangle_dupe_cols=True
            )

    # Putting this filterwarnings in setup.cfg doesn't seem to catch the error.
    @pytest.mark.filterwarnings(
        "error:.*'mangle_dupe_cols' keyword is deprecated:FutureWarning"
    )
    def test_read_csv_does_not_warn_mangle_dupe_cols_kwarg(self):
        with ensure_clean() as unique_filename:
            eval_io_from_str(
                "a,b,c\n1,2,3\n",
                unique_filename,
            )

    # NA and Missing Data Handling tests
    @pytest.mark.parametrize("na_values", ["custom_nan", "73"])
    @pytest.mark.parametrize("keep_default_na", [True, False])
    @pytest.mark.parametrize("na_filter", [True, False])
    @pytest.mark.parametrize("verbose", [True, False])
    @pytest.mark.parametrize("skip_blank_lines", [True, False])
    def test_read_csv_nans_handling(
        self,
        na_values,
        keep_default_na,
        na_filter,
        verbose,
        skip_blank_lines,
    ):
        eval_io(
            fn_name="read_csv",
            # read_csv kwargs
            filepath_or_buffer=pytest.csvs_names["test_read_csv_nans"],
            na_values=na_values,
            keep_default_na=keep_default_na,
            na_filter=na_filter,
            verbose=verbose,
            skip_blank_lines=skip_blank_lines,
        )

    # Datetime Handling tests
    @pytest.mark.parametrize(
        "parse_dates", [True, False, ["col2"], ["col2", "col4"], [1, 3]]
    )
    @pytest.mark.parametrize("infer_datetime_format", [True, False])
    @pytest.mark.parametrize("keep_date_col", [True, False])
    @pytest.mark.parametrize(
        "date_parser", [None, lambda x: pandas.datetime.strptime(x, "%Y-%m-%d")]
    )
    @pytest.mark.parametrize("dayfirst", [True, False])
    @pytest.mark.parametrize("cache_dates", [True, False])
    def test_read_csv_datetime(
        self,
        parse_dates,
        infer_datetime_format,
        keep_date_col,
        date_parser,
        dayfirst,
        cache_dates,
    ):
        if (
            StorageFormat.get() == "Hdk"
            and isinstance(parse_dates, list)
            and ("col4" in parse_dates or 3 in parse_dates)
        ):
            pytest.xfail(
                "In some cases read_csv with `parse_dates` with HDK storage format outputs incorrect result - issue #3081"
            )

        raising_exceptions = io_ops_bad_exc  # default value
        if isinstance(parse_dates, dict) and callable(date_parser):
            # In this case raised TypeError: <lambda>() takes 1 positional argument but 2 were given
            raising_exceptions = list(io_ops_bad_exc)
            raising_exceptions.remove(TypeError)

        eval_io(
            fn_name="read_csv",
            check_kwargs_callable=not callable(date_parser),
            raising_exceptions=raising_exceptions,
            # read_csv kwargs
            filepath_or_buffer=pytest.csvs_names["test_read_csv_regular"],
            parse_dates=parse_dates,
            infer_datetime_format=infer_datetime_format,
            keep_date_col=keep_date_col,
            date_parser=date_parser,
            dayfirst=dayfirst,
            cache_dates=cache_dates,
        )

    # Iteration tests
    @pytest.mark.parametrize("iterator", [True, False])
    def test_read_csv_iteration(self, iterator):
        filename = pytest.csvs_names["test_read_csv_regular"]

        # Tests __next__ and correctness of reader as an iterator
        # Use larger chunksize to read through file quicker
        rdf_reader = pd.read_csv(filename, chunksize=500, iterator=iterator)
        pd_reader = pandas.read_csv(filename, chunksize=500, iterator=iterator)

        for modin_df, pd_df in zip(rdf_reader, pd_reader):
            df_equals(modin_df, pd_df)

        # Tests that get_chunk works correctly
        rdf_reader = pd.read_csv(filename, chunksize=1, iterator=iterator)
        pd_reader = pandas.read_csv(filename, chunksize=1, iterator=iterator)

        modin_df = rdf_reader.get_chunk(1)
        pd_df = pd_reader.get_chunk(1)

        df_equals(modin_df, pd_df)

        # Tests that read works correctly
        rdf_reader = pd.read_csv(filename, chunksize=1, iterator=iterator)
        pd_reader = pandas.read_csv(filename, chunksize=1, iterator=iterator)

        modin_df = rdf_reader.read()
        pd_df = pd_reader.read()

        df_equals(modin_df, pd_df)

    def test_read_csv_encoding_976(self):
        file_name = "modin/pandas/test/data/issue_976.csv"
        names = [str(i) for i in range(11)]

        kwargs = {
            "sep": ";",
            "names": names,
            "encoding": "windows-1251",
        }
        df1 = pd.read_csv(file_name, **kwargs)
        df2 = pandas.read_csv(file_name, **kwargs)
        # these columns contain data of various types in partitions
        # see #1931 for details;
        df1 = df1.drop(["4", "5"], axis=1)
        df2 = df2.drop(["4", "5"], axis=1)

        df_equals(df1, df2)

    # Quoting, Compression parameters tests
    @pytest.mark.parametrize("compression", ["infer", "gzip", "bz2", "xz", "zip"])
    @pytest.mark.parametrize("encoding", [None, "latin8", "utf16"])
    @pytest.mark.parametrize("engine", [None, "python", "c"])
    def test_read_csv_compression(self, make_csv_file, compression, encoding, engine):
        with ensure_clean(".csv") as unique_filename:
            make_csv_file(
                filename=unique_filename, encoding=encoding, compression=compression
            )
            compressed_file_path = (
                f"{unique_filename}.{COMP_TO_EXT[compression]}"
                if compression != "infer"
                else unique_filename
            )

            eval_io(
                fn_name="read_csv",
                # read_csv kwargs
                filepath_or_buffer=compressed_file_path,
                compression=compression,
                encoding=encoding,
                engine=engine,
            )

    @pytest.mark.parametrize(
        "encoding",
        [
            None,
            "ISO-8859-1",
            "latin1",
            "iso-8859-1",
            "cp1252",
            "utf8",
            pytest.param(
                "unicode_escape",
                marks=pytest.mark.skipif(
                    condition=sys.version_info < (3, 9),
                    reason="https://bugs.python.org/issue45461",
                ),
            ),
            "raw_unicode_escape",
            "utf_16_le",
            "utf_16_be",
            "utf32",
            "utf_32_le",
            "utf_32_be",
            "utf-8-sig",
        ],
    )
    def test_read_csv_encoding(self, make_csv_file, encoding):
        with ensure_clean(".csv") as unique_filename:
            make_csv_file(filename=unique_filename, encoding=encoding)

            eval_io(
                fn_name="read_csv",
                # read_csv kwargs
                filepath_or_buffer=unique_filename,
                encoding=encoding,
            )

    @pytest.mark.parametrize("thousands", [None, ",", "_", " "])
    @pytest.mark.parametrize("decimal", [".", "_"])
    @pytest.mark.parametrize("lineterminator", [None, "x", "\n"])
    @pytest.mark.parametrize("escapechar", [None, "d", "x"])
    @pytest.mark.parametrize("dialect", ["test_csv_dialect", "use_dialect_name", None])
    def test_read_csv_file_format(
        self,
        make_csv_file,
        thousands,
        decimal,
        lineterminator,
        escapechar,
        dialect,
    ):
        with ensure_clean(".csv") as unique_filename:
            if dialect:
                test_csv_dialect_params = {
                    "delimiter": "_",
                    "doublequote": False,
                    "escapechar": "\\",
                    "quotechar": "d",
                    "quoting": csv.QUOTE_ALL,
                }
                csv.register_dialect(dialect, **test_csv_dialect_params)
                if dialect != "use_dialect_name":
                    # otherwise try with dialect name instead of `_csv.Dialect` object
                    dialect = csv.get_dialect(dialect)
                make_csv_file(filename=unique_filename, **test_csv_dialect_params)
            else:
                make_csv_file(
                    filename=unique_filename,
                    thousands_separator=thousands,
                    decimal_separator=decimal,
                    escapechar=escapechar,
                    line_terminator=lineterminator,
                )

            if (
                (StorageFormat.get() == "Hdk")
                and (escapechar is not None)
                and (lineterminator is None)
                and (thousands is None)
                and (decimal == ".")
            ):
                with open(unique_filename, "r") as f:
                    if any(
                        line.find(f',"{escapechar}') != -1 for _, line in enumerate(f)
                    ):
                        pytest.xfail(
                            "Tests with this character sequence fail due to #5649"
                        )

            eval_io(
                raising_exceptions=None,
                fn_name="read_csv",
                # read_csv kwargs
                filepath_or_buffer=unique_filename,
                thousands=thousands,
                decimal=decimal,
                lineterminator=lineterminator,
                escapechar=escapechar,
                dialect=dialect,
            )

    @pytest.mark.parametrize(
        "quoting",
        [csv.QUOTE_ALL, csv.QUOTE_MINIMAL, csv.QUOTE_NONNUMERIC, csv.QUOTE_NONE],
    )
    @pytest.mark.parametrize("quotechar", ['"', "_", "d"])
    @pytest.mark.parametrize("doublequote", [True, False])
    @pytest.mark.parametrize("comment", [None, "#", "x"])
    def test_read_csv_quoting(
        self,
        make_csv_file,
        quoting,
        quotechar,
        doublequote,
        comment,
    ):
        # in these cases escapechar should be set, otherwise error occures
        # _csv.Error: need to escape, but no escapechar set"
        use_escapechar = (
            not doublequote and quotechar != '"' and quoting != csv.QUOTE_NONE
        )
        escapechar = "\\" if use_escapechar else None
        with ensure_clean(".csv") as unique_filename:
            make_csv_file(
                filename=unique_filename,
                quoting=quoting,
                quotechar=quotechar,
                doublequote=doublequote,
                escapechar=escapechar,
                comment_col_char=comment,
            )

            eval_io(
                fn_name="read_csv",
                # read_csv kwargs
                filepath_or_buffer=unique_filename,
                quoting=quoting,
                quotechar=quotechar,
                doublequote=doublequote,
                escapechar=escapechar,
                comment=comment,
            )

    # Error Handling parameters tests
    @pytest.mark.parametrize("warn_bad_lines", [True, False, None])
    @pytest.mark.parametrize("error_bad_lines", [True, False, None])
    @pytest.mark.parametrize("on_bad_lines", ["error", "warn", "skip", None])
    def test_read_csv_error_handling(
        self,
        warn_bad_lines,
        error_bad_lines,
        on_bad_lines,
    ):
        # in that case exceptions are raised both by Modin and pandas
        # and tests pass
        raise_exception_case = on_bad_lines is not None and (
            error_bad_lines is not None or warn_bad_lines is not None
        )
        if (
            not raise_exception_case
            and Engine.get() not in ["Python", "Cloudpython"]
            and StorageFormat.get() != "Hdk"
        ):
            pytest.xfail("read_csv doesn't raise `bad lines` exceptions - issue #2500")
        eval_io(
            fn_name="read_csv",
            # read_csv kwargs
            filepath_or_buffer=pytest.csvs_names["test_read_csv_bad_lines"],
            warn_bad_lines=warn_bad_lines,
            error_bad_lines=error_bad_lines,
            on_bad_lines=on_bad_lines,
        )

    # Internal parameters tests
    @pytest.mark.parametrize("use_str_data", [True, False])
    @pytest.mark.parametrize("engine", [None, "python", "c"])
    @pytest.mark.parametrize("delimiter", [",", " "])
    @pytest.mark.parametrize("delim_whitespace", [True, False])
    @pytest.mark.parametrize("low_memory", [True, False])
    @pytest.mark.parametrize("memory_map", [True, False])
    @pytest.mark.parametrize("float_precision", [None, "high", "round_trip"])
    def test_read_csv_internal(
        self,
        make_csv_file,
        use_str_data,
        engine,
        delimiter,
        delim_whitespace,
        low_memory,
        memory_map,
        float_precision,
    ):
        # In this case raised TypeError: cannot use a string pattern on a bytes-like object,
        # so TypeError should be excluded from raising_exceptions list in order to check, that
        # the same exceptions are raised by Pandas and Modin
        case_with_TypeError_exc = (
            engine == "python"
            and delimiter == ","
            and delim_whitespace
            and low_memory
            and memory_map
            and float_precision is None
        )

        raising_exceptions = io_ops_bad_exc  # default value
        if case_with_TypeError_exc:
            raising_exceptions = list(io_ops_bad_exc)
            raising_exceptions.remove(TypeError)

        kwargs = {
            "engine": engine,
            "delimiter": delimiter,
            "delim_whitespace": delim_whitespace,
            "low_memory": low_memory,
            "memory_map": memory_map,
            "float_precision": float_precision,
        }

        with ensure_clean(".csv") as unique_filename:
            if use_str_data:
                str_delim_whitespaces = (
                    "col1 col2  col3   col4\n5 6   7  8\n9  10    11 12\n"
                )
                eval_io_from_str(
                    str_delim_whitespaces,
                    unique_filename,
                    raising_exceptions=raising_exceptions,
                    **kwargs,
                )
            else:
                make_csv_file(
                    filename=unique_filename,
                    delimiter=delimiter,
                )

                eval_io(
                    filepath_or_buffer=unique_filename,
                    fn_name="read_csv",
                    raising_exceptions=raising_exceptions,
                    **kwargs,
                )

    # Issue related, specific or corner cases
    @pytest.mark.parametrize("nrows", [2, None])
    def test_read_csv_bad_quotes(self, nrows):
        csv_bad_quotes = (
            '1, 2, 3, 4\none, two, three, four\nfive, "six", seven, "eight\n'
        )

        with ensure_clean(".csv") as unique_filename:
            eval_io_from_str(csv_bad_quotes, unique_filename, nrows=nrows)

    def test_read_csv_categories(self):
        eval_io(
            fn_name="read_csv",
            # read_csv kwargs
            filepath_or_buffer="modin/pandas/test/data/test_categories.csv",
            names=["one", "two"],
            dtype={"one": "int64", "two": "category"},
        )

    def test_read_csv_google_cloud_storage(self):
        eval_io(
            fn_name="read_csv",
            # read_csv kwargs
            filepath_or_buffer="gs://modin-testing/testing/multiple_csv/test_data0.csv",
        )

    @pytest.mark.parametrize("encoding", [None, "utf-8"])
    @pytest.mark.parametrize("encoding_errors", ["strict", "ignore"])
    @pytest.mark.parametrize(
        "parse_dates",
        [pytest.param(value, id=id) for id, value in parse_dates_values_by_id.items()],
    )
    @pytest.mark.parametrize("index_col", [None, 0, 5])
    @pytest.mark.parametrize("header", ["infer", 0])
    @pytest.mark.parametrize(
        "names",
        [
            None,
            [
                "timestamp",
                "year",
                "month",
                "date",
                "symbol",
                "high",
                "low",
                "open",
                "close",
                "spread",
                "volume",
            ],
        ],
    )
    def test_read_csv_parse_dates(
        self, names, header, index_col, parse_dates, encoding, encoding_errors
    ):
        if names is not None and header == "infer":
            pytest.xfail(
                "read_csv with Ray engine works incorrectly with date data and names parameter provided - issue #2509"
            )

        eval_io(
            fn_name="read_csv",
            # read_csv kwargs
            filepath_or_buffer=time_parsing_csv_path,
            names=names,
            header=header,
            index_col=index_col,
            parse_dates=parse_dates,
            encoding=encoding,
            encoding_errors=encoding_errors,
        )

    @pytest.mark.parametrize(
        "storage_options",
        [{"anon": False}, {"anon": True}, {"key": "123", "secret": "123"}, None],
    )
    @pytest.mark.xfail(
        reason="S3 file gone missing, see https://github.com/modin-project/modin/issues/4875"
    )
    def test_read_csv_s3(self, storage_options):
        eval_io(
            fn_name="read_csv",
            # read_csv kwargs
            filepath_or_buffer="s3://noaa-ghcn-pds/csv/1788.csv",
            storage_options=storage_options,
        )

    def test_read_csv_s3_issue4658(self):
        eval_io(
            fn_name="read_csv",
            # read_csv kwargs
            filepath_or_buffer="s3://dask-data/nyc-taxi/2015/yellow_tripdata_2015-01.csv",
            nrows=10,
            storage_options={"anon": True},
        )

    @pytest.mark.parametrize("names", [list("XYZ"), None])
    @pytest.mark.parametrize("skiprows", [1, 2, 3, 4, None])
    def test_read_csv_skiprows_names(self, names, skiprows):
        eval_io(
            fn_name="read_csv",
            # read_csv kwargs
            filepath_or_buffer="modin/pandas/test/data/issue_2239.csv",
            names=names,
            skiprows=skiprows,
        )

    def _has_pandas_fallback_reason(self):
        # The Python engine does not use custom IO dispatchers, so specialized error messages
        # won't appear
        return Engine.get() != "Python" and StorageFormat.get() != "Hdk"

    @pytest.mark.xfail(
        condition="config.getoption('--simulate-cloud').lower() != 'off'",
        reason="The reason of tests fail in `cloud` mode is unknown for now - issue #2340",
    )
    def test_read_csv_default_to_pandas(self):
        if self._has_pandas_fallback_reason():
            warning_suffix = "buffers"
        else:
            warning_suffix = ""
        with warns_that_defaulting_to_pandas(suffix=warning_suffix):
            # This tests that we default to pandas on a buffer
            from io import StringIO

            with open(pytest.csvs_names["test_read_csv_regular"], "r") as _f:
                pd.read_csv(StringIO(_f.read()))

    @pytest.mark.xfail(
        condition="config.getoption('--simulate-cloud').lower() != 'off'",
        reason="The reason of tests fail in `cloud` mode is unknown for now - issue #2340",
    )
    def test_read_csv_url(self):
        eval_io(
            fn_name="read_csv",
            # read_csv kwargs
            filepath_or_buffer="https://raw.githubusercontent.com/modin-project/modin/master/modin/pandas/test/data/blah.csv",
            # It takes about ~17Gb of RAM for HDK to import the whole table from this test
            # because of too many (~1000) string columns in it. Taking a subset of columns
            # to be able to run this test on low-RAM machines.
            usecols=[0, 1, 2, 3] if StorageFormat.get() == "Hdk" else None,
        )

    @pytest.mark.parametrize("nrows", [21, 5, None])
    @pytest.mark.parametrize("skiprows", [4, 1, 500, None])
    def test_read_csv_newlines_in_quotes(self, nrows, skiprows):
        eval_io(
            fn_name="read_csv",
            # read_csv kwargs
            filepath_or_buffer="modin/pandas/test/data/newlines.csv",
            nrows=nrows,
            skiprows=skiprows,
            cast_to_str=StorageFormat.get() != "Hdk",
        )

    @pytest.mark.parametrize("skiprows", [None, 0, [], [1, 2], np.arange(0, 2)])
    def test_read_csv_skiprows_with_usecols(self, skiprows):
        usecols = {"float_data": "float64"}
        eval_io(
            fn_name="read_csv",
            # read_csv kwargs
            filepath_or_buffer="modin/pandas/test/data/issue_4543.csv",
            skiprows=skiprows,
            usecols=usecols.keys(),
            dtype=usecols,
        )

    def test_read_csv_sep_none(self):
        eval_io(
            fn_name="read_csv",
            modin_warning=ParserWarning,
            # read_csv kwargs
            filepath_or_buffer=pytest.csvs_names["test_read_csv_regular"],
            sep=None,
        )

    @pytest.mark.xfail(
        condition="config.getoption('--simulate-cloud').lower() != 'off'",
        reason="The reason of tests fail in `cloud` mode is unknown for now - issue #2340",
    )
    def test_read_csv_incorrect_data(self):
        eval_io(
            fn_name="read_csv",
            # read_csv kwargs
            filepath_or_buffer="modin/pandas/test/data/test_categories.json",
        )

    @pytest.mark.parametrize(
        "kwargs",
        [
            {"names": [5, 1, 3, 4, 2, 6]},
            {"names": [0]},
            {"names": None, "usecols": [1, 0, 2]},
            {"names": [3, 1, 2, 5], "usecols": [4, 1, 3, 2]},
        ],
    )
    def test_read_csv_names_neq_num_cols(self, kwargs):
        eval_io(
            fn_name="read_csv",
            # read_csv kwargs
            filepath_or_buffer="modin/pandas/test/data/issue_2074.csv",
            **kwargs,
        )

    def test_read_csv_wrong_path(self):
        raising_exceptions = [e for e in io_ops_bad_exc if e != FileNotFoundError]

        eval_io(
            fn_name="read_csv",
            raising_exceptions=raising_exceptions,
            # read_csv kwargs
            filepath_or_buffer="/some/wrong/path.csv",
        )

    @pytest.mark.skipif(
        StorageFormat.get() == "Hdk",
        reason="to_csv is not implemented with HDK storage format yet - issue #3082",
    )
    @pytest.mark.parametrize("header", [False, True])
    @pytest.mark.parametrize("mode", ["w", "wb+"])
    @pytest.mark.xfail(
        condition="config.getoption('--simulate-cloud').lower() != 'off'",
        reason="The reason of tests fail in `cloud` mode is unknown for now - issue #2340",
    )
    def test_to_csv(self, header, mode):
        pandas_df = generate_dataframe()
        modin_df = pd.DataFrame(pandas_df)

        eval_to_file(
            modin_obj=modin_df,
            pandas_obj=pandas_df,
            fn="to_csv",
            extension="csv",
            header=header,
            mode=mode,
        )

    @pytest.mark.skipif(
        StorageFormat.get() == "Hdk",
        reason="to_csv is not implemented with HDK storage format yet - issue #3082",
    )
    @pytest.mark.xfail(
        condition="config.getoption('--simulate-cloud').lower() != 'off'",
        reason="The reason of tests fail in `cloud` mode is unknown for now - issue #2340",
    )
    def test_dataframe_to_csv(self):
        pandas_df = pandas.read_csv(pytest.csvs_names["test_read_csv_regular"])
        modin_df = pd.DataFrame(pandas_df)
        eval_to_file(
            modin_obj=modin_df, pandas_obj=pandas_df, fn="to_csv", extension="csv"
        )

    @pytest.mark.skipif(
        StorageFormat.get() == "Hdk",
        reason="to_csv is not implemented with HDK storage format yet - issue #3082",
    )
    @pytest.mark.xfail(
        condition="config.getoption('--simulate-cloud').lower() != 'off'",
        reason="The reason of tests fail in `cloud` mode is unknown for now - issue #2340",
    )
    def test_series_to_csv(self):
        pandas_s = pandas.read_csv(
            pytest.csvs_names["test_read_csv_regular"], usecols=["col1"]
        ).squeeze()
        modin_s = pd.Series(pandas_s)
        eval_to_file(
            modin_obj=modin_s, pandas_obj=pandas_s, fn="to_csv", extension="csv"
        )

    def test_read_csv_within_decorator(self):
        @dummy_decorator()
        def wrapped_read_csv(file, method):
            if method == "pandas":
                return pandas.read_csv(file)

            if method == "modin":
                return pd.read_csv(file)

        pandas_df = wrapped_read_csv(
            pytest.csvs_names["test_read_csv_regular"], method="pandas"
        )
        modin_df = wrapped_read_csv(
            pytest.csvs_names["test_read_csv_regular"], method="modin"
        )

        if StorageFormat.get() == "Hdk":
            # Aligning DateTime dtypes because of the bug related to the `parse_dates` parameter:
            # https://github.com/modin-project/modin/issues/3485
            modin_df, pandas_df = align_datetime_dtypes(modin_df, pandas_df)

        df_equals(modin_df, pandas_df)

    @pytest.mark.parametrize(
        "read_mode",
        [
            "r",
            pytest.param(
                "rb",
                marks=pytest.mark.xfail(
                    condition="config.getoption('--simulate-cloud').lower() != 'off'",
                    reason="Cannot pickle file handles. See comments in PR #2625",
                ),
            ),
        ],
    )
    @pytest.mark.parametrize("buffer_start_pos", [0, 10])
    def test_read_csv_file_handle(self, read_mode, make_csv_file, buffer_start_pos):
        with ensure_clean() as unique_filename:
            make_csv_file(filename=unique_filename)

            with open(unique_filename, mode=read_mode) as buffer:
                buffer.seek(buffer_start_pos)
                df_pandas = pandas.read_csv(buffer)
                buffer.seek(buffer_start_pos)
                df_modin = pd.read_csv(buffer)
        df_equals(df_modin, df_pandas)

    def test_unnamed_index(self):
        def get_internal_df(df):
            partition = read_df._query_compiler._modin_frame._partitions[0][0]
            return partition.to_pandas()

        path = "modin/pandas/test/data/issue_3119.csv"
        read_df = pd.read_csv(path, index_col=0)
        assert get_internal_df(read_df).index.name is None
        read_df = pd.read_csv(path, index_col=[0, 1])
        for name1, name2 in zip(get_internal_df(read_df).index.names, [None, "a"]):
            assert name1 == name2

    def test_read_csv_empty_frame(self):
        eval_io(
            fn_name="read_csv",
            # read_csv kwargs
            filepath_or_buffer=pytest.csvs_names["test_read_csv_regular"],
            usecols=["col1"],
            index_col="col1",
        )

    @pytest.mark.parametrize(
        "skiprows",
        [
            [x for x in range(10)],
            [x + 5 for x in range(15)],
            [x for x in range(10) if x % 2 == 0],
            [x + 5 for x in range(15) if x % 2 == 0],
            lambda x: x % 2,
            lambda x: x > 20,
            lambda x: x < 20,
            lambda x: True,
            lambda x: x in [10, 20],
            pytest.param(
                lambda x: x << 10,
                marks=pytest.mark.skipif(
                    condition="config.getoption('--simulate-cloud').lower() != 'off'",
                    reason="The reason of tests fail in `cloud` mode is unknown for now - issue #2340",
                ),
            ),
        ],
    )
    @pytest.mark.parametrize("header", ["infer", None, 0, 1, 150])
    def test_read_csv_skiprows_corner_cases(self, skiprows, header):
        eval_io(
            fn_name="read_csv",
            check_kwargs_callable=not callable(skiprows),
            # read_csv kwargs
            filepath_or_buffer=pytest.csvs_names["test_read_csv_regular"],
            skiprows=skiprows,
            header=header,
            dtype="str",  # to avoid issues with heterogeneous data
        )

    def test_to_csv_with_index(self):
        cols = 100
        arows = 20000
        keyrange = 100
        values = np.vstack(
            [
                np.random.choice(keyrange, size=(arows)),
                np.random.normal(size=(cols, arows)),
            ]
        ).transpose()
        modin_df = pd.DataFrame(
            values,
            columns=["key"] + ["avalue" + str(i) for i in range(1, 1 + cols)],
        ).set_index("key")
        pandas_df = pandas.DataFrame(
            values,
            columns=["key"] + ["avalue" + str(i) for i in range(1, 1 + cols)],
        ).set_index("key")
        eval_to_file(modin_df, pandas_df, "to_csv", "csv")

    def test_read_csv_issue_5150(self):
        with ensure_clean(".csv") as unique_filename:
            pandas_df = pandas.DataFrame(
                np.random.randint(0, 100, size=(2**6, 2**6))
            )
            pandas_df.to_csv(unique_filename, index=False)
            expected_pandas_df = pandas.read_csv(unique_filename, index_col=False)
            modin_df = pd.read_csv(unique_filename, index_col=False)
            actual_pandas_df = modin_df._to_pandas()
        df_equals(expected_pandas_df, actual_pandas_df)


class TestTable:
    def test_read_table(self, make_csv_file):
        with ensure_clean() as unique_filename:
            make_csv_file(filename=unique_filename, delimiter="\t")
            eval_io(
                fn_name="read_table",
                # read_table kwargs
                filepath_or_buffer=unique_filename,
            )

    def test_read_table_within_decorator(self, make_csv_file):
        @dummy_decorator()
        def wrapped_read_table(file, method):
            if method == "pandas":
                return pandas.read_table(file)

            if method == "modin":
                return pd.read_table(file)

        with ensure_clean() as unique_filename:
            make_csv_file(filename=unique_filename, delimiter="\t")

            pandas_df = wrapped_read_table(unique_filename, method="pandas")
            modin_df = wrapped_read_table(unique_filename, method="modin")

        df_equals(modin_df, pandas_df)

    def test_read_table_empty_frame(self, make_csv_file):
        with ensure_clean() as unique_filename:
            make_csv_file(filename=unique_filename, delimiter="\t")

            eval_io(
                fn_name="read_table",
                # read_table kwargs
                filepath_or_buffer=unique_filename,
                usecols=["col1"],
                index_col="col1",
            )


@pytest.mark.parametrize("engine", ["pyarrow", "fastparquet"])
class TestParquet:
    @pytest.mark.parametrize("columns", [None, ["col1"]])
    @pytest.mark.parametrize("row_group_size", [None, 100, 1000, 10_000])
    @pytest.mark.parametrize("path_type", [Path, str])
    @pytest.mark.xfail(
        condition="config.getoption('--simulate-cloud').lower() != 'off'",
        reason="The reason of tests fail in `cloud` mode is unknown for now - issue #3264",
    )
    def test_read_parquet(
        self, engine, make_parquet_file, columns, row_group_size, path_type
    ):
        with ensure_clean(".parquet") as unique_filename:
            unique_filename = path_type(unique_filename)
            make_parquet_file(filename=unique_filename, row_group_size=row_group_size)

            eval_io(
                fn_name="read_parquet",
                # read_parquet kwargs
                engine=engine,
                path=unique_filename,
                columns=columns,
            )

    def test_read_parquet_list_of_files_5698(self, engine, make_parquet_file):
        if engine == "fastparquet" and os.name == "nt":
            pytest.xfail(reason="https://github.com/pandas-dev/pandas/issues/51720")
        with ensure_clean(".parquet") as f1, ensure_clean(
            ".parquet"
        ) as f2, ensure_clean(".parquet") as f3:
            for f in [f1, f2, f3]:
                make_parquet_file(filename=f)
            eval_io(fn_name="read_parquet", path=[f1, f2, f3], engine=engine)

    @pytest.mark.xfail(
        condition="config.getoption('--simulate-cloud').lower() != 'off'",
        reason="The reason of tests fail in `cloud` mode is unknown for now - issue #3264",
    )
    def test_read_parquet_indexing_by_column(self, engine, make_parquet_file):
        # Test indexing into a column of Modin with various parquet file row lengths.
        # Specifically, tests for https://github.com/modin-project/modin/issues/3527
        # which fails when min_partition_size < nrows < min_partition_size * (num_partitions - 1)

        nrows = (
            MinPartitionSize.get() + 1
        )  # Use the minimal guaranteed failing value for nrows.
        with ensure_clean_dir() as dirname:
            unique_filename = get_unique_filename(extension="parquet", data_dir=dirname)
            make_parquet_file(filename=unique_filename, nrows=nrows)

            parquet_df = pd.read_parquet(unique_filename, engine=engine)
        for col in parquet_df.columns:
            parquet_df[col]

    @pytest.mark.parametrize("columns", [None, ["col1"]])
    @pytest.mark.parametrize("row_group_size", [None, 100, 1000, 10_000])
    @pytest.mark.parametrize(
        "rows_per_file", [[1000] * 40, [0, 0, 40_000], [10_000, 10_000] + [100] * 200]
    )
    @pytest.mark.xfail(
        condition="config.getoption('--simulate-cloud').lower() != 'off'",
        reason="The reason of tests fail in `cloud` mode is unknown for now - issue #3264",
    )
    def test_read_parquet_directory(
        self, engine, make_parquet_dir, columns, row_group_size, rows_per_file
    ):
        num_cols = DATASET_SIZE_DICT.get(
            TestDatasetSize.get(), DATASET_SIZE_DICT["Small"]
        )
        dfs_by_filename = {}
        start_row = 0
        for i, length in enumerate(rows_per_file):
            end_row = start_row + length
            dfs_by_filename[f"{i}.parquet"] = pandas.DataFrame(
                {f"col{x + 1}": np.arange(start_row, end_row) for x in range(num_cols)}
            )
            start_row = end_row
        path = make_parquet_dir(dfs_by_filename, row_group_size)

        # There are specific files that PyArrow will try to ignore by default
        # in a parquet directory. One example are files that start with '_'. Our
        # previous implementation tried to read all files in a parquet directory,
        # but we now make use of PyArrow to ensure the directory is valid.
        with open(os.path.join(path, "_committed_file"), "w+") as f:
            f.write("testingtesting")

        eval_io(
            fn_name="read_parquet",
            # read_parquet kwargs
            engine=engine,
            path=path,
            columns=columns,
        )

    @pytest.mark.parametrize("columns", [None, ["col1"]])
    @pytest.mark.xfail(
        condition="config.getoption('--simulate-cloud').lower() != 'off'",
        reason="The reason of tests fail in `cloud` mode is unknown for now - issue #3264",
    )
    def test_read_parquet_partitioned_directory(
        self, make_parquet_file, columns, engine
    ):
        with ensure_clean_dir() as dirname:
            unique_filename = get_unique_filename(extension=None, data_dir=dirname)
            make_parquet_file(filename=unique_filename, partitioned_columns=["col1"])

            eval_io(
                fn_name="read_parquet",
                # read_parquet kwargs
                engine=engine,
                path=unique_filename,
                columns=columns,
            )

    @pytest.mark.xfail(
        condition="config.getoption('--simulate-cloud').lower() != 'off'",
        reason="The reason of tests fail in `cloud` mode is unknown for now - issue #3264",
    )
    def test_read_parquet_pandas_index(self, engine):
        # Ensure modin can read parquet files written by pandas with a non-RangeIndex object
        pandas_df = pandas.DataFrame(
            {
                "idx": np.random.randint(0, 100_000, size=2000),
                "idx_categorical": pandas.Categorical(["y", "z"] * 1000),
                # Can't do interval index right now because of this bug fix that is planned
                # to be apart of the pandas 1.5.0 release: https://github.com/pandas-dev/pandas/pull/46034
                # "idx_interval": pandas.interval_range(start=0, end=2000),
                "idx_periodrange": pandas.period_range(
                    start="2017-01-01", periods=2000
                ),
                "A": np.random.randint(0, 100_000, size=2000),
                "B": ["a", "b"] * 1000,
                "C": ["c"] * 2000,
            }
        )
        # Older versions of pyarrow do not support Arrow to Parquet
        # schema conversion for duration[ns]
        # https://issues.apache.org/jira/browse/ARROW-6780
        if version.parse(pa.__version__) >= version.parse("8.0.0"):
            pandas_df["idx_timedelta"] = pandas.timedelta_range(
                start="1 day", periods=2000
            )

        # There is a non-deterministic bug in the fastparquet engine when we
        # try to set the index to the datetime column. Please see:
        # https://github.com/dask/fastparquet/issues/796
        if engine == "pyarrow":
            pandas_df["idx_datetime"] = pandas.date_range(
                start="1/1/2018", periods=2000
            )

        for col in pandas_df.columns:
            if col.startswith("idx"):
                with ensure_clean(".parquet") as unique_filename:
                    pandas_df.set_index(col).to_parquet(unique_filename)
                    # read the same parquet using modin.pandas
                    eval_io(
                        "read_parquet",
                        # read_parquet kwargs
                        path=unique_filename,
                        engine=engine,
                    )

        with ensure_clean(".parquet") as unique_filename:
            pandas_df.set_index(["idx", "A"]).to_parquet(unique_filename)
            eval_io(
                "read_parquet",
                # read_parquet kwargs
                path=unique_filename,
                engine=engine,
            )

    @pytest.mark.xfail(
        condition="config.getoption('--simulate-cloud').lower() != 'off'",
        reason="The reason of tests fail in `cloud` mode is unknown for now - issue #3264",
    )
    def test_read_parquet_pandas_index_partitioned(self, engine):
        # Ensure modin can read parquet files written by pandas with a non-RangeIndex object
        pandas_df = pandas.DataFrame(
            {
                "idx": np.random.randint(0, 100_000, size=2000),
                "A": np.random.randint(0, 10, size=2000),
                "B": ["a", "b"] * 1000,
                "C": ["c"] * 2000,
            }
        )
        with ensure_clean_dir() as dirname:
            unique_filename = get_unique_filename(extension="parquet", data_dir=dirname)
            pandas_df.set_index("idx").to_parquet(unique_filename, partition_cols=["A"])
            # read the same parquet using modin.pandas
            eval_io(
                "read_parquet",
                # read_parquet kwargs
                path=unique_filename,
                engine=engine,
            )

    @pytest.mark.xfail(
        condition="config.getoption('--simulate-cloud').lower() != 'off'",
        reason="The reason of tests fail in `cloud` mode is unknown for now - issue #3264",
    )
    def test_read_parquet_hdfs(self, engine):
        eval_io(
            fn_name="read_parquet",
            # read_parquet kwargs
            path="modin/pandas/test/data/hdfs.parquet",
            engine=engine,
        )

    @pytest.mark.parametrize(
        "path_type",
        ["object", "directory", "url"],
    )
    @pytest.mark.xfail(
        condition="config.getoption('--simulate-cloud').lower() != 'off'",
        reason="The reason of tests fail in `cloud` mode is unknown for now - issue #3264",
    )
    def test_read_parquet_s3(self, path_type, engine):
        dataset_url = "s3://modin-datasets/testing/test_data.parquet"
        if path_type == "object":
            import s3fs

            fs = s3fs.S3FileSystem(anon=True)
            with fs.open(dataset_url, "rb") as file_obj:
                eval_io("read_parquet", path=file_obj, engine=engine)
        elif path_type == "directory":
            eval_io(
                "read_parquet",
                path="s3://modin-datasets/test_data_dir.parquet",
                storage_options={"anon": True},
                engine=engine,
            )
        else:
            eval_io(
                "read_parquet",
                path=dataset_url,
                storage_options={"anon": True},
                engine=engine,
            )

    @pytest.mark.xfail(
        condition="config.getoption('--simulate-cloud').lower() != 'off'",
        reason="The reason of tests fail in `cloud` mode is unknown for now - issue #3264",
    )
    def test_read_parquet_without_metadata(self, engine):
        """Test that Modin can read parquet files not written by pandas."""
        from pyarrow import csv
        from pyarrow import parquet

        with ensure_clean_dir() as dirname:
            parquet_fname = get_unique_filename(extension="parquet", data_dir=dirname)
            csv_fname = get_unique_filename(extension="parquet", data_dir=dirname)
            pandas_df = pandas.DataFrame(
                {
                    "idx": np.random.randint(0, 100_000, size=2000),
                    "A": np.random.randint(0, 10, size=2000),
                    "B": ["a", "b"] * 1000,
                    "C": ["c"] * 2000,
                }
            )
            pandas_df.to_csv(csv_fname, index=False)
            # read into pyarrow table and write it to a parquet file
            t = csv.read_csv(csv_fname)
            parquet.write_table(t, parquet_fname)

            eval_io(
                "read_parquet",
                # read_parquet kwargs
                path=parquet_fname,
                engine=engine,
            )

    def test_read_empty_parquet_file(self, engine):
        test_df = pandas.DataFrame()
        with tempfile.TemporaryDirectory() as directory:
            path = f"{directory}/data"
            os.makedirs(path)
            test_df.to_parquet(path + "/part-00000.parquet")
            eval_io(fn_name="read_parquet", path=path, engine=engine)

    @pytest.mark.xfail(
        condition="config.getoption('--simulate-cloud').lower() != 'off'",
        reason="The reason of tests fail in `cloud` mode is unknown for now - issue #3264",
    )
    def test_to_parquet(self, engine):
        modin_df, pandas_df = create_test_dfs(TEST_DATA)
        parquet_eval_to_file(
            modin_obj=modin_df,
            pandas_obj=pandas_df,
            fn="to_parquet",
            extension="parquet",
            engine=engine,
        )

    def test_to_parquet_keep_index(self, engine):
        data = {"c0": [0, 1] * 1000, "c1": [2, 3] * 1000}
        modin_df, pandas_df = create_test_dfs(data)
        modin_df.index.name = "foo"
        pandas_df.index.name = "foo"

        parquet_eval_to_file(
            modin_obj=modin_df,
            pandas_obj=pandas_df,
            fn="to_parquet",
            extension="parquet",
            index=True,
            engine=engine,
        )

    @pytest.mark.xfail(
        condition="config.getoption('--simulate-cloud').lower() != 'off'",
        reason="The reason of tests fail in `cloud` mode is unknown for now - issue #3264",
    )
    def test_read_parquet_2462(self, engine):
        test_df = pandas.DataFrame({"col1": [["ad_1", "ad_2"], ["ad_3"]]})

        with tempfile.TemporaryDirectory() as directory:
            path = f"{directory}/data"
            os.makedirs(path)
            test_df.to_parquet(path + "/part-00000.parquet", engine=engine)
            read_df = pd.read_parquet(path, engine=engine)

            df_equals(test_df, read_df)

<<<<<<< HEAD
    def test_read_parquet_5767(self, engine):
        test_df = pandas.DataFrame({"a": [1, 2, 3, 4], "b": [1, 1, 2, 2]})
        file_name = "modin_issue#0000.parquet"
        with tempfile.TemporaryDirectory() as directory:
            path = f"{directory}/data"
            os.makedirs(path)
            test_df.to_parquet(path + file_name, engine=engine, partition_cols=["b"])
            read_df = pd.read_parquet(Path(path + file_name))
        # both Modin and pandas read column "b" as a category
        df_equals(test_df, read_df.astype("int64"))
=======
    def test_read_parquet_5509(self, engine):
        test_df = pandas.DataFrame({"col_a": [1, 2, 3], "col_b": ["a", "b", "c"]})

        with tempfile.TemporaryDirectory() as directory:
            path = f"{directory}/data"
            os.makedirs(path)
            test_df.to_parquet(path + "/5509.parquet")
            with warns_that_defaulting_to_pandas():
                eval_io(
                    fn_name="read_parquet",
                    path=path + "/5509.parquet",
                    columns=["col_b"],
                    engine=engine,
                    filters=[[("col_a", "==", 1)]],
                )
>>>>>>> 11fa3c97

    def test_read_parquet_s3_with_column_partitioning(self, engine):
        # This test case comes from
        # https://github.com/modin-project/modin/issues/4636
        dataset_url = "s3://modin-datasets/modin-bugs/modin_bug_5159_parquet/df.parquet"
        eval_io(
            fn_name="read_parquet",
            path=dataset_url,
            engine=engine,
            storage_options={"anon": True},
        )


class TestJson:
    @pytest.mark.parametrize("lines", [False, True])
    def test_read_json(self, make_json_file, lines):
        eval_io(
            fn_name="read_json",
            # read_json kwargs
            path_or_buf=make_json_file(lines=lines),
            lines=lines,
        )

    @pytest.mark.parametrize(
        "storage_options",
        [{"anon": False}, {"anon": True}, {"key": "123", "secret": "123"}, None],
    )
    def test_read_json_s3(self, storage_options):
        eval_io(
            fn_name="read_json",
            path_or_buf="s3://modin-datasets/testing/test_data.json",
            lines=True,
            orient="records",
            storage_options=storage_options,
        )

    def test_read_json_categories(self):
        eval_io(
            fn_name="read_json",
            # read_json kwargs
            path_or_buf="modin/pandas/test/data/test_categories.json",
            dtype={"one": "int64", "two": "category"},
        )

    @pytest.mark.parametrize(
        "data",
        [json_short_string, json_short_bytes, json_long_string, json_long_bytes],
    )
    @pytest.mark.xfail(
        condition="config.getoption('--simulate-cloud').lower() != 'off'",
        reason="The reason of tests fail in `cloud` mode is unknown for now - issue #3264",
    )
    def test_read_json_string_bytes(self, data):
        with warns_that_defaulting_to_pandas():
            modin_df = pd.read_json(data)
        # For I/O objects we need to rewind to reuse the same object.
        if hasattr(data, "seek"):
            data.seek(0)
        df_equals(modin_df, pandas.read_json(data))

    def test_to_json(self):
        modin_df, pandas_df = create_test_dfs(TEST_DATA)
        eval_to_file(
            modin_obj=modin_df, pandas_obj=pandas_df, fn="to_json", extension="json"
        )

    @pytest.mark.parametrize(
        "read_mode",
        [
            "r",
            pytest.param(
                "rb",
                marks=pytest.mark.xfail(
                    condition="config.getoption('--simulate-cloud').lower() != 'off'",
                    reason="Cannot pickle file handles. See comments in PR #2625",
                ),
            ),
        ],
    )
    def test_read_json_file_handle(self, make_json_file, read_mode):
        with open(make_json_file(), mode=read_mode) as buf:
            df_pandas = pandas.read_json(buf)
            buf.seek(0)
            df_modin = pd.read_json(buf)
            df_equals(df_pandas, df_modin)

    @pytest.mark.xfail(
        condition="config.getoption('--simulate-cloud').lower() != 'off'",
        reason="The reason of tests fail in `cloud` mode is unknown for now - issue #3264",
    )
    def test_read_json_metadata(self, make_json_file):
        # `lines=True` is for triggering Modin implementation,
        # `orient="records"` should be set if `lines=True`
        df = pd.read_json(
            make_json_file(ncols=80, lines=True), lines=True, orient="records"
        )
        parts_width_cached = df._query_compiler._modin_frame._column_widths_cache
        num_splits = len(df._query_compiler._modin_frame._partitions[0])
        parts_width_actual = [
            len(df._query_compiler._modin_frame._partitions[0][i].get().columns)
            for i in range(num_splits)
        ]

        assert parts_width_cached == parts_width_actual


class TestExcel:
    @check_file_leaks
    def test_read_excel(self, make_excel_file):
        eval_io(
            fn_name="read_excel",
            # read_excel kwargs
            io=make_excel_file(),
        )

    @check_file_leaks
    @pytest.mark.xfail(
        condition="config.getoption('--simulate-cloud').lower() != 'off'",
        reason="The reason of tests fail in `cloud` mode is unknown for now - issue #3264",
    )
    def test_read_excel_engine(self, make_excel_file):
        eval_io(
            fn_name="read_excel",
            modin_warning=UserWarning,
            # read_excel kwargs
            io=make_excel_file(),
            engine="openpyxl",
        )

    @check_file_leaks
    @pytest.mark.xfail(
        condition="config.getoption('--simulate-cloud').lower() != 'off'",
        reason="The reason of tests fail in `cloud` mode is unknown for now - issue #3264",
    )
    def test_read_excel_index_col(self, make_excel_file):
        eval_io(
            fn_name="read_excel",
            modin_warning=UserWarning,
            # read_excel kwargs
            io=make_excel_file(),
            index_col=0,
        )

    @check_file_leaks
    @pytest.mark.xfail(
        condition="config.getoption('--simulate-cloud').lower() != 'off'",
        reason="The reason of tests fail in `cloud` mode is unknown for now - issue #3264",
    )
    def test_read_excel_all_sheets(self, make_excel_file):
        unique_filename = make_excel_file()

        pandas_df = pandas.read_excel(unique_filename, sheet_name=None)
        modin_df = pd.read_excel(unique_filename, sheet_name=None)

        assert isinstance(pandas_df, (OrderedDict, dict))
        assert isinstance(modin_df, type(pandas_df))
        assert pandas_df.keys() == modin_df.keys()

        for key in pandas_df.keys():
            df_equals(modin_df.get(key), pandas_df.get(key))

    @pytest.mark.xfail(
        Engine.get() != "Python",
        reason="pandas throws the exception. See pandas issue #39250 for more info",
    )
    @check_file_leaks
    def test_read_excel_sheetname_title(self):
        eval_io(
            fn_name="read_excel",
            # read_excel kwargs
            io="modin/pandas/test/data/excel_sheetname_title.xlsx",
        )

    @check_file_leaks
    def test_excel_empty_line(self):
        path = "modin/pandas/test/data/test_emptyline.xlsx"
        modin_df = pd.read_excel(path)
        assert str(modin_df)

    @check_file_leaks
    def test_read_excel_empty_rows(self):
        # Test parsing empty rows in middle of excel dataframe as NaN values
        eval_io(
            fn_name="read_excel",
            io="modin/pandas/test/data/test_empty_rows.xlsx",
        )

    @check_file_leaks
    def test_read_excel_border_rows(self):
        # Test parsing border rows as NaN values in excel dataframe
        eval_io(
            fn_name="read_excel",
            io="modin/pandas/test/data/test_border_rows.xlsx",
        )

    @check_file_leaks
    def test_read_excel_every_other_nan(self):
        # Test for reading excel dataframe with every other row as a NaN value
        eval_io(
            fn_name="read_excel",
            io="modin/pandas/test/data/every_other_row_nan.xlsx",
        )

    @pytest.mark.parametrize(
        "sheet_name",
        [
            "Sheet1",
            "AnotherSpecialName",
            "SpecialName",
            "SecondSpecialName",
            0,
            1,
            2,
            3,
        ],
    )
    @check_file_leaks
    def test_read_excel_sheet_name(self, sheet_name):
        eval_io(
            fn_name="read_excel",
            # read_excel kwargs
            io="modin/pandas/test/data/modin_error_book.xlsx",
            sheet_name=sheet_name,
        )

    @pytest.mark.xfail(
        condition="config.getoption('--simulate-cloud').lower() != 'off'",
        reason="TypeError: Expected list, got type - issue #3284",
    )
    def test_ExcelFile(self, make_excel_file):
        unique_filename = make_excel_file()

        modin_excel_file = pd.ExcelFile(unique_filename)
        pandas_excel_file = pandas.ExcelFile(unique_filename)

        try:
            df_equals(modin_excel_file.parse(), pandas_excel_file.parse())
            assert modin_excel_file.io == unique_filename
            assert isinstance(modin_excel_file, pd.ExcelFile)
        finally:
            modin_excel_file.close()
            pandas_excel_file.close()

    @pytest.mark.xfail(strict=False, reason="Flaky test, defaults to pandas")
    def test_to_excel(self):
        modin_df, pandas_df = create_test_dfs(TEST_DATA)

        with ensure_clean_dir() as dir:
            unique_filename_modin = get_unique_filename(extension="xlsx", data_dir=dir)
            unique_filename_pandas = get_unique_filename(extension="xlsx", data_dir=dir)

            modin_writer = pandas.ExcelWriter(unique_filename_modin)
            pandas_writer = pandas.ExcelWriter(unique_filename_pandas)

            modin_df.to_excel(modin_writer)
            pandas_df.to_excel(pandas_writer)

            modin_writer.save()
            pandas_writer.save()

            assert assert_files_eq(unique_filename_modin, unique_filename_pandas)

    @check_file_leaks
    @pytest.mark.xfail(
        condition="config.getoption('--simulate-cloud').lower() != 'off'",
        reason="The reason of tests fail in `cloud` mode is unknown for now - issue #3264",
    )
    def test_read_excel_empty_frame(self, make_excel_file):
        eval_io(
            fn_name="read_excel",
            modin_warning=UserWarning,
            # read_excel kwargs
            io=make_excel_file(),
            usecols=[0],
            index_col=0,
        )


class TestHdf:
    @pytest.mark.parametrize("format", [None, "table"])
    @pytest.mark.xfail(
        condition="config.getoption('--simulate-cloud').lower() != 'off'",
        reason="The reason of tests fail in `cloud` mode is unknown for now - issue #3264",
    )
    def test_read_hdf(self, make_hdf_file, format):
        eval_io(
            fn_name="read_hdf",
            # read_hdf kwargs
            path_or_buf=make_hdf_file(format=format),
            key="df",
        )

    @pytest.mark.xfail(
        condition="config.getoption('--simulate-cloud').lower() != 'off'",
        reason="The reason of tests fail in `cloud` mode is unknown for now - issue #3264",
    )
    def test_HDFStore(self):
        with ensure_clean_dir() as dirname:
            unique_filename_modin = get_unique_filename(
                extension="hdf", data_dir=dirname
            )
            unique_filename_pandas = get_unique_filename(
                extension="hdf", data_dir=dirname
            )

            modin_store = pd.HDFStore(unique_filename_modin)
            pandas_store = pandas.HDFStore(unique_filename_pandas)

            modin_df, pandas_df = create_test_dfs(TEST_DATA)

            modin_store["foo"] = modin_df
            pandas_store["foo"] = pandas_df

            modin_df = modin_store.get("foo")
            pandas_df = pandas_store.get("foo")
            df_equals(modin_df, pandas_df)

            modin_store.close()
            pandas_store.close()
            modin_df = pandas.read_hdf(unique_filename_modin, key="foo", mode="r")
            pandas_df = pandas.read_hdf(unique_filename_pandas, key="foo", mode="r")
            df_equals(modin_df, pandas_df)
            assert isinstance(modin_store, pd.HDFStore)

        with ensure_clean(".hdf5") as hdf_file:
            with pd.HDFStore(hdf_file, mode="w") as store:
                store.append("data/df1", pd.DataFrame(np.random.randn(5, 5)))
                store.append("data/df2", pd.DataFrame(np.random.randn(4, 4)))

            modin_df = pd.read_hdf(hdf_file, key="data/df1", mode="r")
            pandas_df = pandas.read_hdf(hdf_file, key="data/df1", mode="r")
        df_equals(modin_df, pandas_df)

    @pytest.mark.xfail(
        condition="config.getoption('--simulate-cloud').lower() != 'off'",
        reason="The reason of tests fail in `cloud` mode is unknown for now - issue #3264",
    )
    def test_HDFStore_in_read_hdf(self):
        with ensure_clean(".hdf") as filename:
            dfin = pd.DataFrame(np.random.rand(8, 8))
            dfin.to_hdf(filename, "/key")

            with pd.HDFStore(filename) as h:
                modin_df = pd.read_hdf(h, "/key")
            with pandas.HDFStore(filename) as h:
                pandas_df = pandas.read_hdf(h, "/key")
        df_equals(modin_df, pandas_df)


class TestSql:
    @pytest.mark.xfail(
        condition="config.getoption('--simulate-cloud').lower() != 'off'",
        reason="The reason of tests fail in `cloud` mode is unknown for now - issue #3264",
    )
    @pytest.mark.parametrize("read_sql_engine", ["Pandas", "Connectorx"])
    def test_read_sql(self, make_sql_connection, read_sql_engine):
        with ensure_clean_dir() as dirname:
            filename = get_unique_filename(".db")
            table = "test_read_sql"
            conn = make_sql_connection(os.path.join(dirname, filename), table)
            query = f"select * from {table}"

            eval_io(
                fn_name="read_sql",
                # read_sql kwargs
                sql=query,
                con=conn,
            )

            eval_io(
                fn_name="read_sql",
                # read_sql kwargs
                sql=query,
                con=conn,
                index_col="index",
            )

            with warns_that_defaulting_to_pandas():
                pd.read_sql_query(query, conn)

            with warns_that_defaulting_to_pandas():
                pd.read_sql_table(table, conn)

            # Test SQLAlchemy engine
            sqlalchemy_engine = sa.create_engine(conn)
            eval_io(
                fn_name="read_sql",
                # read_sql kwargs
                sql=query,
                con=sqlalchemy_engine,
            )

            # Test SQLAlchemy Connection
            sqlalchemy_connection = sqlalchemy_engine.connect()
            eval_io(
                fn_name="read_sql",
                # read_sql kwargs
                sql=query,
                con=sqlalchemy_connection,
            )

            ReadSqlEngine.put(read_sql_engine)
            if ReadSqlEngine.get() == "Connectorx":
                modin_df = pd.read_sql(sql=query, con=conn)
            else:
                modin_df = pd.read_sql(
                    sql=query, con=ModinDatabaseConnection("sqlalchemy", conn)
                )
            pandas_df = pandas.read_sql(sql=query, con=sqlalchemy_connection)
        df_equals(modin_df, pandas_df)

    @pytest.mark.skipif(
        not TestReadFromSqlServer.get(),
        reason="Skip the test when the test SQL server is not set up.",
    )
    def test_read_sql_from_sql_server(self):
        table_name = "test_1000x256"
        query = f"SELECT * FROM {table_name}"
        sqlalchemy_connection_string = (
            "mssql+pymssql://sa:Strong.Pwd-123@0.0.0.0:1433/master"
        )
        pandas_df_to_read = pandas.DataFrame(
            np.arange(
                1000 * 256,
            ).reshape(1000, 256)
        ).add_prefix("col")
        pandas_df_to_read.to_sql(
            table_name, sqlalchemy_connection_string, if_exists="replace"
        )
        modin_df = pd.read_sql(
            query,
            ModinDatabaseConnection("sqlalchemy", sqlalchemy_connection_string),
        )
        pandas_df = pandas.read_sql(query, sqlalchemy_connection_string)
        df_equals(modin_df, pandas_df)

    @pytest.mark.skipif(
        not TestReadFromPostgres.get(),
        reason="Skip the test when the postgres server is not set up.",
    )
    def test_read_sql_from_postgres(self):
        table_name = "test_1000x256"
        query = f"SELECT * FROM {table_name}"
        connection = "postgresql://sa:Strong.Pwd-123@localhost:2345/postgres"
        pandas_df_to_read = pandas.DataFrame(
            np.arange(
                1000 * 256,
            ).reshape(1000, 256)
        ).add_prefix("col")
        pandas_df_to_read.to_sql(table_name, connection, if_exists="replace")
        modin_df = pd.read_sql(
            query,
            ModinDatabaseConnection("psycopg2", connection),
        )
        pandas_df = pandas.read_sql(query, connection)
        df_equals(modin_df, pandas_df)

    def test_invalid_modin_database_connections(self):
        with pytest.raises(UnsupportedDatabaseException):
            ModinDatabaseConnection("unsupported_database")

    @pytest.mark.xfail(
        condition="config.getoption('--simulate-cloud').lower() != 'off'",
        reason="The reason of tests fail in `cloud` mode is unknown for now - issue #3264",
    )
    def test_read_sql_with_chunksize(self, make_sql_connection):
        filename = get_unique_filename(extension="db")
        table = "test_read_sql_with_chunksize"
        conn = make_sql_connection(filename, table)
        query = f"select * from {table}"

        pandas_gen = pandas.read_sql(query, conn, chunksize=10)
        modin_gen = pd.read_sql(query, conn, chunksize=10)
        for modin_df, pandas_df in zip(modin_gen, pandas_gen):
            df_equals(modin_df, pandas_df)

    @pytest.mark.parametrize("index", [False, True])
    def test_to_sql(self, make_sql_connection, index):
        table_name = f"test_to_sql_{str(index)}"
        modin_df, pandas_df = create_test_dfs(TEST_DATA)

        with ensure_clean_dir() as dirname:
            # We do not pass the table name so the fixture won't generate a table
            conn = make_sql_connection(os.path.join(dirname, f"{table_name}_modin.db"))
            modin_df.to_sql(table_name, conn, index=index)
            df_modin_sql = pandas.read_sql(
                table_name, con=conn, index_col="index" if index else None
            )

            # We do not pass the table name so the fixture won't generate a table
            conn = make_sql_connection(os.path.join(dirname, f"{table_name}_pandas.db"))
            pandas_df.to_sql(table_name, conn, index=index)
            df_pandas_sql = pandas.read_sql(
                table_name, con=conn, index_col="index" if index else None
            )

            assert df_modin_sql.sort_index().equals(df_pandas_sql.sort_index())


class TestHtml:
    @pytest.mark.xfail(reason="read_html is not yet implemented properly - issue #1296")
    def test_read_html(self, make_html_file):
        eval_io(fn_name="read_html", io=make_html_file())

    def test_to_html(self):
        modin_df, pandas_df = create_test_dfs(TEST_DATA)

        eval_to_file(
            modin_obj=modin_df, pandas_obj=pandas_df, fn="to_html", extension="html"
        )


class TestFwf:
    def test_fwf_file(self, make_fwf_file):
        fwf_data = (
            "id8141  360.242940  149.910199 11950.7\n"
            + "id1594  444.953632  166.985655 11788.4\n"
            + "id1849  364.136849  183.628767 11806.2\n"
            + "id1230  413.836124  184.375703 11916.8\n"
            + "id1948  502.953953  173.237159 12468.3\n"
        )
        unique_filename = make_fwf_file(fwf_data=fwf_data)

        colspecs = [(0, 6), (8, 20), (21, 33), (34, 43)]
        df = pd.read_fwf(unique_filename, colspecs=colspecs, header=None, index_col=0)
        assert isinstance(df, pd.DataFrame)

    @pytest.mark.parametrize(
        "kwargs",
        [
            {
                "colspecs": [
                    (0, 11),
                    (11, 15),
                    (19, 24),
                    (27, 32),
                    (35, 40),
                    (43, 48),
                    (51, 56),
                    (59, 64),
                    (67, 72),
                    (75, 80),
                    (83, 88),
                    (91, 96),
                    (99, 104),
                    (107, 112),
                ],
                "names": ["stationID", "year", 1, 2, 3, 4, 5, 6, 7, 8, 9, 10, 11, 12],
                "na_values": ["-9999"],
                "index_col": ["stationID", "year"],
            },
            {
                "widths": [20, 8, 8, 8, 8, 8, 8, 8, 8, 8, 8, 8, 8],
                "names": ["id", 1, 2, 3, 4, 5, 6, 7, 8, 9, 10, 11, 12],
                "index_col": [0],
            },
        ],
    )
    def test_fwf_file_colspecs_widths(self, make_fwf_file, kwargs):
        unique_filename = make_fwf_file()

        modin_df = pd.read_fwf(unique_filename, **kwargs)
        pandas_df = pd.read_fwf(unique_filename, **kwargs)

        df_equals(modin_df, pandas_df)

    @pytest.mark.parametrize("usecols", [["a"], ["a", "b", "d"], [0, 1, 3]])
    def test_fwf_file_usecols(self, make_fwf_file, usecols):
        fwf_data = (
            "a       b           c          d\n"
            + "id8141  360.242940  149.910199 11950.7\n"
            + "id1594  444.953632  166.985655 11788.4\n"
            + "id1849  364.136849  183.628767 11806.2\n"
            + "id1230  413.836124  184.375703 11916.8\n"
            + "id1948  502.953953  173.237159 12468.3\n"
        )
        eval_io(
            fn_name="read_fwf",
            # read_fwf kwargs
            filepath_or_buffer=make_fwf_file(fwf_data=fwf_data),
            usecols=usecols,
        )

    def test_fwf_file_chunksize(self, make_fwf_file):
        unique_filename = make_fwf_file()

        # Tests __next__ and correctness of reader as an iterator
        rdf_reader = pd.read_fwf(unique_filename, chunksize=5)
        pd_reader = pandas.read_fwf(unique_filename, chunksize=5)

        for modin_df, pd_df in zip(rdf_reader, pd_reader):
            df_equals(modin_df, pd_df)

        # Tests that get_chunk works correctly
        rdf_reader = pd.read_fwf(unique_filename, chunksize=1)
        pd_reader = pandas.read_fwf(unique_filename, chunksize=1)

        modin_df = rdf_reader.get_chunk(1)
        pd_df = pd_reader.get_chunk(1)

        df_equals(modin_df, pd_df)

        # Tests that read works correctly
        rdf_reader = pd.read_fwf(unique_filename, chunksize=1)
        pd_reader = pandas.read_fwf(unique_filename, chunksize=1)

        modin_df = rdf_reader.read()
        pd_df = pd_reader.read()

        df_equals(modin_df, pd_df)

    @pytest.mark.parametrize("nrows", [13, None])
    def test_fwf_file_skiprows(self, make_fwf_file, nrows):
        unique_filename = make_fwf_file()

        eval_io(
            fn_name="read_fwf",
            # read_fwf kwargs
            filepath_or_buffer=unique_filename,
            skiprows=2,
            nrows=nrows,
        )

        eval_io(
            fn_name="read_fwf",
            # read_fwf kwargs
            filepath_or_buffer=unique_filename,
            usecols=[0, 4, 7],
            skiprows=[2, 5],
            nrows=nrows,
        )

    def test_fwf_file_index_col(self, make_fwf_file):
        fwf_data = (
            "a       b           c          d\n"
            + "id8141  360.242940  149.910199 11950.7\n"
            + "id1594  444.953632  166.985655 11788.4\n"
            + "id1849  364.136849  183.628767 11806.2\n"
            + "id1230  413.836124  184.375703 11916.8\n"
            + "id1948  502.953953  173.237159 12468.3\n"
        )
        eval_io(
            fn_name="read_fwf",
            # read_fwf kwargs
            filepath_or_buffer=make_fwf_file(fwf_data=fwf_data),
            index_col="c",
        )

    def test_fwf_file_skipfooter(self, make_fwf_file):
        eval_io(
            fn_name="read_fwf",
            # read_fwf kwargs
            filepath_or_buffer=make_fwf_file(),
            skipfooter=2,
        )

    def test_fwf_file_parse_dates(self, make_fwf_file):
        dates = pandas.date_range("2000", freq="h", periods=10)
        fwf_data = "col1 col2        col3 col4"
        for i in range(10, 20):
            fwf_data = fwf_data + "\n{col1}   {col2}  {col3}   {col4}".format(
                col1=str(i),
                col2=str(dates[i - 10].date()),
                col3=str(i),
                col4=str(dates[i - 10].time()),
            )
        unique_filename = make_fwf_file(fwf_data=fwf_data)

        eval_io(
            fn_name="read_fwf",
            # read_fwf kwargs
            filepath_or_buffer=unique_filename,
            parse_dates=[["col2", "col4"]],
        )

        eval_io(
            fn_name="read_fwf",
            # read_fwf kwargs
            filepath_or_buffer=unique_filename,
            parse_dates={"time": ["col2", "col4"]},
        )

    @pytest.mark.parametrize(
        "read_mode",
        [
            "r",
            pytest.param(
                "rb",
                marks=pytest.mark.xfail(
                    condition="config.getoption('--simulate-cloud').lower() != 'off'",
                    reason="Cannot pickle file handles. See comments in PR #2625",
                ),
            ),
        ],
    )
    def test_read_fwf_file_handle(self, make_fwf_file, read_mode):
        with open(make_fwf_file(), mode=read_mode) as buffer:
            df_pandas = pandas.read_fwf(buffer)
            buffer.seek(0)
            df_modin = pd.read_fwf(buffer)
            df_equals(df_modin, df_pandas)

    def test_read_fwf_empty_frame(self, make_fwf_file):
        kwargs = {
            "usecols": [0],
            "index_col": 0,
        }
        unique_filename = make_fwf_file()

        modin_df = pd.read_fwf(unique_filename, **kwargs)
        pandas_df = pandas.read_fwf(unique_filename, **kwargs)

        df_equals(modin_df, pandas_df)

    @pytest.mark.parametrize(
        "storage_options",
        [{"anon": False}, {"anon": True}, {"key": "123", "secret": "123"}, None],
    )
    def test_read_fwf_s3(self, storage_options):
        eval_io(
            fn_name="read_fwf",
            filepath_or_buffer="s3://modin-datasets/testing/test_data.fwf",
            storage_options=storage_options,
        )


class TestGbq:
    @pytest.mark.skip(reason="Can not pass without GBQ access")
    def test_read_gbq(self):
        # Test API, but do not supply credentials until credits can be secured.
        with pytest.raises(
            ValueError, match="Could not determine project ID and one was not supplied."
        ):
            pd.read_gbq("SELECT 1")

    @pytest.mark.skip(reason="Can not pass without GBQ access")
    def test_to_gbq(self):
        modin_df, _ = create_test_dfs(TEST_DATA)
        # Test API, but do not supply credentials until credits can be secured.
        with pytest.raises(
            ValueError, match="Could not determine project ID and one was not supplied."
        ):
            modin_df.to_gbq("modin.table")


class TestStata:
    def test_read_stata(self, make_stata_file):
        eval_io(
            fn_name="read_stata",
            # read_stata kwargs
            filepath_or_buffer=make_stata_file(),
        )

    def test_to_stata(self):
        modin_df, pandas_df = create_test_dfs(TEST_DATA)
        eval_to_file(
            modin_obj=modin_df, pandas_obj=pandas_df, fn="to_stata", extension="stata"
        )


class TestSas:
    def test_read_sas(self):
        eval_io(
            fn_name="read_sas",
            # read_sas kwargs
            filepath_or_buffer="modin/pandas/test/data/airline.sas7bdat",
        )


class TestFeather:
    @pytest.mark.xfail(
        condition="config.getoption('--simulate-cloud').lower() != 'off'",
        reason="The reason of tests fail in `cloud` mode is unknown for now - issue #3264",
    )
    def test_read_feather(self, make_feather_file):
        eval_io(
            fn_name="read_feather",
            # read_feather kwargs
            path=make_feather_file(),
        )

    @pytest.mark.xfail(
        condition="config.getoption('--simulate-cloud').lower() != 'off'",
        reason="The reason of tests fail in `cloud` mode is unknown for now - issue #3264",
    )
    @pytest.mark.parametrize(
        "storage_options",
        [{"anon": False}, {"anon": True}, {"key": "123", "secret": "123"}, None],
    )
    def test_read_feather_s3(self, storage_options):
        eval_io(
            fn_name="read_feather",
            path="s3://modin-datasets/testing/test_data.feather",
            storage_options=storage_options,
        )

    def test_read_feather_path_object(self, make_feather_file):
        eval_io(
            fn_name="read_feather",
            path=Path(make_feather_file()),
        )

    @pytest.mark.xfail(
        condition="config.getoption('--simulate-cloud').lower() != 'off'",
        reason="The reason of tests fail in `cloud` mode is unknown for now - issue #3264",
    )
    def test_to_feather(self):
        modin_df, pandas_df = create_test_dfs(TEST_DATA)
        eval_to_file(
            modin_obj=modin_df,
            pandas_obj=pandas_df,
            fn="to_feather",
            extension="feather",
        )


class TestClipboard:
    @pytest.mark.skip(reason="No clipboard in CI")
    def test_read_clipboard(self):
        setup_clipboard()

        eval_io(fn_name="read_clipboard")

    @pytest.mark.skip(reason="No clipboard in CI")
    def test_to_clipboard(self):
        modin_df, pandas_df = create_test_dfs(TEST_DATA)

        modin_df.to_clipboard()
        modin_as_clip = pandas.read_clipboard()

        pandas_df.to_clipboard()
        pandas_as_clip = pandas.read_clipboard()

        assert modin_as_clip.equals(pandas_as_clip)


class TestPickle:
    def test_read_pickle(self, make_pickle_file):
        eval_io(
            fn_name="read_pickle",
            # read_pickle kwargs
            filepath_or_buffer=make_pickle_file(),
        )

    @pytest.mark.xfail(
        condition="config.getoption('--simulate-cloud').lower() != 'off'",
        reason="There is no point in writing to local files.",
    )
    def test_to_pickle(self):
        modin_df, pandas_df = create_test_dfs(TEST_DATA)
        eval_to_file(
            modin_obj=modin_df, pandas_obj=pandas_df, fn="to_pickle", extension="pkl"
        )
        with ensure_clean_dir() as dirname:
            unique_filename_modin = get_unique_filename(
                extension="pkl", data_dir=dirname
            )
            unique_filename_pandas = get_unique_filename(
                extension="pkl", data_dir=dirname
            )
            pd.to_pickle(modin_df, unique_filename_modin)
            pandas.to_pickle(pandas_df, unique_filename_pandas)

            assert assert_files_eq(unique_filename_modin, unique_filename_pandas)


@pytest.mark.xfail(
    condition="config.getoption('--simulate-cloud').lower() != 'off'",
    reason="The reason of tests fail in `cloud` mode is unknown for now - issue #3264",
)
def test_from_arrow():
    _, pandas_df = create_test_dfs(TEST_DATA)
    modin_df = from_arrow(pa.Table.from_pandas(pandas_df))
    df_equals(modin_df, pandas_df)


@pytest.mark.xfail(
    condition="config.getoption('--simulate-cloud').lower() != 'off'",
    reason="The reason of tests fail in `cloud` mode is unknown for now - issue #3264",
)
def test_from_spmatrix():
    data = sparse.eye(3)
    with pytest.warns(UserWarning, match="defaulting to pandas.*"):
        modin_df = pd.DataFrame.sparse.from_spmatrix(data)
    pandas_df = pandas.DataFrame.sparse.from_spmatrix(data)
    df_equals(modin_df, pandas_df)


@pytest.mark.xfail(
    condition="config.getoption('--simulate-cloud').lower() != 'off'",
    reason="The reason of tests fail in `cloud` mode is unknown for now - issue #3264",
)
def test_to_dense():
    modin_df, pandas_df = create_test_dfs({"col1": pandas.SparseArray([0, 1, 0])})
    df_equals(modin_df.sparse.to_dense(), pandas_df.sparse.to_dense())


def test_to_dict():
    modin_df, _ = create_test_dfs(TEST_DATA)
    assert modin_df.to_dict() == to_pandas(modin_df).to_dict()


def test_to_latex():
    modin_df, _ = create_test_dfs(TEST_DATA)
    assert modin_df.to_latex() == to_pandas(modin_df).to_latex()


def test_to_period():
    index = pandas.DatetimeIndex(
        pandas.date_range("2000", freq="h", periods=len(TEST_DATA["col1"]))
    )
    modin_df, pandas_df = create_test_dfs(TEST_DATA, index=index)
    df_equals(modin_df.to_period(), pandas_df.to_period())<|MERGE_RESOLUTION|>--- conflicted
+++ resolved
@@ -1656,7 +1656,6 @@
 
             df_equals(test_df, read_df)
 
-<<<<<<< HEAD
     def test_read_parquet_5767(self, engine):
         test_df = pandas.DataFrame({"a": [1, 2, 3, 4], "b": [1, 1, 2, 2]})
         file_name = "modin_issue#0000.parquet"
@@ -1667,7 +1666,7 @@
             read_df = pd.read_parquet(Path(path + file_name))
         # both Modin and pandas read column "b" as a category
         df_equals(test_df, read_df.astype("int64"))
-=======
+
     def test_read_parquet_5509(self, engine):
         test_df = pandas.DataFrame({"col_a": [1, 2, 3], "col_b": ["a", "b", "c"]})
 
@@ -1683,7 +1682,6 @@
                     engine=engine,
                     filters=[[("col_a", "==", 1)]],
                 )
->>>>>>> 11fa3c97
 
     def test_read_parquet_s3_with_column_partitioning(self, engine):
         # This test case comes from
