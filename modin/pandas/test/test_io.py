# Licensed to Modin Development Team under one or more contributor license agreements.
# See the NOTICE file distributed with this work for additional information regarding
# copyright ownership.  The Modin Development Team licenses this file to you under the
# Apache License, Version 2.0 (the "License"); you may not use this file except in
# compliance with the License.  You may obtain a copy of the License at
#
#     http://www.apache.org/licenses/LICENSE-2.0
#
# Unless required by applicable law or agreed to in writing, software distributed under
# the License is distributed on an "AS IS" BASIS, WITHOUT WARRANTIES OR CONDITIONS OF
# ANY KIND, either express or implied. See the License for the specific language
# governing permissions and limitations under the License.

import contextlib
import pytest
import numpy as np
from packaging import version
import pandas
from pandas.errors import ParserWarning
import pandas._libs.lib as lib
from pandas.core.dtypes.common import is_list_like
from pandas._testing import ensure_clean, ensure_clean_dir
from pathlib import Path
from collections import OrderedDict
from modin.config.envvars import MinPartitionSize
from modin.db_conn import (
    ModinDatabaseConnection,
    UnsupportedDatabaseException,
)
from modin.config import (
    TestDatasetSize,
    Engine,
    StorageFormat,
    IsExperimental,
    TestReadFromPostgres,
    TestReadFromSqlServer,
    ReadSqlEngine,
    AsyncReadMode,
)
from modin.utils import to_pandas
from modin.pandas.utils import from_arrow
from modin.test.test_utils import warns_that_defaulting_to_pandas
import pyarrow as pa
import os
from scipy import sparse
import sys
import sqlalchemy as sa
import csv
import tempfile
from typing import Dict

from .utils import (
    check_file_leaks,
    df_equals,
    json_short_string,
    json_short_bytes,
    json_long_string,
    json_long_bytes,
    get_unique_filename,
    io_ops_bad_exc,
    eval_io_from_str,
    dummy_decorator,
    create_test_dfs,
    COMP_TO_EXT,
    generate_dataframe,
    default_to_pandas_ignore_string,
    parse_dates_values_by_id,
    time_parsing_csv_path,
)

if StorageFormat.get() == "Hdk":
    from modin.experimental.core.execution.native.implementations.hdk_on_native.test.utils import (
        eval_io,
        align_datetime_dtypes,
    )
else:
    from .utils import eval_io

if StorageFormat.get() == "Pandas":
    import modin.pandas as pd
else:
    import modin.experimental.pandas as pd

try:
    import ray

    EXCEPTIONS = (ray.exceptions.WorkerCrashedError,)
except ImportError:
    EXCEPTIONS = ()


from modin.config import NPartitions

# Our configuration in pytest.ini requires that we explicitly catch all
# instances of defaulting to pandas, but some test modules, like this one,
# have too many such instances.
# TODO(https://github.com/modin-project/modin/issues/3655): catch all instances
# of defaulting to pandas.
pytestmark = pytest.mark.filterwarnings(default_to_pandas_ignore_string)

NPartitions.put(4)

DATASET_SIZE_DICT = {
    "Small": 64,
    "Normal": 2000,
    "Big": 20000,
}

# Number of rows in the test file
NROWS = DATASET_SIZE_DICT.get(TestDatasetSize.get(), DATASET_SIZE_DICT["Small"])

TEST_DATA = {
    "col1": [0, 1, 2, 3],
    "col2": [4, 5, 6, 7],
    "col3": [8, 9, 10, 11],
    "col4": [12, 13, 14, 15],
    "col5": [0, 0, 0, 0],
}


@contextlib.contextmanager
def _nullcontext():
    """Replacement for contextlib.nullcontext missing in older Python."""
    yield


def assert_files_eq(path1, path2):
    with open(path1, "rb") as file1, open(path2, "rb") as file2:
        file1_content = file1.read()
        file2_content = file2.read()

        if file1_content == file2_content:
            return True
        else:
            return False


def setup_clipboard(row_size=NROWS):
    df = pandas.DataFrame({"col1": np.arange(row_size), "col2": np.arange(row_size)})
    df.to_clipboard()


def parquet_eval_to_file(modin_obj, pandas_obj, fn, extension, **fn_kwargs):
    """
    Helper function to test `to_parquet` method.

    Parameters
    ----------
    modin_obj : pd.DataFrame
        A Modin DataFrame or a Series to test `to_parquet` method.
    pandas_obj: pandas.DataFrame
        A pandas DataFrame or a Series to test `to_parquet` method.
    fn : str
        Name of the method, that should be tested.
    extension : str
        Extension of the test file.
    """
    with ensure_clean_dir() as dirname:
        unique_filename_modin = get_unique_filename(
            extension=extension, data_dir=dirname
        )
        unique_filename_pandas = get_unique_filename(
            extension=extension, data_dir=dirname
        )

        engine = fn_kwargs.get("engine", "auto")

        getattr(modin_obj, fn)(unique_filename_modin, **fn_kwargs)
        getattr(pandas_obj, fn)(unique_filename_pandas, **fn_kwargs)

        pandas_df = pandas.read_parquet(unique_filename_pandas, engine=engine)
        modin_df = pd.read_parquet(unique_filename_modin, engine=engine)
    df_equals(pandas_df, modin_df)


def eval_to_file(modin_obj, pandas_obj, fn, extension, **fn_kwargs):
    """Helper function to test `to_<extension>` methods.

    Args:
        modin_obj: Modin DataFrame or Series to test `to_<extension>` method.
        pandas_obj: Pandas DataFrame or Series to test `to_<extension>` method.
        fn: name of the method, that should be tested.
        extension: Extension of the test file.
    """
    with ensure_clean_dir() as dirname:
        unique_filename_modin = get_unique_filename(
            extension=extension, data_dir=dirname
        )
        unique_filename_pandas = get_unique_filename(
            extension=extension, data_dir=dirname
        )

        # parameter `max_retries=0` is set for `to_csv` function on Ray engine,
        # in order to increase the stability of tests, we repeat the call of
        # the entire function manually
        last_exception = None
        for _ in range(3):
            try:
                getattr(modin_obj, fn)(unique_filename_modin, **fn_kwargs)
            except EXCEPTIONS as err:
                last_exception = err
                continue
            break
        # If we do have an exception that's valid let's raise it
        if last_exception:
            raise last_exception

        getattr(pandas_obj, fn)(unique_filename_pandas, **fn_kwargs)

        assert assert_files_eq(unique_filename_modin, unique_filename_pandas)


@pytest.fixture
def make_parquet_dir():
    with tempfile.TemporaryDirectory() as tmp_dir:

        def _make_parquet_dir(
            dfs_by_filename: Dict[str, pandas.DataFrame], row_group_size: int
        ):
            for filename, df in dfs_by_filename.items():
                df.to_parquet(
                    os.path.join(tmp_dir, filename), row_group_size=row_group_size
                )
            return tmp_dir

        yield _make_parquet_dir


@pytest.mark.usefixtures("TestReadCSVFixture")
@pytest.mark.skipif(
    IsExperimental.get() and StorageFormat.get() == "Pyarrow",
    reason="Segmentation fault; see PR #2347 ffor details",
)
class TestCsv:
    # delimiter tests
    @pytest.mark.parametrize("sep", [None, "_", ",", ".", "\n"])
    @pytest.mark.parametrize("delimiter", ["_", ",", ".", "\n"])
    @pytest.mark.parametrize("decimal", [".", "_"])
    @pytest.mark.parametrize("thousands", [None, ",", "_", " "])
    def test_read_csv_delimiters(
        self, make_csv_file, sep, delimiter, decimal, thousands
    ):
        with ensure_clean(".csv") as unique_filename:
            make_csv_file(
                filename=unique_filename,
                delimiter=delimiter,
                thousands_separator=thousands,
                decimal_separator=decimal,
            )

            eval_io(
                fn_name="read_csv",
                # read_csv kwargs
                filepath_or_buffer=unique_filename,
                delimiter=delimiter,
                sep=sep,
                decimal=decimal,
                thousands=thousands,
            )

    # Column and Index Locations and Names tests
    @pytest.mark.parametrize("header", ["infer", None, 0])
    @pytest.mark.parametrize("index_col", [None, "col1"])
    @pytest.mark.parametrize("prefix", [None, "_", "col"])
    @pytest.mark.parametrize(
        "names", [lib.no_default, ["col1"], ["c1", "c2", "c3", "c4", "c5", "c6", "c7"]]
    )
    @pytest.mark.parametrize(
        "usecols", [None, ["col1"], ["col1", "col2", "col6"], [0, 1, 5]]
    )
    @pytest.mark.parametrize("skip_blank_lines", [True, False])
    def test_read_csv_col_handling(
        self,
        header,
        index_col,
        prefix,
        names,
        usecols,
        skip_blank_lines,
    ):
        if names is lib.no_default:
            pytest.skip("some parameters combiantions fails: issue #2312")
        if header in ["infer", None] and names is not lib.no_default:
            pytest.skip(
                "Heterogeneous data in a column is not cast to a common type: issue #3346"
            )
        eval_io(
            fn_name="read_csv",
            # read_csv kwargs
            filepath_or_buffer=pytest.csvs_names["test_read_csv_blank_lines"],
            header=header,
            index_col=index_col,
            prefix=prefix,
            names=names,
            usecols=usecols,
            skip_blank_lines=skip_blank_lines,
        )

    @pytest.mark.parametrize("usecols", [lambda col_name: col_name in ["a", "b", "e"]])
    def test_from_csv_with_callable_usecols(self, usecols):
        fname = "modin/pandas/test/data/test_usecols.csv"
        pandas_df = pandas.read_csv(fname, usecols=usecols)
        modin_df = pd.read_csv(fname, usecols=usecols)
        df_equals(modin_df, pandas_df)

    # General Parsing Configuration
    @pytest.mark.parametrize("dtype", [None, True])
    @pytest.mark.parametrize("engine", [None, "python", "c"])
    @pytest.mark.parametrize(
        "converters",
        [
            None,
            {
                "col1": lambda x: np.int64(x) * 10,
                "col2": pandas.to_datetime,
                "col4": lambda x: x.replace(":", ";"),
            },
        ],
    )
    @pytest.mark.parametrize("skipfooter", [0, 10])
    def test_read_csv_parsing_1(
        self,
        dtype,
        engine,
        converters,
        skipfooter,
    ):
        if dtype:
            dtype = {
                col: "object"
                for col in pandas.read_csv(
                    pytest.csvs_names["test_read_csv_regular"], nrows=1
                ).columns
            }

        eval_io(
            fn_name="read_csv",
            raising_exceptions=None,
            check_kwargs_callable=not callable(converters),
            # read_csv kwargs
            filepath_or_buffer=pytest.csvs_names["test_read_csv_regular"],
            dtype=dtype,
            engine=engine,
            converters=converters,
            skipfooter=skipfooter,
        )

    @pytest.mark.parametrize("header", ["infer", None, 0])
    @pytest.mark.parametrize(
        "skiprows",
        [
            2,
            lambda x: x % 2,
            lambda x: x > 25,
            lambda x: x > 128,
            np.arange(10, 50),
            np.arange(10, 50, 2),
        ],
    )
    @pytest.mark.parametrize("nrows", [35, None])
    @pytest.mark.parametrize(
        "names",
        [
            [f"c{col_number}" for col_number in range(4)],
            [f"c{col_number}" for col_number in range(6)],
            None,
        ],
    )
    @pytest.mark.parametrize("encoding", ["latin1", "windows-1251", None])
    def test_read_csv_parsing_2(
        self,
        make_csv_file,
        request,
        header,
        skiprows,
        nrows,
        names,
        encoding,
    ):
        if request.config.getoption(
            "--simulate-cloud"
        ).lower() != "off" and is_list_like(skiprows):
            pytest.xfail(
                reason="The reason of tests fail in `cloud` mode is unknown for now - issue #2340"
            )
        with ensure_clean(".csv") as unique_filename:
            if encoding:
                make_csv_file(
                    filename=unique_filename,
                    encoding=encoding,
                )
            kwargs = {
                "filepath_or_buffer": unique_filename
                if encoding
                else pytest.csvs_names["test_read_csv_regular"],
                "header": header,
                "skiprows": skiprows,
                "nrows": nrows,
                "names": names,
                "encoding": encoding,
            }

            if Engine.get() != "Python":
                df = pandas.read_csv(**dict(kwargs, nrows=1))
                # in that case first partition will contain str
                if df[df.columns[0]][df.index[0]] in ["c1", "col1", "c3", "col3"]:
                    pytest.xfail(
                        "read_csv incorrect output with float data - issue #2634"
                    )

            eval_io(
                fn_name="read_csv",
                raising_exceptions=None,
                check_kwargs_callable=not callable(skiprows),
                # read_csv kwargs
                **kwargs,
            )

    @pytest.mark.parametrize("true_values", [["Yes"], ["Yes", "true"], None])
    @pytest.mark.parametrize("false_values", [["No"], ["No", "false"], None])
    @pytest.mark.parametrize("skipfooter", [0, 10])
    @pytest.mark.parametrize("nrows", [35, None])
    def test_read_csv_parsing_3(
        self,
        true_values,
        false_values,
        skipfooter,
        nrows,
    ):
        xfail_case = (
            (false_values or true_values)
            and Engine.get() != "Python"
            and StorageFormat.get() != "Hdk"
        )
        if xfail_case:
            pytest.xfail("modin and pandas dataframes differs - issue #2446")

        eval_io(
            fn_name="read_csv",
            raising_exceptions=None,
            # read_csv kwargs
            filepath_or_buffer=pytest.csvs_names["test_read_csv_yes_no"],
            true_values=true_values,
            false_values=false_values,
            skipfooter=skipfooter,
            nrows=nrows,
        )

    def test_read_csv_skipinitialspace(self):
        with ensure_clean(".csv") as unique_filename:
            str_initial_spaces = (
                "col1,col2,col3,col4\n"
                + "five,  six,  seven,  eight\n"
                + "    five,    six,    seven,    eight\n"
                + "five, six,  seven,   eight\n"
            )

            eval_io_from_str(str_initial_spaces, unique_filename, skipinitialspace=True)

    @pytest.mark.parametrize(
        "test_case",
        ["single_element", "single_column", "multiple_columns"],
    )
    def test_read_csv_squeeze(self, request, test_case):
        if request.config.getoption("--simulate-cloud").lower() != "off":
            pytest.xfail(
                reason="Error EOFError: stream has been closed in `modin in the cloud` mode - issue #3329"
            )
        with ensure_clean(".csv") as unique_filename:
            str_single_element = "1"
            str_single_col = "1\n2\n3\n"
            str_four_cols = "1, 2, 3, 4\n5, 6, 7, 8\n9, 10, 11, 12\n"
            case_to_data = {
                "single_element": str_single_element,
                "single_column": str_single_col,
                "multiple_columns": str_four_cols,
            }

            eval_io_from_str(case_to_data[test_case], unique_filename, squeeze=True)
            eval_io_from_str(
                case_to_data[test_case], unique_filename, header=None, squeeze=True
            )

    def test_read_csv_mangle_dupe_cols(self):
        with ensure_clean() as unique_filename, pytest.warns(
            FutureWarning, match="'mangle_dupe_cols' keyword is deprecated"
        ):
            str_non_unique_cols = "col,col,col,col\n5, 6, 7, 8\n9, 10, 11, 12\n"
            eval_io_from_str(
                str_non_unique_cols, unique_filename, mangle_dupe_cols=True
            )

    # Putting this filterwarnings in setup.cfg doesn't seem to catch the error.
    @pytest.mark.filterwarnings(
        "error:.*'mangle_dupe_cols' keyword is deprecated:FutureWarning"
    )
    def test_read_csv_does_not_warn_mangle_dupe_cols_kwarg(self):
        with ensure_clean() as unique_filename:
            eval_io_from_str(
                "a,b,c\n1,2,3\n",
                unique_filename,
            )

    # NA and Missing Data Handling tests
    @pytest.mark.parametrize("na_values", ["custom_nan", "73"])
    @pytest.mark.parametrize("keep_default_na", [True, False])
    @pytest.mark.parametrize("na_filter", [True, False])
    @pytest.mark.parametrize("verbose", [True, False])
    @pytest.mark.parametrize("skip_blank_lines", [True, False])
    def test_read_csv_nans_handling(
        self,
        na_values,
        keep_default_na,
        na_filter,
        verbose,
        skip_blank_lines,
    ):
        eval_io(
            fn_name="read_csv",
            # read_csv kwargs
            filepath_or_buffer=pytest.csvs_names["test_read_csv_nans"],
            na_values=na_values,
            keep_default_na=keep_default_na,
            na_filter=na_filter,
            verbose=verbose,
            skip_blank_lines=skip_blank_lines,
        )

    # Datetime Handling tests
    @pytest.mark.parametrize(
        "parse_dates", [True, False, ["col2"], ["col2", "col4"], [1, 3]]
    )
    @pytest.mark.parametrize("infer_datetime_format", [True, False])
    @pytest.mark.parametrize("keep_date_col", [True, False])
    @pytest.mark.parametrize(
        "date_parser", [None, lambda x: pandas.datetime.strptime(x, "%Y-%m-%d")]
    )
    @pytest.mark.parametrize("dayfirst", [True, False])
    @pytest.mark.parametrize("cache_dates", [True, False])
    def test_read_csv_datetime(
        self,
        parse_dates,
        infer_datetime_format,
        keep_date_col,
        date_parser,
        dayfirst,
        cache_dates,
    ):
        if (
            StorageFormat.get() == "Hdk"
            and isinstance(parse_dates, list)
            and ("col4" in parse_dates or 3 in parse_dates)
        ):
            pytest.xfail(
                "In some cases read_csv with `parse_dates` with HDK storage format outputs incorrect result - issue #3081"
            )

        raising_exceptions = io_ops_bad_exc  # default value
        if isinstance(parse_dates, dict) and callable(date_parser):
            # In this case raised TypeError: <lambda>() takes 1 positional argument but 2 were given
            raising_exceptions = list(io_ops_bad_exc)
            raising_exceptions.remove(TypeError)

        eval_io(
            fn_name="read_csv",
            check_kwargs_callable=not callable(date_parser),
            raising_exceptions=raising_exceptions,
            # read_csv kwargs
            filepath_or_buffer=pytest.csvs_names["test_read_csv_regular"],
            parse_dates=parse_dates,
            infer_datetime_format=infer_datetime_format,
            keep_date_col=keep_date_col,
            date_parser=date_parser,
            dayfirst=dayfirst,
            cache_dates=cache_dates,
        )

    # Iteration tests
    @pytest.mark.parametrize("iterator", [True, False])
    def test_read_csv_iteration(self, iterator):
        filename = pytest.csvs_names["test_read_csv_regular"]

        # Tests __next__ and correctness of reader as an iterator
        # Use larger chunksize to read through file quicker
        rdf_reader = pd.read_csv(filename, chunksize=500, iterator=iterator)
        pd_reader = pandas.read_csv(filename, chunksize=500, iterator=iterator)

        for modin_df, pd_df in zip(rdf_reader, pd_reader):
            df_equals(modin_df, pd_df)

        # Tests that get_chunk works correctly
        rdf_reader = pd.read_csv(filename, chunksize=1, iterator=iterator)
        pd_reader = pandas.read_csv(filename, chunksize=1, iterator=iterator)

        modin_df = rdf_reader.get_chunk(1)
        pd_df = pd_reader.get_chunk(1)

        df_equals(modin_df, pd_df)

        # Tests that read works correctly
        rdf_reader = pd.read_csv(filename, chunksize=1, iterator=iterator)
        pd_reader = pandas.read_csv(filename, chunksize=1, iterator=iterator)

        modin_df = rdf_reader.read()
        pd_df = pd_reader.read()

        df_equals(modin_df, pd_df)

    def test_read_csv_encoding_976(self):
        file_name = "modin/pandas/test/data/issue_976.csv"
        names = [str(i) for i in range(11)]

        kwargs = {
            "sep": ";",
            "names": names,
            "encoding": "windows-1251",
        }
        df1 = pd.read_csv(file_name, **kwargs)
        df2 = pandas.read_csv(file_name, **kwargs)
        # these columns contain data of various types in partitions
        # see #1931 for details;
        df1 = df1.drop(["4", "5"], axis=1)
        df2 = df2.drop(["4", "5"], axis=1)

        df_equals(df1, df2)

    # Quoting, Compression parameters tests
    @pytest.mark.parametrize("compression", ["infer", "gzip", "bz2", "xz", "zip"])
    @pytest.mark.parametrize("encoding", [None, "latin8", "utf16"])
    @pytest.mark.parametrize("engine", [None, "python", "c"])
    def test_read_csv_compression(self, make_csv_file, compression, encoding, engine):
        with ensure_clean(".csv") as unique_filename:
            make_csv_file(
                filename=unique_filename, encoding=encoding, compression=compression
            )
            compressed_file_path = (
                f"{unique_filename}.{COMP_TO_EXT[compression]}"
                if compression != "infer"
                else unique_filename
            )

            eval_io(
                fn_name="read_csv",
                # read_csv kwargs
                filepath_or_buffer=compressed_file_path,
                compression=compression,
                encoding=encoding,
                engine=engine,
            )

    @pytest.mark.parametrize(
        "encoding",
        [
            None,
            "ISO-8859-1",
            "latin1",
            "iso-8859-1",
            "cp1252",
            "utf8",
            pytest.param(
                "unicode_escape",
                marks=pytest.mark.skipif(
                    condition=sys.version_info < (3, 9),
                    reason="https://bugs.python.org/issue45461",
                ),
            ),
            "raw_unicode_escape",
            "utf_16_le",
            "utf_16_be",
            "utf32",
            "utf_32_le",
            "utf_32_be",
            "utf-8-sig",
        ],
    )
    def test_read_csv_encoding(self, make_csv_file, encoding):
        with ensure_clean(".csv") as unique_filename:
            make_csv_file(filename=unique_filename, encoding=encoding)

            eval_io(
                fn_name="read_csv",
                # read_csv kwargs
                filepath_or_buffer=unique_filename,
                encoding=encoding,
            )

    @pytest.mark.parametrize("thousands", [None, ",", "_", " "])
    @pytest.mark.parametrize("decimal", [".", "_"])
    @pytest.mark.parametrize("lineterminator", [None, "x", "\n"])
    @pytest.mark.parametrize("escapechar", [None, "d", "x"])
    @pytest.mark.parametrize("dialect", ["test_csv_dialect", "use_dialect_name", None])
    def test_read_csv_file_format(
        self,
        make_csv_file,
        thousands,
        decimal,
        lineterminator,
        escapechar,
        dialect,
    ):
        with ensure_clean(".csv") as unique_filename:
            if dialect:
                test_csv_dialect_params = {
                    "delimiter": "_",
                    "doublequote": False,
                    "escapechar": "\\",
                    "quotechar": "d",
                    "quoting": csv.QUOTE_ALL,
                }
                csv.register_dialect(dialect, **test_csv_dialect_params)
                if dialect != "use_dialect_name":
                    # otherwise try with dialect name instead of `_csv.Dialect` object
                    dialect = csv.get_dialect(dialect)
                make_csv_file(filename=unique_filename, **test_csv_dialect_params)
            else:
                make_csv_file(
                    filename=unique_filename,
                    thousands_separator=thousands,
                    decimal_separator=decimal,
                    escapechar=escapechar,
                    line_terminator=lineterminator,
                )

            if (
                (StorageFormat.get() == "Hdk")
                and (escapechar is not None)
                and (lineterminator is None)
                and (thousands is None)
                and (decimal == ".")
            ):
                with open(unique_filename, "r") as f:
                    if any(
                        line.find(f',"{escapechar}') != -1 for _, line in enumerate(f)
                    ):
                        pytest.xfail(
                            "Tests with this character sequence fail due to #5649"
                        )

            eval_io(
                raising_exceptions=None,
                fn_name="read_csv",
                # read_csv kwargs
                filepath_or_buffer=unique_filename,
                thousands=thousands,
                decimal=decimal,
                lineterminator=lineterminator,
                escapechar=escapechar,
                dialect=dialect,
            )

    @pytest.mark.parametrize(
        "quoting",
        [csv.QUOTE_ALL, csv.QUOTE_MINIMAL, csv.QUOTE_NONNUMERIC, csv.QUOTE_NONE],
    )
    @pytest.mark.parametrize("quotechar", ['"', "_", "d"])
    @pytest.mark.parametrize("doublequote", [True, False])
    @pytest.mark.parametrize("comment", [None, "#", "x"])
    def test_read_csv_quoting(
        self,
        make_csv_file,
        quoting,
        quotechar,
        doublequote,
        comment,
    ):
        # in these cases escapechar should be set, otherwise error occures
        # _csv.Error: need to escape, but no escapechar set"
        use_escapechar = (
            not doublequote and quotechar != '"' and quoting != csv.QUOTE_NONE
        )
        escapechar = "\\" if use_escapechar else None
        with ensure_clean(".csv") as unique_filename:
            make_csv_file(
                filename=unique_filename,
                quoting=quoting,
                quotechar=quotechar,
                doublequote=doublequote,
                escapechar=escapechar,
                comment_col_char=comment,
            )

            eval_io(
                fn_name="read_csv",
                # read_csv kwargs
                filepath_or_buffer=unique_filename,
                quoting=quoting,
                quotechar=quotechar,
                doublequote=doublequote,
                escapechar=escapechar,
                comment=comment,
            )

    # Error Handling parameters tests
    @pytest.mark.parametrize("warn_bad_lines", [True, False, None])
    @pytest.mark.parametrize("error_bad_lines", [True, False, None])
    @pytest.mark.parametrize("on_bad_lines", ["error", "warn", "skip", None])
    def test_read_csv_error_handling(
        self,
        warn_bad_lines,
        error_bad_lines,
        on_bad_lines,
    ):
        # in that case exceptions are raised both by Modin and pandas
        # and tests pass
        raise_exception_case = on_bad_lines is not None and (
            error_bad_lines is not None or warn_bad_lines is not None
        )
        if (
            not raise_exception_case
            and Engine.get() not in ["Python", "Cloudpython"]
            and StorageFormat.get() != "Hdk"
        ):
            pytest.xfail("read_csv doesn't raise `bad lines` exceptions - issue #2500")
        eval_io(
            fn_name="read_csv",
            # read_csv kwargs
            filepath_or_buffer=pytest.csvs_names["test_read_csv_bad_lines"],
            warn_bad_lines=warn_bad_lines,
            error_bad_lines=error_bad_lines,
            on_bad_lines=on_bad_lines,
        )

    # Internal parameters tests
    @pytest.mark.parametrize("use_str_data", [True, False])
    @pytest.mark.parametrize("engine", [None, "python", "c"])
    @pytest.mark.parametrize("delimiter", [",", " "])
    @pytest.mark.parametrize("delim_whitespace", [True, False])
    @pytest.mark.parametrize("low_memory", [True, False])
    @pytest.mark.parametrize("memory_map", [True, False])
    @pytest.mark.parametrize("float_precision", [None, "high", "round_trip"])
    def test_read_csv_internal(
        self,
        make_csv_file,
        use_str_data,
        engine,
        delimiter,
        delim_whitespace,
        low_memory,
        memory_map,
        float_precision,
    ):
        # In this case raised TypeError: cannot use a string pattern on a bytes-like object,
        # so TypeError should be excluded from raising_exceptions list in order to check, that
        # the same exceptions are raised by Pandas and Modin
        case_with_TypeError_exc = (
            engine == "python"
            and delimiter == ","
            and delim_whitespace
            and low_memory
            and memory_map
            and float_precision is None
        )

        raising_exceptions = io_ops_bad_exc  # default value
        if case_with_TypeError_exc:
            raising_exceptions = list(io_ops_bad_exc)
            raising_exceptions.remove(TypeError)

        kwargs = {
            "engine": engine,
            "delimiter": delimiter,
            "delim_whitespace": delim_whitespace,
            "low_memory": low_memory,
            "memory_map": memory_map,
            "float_precision": float_precision,
        }

        with ensure_clean(".csv") as unique_filename:
            if use_str_data:
                str_delim_whitespaces = (
                    "col1 col2  col3   col4\n5 6   7  8\n9  10    11 12\n"
                )
                eval_io_from_str(
                    str_delim_whitespaces,
                    unique_filename,
                    raising_exceptions=raising_exceptions,
                    **kwargs,
                )
            else:
                make_csv_file(
                    filename=unique_filename,
                    delimiter=delimiter,
                )

                eval_io(
                    filepath_or_buffer=unique_filename,
                    fn_name="read_csv",
                    raising_exceptions=raising_exceptions,
                    **kwargs,
                )

    # Issue related, specific or corner cases
    @pytest.mark.parametrize("nrows", [2, None])
    def test_read_csv_bad_quotes(self, nrows):
        csv_bad_quotes = (
            '1, 2, 3, 4\none, two, three, four\nfive, "six", seven, "eight\n'
        )

        with ensure_clean(".csv") as unique_filename:
            eval_io_from_str(csv_bad_quotes, unique_filename, nrows=nrows)

    def test_read_csv_categories(self):
        eval_io(
            fn_name="read_csv",
            # read_csv kwargs
            filepath_or_buffer="modin/pandas/test/data/test_categories.csv",
            names=["one", "two"],
            dtype={"one": "int64", "two": "category"},
        )

    def test_read_csv_google_cloud_storage(self):
        eval_io(
            fn_name="read_csv",
            # read_csv kwargs
            filepath_or_buffer="gs://modin-testing/testing/multiple_csv/test_data0.csv",
        )

    @pytest.mark.parametrize("encoding", [None, "utf-8"])
    @pytest.mark.parametrize("encoding_errors", ["strict", "ignore"])
    @pytest.mark.parametrize(
        "parse_dates",
        [pytest.param(value, id=id) for id, value in parse_dates_values_by_id.items()],
    )
    @pytest.mark.parametrize("index_col", [None, 0, 5])
    @pytest.mark.parametrize("header", ["infer", 0])
    @pytest.mark.parametrize(
        "names",
        [
            None,
            [
                "timestamp",
                "year",
                "month",
                "date",
                "symbol",
                "high",
                "low",
                "open",
                "close",
                "spread",
                "volume",
            ],
        ],
    )
    def test_read_csv_parse_dates(
        self, names, header, index_col, parse_dates, encoding, encoding_errors
    ):
        if names is not None and header == "infer":
            pytest.xfail(
                "read_csv with Ray engine works incorrectly with date data and names parameter provided - issue #2509"
            )

        eval_io(
            fn_name="read_csv",
            # read_csv kwargs
            filepath_or_buffer=time_parsing_csv_path,
            names=names,
            header=header,
            index_col=index_col,
            parse_dates=parse_dates,
            encoding=encoding,
            encoding_errors=encoding_errors,
        )

    @pytest.mark.parametrize(
        "storage_options",
        [{"anon": False}, {"anon": True}, {"key": "123", "secret": "123"}, None],
    )
    @pytest.mark.xfail(
        reason="S3 file gone missing, see https://github.com/modin-project/modin/issues/4875"
    )
    def test_read_csv_s3(self, storage_options):
        eval_io(
            fn_name="read_csv",
            # read_csv kwargs
            filepath_or_buffer="s3://noaa-ghcn-pds/csv/1788.csv",
            storage_options=storage_options,
        )

    def test_read_csv_s3_issue4658(self):
        eval_io(
            fn_name="read_csv",
            # read_csv kwargs
            filepath_or_buffer="s3://dask-data/nyc-taxi/2015/yellow_tripdata_2015-01.csv",
            nrows=10,
            storage_options={"anon": True},
        )

    @pytest.mark.parametrize("names", [list("XYZ"), None])
    @pytest.mark.parametrize("skiprows", [1, 2, 3, 4, None])
    def test_read_csv_skiprows_names(self, names, skiprows):
        eval_io(
            fn_name="read_csv",
            # read_csv kwargs
            filepath_or_buffer="modin/pandas/test/data/issue_2239.csv",
            names=names,
            skiprows=skiprows,
        )

    def _has_pandas_fallback_reason(self):
        # The Python engine does not use custom IO dispatchers, so specialized error messages
        # won't appear
        return Engine.get() != "Python" and StorageFormat.get() != "Hdk"

    @pytest.mark.xfail(
        condition="config.getoption('--simulate-cloud').lower() != 'off'",
        reason="The reason of tests fail in `cloud` mode is unknown for now - issue #2340",
    )
    def test_read_csv_default_to_pandas(self):
        if self._has_pandas_fallback_reason():
            warning_suffix = "buffers"
        else:
            warning_suffix = ""
        with warns_that_defaulting_to_pandas(suffix=warning_suffix):
            # This tests that we default to pandas on a buffer
            from io import StringIO

            with open(pytest.csvs_names["test_read_csv_regular"], "r") as _f:
                pd.read_csv(StringIO(_f.read()))

    @pytest.mark.xfail(
        condition="config.getoption('--simulate-cloud').lower() != 'off'",
        reason="The reason of tests fail in `cloud` mode is unknown for now - issue #2340",
    )
    def test_read_csv_url(self):
        eval_io(
            fn_name="read_csv",
            # read_csv kwargs
            filepath_or_buffer="https://raw.githubusercontent.com/modin-project/modin/master/modin/pandas/test/data/blah.csv",
            # It takes about ~17Gb of RAM for HDK to import the whole table from this test
            # because of too many (~1000) string columns in it. Taking a subset of columns
            # to be able to run this test on low-RAM machines.
            usecols=[0, 1, 2, 3] if StorageFormat.get() == "Hdk" else None,
        )

    @pytest.mark.parametrize("nrows", [21, 5, None])
    @pytest.mark.parametrize("skiprows", [4, 1, 500, None])
    def test_read_csv_newlines_in_quotes(self, nrows, skiprows):
        eval_io(
            fn_name="read_csv",
            # read_csv kwargs
            filepath_or_buffer="modin/pandas/test/data/newlines.csv",
            nrows=nrows,
            skiprows=skiprows,
            cast_to_str=StorageFormat.get() != "Hdk",
        )

    @pytest.mark.parametrize("skiprows", [None, 0, [], [1, 2], np.arange(0, 2)])
    def test_read_csv_skiprows_with_usecols(self, skiprows):
        usecols = {"float_data": "float64"}
        eval_io(
            fn_name="read_csv",
            # read_csv kwargs
            filepath_or_buffer="modin/pandas/test/data/issue_4543.csv",
            skiprows=skiprows,
            usecols=usecols.keys(),
            dtype=usecols,
        )

    def test_read_csv_sep_none(self):
        eval_io(
            fn_name="read_csv",
            modin_warning=ParserWarning,
            # read_csv kwargs
            filepath_or_buffer=pytest.csvs_names["test_read_csv_regular"],
            sep=None,
        )

    @pytest.mark.xfail(
        condition="config.getoption('--simulate-cloud').lower() != 'off'",
        reason="The reason of tests fail in `cloud` mode is unknown for now - issue #2340",
    )
    def test_read_csv_incorrect_data(self):
        eval_io(
            fn_name="read_csv",
            # read_csv kwargs
            filepath_or_buffer="modin/pandas/test/data/test_categories.json",
        )

    @pytest.mark.parametrize(
        "kwargs",
        [
            {"names": [5, 1, 3, 4, 2, 6]},
            {"names": [0]},
            {"names": None, "usecols": [1, 0, 2]},
            {"names": [3, 1, 2, 5], "usecols": [4, 1, 3, 2]},
        ],
    )
    def test_read_csv_names_neq_num_cols(self, kwargs):
        eval_io(
            fn_name="read_csv",
            # read_csv kwargs
            filepath_or_buffer="modin/pandas/test/data/issue_2074.csv",
            **kwargs,
        )

    def test_read_csv_wrong_path(self):
        raising_exceptions = [e for e in io_ops_bad_exc if e != FileNotFoundError]

        eval_io(
            fn_name="read_csv",
            raising_exceptions=raising_exceptions,
            # read_csv kwargs
            filepath_or_buffer="/some/wrong/path.csv",
        )

    @pytest.mark.skipif(
        StorageFormat.get() == "Hdk",
        reason="to_csv is not implemented with HDK storage format yet - issue #3082",
    )
    @pytest.mark.parametrize("header", [False, True])
    @pytest.mark.parametrize("mode", ["w", "wb+"])
    @pytest.mark.xfail(
        condition="config.getoption('--simulate-cloud').lower() != 'off'",
        reason="The reason of tests fail in `cloud` mode is unknown for now - issue #2340",
    )
    def test_to_csv(self, header, mode):
        pandas_df = generate_dataframe()
        modin_df = pd.DataFrame(pandas_df)

        eval_to_file(
            modin_obj=modin_df,
            pandas_obj=pandas_df,
            fn="to_csv",
            extension="csv",
            header=header,
            mode=mode,
        )

    @pytest.mark.skipif(
        StorageFormat.get() == "Hdk",
        reason="to_csv is not implemented with HDK storage format yet - issue #3082",
    )
    @pytest.mark.xfail(
        condition="config.getoption('--simulate-cloud').lower() != 'off'",
        reason="The reason of tests fail in `cloud` mode is unknown for now - issue #2340",
    )
    def test_dataframe_to_csv(self):
        pandas_df = pandas.read_csv(pytest.csvs_names["test_read_csv_regular"])
        modin_df = pd.DataFrame(pandas_df)
        eval_to_file(
            modin_obj=modin_df, pandas_obj=pandas_df, fn="to_csv", extension="csv"
        )

    @pytest.mark.skipif(
        StorageFormat.get() == "Hdk",
        reason="to_csv is not implemented with HDK storage format yet - issue #3082",
    )
    @pytest.mark.xfail(
        condition="config.getoption('--simulate-cloud').lower() != 'off'",
        reason="The reason of tests fail in `cloud` mode is unknown for now - issue #2340",
    )
    def test_series_to_csv(self):
        pandas_s = pandas.read_csv(
            pytest.csvs_names["test_read_csv_regular"], usecols=["col1"]
        ).squeeze()
        modin_s = pd.Series(pandas_s)
        eval_to_file(
            modin_obj=modin_s, pandas_obj=pandas_s, fn="to_csv", extension="csv"
        )

    def test_read_csv_within_decorator(self):
        @dummy_decorator()
        def wrapped_read_csv(file, method):
            if method == "pandas":
                return pandas.read_csv(file)

            if method == "modin":
                return pd.read_csv(file)

        pandas_df = wrapped_read_csv(
            pytest.csvs_names["test_read_csv_regular"], method="pandas"
        )
        modin_df = wrapped_read_csv(
            pytest.csvs_names["test_read_csv_regular"], method="modin"
        )

        if StorageFormat.get() == "Hdk":
            # Aligning DateTime dtypes because of the bug related to the `parse_dates` parameter:
            # https://github.com/modin-project/modin/issues/3485
            modin_df, pandas_df = align_datetime_dtypes(modin_df, pandas_df)

        df_equals(modin_df, pandas_df)

    @pytest.mark.parametrize(
        "read_mode",
        [
            "r",
            pytest.param(
                "rb",
                marks=pytest.mark.xfail(
                    condition="config.getoption('--simulate-cloud').lower() != 'off'",
                    reason="Cannot pickle file handles. See comments in PR #2625",
                ),
            ),
        ],
    )
    @pytest.mark.parametrize("buffer_start_pos", [0, 10])
    @pytest.mark.parametrize("set_async_read_mode", [False, True], indirect=True)
    def test_read_csv_file_handle(
        self, read_mode, make_csv_file, buffer_start_pos, set_async_read_mode
    ):
        with ensure_clean() as unique_filename:
            make_csv_file(filename=unique_filename)

            with open(unique_filename, mode=read_mode) as buffer:
                buffer.seek(buffer_start_pos)
                pandas_df = pandas.read_csv(buffer)
                buffer.seek(buffer_start_pos)
                modin_df = pd.read_csv(buffer)
            if AsyncReadMode.get():
                # If read operations are asynchronous, then the dataframes
                # check should be inside `ensure_clean_dir` context
                # because the file may be deleted before actual reading starts
                df_equals(modin_df, pandas_df)
        if not AsyncReadMode.get():
            df_equals(modin_df, pandas_df)

    def test_unnamed_index(self):
        def get_internal_df(df):
            partition = read_df._query_compiler._modin_frame._partitions[0][0]
            return partition.to_pandas()

        path = "modin/pandas/test/data/issue_3119.csv"
        read_df = pd.read_csv(path, index_col=0)
        assert get_internal_df(read_df).index.name is None
        read_df = pd.read_csv(path, index_col=[0, 1])
        for name1, name2 in zip(get_internal_df(read_df).index.names, [None, "a"]):
            assert name1 == name2

    def test_read_csv_empty_frame(self):
        eval_io(
            fn_name="read_csv",
            # read_csv kwargs
            filepath_or_buffer=pytest.csvs_names["test_read_csv_regular"],
            usecols=["col1"],
            index_col="col1",
        )

    @pytest.mark.parametrize(
        "skiprows",
        [
            [x for x in range(10)],
            [x + 5 for x in range(15)],
            [x for x in range(10) if x % 2 == 0],
            [x + 5 for x in range(15) if x % 2 == 0],
            lambda x: x % 2,
            lambda x: x > 20,
            lambda x: x < 20,
            lambda x: True,
            lambda x: x in [10, 20],
            pytest.param(
                lambda x: x << 10,
                marks=pytest.mark.skipif(
                    condition="config.getoption('--simulate-cloud').lower() != 'off'",
                    reason="The reason of tests fail in `cloud` mode is unknown for now - issue #2340",
                ),
            ),
        ],
    )
    @pytest.mark.parametrize("header", ["infer", None, 0, 1, 150])
    def test_read_csv_skiprows_corner_cases(self, skiprows, header):
        eval_io(
            fn_name="read_csv",
            check_kwargs_callable=not callable(skiprows),
            # read_csv kwargs
            filepath_or_buffer=pytest.csvs_names["test_read_csv_regular"],
            skiprows=skiprows,
            header=header,
            dtype="str",  # to avoid issues with heterogeneous data
        )

    def test_to_csv_with_index(self):
        cols = 100
        arows = 20000
        keyrange = 100
        values = np.vstack(
            [
                np.random.choice(keyrange, size=(arows)),
                np.random.normal(size=(cols, arows)),
            ]
        ).transpose()
        modin_df = pd.DataFrame(
            values,
            columns=["key"] + ["avalue" + str(i) for i in range(1, 1 + cols)],
        ).set_index("key")
        pandas_df = pandas.DataFrame(
            values,
            columns=["key"] + ["avalue" + str(i) for i in range(1, 1 + cols)],
        ).set_index("key")
        eval_to_file(modin_df, pandas_df, "to_csv", "csv")

    @pytest.mark.parametrize("set_async_read_mode", [False, True], indirect=True)
    def test_read_csv_issue_5150(self, set_async_read_mode):
        with ensure_clean(".csv") as unique_filename:
            pandas_df = pandas.DataFrame(
                np.random.randint(0, 100, size=(2**6, 2**6))
            )
            pandas_df.to_csv(unique_filename, index=False)
            expected_pandas_df = pandas.read_csv(unique_filename, index_col=False)
            modin_df = pd.read_csv(unique_filename, index_col=False)
            actual_pandas_df = modin_df._to_pandas()
            if AsyncReadMode.get():
                # If read operations are asynchronous, then the dataframes
                # check should be inside `ensure_clean_dir` context
                # because the file may be deleted before actual reading starts
                df_equals(expected_pandas_df, actual_pandas_df)
        if not AsyncReadMode.get():
            df_equals(expected_pandas_df, actual_pandas_df)


class TestTable:
    def test_read_table(self, make_csv_file):
        with ensure_clean() as unique_filename:
            make_csv_file(filename=unique_filename, delimiter="\t")
            eval_io(
                fn_name="read_table",
                # read_table kwargs
                filepath_or_buffer=unique_filename,
            )

    @pytest.mark.parametrize("set_async_read_mode", [False, True], indirect=True)
    def test_read_table_within_decorator(self, make_csv_file, set_async_read_mode):
        @dummy_decorator()
        def wrapped_read_table(file, method):
            if method == "pandas":
                return pandas.read_table(file)

            if method == "modin":
                return pd.read_table(file)

        with ensure_clean() as unique_filename:
            make_csv_file(filename=unique_filename, delimiter="\t")

            pandas_df = wrapped_read_table(unique_filename, method="pandas")
            modin_df = wrapped_read_table(unique_filename, method="modin")
<<<<<<< HEAD
            if AsyncReadMode.get():
                # If read operations are asynchronous, then the dataframes
                # check should be inside `ensure_clean_dir` context
                # because the file may be deleted before actual reading starts
                df_equals(modin_df, pandas_df)
        if not AsyncReadMode.get():
            df_equals(modin_df, pandas_df)
=======

        if StorageFormat.get() == "Hdk":
            modin_df, pandas_df = align_datetime_dtypes(modin_df, pandas_df)

        df_equals(modin_df, pandas_df)
>>>>>>> 4633639c

    def test_read_table_empty_frame(self, make_csv_file):
        with ensure_clean() as unique_filename:
            make_csv_file(filename=unique_filename, delimiter="\t")

            eval_io(
                fn_name="read_table",
                # read_table kwargs
                filepath_or_buffer=unique_filename,
                usecols=["col1"],
                index_col="col1",
            )


@pytest.mark.parametrize("engine", ["pyarrow", "fastparquet"])
class TestParquet:
    @pytest.mark.parametrize("columns", [None, ["col1"]])
    @pytest.mark.parametrize("row_group_size", [None, 100, 1000, 10_000])
    @pytest.mark.parametrize("path_type", [Path, str])
    @pytest.mark.xfail(
        condition="config.getoption('--simulate-cloud').lower() != 'off'",
        reason="The reason of tests fail in `cloud` mode is unknown for now - issue #3264",
    )
    def test_read_parquet(
        self, engine, make_parquet_file, columns, row_group_size, path_type
    ):
        with ensure_clean(".parquet") as unique_filename:
            unique_filename = path_type(unique_filename)
            make_parquet_file(filename=unique_filename, row_group_size=row_group_size)

            eval_io(
                fn_name="read_parquet",
                # read_parquet kwargs
                engine=engine,
                path=unique_filename,
                columns=columns,
            )

    def test_read_parquet_list_of_files_5698(self, engine, make_parquet_file):
        if engine == "fastparquet" and os.name == "nt":
            pytest.xfail(reason="https://github.com/pandas-dev/pandas/issues/51720")
        with ensure_clean(".parquet") as f1, ensure_clean(
            ".parquet"
        ) as f2, ensure_clean(".parquet") as f3:
            for f in [f1, f2, f3]:
                make_parquet_file(filename=f)
            eval_io(fn_name="read_parquet", path=[f1, f2, f3], engine=engine)

    @pytest.mark.xfail(
        condition="config.getoption('--simulate-cloud').lower() != 'off'",
        reason="The reason of tests fail in `cloud` mode is unknown for now - issue #3264",
    )
    def test_read_parquet_indexing_by_column(self, engine, make_parquet_file):
        # Test indexing into a column of Modin with various parquet file row lengths.
        # Specifically, tests for https://github.com/modin-project/modin/issues/3527
        # which fails when min_partition_size < nrows < min_partition_size * (num_partitions - 1)

        nrows = (
            MinPartitionSize.get() + 1
        )  # Use the minimal guaranteed failing value for nrows.
        with ensure_clean_dir() as dirname:
            unique_filename = get_unique_filename(extension="parquet", data_dir=dirname)
            make_parquet_file(filename=unique_filename, nrows=nrows)

            parquet_df = pd.read_parquet(unique_filename, engine=engine)
        for col in parquet_df.columns:
            parquet_df[col]

    @pytest.mark.parametrize("columns", [None, ["col1"]])
    @pytest.mark.parametrize("row_group_size", [None, 100, 1000, 10_000])
    @pytest.mark.parametrize(
        "rows_per_file", [[1000] * 40, [0, 0, 40_000], [10_000, 10_000] + [100] * 200]
    )
    @pytest.mark.xfail(
        condition="config.getoption('--simulate-cloud').lower() != 'off'",
        reason="The reason of tests fail in `cloud` mode is unknown for now - issue #3264",
    )
    def test_read_parquet_directory(
        self, engine, make_parquet_dir, columns, row_group_size, rows_per_file
    ):
        num_cols = DATASET_SIZE_DICT.get(
            TestDatasetSize.get(), DATASET_SIZE_DICT["Small"]
        )
        dfs_by_filename = {}
        start_row = 0
        for i, length in enumerate(rows_per_file):
            end_row = start_row + length
            dfs_by_filename[f"{i}.parquet"] = pandas.DataFrame(
                {f"col{x + 1}": np.arange(start_row, end_row) for x in range(num_cols)}
            )
            start_row = end_row
        path = make_parquet_dir(dfs_by_filename, row_group_size)

        # There are specific files that PyArrow will try to ignore by default
        # in a parquet directory. One example are files that start with '_'. Our
        # previous implementation tried to read all files in a parquet directory,
        # but we now make use of PyArrow to ensure the directory is valid.
        with open(os.path.join(path, "_committed_file"), "w+") as f:
            f.write("testingtesting")

        eval_io(
            fn_name="read_parquet",
            # read_parquet kwargs
            engine=engine,
            path=path,
            columns=columns,
        )

    @pytest.mark.parametrize("columns", [None, ["col1"]])
    @pytest.mark.xfail(
        condition="config.getoption('--simulate-cloud').lower() != 'off'",
        reason="The reason of tests fail in `cloud` mode is unknown for now - issue #3264",
    )
    def test_read_parquet_partitioned_directory(
        self, make_parquet_file, columns, engine
    ):
        with ensure_clean_dir() as dirname:
            unique_filename = get_unique_filename(extension=None, data_dir=dirname)
            make_parquet_file(filename=unique_filename, partitioned_columns=["col1"])

            eval_io(
                fn_name="read_parquet",
                # read_parquet kwargs
                engine=engine,
                path=unique_filename,
                columns=columns,
            )

    @pytest.mark.skipif(
        StorageFormat.get() == "Hdk",
        reason="https://github.com/intel-ai/hdk/issues/291",
    )
    @pytest.mark.xfail(
        condition="config.getoption('--simulate-cloud').lower() != 'off'",
        reason="The reason of tests fail in `cloud` mode is unknown for now - issue #3264",
    )
    def test_read_parquet_pandas_index(self, engine):
        # Ensure modin can read parquet files written by pandas with a non-RangeIndex object
        pandas_df = pandas.DataFrame(
            {
                "idx": np.random.randint(0, 100_000, size=2000),
                "idx_categorical": pandas.Categorical(["y", "z"] * 1000),
                # Can't do interval index right now because of this bug fix that is planned
                # to be apart of the pandas 1.5.0 release: https://github.com/pandas-dev/pandas/pull/46034
                # "idx_interval": pandas.interval_range(start=0, end=2000),
                "idx_periodrange": pandas.period_range(
                    start="2017-01-01", periods=2000
                ),
                "A": np.random.randint(0, 100_000, size=2000),
                "B": ["a", "b"] * 1000,
                "C": ["c"] * 2000,
            }
        )
        # Older versions of pyarrow do not support Arrow to Parquet
        # schema conversion for duration[ns]
        # https://issues.apache.org/jira/browse/ARROW-6780
        if version.parse(pa.__version__) >= version.parse("8.0.0"):
            pandas_df["idx_timedelta"] = pandas.timedelta_range(
                start="1 day", periods=2000
            )

        # There is a non-deterministic bug in the fastparquet engine when we
        # try to set the index to the datetime column. Please see:
        # https://github.com/dask/fastparquet/issues/796
        if engine == "pyarrow":
            pandas_df["idx_datetime"] = pandas.date_range(
                start="1/1/2018", periods=2000
            )

        for col in pandas_df.columns:
            if col.startswith("idx"):
                with ensure_clean(".parquet") as unique_filename:
                    pandas_df.set_index(col).to_parquet(unique_filename)
                    # read the same parquet using modin.pandas
                    eval_io(
                        "read_parquet",
                        # read_parquet kwargs
                        path=unique_filename,
                        engine=engine,
                    )

        with ensure_clean(".parquet") as unique_filename:
            pandas_df.set_index(["idx", "A"]).to_parquet(unique_filename)
            eval_io(
                "read_parquet",
                # read_parquet kwargs
                path=unique_filename,
                engine=engine,
            )

    @pytest.mark.xfail(
        condition="config.getoption('--simulate-cloud').lower() != 'off'",
        reason="The reason of tests fail in `cloud` mode is unknown for now - issue #3264",
    )
    def test_read_parquet_pandas_index_partitioned(self, engine):
        # Ensure modin can read parquet files written by pandas with a non-RangeIndex object
        pandas_df = pandas.DataFrame(
            {
                "idx": np.random.randint(0, 100_000, size=2000),
                "A": np.random.randint(0, 10, size=2000),
                "B": ["a", "b"] * 1000,
                "C": ["c"] * 2000,
            }
        )
        with ensure_clean_dir() as dirname:
            unique_filename = get_unique_filename(extension="parquet", data_dir=dirname)
            pandas_df.set_index("idx").to_parquet(unique_filename, partition_cols=["A"])
            # read the same parquet using modin.pandas
            eval_io(
                "read_parquet",
                # read_parquet kwargs
                path=unique_filename,
                engine=engine,
            )

    @pytest.mark.xfail(
        condition="config.getoption('--simulate-cloud').lower() != 'off'",
        reason="The reason of tests fail in `cloud` mode is unknown for now - issue #3264",
    )
    def test_read_parquet_hdfs(self, engine):
        eval_io(
            fn_name="read_parquet",
            # read_parquet kwargs
            path="modin/pandas/test/data/hdfs.parquet",
            engine=engine,
        )

    @pytest.mark.parametrize(
        "path_type",
        ["object", "directory", "url"],
    )
    @pytest.mark.xfail(
        condition="config.getoption('--simulate-cloud').lower() != 'off'",
        reason="The reason of tests fail in `cloud` mode is unknown for now - issue #3264",
    )
    def test_read_parquet_s3(self, path_type, engine):
        dataset_url = "s3://modin-datasets/testing/test_data.parquet"
        if path_type == "object":
            import s3fs

            fs = s3fs.S3FileSystem(anon=True)
            with fs.open(dataset_url, "rb") as file_obj:
                eval_io("read_parquet", path=file_obj, engine=engine)
        elif path_type == "directory":
            eval_io(
                "read_parquet",
                path="s3://modin-datasets/test_data_dir.parquet",
                storage_options={"anon": True},
                engine=engine,
            )
        else:
            eval_io(
                "read_parquet",
                path=dataset_url,
                storage_options={"anon": True},
                engine=engine,
            )

    @pytest.mark.xfail(
        condition="config.getoption('--simulate-cloud').lower() != 'off'",
        reason="The reason of tests fail in `cloud` mode is unknown for now - issue #3264",
    )
    def test_read_parquet_without_metadata(self, engine):
        """Test that Modin can read parquet files not written by pandas."""
        from pyarrow import csv
        from pyarrow import parquet

        with ensure_clean_dir() as dirname:
            parquet_fname = get_unique_filename(extension="parquet", data_dir=dirname)
            csv_fname = get_unique_filename(extension="parquet", data_dir=dirname)
            pandas_df = pandas.DataFrame(
                {
                    "idx": np.random.randint(0, 100_000, size=2000),
                    "A": np.random.randint(0, 10, size=2000),
                    "B": ["a", "b"] * 1000,
                    "C": ["c"] * 2000,
                }
            )
            pandas_df.to_csv(csv_fname, index=False)
            # read into pyarrow table and write it to a parquet file
            t = csv.read_csv(csv_fname)
            parquet.write_table(t, parquet_fname)

            eval_io(
                "read_parquet",
                # read_parquet kwargs
                path=parquet_fname,
                engine=engine,
            )

    def test_read_empty_parquet_file(self, engine):
        test_df = pandas.DataFrame()
        with tempfile.TemporaryDirectory() as directory:
            path = f"{directory}/data"
            os.makedirs(path)
            test_df.to_parquet(path + "/part-00000.parquet")
            eval_io(fn_name="read_parquet", path=path, engine=engine)

    @pytest.mark.xfail(
        condition="config.getoption('--simulate-cloud').lower() != 'off'",
        reason="The reason of tests fail in `cloud` mode is unknown for now - issue #3264",
    )
    def test_to_parquet(self, engine):
        modin_df, pandas_df = create_test_dfs(TEST_DATA)
        parquet_eval_to_file(
            modin_obj=modin_df,
            pandas_obj=pandas_df,
            fn="to_parquet",
            extension="parquet",
            engine=engine,
        )

    def test_to_parquet_keep_index(self, engine):
        data = {"c0": [0, 1] * 1000, "c1": [2, 3] * 1000}
        modin_df, pandas_df = create_test_dfs(data)
        modin_df.index.name = "foo"
        pandas_df.index.name = "foo"

        parquet_eval_to_file(
            modin_obj=modin_df,
            pandas_obj=pandas_df,
            fn="to_parquet",
            extension="parquet",
            index=True,
            engine=engine,
        )

    @pytest.mark.xfail(
        condition="config.getoption('--simulate-cloud').lower() != 'off'",
        reason="The reason of tests fail in `cloud` mode is unknown for now - issue #3264",
    )
    def test_read_parquet_2462(self, engine):
        test_df = pandas.DataFrame({"col1": [["ad_1", "ad_2"], ["ad_3"]]})

        with tempfile.TemporaryDirectory() as directory:
            path = f"{directory}/data"
            os.makedirs(path)
            test_df.to_parquet(path + "/part-00000.parquet", engine=engine)
            read_df = pd.read_parquet(path, engine=engine)

            df_equals(test_df, read_df)

    def test_read_parquet_5767(self, engine):
        test_df = pandas.DataFrame({"a": [1, 2, 3, 4], "b": [1, 1, 2, 2]})
        file_name = "modin_issue#0000.parquet"
        with tempfile.TemporaryDirectory() as directory:
            path = f"{directory}/data"
            os.makedirs(path)
            test_df.to_parquet(path + file_name, engine=engine, partition_cols=["b"])
            read_df = pd.read_parquet(Path(path + file_name))
        # both Modin and pandas read column "b" as a category
        df_equals(test_df, read_df.astype("int64"))

    def test_read_parquet_5509(self, engine):
        test_df = pandas.DataFrame({"col_a": [1, 2, 3], "col_b": ["a", "b", "c"]})

        with tempfile.TemporaryDirectory() as directory:
            path = f"{directory}/data"
            os.makedirs(path)
            test_df.to_parquet(path + "/5509.parquet")
            with warns_that_defaulting_to_pandas():
                eval_io(
                    fn_name="read_parquet",
                    path=path + "/5509.parquet",
                    columns=["col_b"],
                    engine=engine,
                    filters=[[("col_a", "==", 1)]],
                )

    def test_read_parquet_s3_with_column_partitioning(self, engine):
        # This test case comes from
        # https://github.com/modin-project/modin/issues/4636
        dataset_url = "s3://modin-datasets/modin-bugs/modin_bug_5159_parquet/df.parquet"
        eval_io(
            fn_name="read_parquet",
            path=dataset_url,
            engine=engine,
            storage_options={"anon": True},
        )


class TestJson:
    @pytest.mark.parametrize("lines", [False, True])
    def test_read_json(self, make_json_file, lines):
        eval_io(
            fn_name="read_json",
            # read_json kwargs
            path_or_buf=make_json_file(lines=lines),
            lines=lines,
        )

    @pytest.mark.parametrize(
        "storage_options",
        [{"anon": False}, {"anon": True}, {"key": "123", "secret": "123"}, None],
    )
    def test_read_json_s3(self, storage_options):
        eval_io(
            fn_name="read_json",
            path_or_buf="s3://modin-datasets/testing/test_data.json",
            lines=True,
            orient="records",
            storage_options=storage_options,
        )

    def test_read_json_categories(self):
        eval_io(
            fn_name="read_json",
            # read_json kwargs
            path_or_buf="modin/pandas/test/data/test_categories.json",
            dtype={"one": "int64", "two": "category"},
        )

    @pytest.mark.parametrize(
        "data",
        [json_short_string, json_short_bytes, json_long_string, json_long_bytes],
    )
    @pytest.mark.xfail(
        condition="config.getoption('--simulate-cloud').lower() != 'off'",
        reason="The reason of tests fail in `cloud` mode is unknown for now - issue #3264",
    )
    def test_read_json_string_bytes(self, data):
        with warns_that_defaulting_to_pandas():
            modin_df = pd.read_json(data)
        # For I/O objects we need to rewind to reuse the same object.
        if hasattr(data, "seek"):
            data.seek(0)
        df_equals(modin_df, pandas.read_json(data))

    def test_to_json(self):
        modin_df, pandas_df = create_test_dfs(TEST_DATA)
        eval_to_file(
            modin_obj=modin_df, pandas_obj=pandas_df, fn="to_json", extension="json"
        )

    @pytest.mark.parametrize(
        "read_mode",
        [
            "r",
            pytest.param(
                "rb",
                marks=pytest.mark.xfail(
                    condition="config.getoption('--simulate-cloud').lower() != 'off'",
                    reason="Cannot pickle file handles. See comments in PR #2625",
                ),
            ),
        ],
    )
    def test_read_json_file_handle(self, make_json_file, read_mode):
        with open(make_json_file(), mode=read_mode) as buf:
            df_pandas = pandas.read_json(buf)
            buf.seek(0)
            df_modin = pd.read_json(buf)
            df_equals(df_pandas, df_modin)

    @pytest.mark.xfail(
        condition="config.getoption('--simulate-cloud').lower() != 'off'",
        reason="The reason of tests fail in `cloud` mode is unknown for now - issue #3264",
    )
    def test_read_json_metadata(self, make_json_file):
        # `lines=True` is for triggering Modin implementation,
        # `orient="records"` should be set if `lines=True`
        df = pd.read_json(
            make_json_file(ncols=80, lines=True), lines=True, orient="records"
        )
        parts_width_cached = df._query_compiler._modin_frame._column_widths_cache
        num_splits = len(df._query_compiler._modin_frame._partitions[0])
        parts_width_actual = [
            len(df._query_compiler._modin_frame._partitions[0][i].get().columns)
            for i in range(num_splits)
        ]

        assert parts_width_cached == parts_width_actual


class TestExcel:
    @check_file_leaks
    def test_read_excel(self, make_excel_file):
        eval_io(
            fn_name="read_excel",
            # read_excel kwargs
            io=make_excel_file(),
        )

    @check_file_leaks
    @pytest.mark.xfail(
        condition="config.getoption('--simulate-cloud').lower() != 'off'",
        reason="The reason of tests fail in `cloud` mode is unknown for now - issue #3264",
    )
    def test_read_excel_engine(self, make_excel_file):
        eval_io(
            fn_name="read_excel",
            modin_warning=UserWarning,
            # read_excel kwargs
            io=make_excel_file(),
            engine="openpyxl",
        )

    @check_file_leaks
    @pytest.mark.xfail(
        condition="config.getoption('--simulate-cloud').lower() != 'off'",
        reason="The reason of tests fail in `cloud` mode is unknown for now - issue #3264",
    )
    def test_read_excel_index_col(self, make_excel_file):
        eval_io(
            fn_name="read_excel",
            modin_warning=UserWarning,
            # read_excel kwargs
            io=make_excel_file(),
            index_col=0,
        )

    @check_file_leaks
    @pytest.mark.xfail(
        condition="config.getoption('--simulate-cloud').lower() != 'off'",
        reason="The reason of tests fail in `cloud` mode is unknown for now - issue #3264",
    )
    def test_read_excel_all_sheets(self, make_excel_file):
        unique_filename = make_excel_file()

        pandas_df = pandas.read_excel(unique_filename, sheet_name=None)
        modin_df = pd.read_excel(unique_filename, sheet_name=None)

        assert isinstance(pandas_df, (OrderedDict, dict))
        assert isinstance(modin_df, type(pandas_df))
        assert pandas_df.keys() == modin_df.keys()

        for key in pandas_df.keys():
            df_equals(modin_df.get(key), pandas_df.get(key))

    @pytest.mark.xfail(
        Engine.get() != "Python" and StorageFormat.get() != "Hdk",
        reason="pandas throws the exception. See pandas issue #39250 for more info",
    )
    @check_file_leaks
    def test_read_excel_sheetname_title(self):
        eval_io(
            fn_name="read_excel",
            # read_excel kwargs
            io="modin/pandas/test/data/excel_sheetname_title.xlsx",
        )

    @check_file_leaks
    def test_excel_empty_line(self):
        path = "modin/pandas/test/data/test_emptyline.xlsx"
        modin_df = pd.read_excel(path)
        assert str(modin_df)

    @check_file_leaks
    def test_read_excel_empty_rows(self):
        # Test parsing empty rows in middle of excel dataframe as NaN values
        eval_io(
            fn_name="read_excel",
            io="modin/pandas/test/data/test_empty_rows.xlsx",
        )

    @check_file_leaks
    def test_read_excel_border_rows(self):
        # Test parsing border rows as NaN values in excel dataframe
        eval_io(
            fn_name="read_excel",
            io="modin/pandas/test/data/test_border_rows.xlsx",
        )

    @check_file_leaks
    def test_read_excel_every_other_nan(self):
        # Test for reading excel dataframe with every other row as a NaN value
        eval_io(
            fn_name="read_excel",
            io="modin/pandas/test/data/every_other_row_nan.xlsx",
        )

    @check_file_leaks
    def test_read_excel_header_none(self):
        eval_io(
            fn_name="read_excel",
            io="modin/pandas/test/data/every_other_row_nan.xlsx",
            header=None,
        )

    @pytest.mark.parametrize(
        "sheet_name",
        [
            "Sheet1",
            "AnotherSpecialName",
            "SpecialName",
            "SecondSpecialName",
            0,
            1,
            2,
            3,
        ],
    )
    @check_file_leaks
    def test_read_excel_sheet_name(self, sheet_name):
        eval_io(
            fn_name="read_excel",
            # read_excel kwargs
            io="modin/pandas/test/data/modin_error_book.xlsx",
            sheet_name=sheet_name,
        )

    @pytest.mark.xfail(
        condition="config.getoption('--simulate-cloud').lower() != 'off'",
        reason="TypeError: Expected list, got type - issue #3284",
    )
    def test_ExcelFile(self, make_excel_file):
        unique_filename = make_excel_file()

        modin_excel_file = pd.ExcelFile(unique_filename)
        pandas_excel_file = pandas.ExcelFile(unique_filename)

        try:
            df_equals(modin_excel_file.parse(), pandas_excel_file.parse())
            assert modin_excel_file.io == unique_filename
            assert isinstance(modin_excel_file, pd.ExcelFile)
        finally:
            modin_excel_file.close()
            pandas_excel_file.close()

    @pytest.mark.xfail(strict=False, reason="Flaky test, defaults to pandas")
    def test_to_excel(self):
        modin_df, pandas_df = create_test_dfs(TEST_DATA)

        with ensure_clean_dir() as dir:
            unique_filename_modin = get_unique_filename(extension="xlsx", data_dir=dir)
            unique_filename_pandas = get_unique_filename(extension="xlsx", data_dir=dir)

            modin_writer = pandas.ExcelWriter(unique_filename_modin)
            pandas_writer = pandas.ExcelWriter(unique_filename_pandas)

            modin_df.to_excel(modin_writer)
            pandas_df.to_excel(pandas_writer)

            modin_writer.save()
            pandas_writer.save()

            assert assert_files_eq(unique_filename_modin, unique_filename_pandas)

    @check_file_leaks
    @pytest.mark.xfail(
        condition="config.getoption('--simulate-cloud').lower() != 'off'",
        reason="The reason of tests fail in `cloud` mode is unknown for now - issue #3264",
    )
    def test_read_excel_empty_frame(self, make_excel_file):
        eval_io(
            fn_name="read_excel",
            modin_warning=UserWarning,
            # read_excel kwargs
            io=make_excel_file(),
            usecols=[0],
            index_col=0,
        )


class TestHdf:
    @pytest.mark.parametrize("format", [None, "table"])
    @pytest.mark.xfail(
        condition="config.getoption('--simulate-cloud').lower() != 'off'",
        reason="The reason of tests fail in `cloud` mode is unknown for now - issue #3264",
    )
    def test_read_hdf(self, make_hdf_file, format):
        eval_io(
            fn_name="read_hdf",
            # read_hdf kwargs
            path_or_buf=make_hdf_file(format=format),
            key="df",
        )

    @pytest.mark.xfail(
        condition="config.getoption('--simulate-cloud').lower() != 'off'",
        reason="The reason of tests fail in `cloud` mode is unknown for now - issue #3264",
    )
    def test_HDFStore(self):
        with ensure_clean_dir() as dirname:
            unique_filename_modin = get_unique_filename(
                extension="hdf", data_dir=dirname
            )
            unique_filename_pandas = get_unique_filename(
                extension="hdf", data_dir=dirname
            )

            modin_store = pd.HDFStore(unique_filename_modin)
            pandas_store = pandas.HDFStore(unique_filename_pandas)

            modin_df, pandas_df = create_test_dfs(TEST_DATA)

            modin_store["foo"] = modin_df
            pandas_store["foo"] = pandas_df

            modin_df = modin_store.get("foo")
            pandas_df = pandas_store.get("foo")
            df_equals(modin_df, pandas_df)

            modin_store.close()
            pandas_store.close()
            modin_df = pandas.read_hdf(unique_filename_modin, key="foo", mode="r")
            pandas_df = pandas.read_hdf(unique_filename_pandas, key="foo", mode="r")
            df_equals(modin_df, pandas_df)
            assert isinstance(modin_store, pd.HDFStore)

        with ensure_clean(".hdf5") as hdf_file:
            with pd.HDFStore(hdf_file, mode="w") as store:
                store.append("data/df1", pd.DataFrame(np.random.randn(5, 5)))
                store.append("data/df2", pd.DataFrame(np.random.randn(4, 4)))

            modin_df = pd.read_hdf(hdf_file, key="data/df1", mode="r")
            pandas_df = pandas.read_hdf(hdf_file, key="data/df1", mode="r")
        df_equals(modin_df, pandas_df)

    @pytest.mark.xfail(
        condition="config.getoption('--simulate-cloud').lower() != 'off'",
        reason="The reason of tests fail in `cloud` mode is unknown for now - issue #3264",
    )
    def test_HDFStore_in_read_hdf(self):
        with ensure_clean(".hdf") as filename:
            dfin = pd.DataFrame(np.random.rand(8, 8))
            dfin.to_hdf(filename, "/key")

            with pd.HDFStore(filename) as h:
                modin_df = pd.read_hdf(h, "/key")
            with pandas.HDFStore(filename) as h:
                pandas_df = pandas.read_hdf(h, "/key")
        df_equals(modin_df, pandas_df)


class TestSql:
    @pytest.mark.xfail(
        condition="config.getoption('--simulate-cloud').lower() != 'off'",
        reason="The reason of tests fail in `cloud` mode is unknown for now - issue #3264",
    )
    @pytest.mark.parametrize("read_sql_engine", ["Pandas", "Connectorx"])
    def test_read_sql(self, make_sql_connection, read_sql_engine):
        with ensure_clean_dir() as dirname:
            filename = get_unique_filename(".db")
            table = "test_read_sql"
            conn = make_sql_connection(os.path.join(dirname, filename), table)
            query = f"select * from {table}"

            eval_io(
                fn_name="read_sql",
                # read_sql kwargs
                sql=query,
                con=conn,
            )

            eval_io(
                fn_name="read_sql",
                # read_sql kwargs
                sql=query,
                con=conn,
                index_col="index",
            )

            with warns_that_defaulting_to_pandas():
                pd.read_sql_query(query, conn)

            with warns_that_defaulting_to_pandas():
                pd.read_sql_table(table, conn)

            # Test SQLAlchemy engine
            sqlalchemy_engine = sa.create_engine(conn)
            eval_io(
                fn_name="read_sql",
                # read_sql kwargs
                sql=query,
                con=sqlalchemy_engine,
            )

            # Test SQLAlchemy Connection
            sqlalchemy_connection = sqlalchemy_engine.connect()
            eval_io(
                fn_name="read_sql",
                # read_sql kwargs
                sql=query,
                con=sqlalchemy_connection,
            )

            ReadSqlEngine.put(read_sql_engine)
            if ReadSqlEngine.get() == "Connectorx":
                modin_df = pd.read_sql(sql=query, con=conn)
            else:
                modin_df = pd.read_sql(
                    sql=query, con=ModinDatabaseConnection("sqlalchemy", conn)
                )
            pandas_df = pandas.read_sql(sql=query, con=sqlalchemy_connection)
        df_equals(modin_df, pandas_df)

    @pytest.mark.skipif(
        not TestReadFromSqlServer.get(),
        reason="Skip the test when the test SQL server is not set up.",
    )
    def test_read_sql_from_sql_server(self):
        table_name = "test_1000x256"
        query = f"SELECT * FROM {table_name}"
        sqlalchemy_connection_string = (
            "mssql+pymssql://sa:Strong.Pwd-123@0.0.0.0:1433/master"
        )
        pandas_df_to_read = pandas.DataFrame(
            np.arange(
                1000 * 256,
            ).reshape(1000, 256)
        ).add_prefix("col")
        pandas_df_to_read.to_sql(
            table_name, sqlalchemy_connection_string, if_exists="replace"
        )
        modin_df = pd.read_sql(
            query,
            ModinDatabaseConnection("sqlalchemy", sqlalchemy_connection_string),
        )
        pandas_df = pandas.read_sql(query, sqlalchemy_connection_string)
        df_equals(modin_df, pandas_df)

    @pytest.mark.skipif(
        not TestReadFromPostgres.get(),
        reason="Skip the test when the postgres server is not set up.",
    )
    def test_read_sql_from_postgres(self):
        table_name = "test_1000x256"
        query = f"SELECT * FROM {table_name}"
        connection = "postgresql://sa:Strong.Pwd-123@localhost:2345/postgres"
        pandas_df_to_read = pandas.DataFrame(
            np.arange(
                1000 * 256,
            ).reshape(1000, 256)
        ).add_prefix("col")
        pandas_df_to_read.to_sql(table_name, connection, if_exists="replace")
        modin_df = pd.read_sql(
            query,
            ModinDatabaseConnection("psycopg2", connection),
        )
        pandas_df = pandas.read_sql(query, connection)
        df_equals(modin_df, pandas_df)

    def test_invalid_modin_database_connections(self):
        with pytest.raises(UnsupportedDatabaseException):
            ModinDatabaseConnection("unsupported_database")

    @pytest.mark.xfail(
        condition="config.getoption('--simulate-cloud').lower() != 'off'",
        reason="The reason of tests fail in `cloud` mode is unknown for now - issue #3264",
    )
    def test_read_sql_with_chunksize(self, make_sql_connection):
        filename = get_unique_filename(extension="db")
        table = "test_read_sql_with_chunksize"
        conn = make_sql_connection(filename, table)
        query = f"select * from {table}"

        pandas_gen = pandas.read_sql(query, conn, chunksize=10)
        modin_gen = pd.read_sql(query, conn, chunksize=10)
        for modin_df, pandas_df in zip(modin_gen, pandas_gen):
            df_equals(modin_df, pandas_df)

    @pytest.mark.parametrize("index", [False, True])
    def test_to_sql(self, make_sql_connection, index):
        table_name = f"test_to_sql_{str(index)}"
        modin_df, pandas_df = create_test_dfs(TEST_DATA)

        with ensure_clean_dir() as dirname:
            # We do not pass the table name so the fixture won't generate a table
            conn = make_sql_connection(os.path.join(dirname, f"{table_name}_modin.db"))
            modin_df.to_sql(table_name, conn, index=index)
            df_modin_sql = pandas.read_sql(
                table_name, con=conn, index_col="index" if index else None
            )

            # We do not pass the table name so the fixture won't generate a table
            conn = make_sql_connection(os.path.join(dirname, f"{table_name}_pandas.db"))
            pandas_df.to_sql(table_name, conn, index=index)
            df_pandas_sql = pandas.read_sql(
                table_name, con=conn, index_col="index" if index else None
            )

            assert df_modin_sql.sort_index().equals(df_pandas_sql.sort_index())


class TestHtml:
    @pytest.mark.xfail(reason="read_html is not yet implemented properly - issue #1296")
    def test_read_html(self, make_html_file):
        eval_io(fn_name="read_html", io=make_html_file())

    def test_to_html(self):
        modin_df, pandas_df = create_test_dfs(TEST_DATA)

        eval_to_file(
            modin_obj=modin_df, pandas_obj=pandas_df, fn="to_html", extension="html"
        )


class TestFwf:
    def test_fwf_file(self, make_fwf_file):
        fwf_data = (
            "id8141  360.242940  149.910199 11950.7\n"
            + "id1594  444.953632  166.985655 11788.4\n"
            + "id1849  364.136849  183.628767 11806.2\n"
            + "id1230  413.836124  184.375703 11916.8\n"
            + "id1948  502.953953  173.237159 12468.3\n"
        )
        unique_filename = make_fwf_file(fwf_data=fwf_data)

        colspecs = [(0, 6), (8, 20), (21, 33), (34, 43)]
        df = pd.read_fwf(unique_filename, colspecs=colspecs, header=None, index_col=0)
        assert isinstance(df, pd.DataFrame)

    @pytest.mark.parametrize(
        "kwargs",
        [
            {
                "colspecs": [
                    (0, 11),
                    (11, 15),
                    (19, 24),
                    (27, 32),
                    (35, 40),
                    (43, 48),
                    (51, 56),
                    (59, 64),
                    (67, 72),
                    (75, 80),
                    (83, 88),
                    (91, 96),
                    (99, 104),
                    (107, 112),
                ],
                "names": ["stationID", "year", 1, 2, 3, 4, 5, 6, 7, 8, 9, 10, 11, 12],
                "na_values": ["-9999"],
                "index_col": ["stationID", "year"],
            },
            {
                "widths": [20, 8, 8, 8, 8, 8, 8, 8, 8, 8, 8, 8, 8],
                "names": ["id", 1, 2, 3, 4, 5, 6, 7, 8, 9, 10, 11, 12],
                "index_col": [0],
            },
        ],
    )
    def test_fwf_file_colspecs_widths(self, make_fwf_file, kwargs):
        unique_filename = make_fwf_file()

        modin_df = pd.read_fwf(unique_filename, **kwargs)
        pandas_df = pd.read_fwf(unique_filename, **kwargs)

        df_equals(modin_df, pandas_df)

    @pytest.mark.parametrize("usecols", [["a"], ["a", "b", "d"], [0, 1, 3]])
    def test_fwf_file_usecols(self, make_fwf_file, usecols):
        fwf_data = (
            "a       b           c          d\n"
            + "id8141  360.242940  149.910199 11950.7\n"
            + "id1594  444.953632  166.985655 11788.4\n"
            + "id1849  364.136849  183.628767 11806.2\n"
            + "id1230  413.836124  184.375703 11916.8\n"
            + "id1948  502.953953  173.237159 12468.3\n"
        )
        eval_io(
            fn_name="read_fwf",
            # read_fwf kwargs
            filepath_or_buffer=make_fwf_file(fwf_data=fwf_data),
            usecols=usecols,
        )

    def test_fwf_file_chunksize(self, make_fwf_file):
        unique_filename = make_fwf_file()

        # Tests __next__ and correctness of reader as an iterator
        rdf_reader = pd.read_fwf(unique_filename, chunksize=5)
        pd_reader = pandas.read_fwf(unique_filename, chunksize=5)

        for modin_df, pd_df in zip(rdf_reader, pd_reader):
            df_equals(modin_df, pd_df)

        # Tests that get_chunk works correctly
        rdf_reader = pd.read_fwf(unique_filename, chunksize=1)
        pd_reader = pandas.read_fwf(unique_filename, chunksize=1)

        modin_df = rdf_reader.get_chunk(1)
        pd_df = pd_reader.get_chunk(1)

        df_equals(modin_df, pd_df)

        # Tests that read works correctly
        rdf_reader = pd.read_fwf(unique_filename, chunksize=1)
        pd_reader = pandas.read_fwf(unique_filename, chunksize=1)

        modin_df = rdf_reader.read()
        pd_df = pd_reader.read()

        df_equals(modin_df, pd_df)

    @pytest.mark.parametrize("nrows", [13, None])
    def test_fwf_file_skiprows(self, make_fwf_file, nrows):
        unique_filename = make_fwf_file()

        eval_io(
            fn_name="read_fwf",
            # read_fwf kwargs
            filepath_or_buffer=unique_filename,
            skiprows=2,
            nrows=nrows,
        )

        eval_io(
            fn_name="read_fwf",
            # read_fwf kwargs
            filepath_or_buffer=unique_filename,
            usecols=[0, 4, 7],
            skiprows=[2, 5],
            nrows=nrows,
        )

    def test_fwf_file_index_col(self, make_fwf_file):
        fwf_data = (
            "a       b           c          d\n"
            + "id8141  360.242940  149.910199 11950.7\n"
            + "id1594  444.953632  166.985655 11788.4\n"
            + "id1849  364.136849  183.628767 11806.2\n"
            + "id1230  413.836124  184.375703 11916.8\n"
            + "id1948  502.953953  173.237159 12468.3\n"
        )
        eval_io(
            fn_name="read_fwf",
            # read_fwf kwargs
            filepath_or_buffer=make_fwf_file(fwf_data=fwf_data),
            index_col="c",
        )

    def test_fwf_file_skipfooter(self, make_fwf_file):
        eval_io(
            fn_name="read_fwf",
            # read_fwf kwargs
            filepath_or_buffer=make_fwf_file(),
            skipfooter=2,
        )

    def test_fwf_file_parse_dates(self, make_fwf_file):
        dates = pandas.date_range("2000", freq="h", periods=10)
        fwf_data = "col1 col2        col3 col4"
        for i in range(10, 20):
            fwf_data = fwf_data + "\n{col1}   {col2}  {col3}   {col4}".format(
                col1=str(i),
                col2=str(dates[i - 10].date()),
                col3=str(i),
                col4=str(dates[i - 10].time()),
            )
        unique_filename = make_fwf_file(fwf_data=fwf_data)

        eval_io(
            fn_name="read_fwf",
            # read_fwf kwargs
            filepath_or_buffer=unique_filename,
            parse_dates=[["col2", "col4"]],
        )

        eval_io(
            fn_name="read_fwf",
            # read_fwf kwargs
            filepath_or_buffer=unique_filename,
            parse_dates={"time": ["col2", "col4"]},
        )

    @pytest.mark.parametrize(
        "read_mode",
        [
            "r",
            pytest.param(
                "rb",
                marks=pytest.mark.xfail(
                    condition="config.getoption('--simulate-cloud').lower() != 'off'",
                    reason="Cannot pickle file handles. See comments in PR #2625",
                ),
            ),
        ],
    )
    def test_read_fwf_file_handle(self, make_fwf_file, read_mode):
        with open(make_fwf_file(), mode=read_mode) as buffer:
            df_pandas = pandas.read_fwf(buffer)
            buffer.seek(0)
            df_modin = pd.read_fwf(buffer)
            df_equals(df_modin, df_pandas)

    def test_read_fwf_empty_frame(self, make_fwf_file):
        kwargs = {
            "usecols": [0],
            "index_col": 0,
        }
        unique_filename = make_fwf_file()

        modin_df = pd.read_fwf(unique_filename, **kwargs)
        pandas_df = pandas.read_fwf(unique_filename, **kwargs)

        df_equals(modin_df, pandas_df)

    @pytest.mark.parametrize(
        "storage_options",
        [{"anon": False}, {"anon": True}, {"key": "123", "secret": "123"}, None],
    )
    def test_read_fwf_s3(self, storage_options):
        eval_io(
            fn_name="read_fwf",
            filepath_or_buffer="s3://modin-datasets/testing/test_data.fwf",
            storage_options=storage_options,
        )


class TestGbq:
    @pytest.mark.skip(reason="Can not pass without GBQ access")
    def test_read_gbq(self):
        # Test API, but do not supply credentials until credits can be secured.
        with pytest.raises(
            ValueError, match="Could not determine project ID and one was not supplied."
        ):
            pd.read_gbq("SELECT 1")

    @pytest.mark.skip(reason="Can not pass without GBQ access")
    def test_to_gbq(self):
        modin_df, _ = create_test_dfs(TEST_DATA)
        # Test API, but do not supply credentials until credits can be secured.
        with pytest.raises(
            ValueError, match="Could not determine project ID and one was not supplied."
        ):
            modin_df.to_gbq("modin.table")


class TestStata:
    def test_read_stata(self, make_stata_file):
        eval_io(
            fn_name="read_stata",
            # read_stata kwargs
            filepath_or_buffer=make_stata_file(),
        )

    def test_to_stata(self):
        modin_df, pandas_df = create_test_dfs(TEST_DATA)
        eval_to_file(
            modin_obj=modin_df, pandas_obj=pandas_df, fn="to_stata", extension="stata"
        )


class TestSas:
    def test_read_sas(self):
        eval_io(
            fn_name="read_sas",
            # read_sas kwargs
            filepath_or_buffer="modin/pandas/test/data/airline.sas7bdat",
        )


class TestFeather:
    @pytest.mark.xfail(
        condition="config.getoption('--simulate-cloud').lower() != 'off'",
        reason="The reason of tests fail in `cloud` mode is unknown for now - issue #3264",
    )
    def test_read_feather(self, make_feather_file):
        eval_io(
            fn_name="read_feather",
            # read_feather kwargs
            path=make_feather_file(),
        )

    @pytest.mark.xfail(
        condition="config.getoption('--simulate-cloud').lower() != 'off'",
        reason="The reason of tests fail in `cloud` mode is unknown for now - issue #3264",
    )
    @pytest.mark.parametrize(
        "storage_options",
        [{"anon": False}, {"anon": True}, {"key": "123", "secret": "123"}, None],
    )
    def test_read_feather_s3(self, storage_options):
        eval_io(
            fn_name="read_feather",
            path="s3://modin-datasets/testing/test_data.feather",
            storage_options=storage_options,
        )

    def test_read_feather_path_object(self, make_feather_file):
        eval_io(
            fn_name="read_feather",
            path=Path(make_feather_file()),
        )

    @pytest.mark.xfail(
        condition="config.getoption('--simulate-cloud').lower() != 'off'",
        reason="The reason of tests fail in `cloud` mode is unknown for now - issue #3264",
    )
    def test_to_feather(self):
        modin_df, pandas_df = create_test_dfs(TEST_DATA)
        eval_to_file(
            modin_obj=modin_df,
            pandas_obj=pandas_df,
            fn="to_feather",
            extension="feather",
        )


class TestClipboard:
    @pytest.mark.skip(reason="No clipboard in CI")
    def test_read_clipboard(self):
        setup_clipboard()

        eval_io(fn_name="read_clipboard")

    @pytest.mark.skip(reason="No clipboard in CI")
    def test_to_clipboard(self):
        modin_df, pandas_df = create_test_dfs(TEST_DATA)

        modin_df.to_clipboard()
        modin_as_clip = pandas.read_clipboard()

        pandas_df.to_clipboard()
        pandas_as_clip = pandas.read_clipboard()

        assert modin_as_clip.equals(pandas_as_clip)


class TestPickle:
    def test_read_pickle(self, make_pickle_file):
        eval_io(
            fn_name="read_pickle",
            # read_pickle kwargs
            filepath_or_buffer=make_pickle_file(),
        )

    @pytest.mark.xfail(
        condition="config.getoption('--simulate-cloud').lower() != 'off'",
        reason="There is no point in writing to local files.",
    )
    def test_to_pickle(self):
        modin_df, pandas_df = create_test_dfs(TEST_DATA)
        eval_to_file(
            modin_obj=modin_df, pandas_obj=pandas_df, fn="to_pickle", extension="pkl"
        )
        with ensure_clean_dir() as dirname:
            unique_filename_modin = get_unique_filename(
                extension="pkl", data_dir=dirname
            )
            unique_filename_pandas = get_unique_filename(
                extension="pkl", data_dir=dirname
            )
            pd.to_pickle(modin_df, unique_filename_modin)
            pandas.to_pickle(pandas_df, unique_filename_pandas)

            assert assert_files_eq(unique_filename_modin, unique_filename_pandas)


@pytest.mark.xfail(
    condition="config.getoption('--simulate-cloud').lower() != 'off'",
    reason="The reason of tests fail in `cloud` mode is unknown for now - issue #3264",
)
def test_from_arrow():
    _, pandas_df = create_test_dfs(TEST_DATA)
    modin_df = from_arrow(pa.Table.from_pandas(pandas_df))
    df_equals(modin_df, pandas_df)


@pytest.mark.xfail(
    condition="config.getoption('--simulate-cloud').lower() != 'off'",
    reason="The reason of tests fail in `cloud` mode is unknown for now - issue #3264",
)
def test_from_spmatrix():
    data = sparse.eye(3)
    with pytest.warns(UserWarning, match="defaulting to pandas.*"):
        modin_df = pd.DataFrame.sparse.from_spmatrix(data)
    pandas_df = pandas.DataFrame.sparse.from_spmatrix(data)
    df_equals(modin_df, pandas_df)


@pytest.mark.xfail(
    condition="config.getoption('--simulate-cloud').lower() != 'off'",
    reason="The reason of tests fail in `cloud` mode is unknown for now - issue #3264",
)
def test_to_dense():
    modin_df, pandas_df = create_test_dfs({"col1": pandas.SparseArray([0, 1, 0])})
    df_equals(modin_df.sparse.to_dense(), pandas_df.sparse.to_dense())


def test_to_dict():
    modin_df, _ = create_test_dfs(TEST_DATA)
    assert modin_df.to_dict() == to_pandas(modin_df).to_dict()


def test_to_latex():
    modin_df, _ = create_test_dfs(TEST_DATA)
    assert modin_df.to_latex() == to_pandas(modin_df).to_latex()


def test_to_period():
    index = pandas.DatetimeIndex(
        pandas.date_range("2000", freq="h", periods=len(TEST_DATA["col1"]))
    )
    modin_df, pandas_df = create_test_dfs(TEST_DATA, index=index)
    df_equals(modin_df.to_period(), pandas_df.to_period())<|MERGE_RESOLUTION|>--- conflicted
+++ resolved
@@ -1334,7 +1334,10 @@
 
             pandas_df = wrapped_read_table(unique_filename, method="pandas")
             modin_df = wrapped_read_table(unique_filename, method="modin")
-<<<<<<< HEAD
+
+        if StorageFormat.get() == "Hdk":
+            modin_df, pandas_df = align_datetime_dtypes(modin_df, pandas_df)
+
             if AsyncReadMode.get():
                 # If read operations are asynchronous, then the dataframes
                 # check should be inside `ensure_clean_dir` context
@@ -1342,13 +1345,6 @@
                 df_equals(modin_df, pandas_df)
         if not AsyncReadMode.get():
             df_equals(modin_df, pandas_df)
-=======
-
-        if StorageFormat.get() == "Hdk":
-            modin_df, pandas_df = align_datetime_dtypes(modin_df, pandas_df)
-
-        df_equals(modin_df, pandas_df)
->>>>>>> 4633639c
 
     def test_read_table_empty_frame(self, make_csv_file):
         with ensure_clean() as unique_filename:
