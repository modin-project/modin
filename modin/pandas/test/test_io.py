# Licensed to Modin Development Team under one or more contributor license agreements.
# See the NOTICE file distributed with this work for additional information regarding
# copyright ownership.  The Modin Development Team licenses this file to you under the
# Apache License, Version 2.0 (the "License"); you may not use this file except in
# compliance with the License.  You may obtain a copy of the License at
#
#     http://www.apache.org/licenses/LICENSE-2.0
#
# Unless required by applicable law or agreed to in writing, software distributed under
# the License is distributed on an "AS IS" BASIS, WITHOUT WARRANTIES OR CONDITIONS OF
# ANY KIND, either express or implied. See the License for the specific language
# governing permissions and limitations under the License.

import contextlib
import csv
import inspect
import os
import sys
import unittest.mock as mock
from collections import defaultdict
from io import BytesIO, StringIO
from pathlib import Path
from typing import Dict

import fastparquet
import numpy as np
import pandas
import pandas._libs.lib as lib
import pyarrow as pa
import pyarrow.dataset
import pytest
import sqlalchemy as sa
from packaging import version
from pandas._testing import ensure_clean
from pandas.errors import ParserWarning
from scipy import sparse

from modin.config import (
    AsyncReadMode,
    Engine,
    IsExperimental,
    MinPartitionSize,
    ReadSqlEngine,
    StorageFormat,
    TestDatasetSize,
    TestReadFromPostgres,
    TestReadFromSqlServer,
)
from modin.db_conn import ModinDatabaseConnection, UnsupportedDatabaseException
from modin.pandas.io import from_arrow, from_ray_dataset, to_pandas
from modin.test.test_utils import warns_that_defaulting_to_pandas

from .utils import (
    check_file_leaks,
    create_test_dfs,
    default_to_pandas_ignore_string,
    df_equals,
    dummy_decorator,
    eval_general,
    eval_io_from_str,
    generate_dataframe,
    get_unique_filename,
    json_long_bytes,
    json_long_string,
    json_short_bytes,
    json_short_string,
    parse_dates_values_by_id,
)
from .utils import test_data as utils_test_data
from .utils import time_parsing_csv_path

if StorageFormat.get() == "Hdk":
    from modin.experimental.core.execution.native.implementations.hdk_on_native.test.utils import (
        align_datetime_dtypes,
        eval_io,
    )
else:
    from .utils import eval_io

if StorageFormat.get() == "Pandas":
    import modin.pandas as pd
else:
    import modin.experimental.pandas as pd

try:
    import ray

    EXCEPTIONS = (ray.exceptions.WorkerCrashedError,)
except ImportError:
    EXCEPTIONS = ()


from modin.config import NPartitions

NPartitions.put(4)

DATASET_SIZE_DICT = {
    "Small": 64,
    "Normal": 2000,
    "Big": 20000,
}

# Number of rows in the test file
NROWS = DATASET_SIZE_DICT.get(TestDatasetSize.get(), DATASET_SIZE_DICT["Small"])

TEST_DATA = {
    "col1": [0, 1, 2, 3],
    "col2": [4, 5, 6, 7],
    "col3": [8, 9, 10, 11],
    "col4": [12, 13, 14, 15],
    "col5": [0, 0, 0, 0],
}


def assert_files_eq(path1, path2):
    with open(path1, "rb") as file1, open(path2, "rb") as file2:
        file1_content = file1.read()
        file2_content = file2.read()

        if file1_content == file2_content:
            return True
        else:
            return False


def setup_clipboard(row_size=NROWS):
    df = pandas.DataFrame({"col1": np.arange(row_size), "col2": np.arange(row_size)})
    df.to_clipboard()


def parquet_eval_to_file(tmp_dir, modin_obj, pandas_obj, fn, extension, **fn_kwargs):
    """
    Helper function to test `to_parquet` method.

    Parameters
    ----------
    tmp_dir : Union[str, Path]
        Temporary directory.
    modin_obj : pd.DataFrame
        A Modin DataFrame or a Series to test `to_parquet` method.
    pandas_obj: pandas.DataFrame
        A pandas DataFrame or a Series to test `to_parquet` method.
    fn : str
        Name of the method, that should be tested.
    extension : str
        Extension of the test file.
    """
    unique_filename_modin = get_unique_filename(extension=extension, data_dir=tmp_dir)
    unique_filename_pandas = get_unique_filename(extension=extension, data_dir=tmp_dir)

    engine = fn_kwargs.get("engine", "auto")

    getattr(modin_obj, fn)(unique_filename_modin, **fn_kwargs)
    getattr(pandas_obj, fn)(unique_filename_pandas, **fn_kwargs)

    pandas_df = pandas.read_parquet(unique_filename_pandas, engine=engine)
    modin_df = pd.read_parquet(unique_filename_modin, engine=engine)
    df_equals(pandas_df, modin_df)


def eval_to_file(tmp_dir, modin_obj, pandas_obj, fn, extension, **fn_kwargs):
    """
    Test `fn` method of `modin_obj` and `pandas_obj`.

    Parameters
    ----------
    tmp_dir : Union[str, Path]
        Temporary directory.
    modin_obj: Modin DataFrame or Series
        Object to test.
    pandas_obj: Pandas DataFrame or Series
        Object to test.
    fn: str
        Name of the method, that should be tested.
    extension: str
        Extension of the test file.
    """
    unique_filename_modin = get_unique_filename(extension=extension, data_dir=tmp_dir)
    unique_filename_pandas = get_unique_filename(extension=extension, data_dir=tmp_dir)

    # parameter `max_retries=0` is set for `to_csv` function on Ray engine,
    # in order to increase the stability of tests, we repeat the call of
    # the entire function manually
    last_exception = None
    for _ in range(3):
        try:
            getattr(modin_obj, fn)(unique_filename_modin, **fn_kwargs)
        except EXCEPTIONS as err:
            last_exception = err
            continue
        break
    # If we do have an exception that's valid let's raise it
    if last_exception:
        raise last_exception

    getattr(pandas_obj, fn)(unique_filename_pandas, **fn_kwargs)

    assert assert_files_eq(unique_filename_modin, unique_filename_pandas)


def eval_to_csv_file(tmp_dir, modin_obj, pandas_obj, extension, **kwargs):
    if extension is None:
        kwargs["mode"] = "t"
        kwargs["compression"] = "infer"
        modin_csv = modin_obj.to_csv(**kwargs)
        pandas_csv = pandas_obj.to_csv(**kwargs)
        if modin_csv == pandas_csv:
            return

        force_read = True
        modin_file = get_unique_filename(extension="csv", data_dir=tmp_dir)
        pandas_file = get_unique_filename(extension="csv", data_dir=tmp_dir)
        with open(modin_file, "w") as file:
            file.write(modin_csv)
        with open(pandas_file, "w") as file:
            file.write(pandas_csv)
    else:
        force_read = extension != "csv" or kwargs.get("compression", None)
        modin_file = get_unique_filename(extension=extension, data_dir=tmp_dir)
        pandas_file = get_unique_filename(extension=extension, data_dir=tmp_dir)
        modin_obj.to_csv(modin_file, **kwargs)
        pandas_obj.to_csv(pandas_file, **kwargs)

    if force_read or not assert_files_eq(modin_file, pandas_file):
        # If the files are not identical, make sure they can
        # be read by pandas and contains identical data.
        read_kwargs = {}
        if kwargs.get("index", None) is not False:
            read_kwargs["index_col"] = 0
        if (value := kwargs.get("sep", None)) is not None:
            read_kwargs["sep"] = value
        if (value := kwargs.get("compression", None)) is not None:
            read_kwargs["compression"] = value
        modin_obj = pandas.read_csv(modin_file, **read_kwargs)
        pandas_obj = pandas.read_csv(pandas_file, **read_kwargs)
        df_equals(pandas_obj, modin_obj)


@pytest.fixture
def make_parquet_dir(tmp_path):
    def _make_parquet_dir(
        dfs_by_filename: Dict[str, pandas.DataFrame], row_group_size: int
    ):
        for filename, df in dfs_by_filename.items():
            df.to_parquet(
                os.path.join(tmp_path, filename), row_group_size=row_group_size
            )
        return tmp_path

    yield _make_parquet_dir


@pytest.mark.usefixtures("TestReadCSVFixture")
@pytest.mark.skipif(
    IsExperimental.get() and StorageFormat.get() == "Pyarrow",
    reason="Segmentation fault; see PR #2347 ffor details",
)
@pytest.mark.filterwarnings(default_to_pandas_ignore_string)
class TestCsv:
    # delimiter tests
    @pytest.mark.parametrize("sep", ["_", ",", "."])
    @pytest.mark.parametrize("decimal", [".", "_"])
    @pytest.mark.parametrize("thousands", [None, ",", "_", " "])
    def test_read_csv_seps(self, make_csv_file, sep, decimal, thousands):
        unique_filename = make_csv_file(
            delimiter=sep,
            thousands_separator=thousands,
            decimal_separator=decimal,
        )
        eval_io(
            fn_name="read_csv",
            # read_csv kwargs
            filepath_or_buffer=unique_filename,
            sep=sep,
            decimal=decimal,
            thousands=thousands,
        )

    @pytest.mark.parametrize("sep", [None, "_"])
    @pytest.mark.parametrize("delimiter", [".", "_"])
    def test_read_csv_seps_except(self, make_csv_file, sep, delimiter):
        unique_filename = make_csv_file(delimiter=delimiter)
        eval_io(
            fn_name="read_csv",
            # read_csv kwargs
            filepath_or_buffer=unique_filename,
            delimiter=delimiter,
            sep=sep,
            raising_exceptions=ValueError(
                "Specified a sep and a delimiter; you can only specify one."
            ),
        )

    @pytest.mark.parametrize(
        "dtype_backend", [lib.no_default, "numpy_nullable", "pyarrow"]
    )
    def test_read_csv_dtype_backend(self, make_csv_file, dtype_backend):
        unique_filename = make_csv_file()

        def comparator(df1, df2):
            df_equals(df1, df2)
            df_equals(df1.dtypes, df2.dtypes)

        eval_io(
            fn_name="read_csv",
            # read_csv kwargs
            filepath_or_buffer=unique_filename,
            dtype_backend=dtype_backend,
            comparator=comparator,
        )

    # Column and Index Locations and Names tests
    @pytest.mark.parametrize("header", ["infer", None, 0])
    @pytest.mark.parametrize("index_col", [None, "col1"])
    @pytest.mark.parametrize(
        "names", [lib.no_default, ["col1"], ["c1", "c2", "c3", "c4", "c5", "c6"]]
    )
    @pytest.mark.parametrize(
        "usecols", [None, ["col1"], ["col1", "col2", "col6"], [0, 1, 5]]
    )
    @pytest.mark.parametrize("skip_blank_lines", [True, False])
    def test_read_csv_col_handling(
        self,
        header,
        index_col,
        names,
        usecols,
        skip_blank_lines,
    ):
        if names is lib.no_default:
            pytest.skip("some parameters combiantions fails: issue #2312")
        if header in ["infer", None] and names is not lib.no_default:
            pytest.skip(
                "Heterogeneous data in a column is not cast to a common type: issue #3346"
            )
        eval_io(
            fn_name="read_csv",
            # read_csv kwargs
            filepath_or_buffer=pytest.csvs_names["test_read_csv_blank_lines"],
            header=header,
            index_col=index_col,
            names=names,
            usecols=usecols,
            skip_blank_lines=skip_blank_lines,
            # FIXME: https://github.com/modin-project/modin/issues/7035
            raising_exceptions=False,
        )

    @pytest.mark.parametrize("usecols", [lambda col_name: col_name in ["a", "b", "e"]])
    def test_from_csv_with_callable_usecols(self, usecols):
        fname = "modin/pandas/test/data/test_usecols.csv"
        pandas_df = pandas.read_csv(fname, usecols=usecols)
        modin_df = pd.read_csv(fname, usecols=usecols)
        df_equals(modin_df, pandas_df)

    # General Parsing Configuration
    @pytest.mark.parametrize("dtype", [None, True])
    @pytest.mark.parametrize("engine", [None, "python", "c"])
    @pytest.mark.parametrize(
        "converters",
        [
            None,
            {
                "col1": lambda x: np.int64(x) * 10,
                "col2": pandas.to_datetime,
                "col4": lambda x: x.replace(":", ";"),
            },
        ],
    )
    @pytest.mark.parametrize("skipfooter", [0, 10])
    def test_read_csv_parsing_1(
        self,
        dtype,
        engine,
        converters,
        skipfooter,
    ):
        if dtype:
            dtype = {
                col: "object"
                for col in pandas.read_csv(
                    pytest.csvs_names["test_read_csv_regular"], nrows=1
                ).columns
            }

        raising_exceptions = None
        if engine == "c" and skipfooter != 0:
            raising_exceptions = ValueError(
                "the 'c' engine does not support skipfooter"
            )
        eval_io(
            fn_name="read_csv",
            raising_exceptions=raising_exceptions,
            check_kwargs_callable=not callable(converters),
            # read_csv kwargs
            filepath_or_buffer=pytest.csvs_names["test_read_csv_regular"],
            dtype=dtype,
            engine=engine,
            converters=converters,
            skipfooter=skipfooter,
        )

    @pytest.mark.parametrize("header", ["infer", None, 0])
    @pytest.mark.parametrize(
        "skiprows",
        [
            2,
            lambda x: x % 2,
            lambda x: x > 25,
            lambda x: x > 128,
            np.arange(10, 50),
            np.arange(10, 50, 2),
        ],
    )
    @pytest.mark.parametrize("nrows", [35, None])
    @pytest.mark.parametrize(
        "names",
        [
            [f"c{col_number}" for col_number in range(4)],
            [f"c{col_number}" for col_number in range(6)],
            None,
        ],
    )
    @pytest.mark.parametrize("encoding", ["latin1", "windows-1251", None])
    def test_read_csv_parsing_2(
        self,
        make_csv_file,
        request,
        header,
        skiprows,
        nrows,
        names,
        encoding,
    ):
        if encoding:
            unique_filename = make_csv_file(encoding=encoding)
        else:
            unique_filename = pytest.csvs_names["test_read_csv_regular"]
        kwargs = {
            "filepath_or_buffer": unique_filename,
            "header": header,
            "skiprows": skiprows,
            "nrows": nrows,
            "names": names,
            "encoding": encoding,
        }

        if Engine.get() != "Python":
            df = pandas.read_csv(**dict(kwargs, nrows=1))
            # in that case first partition will contain str
            if df[df.columns[0]][df.index[0]] in ["c1", "col1", "c3", "col3"]:
                pytest.xfail("read_csv incorrect output with float data - issue #2634")

        eval_io(
            fn_name="read_csv",
            raising_exceptions=None,
            check_kwargs_callable=not callable(skiprows),
            # read_csv kwargs
            **kwargs,
        )

    @pytest.mark.parametrize("true_values", [["Yes"], ["Yes", "true"], None])
    @pytest.mark.parametrize("false_values", [["No"], ["No", "false"], None])
    @pytest.mark.parametrize("skipfooter", [0, 10])
    @pytest.mark.parametrize("nrows", [35, None])
    def test_read_csv_parsing_3(
        self,
        true_values,
        false_values,
        skipfooter,
        nrows,
    ):
        xfail_case = (
            (false_values or true_values)
            and Engine.get() != "Python"
            and StorageFormat.get() != "Hdk"
        )
        if xfail_case:
            pytest.xfail("modin and pandas dataframes differs - issue #2446")

        raising_exceptions = None
        if skipfooter != 0 and nrows is not None:
            raising_exceptions = ValueError("'skipfooter' not supported with 'nrows'")
        eval_io(
            fn_name="read_csv",
            raising_exceptions=raising_exceptions,
            # read_csv kwargs
            filepath_or_buffer=pytest.csvs_names["test_read_csv_yes_no"],
            true_values=true_values,
            false_values=false_values,
            skipfooter=skipfooter,
            nrows=nrows,
        )

    def test_read_csv_skipinitialspace(self):
        with ensure_clean(".csv") as unique_filename:
            str_initial_spaces = (
                "col1,col2,col3,col4\n"
                + "five,  six,  seven,  eight\n"
                + "    five,    six,    seven,    eight\n"
                + "five, six,  seven,   eight\n"
            )

            eval_io_from_str(str_initial_spaces, unique_filename, skipinitialspace=True)

    # NA and Missing Data Handling tests
    @pytest.mark.parametrize("na_values", ["custom_nan", "73"])
    @pytest.mark.parametrize("keep_default_na", [True, False])
    @pytest.mark.parametrize("na_filter", [True, False])
    @pytest.mark.parametrize("verbose", [True, False])
    @pytest.mark.parametrize("skip_blank_lines", [True, False])
    def test_read_csv_nans_handling(
        self,
        na_values,
        keep_default_na,
        na_filter,
        verbose,
        skip_blank_lines,
    ):
        eval_io(
            fn_name="read_csv",
            # read_csv kwargs
            filepath_or_buffer=pytest.csvs_names["test_read_csv_nans"],
            na_values=na_values,
            keep_default_na=keep_default_na,
            na_filter=na_filter,
            verbose=verbose,
            skip_blank_lines=skip_blank_lines,
        )

    # Datetime Handling tests
    @pytest.mark.parametrize(
        "parse_dates", [True, False, ["col2"], ["col2", "col4"], [1, 3]]
    )
    @pytest.mark.parametrize("infer_datetime_format", [True, False])
    @pytest.mark.parametrize("keep_date_col", [True, False])
    @pytest.mark.parametrize(
        "date_parser",
        [lib.no_default, lambda x: pandas.to_datetime(x, format="%Y-%m-%d")],
        ids=["default", "format-Ymd"],
    )
    @pytest.mark.parametrize("dayfirst", [True, False])
    @pytest.mark.parametrize("cache_dates", [True, False])
    def test_read_csv_datetime(
        self,
        parse_dates,
        infer_datetime_format,
        keep_date_col,
        date_parser,
        dayfirst,
        cache_dates,
        request,
    ):
        raising_exceptions = None

        if "format-Ymd" in request.node.callspec.id and (
            "parse_dates3" in request.node.callspec.id
            or "parse_dates4" in request.node.callspec.id
        ):
<<<<<<< HEAD
            raising_exceptions = False
=======
            msg = (
                'time data "00:00:00" doesn\'t match format "%Y-%m-%d", at position 0. You might want to try:\n'
                + "    - passing `format` if your strings have a consistent format;\n"
                + "    - passing `format='ISO8601'` if your strings are all ISO8601 "
                + "but not necessarily in exactly the same format;\n"
                + "    - passing `format='mixed'`, and the format will be inferred "
                + "for each element individually. You might want to use `dayfirst` "
                + "alongside this."
            )
            raising_exceptions = ValueError(msg)
>>>>>>> eb740b95

        eval_io(
            fn_name="read_csv",
            check_kwargs_callable=not callable(date_parser),
            raising_exceptions=raising_exceptions,
            # read_csv kwargs
            filepath_or_buffer=pytest.csvs_names["test_read_csv_regular"],
            parse_dates=parse_dates,
            infer_datetime_format=infer_datetime_format,
            keep_date_col=keep_date_col,
            date_parser=date_parser,
            dayfirst=dayfirst,
            cache_dates=cache_dates,
        )

    @pytest.mark.parametrize("date", ["2023-01-01 00:00:01.000000000", "2023"])
    @pytest.mark.parametrize("dtype", [None, "str", {"id": "int64"}])
    @pytest.mark.parametrize("parse_dates", [None, [], ["date"], [1]])
    def test_read_csv_dtype_parse_dates(self, date, dtype, parse_dates):
        with ensure_clean(".csv") as filename:
            with open(filename, "w") as file:
                file.write(f"id,date\n1,{date}")
            eval_io(
                fn_name="read_csv",
                # read_csv kwargs
                filepath_or_buffer=filename,
                dtype=dtype,
                parse_dates=parse_dates,
            )

    # Iteration tests
    @pytest.mark.parametrize("iterator", [True, False])
    def test_read_csv_iteration(self, iterator):
        filename = pytest.csvs_names["test_read_csv_regular"]

        # Tests __next__ and correctness of reader as an iterator
        # Use larger chunksize to read through file quicker
        rdf_reader = pd.read_csv(filename, chunksize=500, iterator=iterator)
        pd_reader = pandas.read_csv(filename, chunksize=500, iterator=iterator)

        for modin_df, pd_df in zip(rdf_reader, pd_reader):
            df_equals(modin_df, pd_df)

        # Tests that get_chunk works correctly
        rdf_reader = pd.read_csv(filename, chunksize=1, iterator=iterator)
        pd_reader = pandas.read_csv(filename, chunksize=1, iterator=iterator)

        modin_df = rdf_reader.get_chunk(1)
        pd_df = pd_reader.get_chunk(1)

        df_equals(modin_df, pd_df)

        # Tests that read works correctly
        rdf_reader = pd.read_csv(filename, chunksize=1, iterator=iterator)
        pd_reader = pandas.read_csv(filename, chunksize=1, iterator=iterator)

        modin_df = rdf_reader.read()
        pd_df = pd_reader.read()

        df_equals(modin_df, pd_df)

        # Tests #6553
        if iterator:
            rdf_reader = pd.read_csv(filename, iterator=iterator)
            pd_reader = pandas.read_csv(filename, iterator=iterator)

            modin_df = rdf_reader.read()
            pd_df = pd_reader.read()

            df_equals(modin_df, pd_df)

    @pytest.mark.parametrize("pathlike", [False, True])
    def test_read_csv_encoding_976(self, pathlike):
        file_name = "modin/pandas/test/data/issue_976.csv"
        if pathlike:
            file_name = Path(file_name)
        names = [str(i) for i in range(11)]

        kwargs = {
            "sep": ";",
            "names": names,
            "encoding": "windows-1251",
        }
        df1 = pd.read_csv(file_name, **kwargs)
        df2 = pandas.read_csv(file_name, **kwargs)
        # these columns contain data of various types in partitions
        # see #1931 for details;
        df1 = df1.drop(["4", "5"], axis=1)
        df2 = df2.drop(["4", "5"], axis=1)

        df_equals(df1, df2)

    # Quoting, Compression parameters tests
    @pytest.mark.parametrize("compression", ["infer", "gzip", "bz2", "xz", "zip"])
    @pytest.mark.parametrize("encoding", [None, "latin8", "utf16"])
    @pytest.mark.parametrize("engine", [None, "python", "c"])
    def test_read_csv_compression(self, make_csv_file, compression, encoding, engine):
        unique_filename = make_csv_file(encoding=encoding, compression=compression)
        raising_exceptions = None
        if encoding == "utf16" and compression in ("bz2", "xz"):
            raising_exceptions = UnicodeError("UTF-16 stream does not start with BOM")

        eval_io(
            fn_name="read_csv",
            # read_csv kwargs
            filepath_or_buffer=unique_filename,
            compression=compression,
            encoding=encoding,
            engine=engine,
            raising_exceptions=raising_exceptions,
        )

    @pytest.mark.parametrize(
        "encoding",
        [
            None,
            "ISO-8859-1",
            "latin1",
            "iso-8859-1",
            "cp1252",
            "utf8",
            pytest.param(
                "unicode_escape",
                marks=pytest.mark.skipif(
                    condition=sys.version_info < (3, 9),
                    reason="https://bugs.python.org/issue45461",
                ),
            ),
            "raw_unicode_escape",
            "utf_16_le",
            "utf_16_be",
            "utf32",
            "utf_32_le",
            "utf_32_be",
            "utf-8-sig",
        ],
    )
    def test_read_csv_encoding(self, make_csv_file, encoding):
        unique_filename = make_csv_file(encoding=encoding)
        eval_io(
            fn_name="read_csv",
            # read_csv kwargs
            filepath_or_buffer=unique_filename,
            encoding=encoding,
        )

    @pytest.mark.parametrize("thousands", [None, ",", "_", " "])
    @pytest.mark.parametrize("decimal", [".", "_"])
    @pytest.mark.parametrize("lineterminator", [None, "x", "\n"])
    @pytest.mark.parametrize("escapechar", [None, "d", "x"])
    @pytest.mark.parametrize("dialect", ["test_csv_dialect", "use_dialect_name", None])
    def test_read_csv_file_format(
        self,
        make_csv_file,
        thousands,
        decimal,
        lineterminator,
        escapechar,
        dialect,
    ):
        if dialect:
            test_csv_dialect_params = {
                "delimiter": "_",
                "doublequote": False,
                "escapechar": "\\",
                "quotechar": "d",
                "quoting": csv.QUOTE_ALL,
            }
            csv.register_dialect(dialect, **test_csv_dialect_params)
            if dialect != "use_dialect_name":
                # otherwise try with dialect name instead of `_csv.Dialect` object
                dialect = csv.get_dialect(dialect)
            unique_filename = make_csv_file(**test_csv_dialect_params)
        else:
            unique_filename = make_csv_file(
                thousands_separator=thousands,
                decimal_separator=decimal,
                escapechar=escapechar,
                lineterminator=lineterminator,
            )

        if (
            (StorageFormat.get() == "Hdk")
            and (escapechar is not None)
            and (lineterminator is None)
            and (thousands is None)
            and (decimal == ".")
        ):
            with open(unique_filename, "r") as f:
                if any(line.find(f',"{escapechar}') != -1 for _, line in enumerate(f)):
                    pytest.xfail("Tests with this character sequence fail due to #5649")

        raising_exceptions = None
        if dialect is None:
            # FIXME: https://github.com/modin-project/modin/issues/7035
            raising_exceptions = False

        eval_io(
            fn_name="read_csv",
            # read_csv kwargs
            filepath_or_buffer=unique_filename,
            thousands=thousands,
            decimal=decimal,
            lineterminator=lineterminator,
            escapechar=escapechar,
            dialect=dialect,
            raising_exceptions=raising_exceptions,
        )

    @pytest.mark.parametrize(
        "quoting",
        [csv.QUOTE_ALL, csv.QUOTE_MINIMAL, csv.QUOTE_NONNUMERIC, csv.QUOTE_NONE],
    )
    @pytest.mark.parametrize("quotechar", ['"', "_", "d"])
    @pytest.mark.parametrize("doublequote", [True, False])
    @pytest.mark.parametrize("comment", [None, "#", "x"])
    def test_read_csv_quoting(
        self,
        make_csv_file,
        quoting,
        quotechar,
        doublequote,
        comment,
    ):
        # in these cases escapechar should be set, otherwise error occures
        # _csv.Error: need to escape, but no escapechar set"
        use_escapechar = (
            not doublequote and quotechar != '"' and quoting != csv.QUOTE_NONE
        )
        escapechar = "\\" if use_escapechar else None
        unique_filename = make_csv_file(
            quoting=quoting,
            quotechar=quotechar,
            doublequote=doublequote,
            escapechar=escapechar,
            comment_col_char=comment,
        )

        eval_io(
            fn_name="read_csv",
            # read_csv kwargs
            filepath_or_buffer=unique_filename,
            quoting=quoting,
            quotechar=quotechar,
            doublequote=doublequote,
            escapechar=escapechar,
            comment=comment,
        )

    # Error Handling parameters tests
    @pytest.mark.skip(reason="https://github.com/modin-project/modin/issues/6239")
    @pytest.mark.parametrize("on_bad_lines", ["error", "warn", "skip", None])
    def test_read_csv_error_handling(self, on_bad_lines):
        # in that case exceptions are raised both by Modin and pandas
        # and tests pass
        raise_exception_case = on_bad_lines is not None
        if (
            not raise_exception_case
            and Engine.get() not in ["Python"]
            and StorageFormat.get() != "Hdk"
        ):
            pytest.xfail("read_csv doesn't raise `bad lines` exceptions - issue #2500")
        eval_io(
            fn_name="read_csv",
            # read_csv kwargs
            filepath_or_buffer=pytest.csvs_names["test_read_csv_bad_lines"],
            on_bad_lines=on_bad_lines,
        )

    @pytest.mark.parametrize("float_precision", [None, "high", "legacy", "round_trip"])
    def test_python_engine_float_precision_except(self, float_precision):
        raising_exceptions = None
        if float_precision is not None:
            raising_exceptions = ValueError(
                "The 'float_precision' option is not supported with the 'python' engine"
            )
        eval_io(
            fn_name="read_csv",
            # read_csv kwargs
            filepath_or_buffer=pytest.csvs_names["test_read_csv_regular"],
            engine="python",
            float_precision=float_precision,
            raising_exceptions=raising_exceptions,
        )

    @pytest.mark.parametrize("low_memory", [False, True])
    def test_python_engine_low_memory_except(self, low_memory):
        raising_exceptions = None
        if not low_memory:
            raising_exceptions = ValueError(
                "The 'low_memory' option is not supported with the 'python' engine"
            )
        eval_io(
            fn_name="read_csv",
            # read_csv kwargs
            filepath_or_buffer=pytest.csvs_names["test_read_csv_regular"],
            engine="python",
            low_memory=low_memory,
            raising_exceptions=raising_exceptions,
        )

    @pytest.mark.parametrize("delim_whitespace", [True, False])
    def test_delim_whitespace(self, delim_whitespace, tmp_path):
        if StorageFormat.get() == "Hdk" and delim_whitespace:
            pytest.xfail(reason="https://github.com/modin-project/modin/issues/6999")
        str_delim_whitespaces = "col1 col2  col3   col4\n5 6   7  8\n9  10    11 12\n"
        unique_filename = get_unique_filename(data_dir=tmp_path)
        eval_io_from_str(
            str_delim_whitespaces,
            unique_filename,
            delim_whitespace=delim_whitespace,
        )

    # Internal parameters tests
    @pytest.mark.parametrize("engine", ["c"])
    @pytest.mark.parametrize("delimiter", [",", " "])
    @pytest.mark.parametrize("low_memory", [True, False])
    @pytest.mark.parametrize("memory_map", [True, False])
    @pytest.mark.parametrize("float_precision", [None, "high", "round_trip"])
    def test_read_csv_internal(
        self,
        make_csv_file,
        engine,
        delimiter,
        low_memory,
        memory_map,
        float_precision,
    ):
        unique_filename = make_csv_file(delimiter=delimiter)
        eval_io(
            filepath_or_buffer=unique_filename,
            fn_name="read_csv",
            engine=engine,
            delimiter=delimiter,
            low_memory=low_memory,
            memory_map=memory_map,
            float_precision=float_precision,
        )

    # Issue related, specific or corner cases
    @pytest.mark.parametrize("nrows", [2, None])
    def test_read_csv_bad_quotes(self, nrows):
        csv_bad_quotes = (
            '1, 2, 3, 4\none, two, three, four\nfive, "six", seven, "eight\n'
        )

        with ensure_clean(".csv") as unique_filename:
            eval_io_from_str(csv_bad_quotes, unique_filename, nrows=nrows)

    def test_read_csv_categories(self):
        eval_io(
            fn_name="read_csv",
            # read_csv kwargs
            filepath_or_buffer="modin/pandas/test/data/test_categories.csv",
            names=["one", "two"],
            dtype={"one": "int64", "two": "category"},
        )

    @pytest.mark.parametrize("encoding", [None, "utf-8"])
    @pytest.mark.parametrize("encoding_errors", ["strict", "ignore"])
    @pytest.mark.parametrize(
        "parse_dates",
        [pytest.param(value, id=id) for id, value in parse_dates_values_by_id.items()],
    )
    @pytest.mark.parametrize("index_col", [None, 0, 5])
    @pytest.mark.parametrize("header", ["infer", 0])
    @pytest.mark.parametrize(
        "names",
        [
            None,
            [
                "timestamp",
                "year",
                "month",
                "date",
                "symbol",
                "high",
                "low",
                "open",
                "close",
                "spread",
                "volume",
            ],
        ],
    )
    @pytest.mark.exclude_in_sanity
    def test_read_csv_parse_dates(
        self,
        names,
        header,
        index_col,
        parse_dates,
        encoding,
        encoding_errors,
        request,
    ):
        if names is not None and header == "infer":
            pytest.xfail(
                "read_csv with Ray engine works incorrectly with date data and names parameter provided - issue #2509"
            )

        raising_exceptions = None
        if "nonexistent_int_column" in request.node.callspec.id:
            raising_exceptions = IndexError("list index out of range")
        elif "nonexistent_string_column" in request.node.callspec.id:
            raising_exceptions = ValueError(
                "Missing column provided to 'parse_dates': 'z'"
            )
        if (
            StorageFormat.get() == "Hdk"
            and "names1-0-None-nonexistent_string_column-strict-None"
            in request.node.callspec.id
        ):
            # FIXME: https://github.com/modin-project/modin/issues/7035
            raising_exceptions = False
        eval_io(
            fn_name="read_csv",
            raising_exceptions=raising_exceptions,
            # read_csv kwargs
            filepath_or_buffer=time_parsing_csv_path,
            names=names,
            header=header,
            index_col=index_col,
            parse_dates=parse_dates,
            encoding=encoding,
            encoding_errors=encoding_errors,
        )

    @pytest.mark.parametrize(
        "storage_options",
        [{"anon": False}, {"anon": True}, {"key": "123", "secret": "123"}, None],
    )
    @pytest.mark.xfail(
        reason="S3 file gone missing, see https://github.com/modin-project/modin/issues/4875"
    )
    def test_read_csv_s3(self, storage_options):
        eval_io(
            fn_name="read_csv",
            # read_csv kwargs
            filepath_or_buffer="s3://noaa-ghcn-pds/csv/1788.csv",
            storage_options=storage_options,
        )

    def test_read_csv_s3_issue4658(self):
        eval_io(
            fn_name="read_csv",
            # read_csv kwargs
            filepath_or_buffer="s3://dask-data/nyc-taxi/2015/yellow_tripdata_2015-01.csv",
            nrows=10,
            storage_options={"anon": True},
        )

    @pytest.mark.parametrize("names", [list("XYZ"), None])
    @pytest.mark.parametrize("skiprows", [1, 2, 3, 4, None])
    def test_read_csv_skiprows_names(self, names, skiprows):
        eval_io(
            fn_name="read_csv",
            # read_csv kwargs
            filepath_or_buffer="modin/pandas/test/data/issue_2239.csv",
            names=names,
            skiprows=skiprows,
        )

    def _has_pandas_fallback_reason(self):
        # The Python engine does not use custom IO dispatchers, so specialized error messages
        # won't appear
        return Engine.get() != "Python" and StorageFormat.get() != "Hdk"

    def test_read_csv_default_to_pandas(self):
        if self._has_pandas_fallback_reason():
            warning_suffix = "buffers"
        else:
            warning_suffix = ""
        with warns_that_defaulting_to_pandas(suffix=warning_suffix):
            # This tests that we default to pandas on a buffer
            with open(pytest.csvs_names["test_read_csv_regular"], "r") as _f:
                pd.read_csv(StringIO(_f.read()))

    def test_read_csv_url(self):
        eval_io(
            fn_name="read_csv",
            # read_csv kwargs
            filepath_or_buffer="https://raw.githubusercontent.com/modin-project/modin/master/modin/pandas/test/data/blah.csv",
            # It takes about ~17Gb of RAM for HDK to import the whole table from this test
            # because of too many (~1000) string columns in it. Taking a subset of columns
            # to be able to run this test on low-RAM machines.
            usecols=[0, 1, 2, 3] if StorageFormat.get() == "Hdk" else None,
        )

    @pytest.mark.parametrize("nrows", [21, 5, None])
    @pytest.mark.parametrize("skiprows", [4, 1, 500, None])
    def test_read_csv_newlines_in_quotes(self, nrows, skiprows):
        raising_exceptions = None
        if skiprows == 500:
            raising_exceptions = pandas.errors.EmptyDataError(
                "No columns to parse from file"
            )
        eval_io(
            fn_name="read_csv",
            raising_exceptions=raising_exceptions,
            # read_csv kwargs
            filepath_or_buffer="modin/pandas/test/data/newlines.csv",
            nrows=nrows,
            skiprows=skiprows,
            cast_to_str=StorageFormat.get() != "Hdk",
        )

    @pytest.mark.parametrize("skiprows", [None, 0, [], [1, 2], np.arange(0, 2)])
    def test_read_csv_skiprows_with_usecols(self, skiprows):
        usecols = {"float_data": "float64"}
        raising_exceptions = None
        if isinstance(skiprows, np.ndarray):
            raising_exceptions = ValueError(
                "Usecols do not match columns, columns expected but not found: ['float_data']"
            )
        eval_io(
            fn_name="read_csv",
            raising_exceptions=raising_exceptions,
            # read_csv kwargs
            filepath_or_buffer="modin/pandas/test/data/issue_4543.csv",
            skiprows=skiprows,
            usecols=usecols.keys(),
            dtype=usecols,
        )

    def test_read_csv_sep_none(self):
        eval_io(
            fn_name="read_csv",
            modin_warning=ParserWarning,
            # read_csv kwargs
            filepath_or_buffer=pytest.csvs_names["test_read_csv_regular"],
            sep=None,
        )

    def test_read_csv_incorrect_data(self):
        eval_io(
            fn_name="read_csv",
            # read_csv kwargs
            filepath_or_buffer="modin/pandas/test/data/test_categories.json",
        )

    @pytest.mark.parametrize(
        "kwargs",
        [
            {"names": [5, 1, 3, 4, 2, 6]},
            {"names": [0]},
            {"names": None, "usecols": [1, 0, 2]},
            {"names": [3, 1, 2, 5], "usecols": [4, 1, 3, 2]},
        ],
    )
    def test_read_csv_names_neq_num_cols(self, kwargs):
        eval_io(
            fn_name="read_csv",
            # read_csv kwargs
            filepath_or_buffer="modin/pandas/test/data/issue_2074.csv",
            **kwargs,
        )

    def test_read_csv_wrong_path(self):
        raising_exceptions = FileNotFoundError(2, "No such file or directory")
        if StorageFormat.get() == "Hdk":
            # FIXME: https://github.com/modin-project/modin/issues/7035
            raising_exceptions = False
        eval_io(
            fn_name="read_csv",
            raising_exceptions=raising_exceptions,
            # read_csv kwargs
            filepath_or_buffer="/some/wrong/path.csv",
        )

    @pytest.mark.parametrize("extension", [None, "csv", "csv.gz"])
    @pytest.mark.parametrize("sep", [" "])
    @pytest.mark.parametrize("header", [False, True, "sfx-"])
    @pytest.mark.parametrize("mode", ["w", "wb+"])
    @pytest.mark.parametrize("idx_name", [None, "Index"])
    @pytest.mark.parametrize("index", [True, False, "New index"])
    @pytest.mark.parametrize("index_label", [None, False, "New index"])
    @pytest.mark.parametrize("columns", [None, ["col1", "col3", "col5"]])
    @pytest.mark.exclude_in_sanity
    @pytest.mark.skipif(
        condition=Engine.get() == "Unidist" and os.name == "nt",
        reason="https://github.com/modin-project/modin/issues/6846",
    )
    def test_to_csv(
        self,
        tmp_path,
        extension,
        sep,
        header,
        mode,
        idx_name,
        index,
        index_label,
        columns,
    ):
        pandas_df = generate_dataframe(idx_name=idx_name)
        modin_df = pd.DataFrame(pandas_df)

        if isinstance(header, str):
            if columns is None:
                header = [f"{header}{c}" for c in modin_df.columns]
            else:
                header = [f"{header}{c}" for c in columns]

        eval_to_csv_file(
            tmp_path,
            modin_obj=modin_df,
            pandas_obj=pandas_df,
            extension=extension,
            sep=sep,
            header=header,
            mode=mode,
            index=index,
            index_label=index_label,
            columns=columns,
        )

    @pytest.mark.skipif(
        condition=Engine.get() == "Unidist" and os.name == "nt",
        reason="https://github.com/modin-project/modin/issues/6846",
    )
    def test_dataframe_to_csv(self, tmp_path):
        pandas_df = pandas.read_csv(pytest.csvs_names["test_read_csv_regular"])
        modin_df = pd.DataFrame(pandas_df)
        eval_to_csv_file(
            tmp_path,
            modin_obj=modin_df,
            pandas_obj=pandas_df,
            extension="csv",
        )

    @pytest.mark.skipif(
        condition=Engine.get() == "Unidist" and os.name == "nt",
        reason="https://github.com/modin-project/modin/issues/6846",
    )
    def test_series_to_csv(self, tmp_path):
        pandas_s = pandas.read_csv(
            pytest.csvs_names["test_read_csv_regular"], usecols=["col1"]
        ).squeeze()
        modin_s = pd.Series(pandas_s)
        eval_to_csv_file(
            tmp_path,
            modin_obj=modin_s,
            pandas_obj=pandas_s,
            extension="csv",
        )

    def test_read_csv_within_decorator(self):
        @dummy_decorator()
        def wrapped_read_csv(file, method):
            if method == "pandas":
                return pandas.read_csv(file)

            if method == "modin":
                return pd.read_csv(file)

        pandas_df = wrapped_read_csv(
            pytest.csvs_names["test_read_csv_regular"], method="pandas"
        )
        modin_df = wrapped_read_csv(
            pytest.csvs_names["test_read_csv_regular"], method="modin"
        )

        if StorageFormat.get() == "Hdk":
            # Aligning DateTime dtypes because of the bug related to the `parse_dates` parameter:
            # https://github.com/modin-project/modin/issues/3485
            modin_df, pandas_df = align_datetime_dtypes(modin_df, pandas_df)

        df_equals(modin_df, pandas_df)

    @pytest.mark.parametrize(
        "read_mode",
        [
            "r",
            "rb",
        ],
    )
    @pytest.mark.parametrize("buffer_start_pos", [0, 10])
    @pytest.mark.parametrize("set_async_read_mode", [False, True], indirect=True)
    def test_read_csv_file_handle(
        self, read_mode, make_csv_file, buffer_start_pos, set_async_read_mode
    ):
        unique_filename = make_csv_file()
        with open(unique_filename, mode=read_mode) as buffer:
            buffer.seek(buffer_start_pos)
            pandas_df = pandas.read_csv(buffer)
            buffer.seek(buffer_start_pos)
            modin_df = pd.read_csv(buffer)
        df_equals(modin_df, pandas_df)

    def test_unnamed_index(self):
        def get_internal_df(df):
            partition = read_df._query_compiler._modin_frame._partitions[0][0]
            return partition.to_pandas()

        path = "modin/pandas/test/data/issue_3119.csv"
        read_df = pd.read_csv(path, index_col=0)
        assert get_internal_df(read_df).index.name is None
        read_df = pd.read_csv(path, index_col=[0, 1])
        for name1, name2 in zip(get_internal_df(read_df).index.names, [None, "a"]):
            assert name1 == name2

    def test_read_csv_empty_frame(self):
        eval_io(
            fn_name="read_csv",
            # read_csv kwargs
            filepath_or_buffer=pytest.csvs_names["test_read_csv_regular"],
            usecols=["col1"],
            index_col="col1",
        )

    @pytest.mark.parametrize(
        "skiprows",
        [
            [x for x in range(10)],
            [x + 5 for x in range(15)],
            [x for x in range(10) if x % 2 == 0],
            [x + 5 for x in range(15) if x % 2 == 0],
            lambda x: x % 2,
            lambda x: x > 20,
            lambda x: x < 20,
            lambda x: True,
            lambda x: x in [10, 20],
            lambda x: x << 10,
        ],
    )
    @pytest.mark.parametrize("header", ["infer", None, 0, 1, 150])
    def test_read_csv_skiprows_corner_cases(self, skiprows, header):
        eval_io(
            fn_name="read_csv",
            check_kwargs_callable=not callable(skiprows),
            # read_csv kwargs
            filepath_or_buffer=pytest.csvs_names["test_read_csv_regular"],
            skiprows=skiprows,
            header=header,
            dtype="str",  # to avoid issues with heterogeneous data
            # FIXME: https://github.com/modin-project/modin/issues/7035
            raising_exceptions=False,
        )

    def test_to_csv_with_index(self, tmp_path):
        cols = 100
        arows = 20000
        keyrange = 100
        values = np.vstack(
            [
                np.random.choice(keyrange, size=(arows)),
                np.random.normal(size=(cols, arows)),
            ]
        ).transpose()
        modin_df = pd.DataFrame(
            values,
            columns=["key"] + ["avalue" + str(i) for i in range(1, 1 + cols)],
        ).set_index("key")
        pandas_df = pandas.DataFrame(
            values,
            columns=["key"] + ["avalue" + str(i) for i in range(1, 1 + cols)],
        ).set_index("key")
        eval_to_csv_file(tmp_path, modin_df, pandas_df, "csv")

    @pytest.mark.parametrize("set_async_read_mode", [False, True], indirect=True)
    def test_read_csv_issue_5150(self, set_async_read_mode):
        with ensure_clean(".csv") as unique_filename:
            pandas_df = pandas.DataFrame(np.random.randint(0, 100, size=(2**6, 2**6)))
            pandas_df.to_csv(unique_filename, index=False)
            expected_pandas_df = pandas.read_csv(unique_filename, index_col=False)
            modin_df = pd.read_csv(unique_filename, index_col=False)
            actual_pandas_df = modin_df._to_pandas()
            if AsyncReadMode.get():
                # If read operations are asynchronous, then the dataframes
                # check should be inside `ensure_clean` context
                # because the file may be deleted before actual reading starts
                df_equals(expected_pandas_df, actual_pandas_df)
        if not AsyncReadMode.get():
            df_equals(expected_pandas_df, actual_pandas_df)

    @pytest.mark.parametrize("usecols", [None, [0, 1, 2, 3, 4]])
    def test_read_csv_1930(self, usecols):
        eval_io(
            fn_name="read_csv",
            # read_csv kwargs
            filepath_or_buffer="modin/pandas/test/data/issue_1930.csv",
            names=["c1", "c2", "c3", "c4", "c5"],
            usecols=usecols,
        )


def _check_relative_io(fn_name, unique_filename, path_arg, storage_default=()):
    # Windows can be funny at where it searches for ~; besides, Python >= 3.8 no longer honors %HOME%
    dirname, basename = os.path.split(unique_filename)
    pinned_home = {envvar: dirname for envvar in ("HOME", "USERPROFILE", "HOMEPATH")}
    should_default = Engine.get() == "Python" or StorageFormat.get() in storage_default
    with mock.patch.dict(os.environ, pinned_home):
        with (
            warns_that_defaulting_to_pandas()
            if should_default
            else contextlib.nullcontext()
        ):
            eval_io(
                fn_name=fn_name,
                **{path_arg: f"~/{basename}"},
            )
        # check that when read without $HOME patched we have equivalent results
        eval_general(
            f"~/{basename}",
            unique_filename,
            lambda fname: getattr(pandas, fn_name)(**{path_arg: fname}),
        )


# Leave this test apart from the test classes, which skip the default to pandas
# warning check. We want to make sure we are NOT defaulting to pandas for a
# path relative to user home.
# TODO(https://github.com/modin-project/modin/issues/3655): Get rid of this
# commment once we turn all default to pandas messages into errors.
def test_read_csv_relative_to_user_home(make_csv_file):
    unique_filename = make_csv_file()
    _check_relative_io("read_csv", unique_filename, "filepath_or_buffer")


@pytest.mark.filterwarnings(default_to_pandas_ignore_string)
class TestTable:
    def test_read_table(self, make_csv_file):
        unique_filename = make_csv_file(delimiter="\t")
        eval_io(
            fn_name="read_table",
            # read_table kwargs
            filepath_or_buffer=unique_filename,
        )

    @pytest.mark.parametrize("set_async_read_mode", [False, True], indirect=True)
    def test_read_table_within_decorator(self, make_csv_file, set_async_read_mode):
        @dummy_decorator()
        def wrapped_read_table(file, method):
            if method == "pandas":
                return pandas.read_table(file)

            if method == "modin":
                return pd.read_table(file)

        unique_filename = make_csv_file(delimiter="\t")

        pandas_df = wrapped_read_table(unique_filename, method="pandas")
        modin_df = wrapped_read_table(unique_filename, method="modin")

        if StorageFormat.get() == "Hdk":
            modin_df, pandas_df = align_datetime_dtypes(modin_df, pandas_df)

        df_equals(modin_df, pandas_df)

    def test_read_table_empty_frame(self, make_csv_file):
        unique_filename = make_csv_file(delimiter="\t")

        eval_io(
            fn_name="read_table",
            # read_table kwargs
            filepath_or_buffer=unique_filename,
            usecols=["col1"],
            index_col="col1",
        )


@pytest.mark.parametrize("engine", ["pyarrow", "fastparquet"])
@pytest.mark.filterwarnings(default_to_pandas_ignore_string)
class TestParquet:
    @pytest.mark.parametrize("columns", [None, ["col1"]])
    @pytest.mark.parametrize("row_group_size", [None, 100, 1000, 10_000])
    @pytest.mark.parametrize("path_type", [Path, str])
    def test_read_parquet(
        self, engine, make_parquet_file, columns, row_group_size, path_type
    ):
        self._test_read_parquet(
            engine=engine,
            make_parquet_file=make_parquet_file,
            columns=columns,
            filters=None,
            row_group_size=row_group_size,
            path_type=path_type,
        )

    def _test_read_parquet(
        self,
        engine,
        make_parquet_file,
        columns,
        filters,
        row_group_size,
        path_type=str,
        range_index_start=0,
        range_index_step=1,
        range_index_name=None,
        raising_exceptions=None,
    ):
        if engine == "pyarrow" and filters == [] and os.name == "nt":
            # pyarrow, and therefore pandas using pyarrow, errors in this case.
            # Modin correctly replicates this behavior; however error cases
            # cause race conditions with ensure_clean on Windows.
            # TODO: Remove this once https://github.com/modin-project/modin/issues/6460 is fixed.
            pytest.xfail(
                "Skipping empty filters error case to avoid race condition - see #6460"
            )

        with ensure_clean(".parquet") as unique_filename:
            unique_filename = path_type(unique_filename)
            make_parquet_file(
                filename=unique_filename,
                row_group_size=row_group_size,
                range_index_start=range_index_start,
                range_index_step=range_index_step,
                range_index_name=range_index_name,
            )

            eval_io(
                fn_name="read_parquet",
                # read_parquet kwargs
                engine=engine,
                path=unique_filename,
                columns=columns,
                filters=filters,
                raising_exceptions=raising_exceptions,
            )

    @pytest.mark.parametrize(
        "dtype_backend", [lib.no_default, "numpy_nullable", "pyarrow"]
    )
    def test_read_parquet_dtype_backend(self, engine, make_parquet_file, dtype_backend):
        with ensure_clean(".parquet") as unique_filename:
            make_parquet_file(filename=unique_filename, row_group_size=100)

            def comparator(df1, df2):
                df_equals(df1, df2)
                df_equals(df1.dtypes, df2.dtypes)

            raising_exceptions = None
            if engine == "fastparquet":
                raising_exceptions = ValueError(
                    "The 'dtype_backend' argument is not supported for the fastparquet engine"
                )

            eval_io(
                fn_name="read_parquet",
                # read_parquet kwargs
                engine=engine,
                path=unique_filename,
                dtype_backend=dtype_backend,
                comparator=comparator,
                raising_exceptions=raising_exceptions,
            )

    # Tests issue #6778
    def test_read_parquet_no_extension(self, engine, make_parquet_file):
        with ensure_clean(".parquet") as unique_filename:
            # Remove the .parquet extension
            no_ext_fname = unique_filename[: unique_filename.index(".parquet")]

            make_parquet_file(filename=no_ext_fname)
            eval_io(
                fn_name="read_parquet",
                # read_parquet kwargs
                engine=engine,
                path=no_ext_fname,
            )

    @pytest.mark.parametrize(
        "filters",
        [None, [], [("col1", "==", 5)], [("col1", "<=", 215), ("col2", ">=", 35)]],
    )
    def test_read_parquet_filters(self, engine, make_parquet_file, filters):
        raising_exceptions = None
        if filters == [] and engine == "pyarrow":
            raising_exceptions = ValueError("Malformed filters")
        self._test_read_parquet(
            engine=engine,
            make_parquet_file=make_parquet_file,
            columns=None,
            filters=filters,
            row_group_size=100,
            path_type=str,
            raising_exceptions=raising_exceptions,
        )

    @pytest.mark.parametrize("columns", [None, ["col1"]])
    @pytest.mark.parametrize(
        "filters",
        [None, [("col1", "<=", 1_000_000)], [("col1", "<=", 75), ("col2", ">=", 35)]],
    )
    @pytest.mark.parametrize(
        "range_index_start",
        [0, 5_000],
    )
    @pytest.mark.parametrize(
        "range_index_step",
        [1, 10],
    )
    @pytest.mark.parametrize(
        "range_index_name",
        [None, "my_index"],
    )
    def test_read_parquet_range_index(
        self,
        engine,
        make_parquet_file,
        columns,
        filters,
        range_index_start,
        range_index_step,
        range_index_name,
    ):
        self._test_read_parquet(
            engine=engine,
            make_parquet_file=make_parquet_file,
            columns=columns,
            filters=filters,
            row_group_size=100,
            path_type=str,
            range_index_start=range_index_start,
            range_index_step=range_index_step,
            range_index_name=range_index_name,
        )

    def test_read_parquet_list_of_files_5698(self, engine, make_parquet_file):
        if engine == "fastparquet" and os.name == "nt":
            pytest.xfail(reason="https://github.com/pandas-dev/pandas/issues/51720")
        with ensure_clean(".parquet") as f1, ensure_clean(
            ".parquet"
        ) as f2, ensure_clean(".parquet") as f3:
            for f in [f1, f2, f3]:
                make_parquet_file(filename=f)
            eval_io(fn_name="read_parquet", path=[f1, f2, f3], engine=engine)

    def test_read_parquet_indexing_by_column(self, tmp_path, engine, make_parquet_file):
        # Test indexing into a column of Modin with various parquet file row lengths.
        # Specifically, tests for https://github.com/modin-project/modin/issues/3527
        # which fails when min_partition_size < nrows < min_partition_size * (num_partitions - 1)

        nrows = (
            MinPartitionSize.get() + 1
        )  # Use the minimal guaranteed failing value for nrows.
        unique_filename = get_unique_filename(extension="parquet", data_dir=tmp_path)
        make_parquet_file(filename=unique_filename, nrows=nrows)

        parquet_df = pd.read_parquet(unique_filename, engine=engine)
        for col in parquet_df.columns:
            parquet_df[col]

    @pytest.mark.parametrize("columns", [None, ["col1"]])
    @pytest.mark.parametrize(
        "filters",
        [None, [("col1", "<=", 3_215), ("col2", ">=", 35)]],
    )
    @pytest.mark.parametrize("row_group_size", [None, 100, 1000, 10_000])
    @pytest.mark.parametrize(
        "rows_per_file", [[1000] * 40, [0, 0, 40_000], [10_000, 10_000] + [100] * 200]
    )
    @pytest.mark.exclude_in_sanity
    def test_read_parquet_directory(
        self, engine, make_parquet_dir, columns, filters, row_group_size, rows_per_file
    ):
        self._test_read_parquet_directory(
            engine=engine,
            make_parquet_dir=make_parquet_dir,
            columns=columns,
            filters=filters,
            range_index_start=0,
            range_index_step=1,
            range_index_name=None,
            row_group_size=row_group_size,
            rows_per_file=rows_per_file,
        )

    def _test_read_parquet_directory(
        self,
        engine,
        make_parquet_dir,
        columns,
        filters,
        range_index_start,
        range_index_step,
        range_index_name,
        row_group_size,
        rows_per_file,
    ):
        num_cols = DATASET_SIZE_DICT.get(
            TestDatasetSize.get(), DATASET_SIZE_DICT["Small"]
        )
        dfs_by_filename = {}
        start_row = 0
        for i, length in enumerate(rows_per_file):
            end_row = start_row + length
            df = pandas.DataFrame(
                {f"col{x + 1}": np.arange(start_row, end_row) for x in range(num_cols)},
            )
            index = pandas.RangeIndex(
                start=range_index_start,
                stop=range_index_start + (length * range_index_step),
                step=range_index_step,
                name=range_index_name,
            )
            if (
                range_index_start == 0
                and range_index_step == 1
                and range_index_name is None
            ):
                assert df.index.equals(index)
            else:
                df.index = index

            dfs_by_filename[f"{i}.parquet"] = df
            start_row = end_row
        path = make_parquet_dir(dfs_by_filename, row_group_size)

        # There are specific files that PyArrow will try to ignore by default
        # in a parquet directory. One example are files that start with '_'. Our
        # previous implementation tried to read all files in a parquet directory,
        # but we now make use of PyArrow to ensure the directory is valid.
        with open(os.path.join(path, "_committed_file"), "w+") as f:
            f.write("testingtesting")

        eval_io(
            fn_name="read_parquet",
            # read_parquet kwargs
            engine=engine,
            path=path,
            columns=columns,
            filters=filters,
        )

    @pytest.mark.parametrize(
        "filters",
        [None, [("col1", "<=", 1_000_000)], [("col1", "<=", 75), ("col2", ">=", 35)]],
    )
    @pytest.mark.parametrize(
        "range_index_start",
        [0, 5_000],
    )
    @pytest.mark.parametrize(
        "range_index_step",
        [1, 10],
    )
    @pytest.mark.parametrize(
        "range_index_name",
        [None, "my_index"],
    )
    @pytest.mark.parametrize("row_group_size", [None, 20])
    def test_read_parquet_directory_range_index(
        self,
        engine,
        make_parquet_dir,
        filters,
        range_index_start,
        range_index_step,
        range_index_name,
        row_group_size,
    ):
        self._test_read_parquet_directory(
            engine=engine,
            make_parquet_dir=make_parquet_dir,
            columns=None,
            filters=filters,
            range_index_start=range_index_start,
            range_index_step=range_index_step,
            range_index_name=range_index_name,
            row_group_size=row_group_size,
            # We don't vary rows_per_file, but we choose a
            # tricky option: uneven with some empty files,
            # none divisible by the row_group_size.
            # We use a smaller total size than in other tests
            # to make this test run faster.
            rows_per_file=([250] + [0] * 10 + [25] * 10),
        )

    @pytest.mark.parametrize(
        "filters",
        [None, [("col1", "<=", 1_000_000)], [("col1", "<=", 75), ("col2", ">=", 35)]],
    )
    @pytest.mark.parametrize(
        "range_index_start",
        [0, 5_000],
    )
    @pytest.mark.parametrize(
        "range_index_step",
        [1, 10],
    )
    @pytest.mark.parametrize(
        "range_index_name",
        [None, "my_index"],
    )
    def test_read_parquet_directory_range_index_consistent_metadata(
        self,
        engine,
        filters,
        range_index_start,
        range_index_step,
        range_index_name,
        tmp_path,
    ):
        num_cols = DATASET_SIZE_DICT.get(
            TestDatasetSize.get(), DATASET_SIZE_DICT["Small"]
        )
        df = pandas.DataFrame(
            {f"col{x + 1}": np.arange(0, 500) for x in range(num_cols)},
        )
        index = pandas.RangeIndex(
            start=range_index_start,
            stop=range_index_start + (len(df) * range_index_step),
            step=range_index_step,
            name=range_index_name,
        )
        if (
            range_index_start == 0
            and range_index_step == 1
            and range_index_name is None
        ):
            assert df.index.equals(index)
        else:
            df.index = index

        path = get_unique_filename(extension=None, data_dir=tmp_path)

        table = pa.Table.from_pandas(df)
        pyarrow.dataset.write_dataset(
            table,
            path,
            format="parquet",
            max_rows_per_group=35,
            max_rows_per_file=100,
        )

        # There are specific files that PyArrow will try to ignore by default
        # in a parquet directory. One example are files that start with '_'. Our
        # previous implementation tried to read all files in a parquet directory,
        # but we now make use of PyArrow to ensure the directory is valid.
        with open(os.path.join(path, "_committed_file"), "w+") as f:
            f.write("testingtesting")

        eval_io(
            fn_name="read_parquet",
            # read_parquet kwargs
            engine=engine,
            path=path,
            filters=filters,
        )

    @pytest.mark.parametrize("columns", [None, ["col1"]])
    @pytest.mark.parametrize(
        "filters",
        [None, [], [("col1", "==", 5)], [("col1", "<=", 215), ("col2", ">=", 35)]],
    )
    @pytest.mark.parametrize(
        "range_index_start",
        [0, 5_000],
    )
    @pytest.mark.parametrize(
        "range_index_step",
        [1, 10],
    )
    def test_read_parquet_partitioned_directory(
        self,
        tmp_path,
        make_parquet_file,
        columns,
        filters,
        range_index_start,
        range_index_step,
        engine,
    ):
        unique_filename = get_unique_filename(extension=None, data_dir=tmp_path)
        make_parquet_file(
            filename=unique_filename,
            partitioned_columns=["col1"],
            range_index_start=range_index_start,
            range_index_step=range_index_step,
            range_index_name="my_index",
        )

        raising_exceptions = None
        if filters == [] and engine == "pyarrow":
            raising_exceptions = ValueError("Malformed filters")
        eval_io(
            fn_name="read_parquet",
            # read_parquet kwargs
            engine=engine,
            path=unique_filename,
            columns=columns,
            filters=filters,
            raising_exceptions=raising_exceptions,
        )

    @pytest.mark.parametrize(
        "filters",
        [
            None,
            [],
            [("B", "==", "a")],
            [
                ("B", "==", "a"),
                ("A", ">=", 50_000),
                ("idx", "<=", 30_000),
                ("idx_categorical", "==", "y"),
            ],
        ],
    )
    def test_read_parquet_pandas_index(self, engine, filters):
        if (
            version.parse(pa.__version__) >= version.parse("12.0.0")
            and version.parse(pd.__version__) < version.parse("2.0.0")
            and engine == "pyarrow"
        ):
            pytest.xfail("incompatible versions; see #6072")
        # Ensure modin can read parquet files written by pandas with a non-RangeIndex object
        pandas_df = pandas.DataFrame(
            {
                "idx": np.random.randint(0, 100_000, size=2000),
                "idx_categorical": pandas.Categorical(["y", "z"] * 1000),
                # Can't do interval index right now because of this bug fix that is planned
                # to be apart of the pandas 1.5.0 release: https://github.com/pandas-dev/pandas/pull/46034
                # "idx_interval": pandas.interval_range(start=0, end=2000),
                "idx_periodrange": pandas.period_range(
                    start="2017-01-01", periods=2000
                ),
                "A": np.random.randint(0, 100_000, size=2000),
                "B": ["a", "b"] * 1000,
                "C": ["c"] * 2000,
            }
        )
        # Older versions of pyarrow do not support Arrow to Parquet
        # schema conversion for duration[ns]
        # https://issues.apache.org/jira/browse/ARROW-6780
        if version.parse(pa.__version__) >= version.parse("8.0.0"):
            pandas_df["idx_timedelta"] = pandas.timedelta_range(
                start="1 day", periods=2000
            )

        # There is a non-deterministic bug in the fastparquet engine when we
        # try to set the index to the datetime column. Please see:
        # https://github.com/dask/fastparquet/issues/796
        if engine == "pyarrow":
            pandas_df["idx_datetime"] = pandas.date_range(
                start="1/1/2018", periods=2000
            )

        for col in pandas_df.columns:
            if col.startswith("idx"):
                # Before this commit, first released in version 2023.1.0, fastparquet relied
                # on pandas private APIs to handle Categorical indices.
                # These private APIs broke in pandas 2.
                # https://github.com/dask/fastparquet/commit/cf60ae0e9a9ca57afc7a8da98d8c0423db1c0c53
                if (
                    col == "idx_categorical"
                    and engine == "fastparquet"
                    and version.parse(fastparquet.__version__)
                    < version.parse("2023.1.0")
                ):
                    continue

                with ensure_clean(".parquet") as unique_filename:
                    pandas_df.set_index(col).to_parquet(unique_filename)
                    # read the same parquet using modin.pandas
                    eval_io(
                        "read_parquet",
                        # read_parquet kwargs
                        path=unique_filename,
                        engine=engine,
                        filters=filters,
                    )

        with ensure_clean(".parquet") as unique_filename:
            pandas_df.set_index(["idx", "A"]).to_parquet(unique_filename)
            eval_io(
                "read_parquet",
                # read_parquet kwargs
                path=unique_filename,
                engine=engine,
                filters=filters,
            )

    @pytest.mark.parametrize(
        "filters",
        [
            None,
            [],
            [("B", "==", "a")],
            [("B", "==", "a"), ("A", ">=", 5), ("idx", "<=", 30_000)],
        ],
    )
    def test_read_parquet_pandas_index_partitioned(self, tmp_path, engine, filters):
        # Ensure modin can read parquet files written by pandas with a non-RangeIndex object
        pandas_df = pandas.DataFrame(
            {
                "idx": np.random.randint(0, 100_000, size=2000),
                "A": np.random.randint(0, 10, size=2000),
                "B": ["a", "b"] * 1000,
                "C": ["c"] * 2000,
            }
        )
        unique_filename = get_unique_filename(extension="parquet", data_dir=tmp_path)
        pandas_df.set_index("idx").to_parquet(unique_filename, partition_cols=["A"])
        raising_exceptions = None
        if filters == [] and engine == "pyarrow":
            raising_exceptions = ValueError("Malformed filters")
        # read the same parquet using modin.pandas
        eval_io(
            "read_parquet",
            # read_parquet kwargs
            path=unique_filename,
            engine=engine,
            filters=filters,
            raising_exceptions=raising_exceptions,
        )

    def test_read_parquet_hdfs(self, engine):
        eval_io(
            fn_name="read_parquet",
            # read_parquet kwargs
            path="modin/pandas/test/data/hdfs.parquet",
            engine=engine,
        )

    @pytest.mark.parametrize(
        "path_type",
        ["object", "directory", "url"],
    )
    def test_read_parquet_s3(self, s3_resource, path_type, engine, s3_storage_options):
        s3_path = "s3://modin-test/modin-bugs/test_data.parquet"
        if path_type == "object":
            import s3fs

            fs = s3fs.S3FileSystem(
                endpoint_url=s3_storage_options["client_kwargs"]["endpoint_url"]
            )
            with fs.open(s3_path, "rb") as file_obj:
                eval_io("read_parquet", path=file_obj, engine=engine)
        elif path_type == "directory":
            s3_path = "s3://modin-test/modin-bugs/test_data_dir.parquet"
            eval_io(
                "read_parquet",
                path=s3_path,
                storage_options=s3_storage_options,
                engine=engine,
            )
        else:
            eval_io(
                "read_parquet",
                path=s3_path,
                storage_options=s3_storage_options,
                engine=engine,
            )

    @pytest.mark.parametrize(
        "filters",
        [None, [], [("idx", "<=", 30_000)], [("idx", "<=", 30_000), ("A", ">=", 5)]],
    )
    def test_read_parquet_without_metadata(self, tmp_path, engine, filters):
        """Test that Modin can read parquet files not written by pandas."""
        from pyarrow import csv, parquet

        parquet_fname = get_unique_filename(extension="parquet", data_dir=tmp_path)
        csv_fname = get_unique_filename(extension="parquet", data_dir=tmp_path)
        pandas_df = pandas.DataFrame(
            {
                "idx": np.random.randint(0, 100_000, size=2000),
                "A": np.random.randint(0, 10, size=2000),
                "B": ["a", "b"] * 1000,
                "C": ["c"] * 2000,
            }
        )
        pandas_df.to_csv(csv_fname, index=False)
        # read into pyarrow table and write it to a parquet file
        t = csv.read_csv(csv_fname)
        parquet.write_table(t, parquet_fname)

        raising_exceptions = None
        if filters == [] and engine == "pyarrow":
            raising_exceptions = ValueError("Malformed filters")
        eval_io(
            "read_parquet",
            # read_parquet kwargs
            path=parquet_fname,
            engine=engine,
            filters=filters,
            raising_exceptions=raising_exceptions,
        )

    def test_read_empty_parquet_file(self, tmp_path, engine):
        test_df = pandas.DataFrame()
        path = tmp_path / "data"
        path.mkdir()
        test_df.to_parquet(path / "part-00000.parquet", engine=engine)
        eval_io(fn_name="read_parquet", path=path, engine=engine)

    @pytest.mark.parametrize(
        "compression_kwargs",
        [
            pytest.param({}, id="no_compression_kwargs"),
            pytest.param({"compression": None}, id="compression=None"),
            pytest.param({"compression": "gzip"}, id="compression=gzip"),
            pytest.param({"compression": "snappy"}, id="compression=snappy"),
            pytest.param({"compression": "brotli"}, id="compression=brotli"),
        ],
    )
    @pytest.mark.parametrize("extension", ["parquet", ".gz", ".bz2", ".zip", ".xz"])
    def test_to_parquet(self, tmp_path, engine, compression_kwargs, extension):
        modin_df, pandas_df = create_test_dfs(TEST_DATA)
        parquet_eval_to_file(
            tmp_path,
            modin_obj=modin_df,
            pandas_obj=pandas_df,
            fn="to_parquet",
            extension=extension,
            engine=engine,
            **compression_kwargs,
        )

    def test_to_parquet_keep_index(self, tmp_path, engine):
        data = {"c0": [0, 1] * 1000, "c1": [2, 3] * 1000}
        modin_df, pandas_df = create_test_dfs(data)
        modin_df.index.name = "foo"
        pandas_df.index.name = "foo"

        parquet_eval_to_file(
            tmp_path,
            modin_obj=modin_df,
            pandas_obj=pandas_df,
            fn="to_parquet",
            extension="parquet",
            index=True,
            engine=engine,
        )

    def test_to_parquet_s3(self, s3_resource, engine, s3_storage_options):
        # use utils_test_data because it spans multiple partitions
        modin_path = "s3://modin-test/modin-dir/modin_df.parquet"
        mdf, pdf = create_test_dfs(utils_test_data["int_data"])
        pdf.to_parquet(
            "s3://modin-test/pandas-dir/pandas_df.parquet",
            engine=engine,
            storage_options=s3_storage_options,
        )
        mdf.to_parquet(modin_path, engine=engine, storage_options=s3_storage_options)
        df_equals(
            pandas.read_parquet(
                "s3://modin-test/pandas-dir/pandas_df.parquet",
                storage_options=s3_storage_options,
            ),
            pd.read_parquet(modin_path, storage_options=s3_storage_options),
        )
        # check we're not creating local file:
        # https://github.com/modin-project/modin/issues/5888
        assert not os.path.isdir(modin_path)

    def test_read_parquet_2462(self, tmp_path, engine):
        test_df = pandas.DataFrame({"col1": [["ad_1", "ad_2"], ["ad_3"]]})
        path = tmp_path / "data"
        path.mkdir()
        test_df.to_parquet(path / "part-00000.parquet", engine=engine)
        read_df = pd.read_parquet(path, engine=engine)
        df_equals(test_df, read_df)

    def test_read_parquet_5767(self, tmp_path, engine):
        test_df = pandas.DataFrame({"a": [1, 2, 3, 4], "b": [1, 1, 2, 2]})
        path = tmp_path / "data"
        path.mkdir()
        file_name = "modin_issue#0000.parquet"
        test_df.to_parquet(path / file_name, engine=engine, partition_cols=["b"])
        read_df = pd.read_parquet(path / file_name)
        # both Modin and pandas read column "b" as a category
        df_equals(test_df, read_df.astype("int64"))

    @pytest.mark.parametrize("index", [False, True])
    def test_read_parquet_6855(self, tmp_path, engine, index):
        if engine == "fastparquet":
            pytest.skip("integer columns aren't supported")
        test_df = pandas.DataFrame(np.random.rand(10**2, 10))
        path = tmp_path / "data"
        path.mkdir()
        file_name = "issue6855.parquet"
        test_df.to_parquet(path / file_name, index=index, engine=engine)
        read_df = pd.read_parquet(path / file_name, engine=engine)
        if not index:
            # In that case pyarrow cannot preserve index dtype
            read_df.columns = pandas.Index(read_df.columns).astype("int64").to_list()
        df_equals(test_df, read_df)

    def test_read_parquet_s3_with_column_partitioning(
        self, s3_resource, engine, s3_storage_options
    ):
        # https://github.com/modin-project/modin/issues/4636
        s3_path = "s3://modin-test/modin-bugs/issue5159.parquet"
        eval_io(
            fn_name="read_parquet",
            path=s3_path,
            engine=engine,
            storage_options=s3_storage_options,
        )


# Leave this test apart from the test classes, which skip the default to pandas
# warning check. We want to make sure we are NOT defaulting to pandas for a
# path relative to user home.
# TODO(https://github.com/modin-project/modin/issues/3655): Get rid of this
# commment once we turn all default to pandas messages into errors.
def test_read_parquet_relative_to_user_home(make_parquet_file):
    with ensure_clean(".parquet") as unique_filename:
        make_parquet_file(filename=unique_filename)
        _check_relative_io(
            "read_parquet", unique_filename, "path", storage_default=("Hdk",)
        )


@pytest.mark.filterwarnings(default_to_pandas_ignore_string)
class TestJson:
    @pytest.mark.parametrize("pathlike", [False, True])
    @pytest.mark.parametrize("lines", [False, True])
    def test_read_json(self, make_json_file, lines, pathlike):
        unique_filename = make_json_file(lines=lines)
        eval_io(
            fn_name="read_json",
            # read_json kwargs
            path_or_buf=Path(unique_filename) if pathlike else unique_filename,
            lines=lines,
        )

    @pytest.mark.parametrize(
        "dtype_backend", [lib.no_default, "numpy_nullable", "pyarrow"]
    )
    def test_read_json_dtype_backend(self, make_json_file, dtype_backend):
        def comparator(df1, df2):
            df_equals(df1, df2)
            df_equals(df1.dtypes, df2.dtypes)

        eval_io(
            fn_name="read_json",
            # read_json kwargs
            path_or_buf=make_json_file(lines=True),
            lines=True,
            dtype_backend=dtype_backend,
            comparator=comparator,
        )

    @pytest.mark.parametrize(
        "storage_options_extra",
        [{"anon": False}, {"anon": True}, {"key": "123", "secret": "123"}],
    )
    def test_read_json_s3(self, s3_resource, s3_storage_options, storage_options_extra):
        s3_path = "s3://modin-test/modin-bugs/test_data.json"
        raising_exceptions = None
        if "anon" in storage_options_extra:
            raising_exceptions = PermissionError("Forbidden")
        eval_io(
            fn_name="read_json",
            path_or_buf=s3_path,
            lines=True,
            orient="records",
            storage_options=s3_storage_options | storage_options_extra,
            raising_exceptions=raising_exceptions,
        )

    def test_read_json_categories(self):
        eval_io(
            fn_name="read_json",
            # read_json kwargs
            path_or_buf="modin/pandas/test/data/test_categories.json",
            dtype={"one": "int64", "two": "category"},
        )

    def test_read_json_different_columns(self):
        with warns_that_defaulting_to_pandas():
            eval_io(
                fn_name="read_json",
                # read_json kwargs
                path_or_buf="modin/pandas/test/data/test_different_columns_in_rows.json",
                lines=True,
            )

    @pytest.mark.parametrize(
        "data",
        [json_short_string, json_short_bytes, json_long_string, json_long_bytes],
    )
    def test_read_json_string_bytes(self, data):
        with warns_that_defaulting_to_pandas():
            modin_df = pd.read_json(data)
        # For I/O objects we need to rewind to reuse the same object.
        if hasattr(data, "seek"):
            data.seek(0)
        df_equals(modin_df, pandas.read_json(data))

    def test_to_json(self, tmp_path):
        modin_df, pandas_df = create_test_dfs(TEST_DATA)
        eval_to_file(
            tmp_path,
            modin_obj=modin_df,
            pandas_obj=pandas_df,
            fn="to_json",
            extension="json",
        )

    @pytest.mark.parametrize(
        "read_mode",
        [
            "r",
            "rb",
        ],
    )
    def test_read_json_file_handle(self, make_json_file, read_mode):
        with open(make_json_file(), mode=read_mode) as buf:
            df_pandas = pandas.read_json(buf)
            buf.seek(0)
            df_modin = pd.read_json(buf)
            df_equals(df_pandas, df_modin)

    def test_read_json_metadata(self, make_json_file):
        # `lines=True` is for triggering Modin implementation,
        # `orient="records"` should be set if `lines=True`
        df = pd.read_json(
            make_json_file(ncols=80, lines=True), lines=True, orient="records"
        )
        parts_width_cached = df._query_compiler._modin_frame._column_widths_cache
        num_splits = len(df._query_compiler._modin_frame._partitions[0])
        parts_width_actual = [
            len(df._query_compiler._modin_frame._partitions[0][i].get().columns)
            for i in range(num_splits)
        ]

        assert parts_width_cached == parts_width_actual


@pytest.mark.filterwarnings(default_to_pandas_ignore_string)
class TestExcel:
    @check_file_leaks
    @pytest.mark.parametrize("pathlike", [False, True])
    def test_read_excel(self, pathlike, make_excel_file):
        unique_filename = make_excel_file()
        eval_io(
            fn_name="read_excel",
            # read_excel kwargs
            io=Path(unique_filename) if pathlike else unique_filename,
        )

    @check_file_leaks
    @pytest.mark.parametrize("skiprows", [2, [1, 3], lambda x: x in [0, 2]])
    def test_read_excel_skiprows(self, skiprows, make_excel_file):
        eval_io(
            fn_name="read_excel",
            # read_excel kwargs
            io=make_excel_file(),
            skiprows=skiprows,
            check_kwargs_callable=False,
        )

    @check_file_leaks
    @pytest.mark.parametrize(
        "dtype_backend", [lib.no_default, "numpy_nullable", "pyarrow"]
    )
    def test_read_excel_dtype_backend(self, make_excel_file, dtype_backend):
        def comparator(df1, df2):
            df_equals(df1, df2)
            df_equals(df1.dtypes, df2.dtypes)

        eval_io(
            fn_name="read_excel",
            # read_csv kwargs
            io=make_excel_file(),
            dtype_backend=dtype_backend,
            comparator=comparator,
        )

    @check_file_leaks
    def test_read_excel_engine(self, make_excel_file):
        eval_io(
            fn_name="read_excel",
            modin_warning=UserWarning,
            # read_excel kwargs
            io=make_excel_file(),
            engine="openpyxl",
        )

    @check_file_leaks
    def test_read_excel_index_col(self, make_excel_file):
        eval_io(
            fn_name="read_excel",
            modin_warning=UserWarning,
            # read_excel kwargs
            io=make_excel_file(),
            index_col=0,
        )

    @check_file_leaks
    def test_read_excel_all_sheets(self, make_excel_file):
        unique_filename = make_excel_file()

        pandas_df = pandas.read_excel(unique_filename, sheet_name=None)
        modin_df = pd.read_excel(unique_filename, sheet_name=None)

        assert isinstance(pandas_df, dict)
        assert isinstance(modin_df, type(pandas_df))
        assert pandas_df.keys() == modin_df.keys()

        for key in pandas_df.keys():
            df_equals(modin_df.get(key), pandas_df.get(key))

    @pytest.mark.xfail(
        Engine.get() != "Python" and StorageFormat.get() != "Hdk",
        reason="pandas throws the exception. See pandas issue #39250 for more info",
    )
    @check_file_leaks
    def test_read_excel_sheetname_title(self):
        eval_io(
            fn_name="read_excel",
            # read_excel kwargs
            io="modin/pandas/test/data/excel_sheetname_title.xlsx",
            # FIXME: https://github.com/modin-project/modin/issues/7036
            raising_exceptions=False,
        )

    @check_file_leaks
    def test_excel_empty_line(self):
        path = "modin/pandas/test/data/test_emptyline.xlsx"
        modin_df = pd.read_excel(path)
        assert str(modin_df)

    @check_file_leaks
    def test_read_excel_empty_rows(self):
        # Test parsing empty rows in middle of excel dataframe as NaN values
        eval_io(
            fn_name="read_excel",
            io="modin/pandas/test/data/test_empty_rows.xlsx",
        )

    @check_file_leaks
    def test_read_excel_border_rows(self):
        # Test parsing border rows as NaN values in excel dataframe
        eval_io(
            fn_name="read_excel",
            io="modin/pandas/test/data/test_border_rows.xlsx",
        )

    @check_file_leaks
    def test_read_excel_every_other_nan(self):
        # Test for reading excel dataframe with every other row as a NaN value
        eval_io(
            fn_name="read_excel",
            io="modin/pandas/test/data/every_other_row_nan.xlsx",
        )

    @check_file_leaks
    def test_read_excel_header_none(self):
        eval_io(
            fn_name="read_excel",
            io="modin/pandas/test/data/every_other_row_nan.xlsx",
            header=None,
        )

    @pytest.mark.parametrize(
        "sheet_name",
        [
            "Sheet1",
            "AnotherSpecialName",
            "SpecialName",
            "SecondSpecialName",
            0,
            1,
            2,
            3,
        ],
    )
    @check_file_leaks
    def test_read_excel_sheet_name(self, sheet_name):
        eval_io(
            fn_name="read_excel",
            # read_excel kwargs
            io="modin/pandas/test/data/modin_error_book.xlsx",
            sheet_name=sheet_name,
            # https://github.com/modin-project/modin/issues/5965
            comparator_kwargs={"check_dtypes": False},
        )

    def test_ExcelFile(self, make_excel_file):
        unique_filename = make_excel_file()

        modin_excel_file = pd.ExcelFile(unique_filename)
        pandas_excel_file = pandas.ExcelFile(unique_filename)

        try:
            df_equals(modin_excel_file.parse(), pandas_excel_file.parse())
            assert modin_excel_file.io == unique_filename
        finally:
            modin_excel_file.close()
            pandas_excel_file.close()

    def test_ExcelFile_bytes(self, make_excel_file):
        unique_filename = make_excel_file()
        with open(unique_filename, mode="rb") as f:
            content = f.read()

        modin_excel_file = pd.ExcelFile(content)
        pandas_excel_file = pandas.ExcelFile(content)

        df_equals(modin_excel_file.parse(), pandas_excel_file.parse())

    def test_read_excel_ExcelFile(self, make_excel_file):
        unique_filename = make_excel_file()
        with open(unique_filename, mode="rb") as f:
            content = f.read()

        modin_excel_file = pd.ExcelFile(content)
        pandas_excel_file = pandas.ExcelFile(content)

        df_equals(pd.read_excel(modin_excel_file), pandas.read_excel(pandas_excel_file))

    @pytest.mark.parametrize("use_bytes_io", [False, True])
    def test_read_excel_bytes(self, use_bytes_io, make_excel_file):
        unique_filename = make_excel_file()
        with open(unique_filename, mode="rb") as f:
            io_bytes = f.read()

        if use_bytes_io:
            io_bytes = BytesIO(io_bytes)

        eval_io(
            fn_name="read_excel",
            # read_excel kwargs
            io=io_bytes,
        )

    def test_read_excel_file_handle(self, make_excel_file):
        unique_filename = make_excel_file()
        with open(unique_filename, mode="rb") as f:
            eval_io(
                fn_name="read_excel",
                # read_excel kwargs
                io=f,
            )

    @pytest.mark.xfail(strict=False, reason="Flaky test, defaults to pandas")
    def test_to_excel(self, tmp_path):
        modin_df, pandas_df = create_test_dfs(TEST_DATA)

        unique_filename_modin = get_unique_filename(extension="xlsx", data_dir=tmp_path)
        unique_filename_pandas = get_unique_filename(
            extension="xlsx", data_dir=tmp_path
        )

        modin_writer = pandas.ExcelWriter(unique_filename_modin)
        pandas_writer = pandas.ExcelWriter(unique_filename_pandas)

        modin_df.to_excel(modin_writer)
        pandas_df.to_excel(pandas_writer)

        modin_writer.save()
        pandas_writer.save()

        assert assert_files_eq(unique_filename_modin, unique_filename_pandas)

    @check_file_leaks
    def test_read_excel_empty_frame(self, make_excel_file):
        eval_io(
            fn_name="read_excel",
            modin_warning=UserWarning,
            # read_excel kwargs
            io=make_excel_file(),
            usecols=[0],
            index_col=0,
        )


@pytest.mark.filterwarnings(default_to_pandas_ignore_string)
class TestHdf:
    @pytest.mark.parametrize("format", [None, "table"])
    def test_read_hdf(self, make_hdf_file, format):
        eval_io(
            fn_name="read_hdf",
            # read_hdf kwargs
            path_or_buf=make_hdf_file(format=format),
            key="df",
        )

    def test_HDFStore(self, tmp_path):
        unique_filename_modin = get_unique_filename(extension="hdf", data_dir=tmp_path)
        unique_filename_pandas = get_unique_filename(extension="hdf", data_dir=tmp_path)

        modin_store = pd.HDFStore(unique_filename_modin)
        pandas_store = pandas.HDFStore(unique_filename_pandas)

        modin_df, pandas_df = create_test_dfs(TEST_DATA)

        modin_store["foo"] = modin_df
        pandas_store["foo"] = pandas_df

        modin_df = modin_store.get("foo")
        pandas_df = pandas_store.get("foo")
        df_equals(modin_df, pandas_df)

        modin_store.close()
        pandas_store.close()
        modin_df = pandas.read_hdf(unique_filename_modin, key="foo", mode="r")
        pandas_df = pandas.read_hdf(unique_filename_pandas, key="foo", mode="r")
        df_equals(modin_df, pandas_df)
        assert isinstance(modin_store, pd.HDFStore)

        with ensure_clean(".hdf5") as hdf_file:
            with pd.HDFStore(hdf_file, mode="w") as store:
                store.append("data/df1", pd.DataFrame(np.random.randn(5, 5)))
                store.append("data/df2", pd.DataFrame(np.random.randn(4, 4)))

            modin_df = pd.read_hdf(hdf_file, key="data/df1", mode="r")
            pandas_df = pandas.read_hdf(hdf_file, key="data/df1", mode="r")
        df_equals(modin_df, pandas_df)

    def test_HDFStore_in_read_hdf(self):
        with ensure_clean(".hdf") as filename:
            dfin = pd.DataFrame(np.random.rand(8, 8))
            dfin.to_hdf(filename, "/key")

            with pd.HDFStore(filename) as h:
                modin_df = pd.read_hdf(h, "/key")
            with pandas.HDFStore(filename) as h:
                pandas_df = pandas.read_hdf(h, "/key")
        df_equals(modin_df, pandas_df)


@pytest.mark.filterwarnings(default_to_pandas_ignore_string)
class TestSql:
    @pytest.mark.parametrize("read_sql_engine", ["Pandas", "Connectorx"])
    def test_read_sql(self, tmp_path, make_sql_connection, read_sql_engine):
        filename = get_unique_filename(".db")
        table = "test_read_sql"
        conn = make_sql_connection(tmp_path / filename, table)
        query = f"select * from {table}"

        eval_io(
            fn_name="read_sql",
            # read_sql kwargs
            sql=query,
            con=conn,
        )

        eval_io(
            fn_name="read_sql",
            # read_sql kwargs
            sql=query,
            con=conn,
            index_col="index",
        )

        with warns_that_defaulting_to_pandas():
            pd.read_sql_query(query, conn)

        with warns_that_defaulting_to_pandas():
            pd.read_sql_table(table, conn)

        # Test SQLAlchemy engine
        sqlalchemy_engine = sa.create_engine(conn)
        eval_io(
            fn_name="read_sql",
            # read_sql kwargs
            sql=query,
            con=sqlalchemy_engine,
        )

        # Test SQLAlchemy Connection
        sqlalchemy_connection = sqlalchemy_engine.connect()
        eval_io(
            fn_name="read_sql",
            # read_sql kwargs
            sql=query,
            con=sqlalchemy_connection,
        )

        old_sql_engine = ReadSqlEngine.get()
        ReadSqlEngine.put(read_sql_engine)
        if ReadSqlEngine.get() == "Connectorx":
            modin_df = pd.read_sql(sql=query, con=conn)
        else:
            modin_df = pd.read_sql(
                sql=query, con=ModinDatabaseConnection("sqlalchemy", conn)
            )
        ReadSqlEngine.put(old_sql_engine)
        pandas_df = pandas.read_sql(sql=query, con=sqlalchemy_connection)
        df_equals(modin_df, pandas_df)

    @pytest.mark.parametrize(
        "dtype_backend", [lib.no_default, "numpy_nullable", "pyarrow"]
    )
    def test_read_sql_dtype_backend(self, tmp_path, make_sql_connection, dtype_backend):
        filename = get_unique_filename(extension="db")

        table = "test_read_sql_dtype_backend"
        conn = make_sql_connection(tmp_path / filename, table)
        query = f"select * from {table}"

        def comparator(df1, df2):
            df_equals(df1, df2)
            df_equals(df1.dtypes, df2.dtypes)

        eval_io(
            fn_name="read_sql",
            # read_sql kwargs
            sql=query,
            con=conn,
            dtype_backend=dtype_backend,
            comparator=comparator,
        )

    @pytest.mark.skipif(
        not TestReadFromSqlServer.get(),
        reason="Skip the test when the test SQL server is not set up.",
    )
    def test_read_sql_from_sql_server(self):
        table_name = "test_1000x256"
        query = f"SELECT * FROM {table_name}"
        sqlalchemy_connection_string = (
            "mssql+pymssql://sa:Strong.Pwd-123@0.0.0.0:1433/master"
        )
        pandas_df_to_read = pandas.DataFrame(
            np.arange(
                1000 * 256,
            ).reshape(1000, 256)
        ).add_prefix("col")
        pandas_df_to_read.to_sql(
            table_name, sqlalchemy_connection_string, if_exists="replace"
        )
        modin_df = pd.read_sql(
            query,
            ModinDatabaseConnection("sqlalchemy", sqlalchemy_connection_string),
        )
        pandas_df = pandas.read_sql(query, sqlalchemy_connection_string)
        df_equals(modin_df, pandas_df)

    @pytest.mark.skipif(
        not TestReadFromPostgres.get(),
        reason="Skip the test when the postgres server is not set up.",
    )
    def test_read_sql_from_postgres(self):
        table_name = "test_1000x256"
        query = f"SELECT * FROM {table_name}"
        connection = "postgresql://sa:Strong.Pwd-123@localhost:2345/postgres"
        pandas_df_to_read = pandas.DataFrame(
            np.arange(
                1000 * 256,
            ).reshape(1000, 256)
        ).add_prefix("col")
        pandas_df_to_read.to_sql(table_name, connection, if_exists="replace")
        modin_df = pd.read_sql(
            query,
            ModinDatabaseConnection("psycopg2", connection),
        )
        pandas_df = pandas.read_sql(query, connection)
        df_equals(modin_df, pandas_df)

    def test_invalid_modin_database_connections(self):
        with pytest.raises(UnsupportedDatabaseException):
            ModinDatabaseConnection("unsupported_database")

    def test_read_sql_with_chunksize(self, make_sql_connection):
        filename = get_unique_filename(extension="db")
        table = "test_read_sql_with_chunksize"
        conn = make_sql_connection(filename, table)
        query = f"select * from {table}"

        pandas_gen = pandas.read_sql(query, conn, chunksize=10)
        modin_gen = pd.read_sql(query, conn, chunksize=10)
        for modin_df, pandas_df in zip(modin_gen, pandas_gen):
            df_equals(modin_df, pandas_df)

    @pytest.mark.parametrize("index", [False, True])
    @pytest.mark.parametrize("conn_type", ["str", "sqlalchemy", "sqlalchemy+connect"])
    def test_to_sql(self, tmp_path, make_sql_connection, index, conn_type):
        table_name = f"test_to_sql_{str(index)}"
        modin_df, pandas_df = create_test_dfs(TEST_DATA)

        # We do not pass the table name so the fixture won't generate a table
        conn = make_sql_connection(tmp_path / f"{table_name}_modin.db")
        if conn_type.startswith("sqlalchemy"):
            conn = sa.create_engine(conn)
            if conn_type == "sqlalchemy+connect":
                conn = conn.connect()
        modin_df.to_sql(table_name, conn, index=index)
        df_modin_sql = pandas.read_sql(
            table_name, con=conn, index_col="index" if index else None
        )

        # We do not pass the table name so the fixture won't generate a table
        conn = make_sql_connection(tmp_path / f"{table_name}_pandas.db")
        if conn_type.startswith("sqlalchemy"):
            conn = sa.create_engine(conn)
            if conn_type == "sqlalchemy+connect":
                conn = conn.connect()
        pandas_df.to_sql(table_name, conn, index=index)
        df_pandas_sql = pandas.read_sql(
            table_name, con=conn, index_col="index" if index else None
        )

        assert df_modin_sql.sort_index().equals(df_pandas_sql.sort_index())


@pytest.mark.skipif(
    StorageFormat.get() == "Hdk", reason="Missing optional dependency 'lxml'."
)
@pytest.mark.filterwarnings(default_to_pandas_ignore_string)
class TestHtml:
    def test_read_html(self, make_html_file):
        eval_io(fn_name="read_html", io=make_html_file())

    def test_to_html(self, tmp_path):
        modin_df, pandas_df = create_test_dfs(TEST_DATA)

        eval_to_file(
            tmp_path,
            modin_obj=modin_df,
            pandas_obj=pandas_df,
            fn="to_html",
            extension="html",
        )


@pytest.mark.filterwarnings(default_to_pandas_ignore_string)
class TestFwf:
    @pytest.mark.parametrize("pathlike", [False, True])
    def test_fwf_file(self, make_fwf_file, pathlike):
        fwf_data = (
            "id8141  360.242940  149.910199 11950.7\n"
            + "id1594  444.953632  166.985655 11788.4\n"
            + "id1849  364.136849  183.628767 11806.2\n"
            + "id1230  413.836124  184.375703 11916.8\n"
            + "id1948  502.953953  173.237159 12468.3\n"
        )
        unique_filename = make_fwf_file(fwf_data=fwf_data)

        colspecs = [(0, 6), (8, 20), (21, 33), (34, 43)]
        df = pd.read_fwf(
            Path(unique_filename) if pathlike else unique_filename,
            colspecs=colspecs,
            header=None,
            index_col=0,
        )
        assert isinstance(df, pd.DataFrame)

    @pytest.mark.parametrize(
        "kwargs",
        [
            {
                "colspecs": [
                    (0, 11),
                    (11, 15),
                    (19, 24),
                    (27, 32),
                    (35, 40),
                    (43, 48),
                    (51, 56),
                    (59, 64),
                    (67, 72),
                    (75, 80),
                    (83, 88),
                    (91, 96),
                    (99, 104),
                    (107, 112),
                ],
                "names": ["stationID", "year", 1, 2, 3, 4, 5, 6, 7, 8, 9, 10, 11, 12],
                "na_values": ["-9999"],
                "index_col": ["stationID", "year"],
            },
            {
                "widths": [20, 8, 8, 8, 8, 8, 8, 8, 8, 8, 8, 8, 8],
                "names": ["id", 1, 2, 3, 4, 5, 6, 7, 8, 9, 10, 11, 12],
                "index_col": [0],
            },
        ],
    )
    def test_fwf_file_colspecs_widths(self, make_fwf_file, kwargs):
        unique_filename = make_fwf_file()

        modin_df = pd.read_fwf(unique_filename, **kwargs)
        pandas_df = pd.read_fwf(unique_filename, **kwargs)

        df_equals(modin_df, pandas_df)

    @pytest.mark.parametrize(
        "usecols",
        [
            ["a"],
            ["a", "b", "d"],
            [0, 1, 3],
        ],
    )
    def test_fwf_file_usecols(self, make_fwf_file, usecols):
        fwf_data = (
            "a       b           c          d\n"
            + "id8141  360.242940  149.910199 11950.7\n"
            + "id1594  444.953632  166.985655 11788.4\n"
            + "id1849  364.136849  183.628767 11806.2\n"
            + "id1230  413.836124  184.375703 11916.8\n"
            + "id1948  502.953953  173.237159 12468.3\n"
        )
        eval_io(
            fn_name="read_fwf",
            # read_fwf kwargs
            filepath_or_buffer=make_fwf_file(fwf_data=fwf_data),
            usecols=usecols,
        )

    @pytest.mark.parametrize(
        "dtype_backend", [lib.no_default, "numpy_nullable", "pyarrow"]
    )
    def test_read_fwf_dtype_backend(self, make_fwf_file, dtype_backend):
        unique_filename = make_fwf_file()

        def comparator(df1, df2):
            df_equals(df1, df2)
            df_equals(df1.dtypes, df2.dtypes)

        eval_io(
            fn_name="read_fwf",
            # read_csv kwargs
            filepath_or_buffer=unique_filename,
            dtype_backend=dtype_backend,
            comparator=comparator,
        )

    def test_fwf_file_chunksize(self, make_fwf_file):
        unique_filename = make_fwf_file()

        # Tests __next__ and correctness of reader as an iterator
        rdf_reader = pd.read_fwf(unique_filename, chunksize=5)
        pd_reader = pandas.read_fwf(unique_filename, chunksize=5)

        for modin_df, pd_df in zip(rdf_reader, pd_reader):
            df_equals(modin_df, pd_df)

        # Tests that get_chunk works correctly
        rdf_reader = pd.read_fwf(unique_filename, chunksize=1)
        pd_reader = pandas.read_fwf(unique_filename, chunksize=1)

        modin_df = rdf_reader.get_chunk(1)
        pd_df = pd_reader.get_chunk(1)

        df_equals(modin_df, pd_df)

        # Tests that read works correctly
        rdf_reader = pd.read_fwf(unique_filename, chunksize=1)
        pd_reader = pandas.read_fwf(unique_filename, chunksize=1)

        modin_df = rdf_reader.read()
        pd_df = pd_reader.read()

        df_equals(modin_df, pd_df)

    @pytest.mark.parametrize("nrows", [13, None])
    def test_fwf_file_skiprows(self, make_fwf_file, nrows):
        unique_filename = make_fwf_file()

        eval_io(
            fn_name="read_fwf",
            # read_fwf kwargs
            filepath_or_buffer=unique_filename,
            skiprows=2,
            nrows=nrows,
        )

        eval_io(
            fn_name="read_fwf",
            # read_fwf kwargs
            filepath_or_buffer=unique_filename,
            usecols=[0, 4, 7],
            skiprows=[2, 5],
            nrows=nrows,
        )

    def test_fwf_file_index_col(self, make_fwf_file):
        fwf_data = (
            "a       b           c          d\n"
            + "id8141  360.242940  149.910199 11950.7\n"
            + "id1594  444.953632  166.985655 11788.4\n"
            + "id1849  364.136849  183.628767 11806.2\n"
            + "id1230  413.836124  184.375703 11916.8\n"
            + "id1948  502.953953  173.237159 12468.3\n"
        )
        eval_io(
            fn_name="read_fwf",
            # read_fwf kwargs
            filepath_or_buffer=make_fwf_file(fwf_data=fwf_data),
            index_col="c",
        )

    def test_fwf_file_skipfooter(self, make_fwf_file):
        eval_io(
            fn_name="read_fwf",
            # read_fwf kwargs
            filepath_or_buffer=make_fwf_file(),
            skipfooter=2,
        )

    def test_fwf_file_parse_dates(self, make_fwf_file):
        dates = pandas.date_range("2000", freq="h", periods=10)
        fwf_data = "col1 col2        col3 col4"
        for i in range(10, 20):
            fwf_data = fwf_data + "\n{col1}   {col2}  {col3}   {col4}".format(
                col1=str(i),
                col2=str(dates[i - 10].date()),
                col3=str(i),
                col4=str(dates[i - 10].time()),
            )
        unique_filename = make_fwf_file(fwf_data=fwf_data)

        eval_io(
            fn_name="read_fwf",
            # read_fwf kwargs
            filepath_or_buffer=unique_filename,
            parse_dates=[["col2", "col4"]],
        )

        eval_io(
            fn_name="read_fwf",
            # read_fwf kwargs
            filepath_or_buffer=unique_filename,
            parse_dates={"time": ["col2", "col4"]},
        )

    @pytest.mark.parametrize(
        "read_mode",
        [
            "r",
            "rb",
        ],
    )
    def test_read_fwf_file_handle(self, make_fwf_file, read_mode):
        with open(make_fwf_file(), mode=read_mode) as buffer:
            df_pandas = pandas.read_fwf(buffer)
            buffer.seek(0)
            df_modin = pd.read_fwf(buffer)
            df_equals(df_modin, df_pandas)

    def test_read_fwf_empty_frame(self, make_fwf_file):
        kwargs = {
            "usecols": [0],
            "index_col": 0,
        }
        unique_filename = make_fwf_file()

        modin_df = pd.read_fwf(unique_filename, **kwargs)
        pandas_df = pandas.read_fwf(unique_filename, **kwargs)

        df_equals(modin_df, pandas_df)

    @pytest.mark.parametrize(
        "storage_options_extra",
        [{"anon": False}, {"anon": True}, {"key": "123", "secret": "123"}],
    )
    def test_read_fwf_s3(self, s3_resource, s3_storage_options, storage_options_extra):
        raising_exceptions = None
        if "anon" in storage_options_extra:
            raising_exceptions = PermissionError("Forbidden")
        eval_io(
            fn_name="read_fwf",
            filepath_or_buffer="s3://modin-test/modin-bugs/test_data.fwf",
            storage_options=s3_storage_options | storage_options_extra,
            raising_exceptions=raising_exceptions,
        )


@pytest.mark.filterwarnings(default_to_pandas_ignore_string)
class TestGbq:
    @pytest.mark.skip(reason="Can not pass without GBQ access")
    def test_read_gbq(self):
        # Test API, but do not supply credentials until credits can be secured.
        with pytest.raises(
            ValueError, match="Could not determine project ID and one was not supplied."
        ):
            pd.read_gbq("SELECT 1")

    @pytest.mark.skip(reason="Can not pass without GBQ access")
    def test_to_gbq(self):
        modin_df, _ = create_test_dfs(TEST_DATA)
        # Test API, but do not supply credentials until credits can be secured.
        with pytest.raises(
            ValueError, match="Could not determine project ID and one was not supplied."
        ):
            modin_df.to_gbq("modin.table")

    def test_read_gbq_mock(self):
        test_args = ("fake_query",)
        test_kwargs = inspect.signature(pd.read_gbq).parameters.copy()
        test_kwargs.update(project_id="test_id", dialect="standart")
        test_kwargs.pop("query", None)
        with mock.patch(
            "pandas.read_gbq", return_value=pandas.DataFrame([])
        ) as read_gbq:
            pd.read_gbq(*test_args, **test_kwargs)
        read_gbq.assert_called_once_with(*test_args, **test_kwargs)


@pytest.mark.filterwarnings(default_to_pandas_ignore_string)
class TestStata:
    def test_read_stata(self, make_stata_file):
        eval_io(
            fn_name="read_stata",
            # read_stata kwargs
            filepath_or_buffer=make_stata_file(),
        )

    def test_to_stata(self, tmp_path):
        modin_df, pandas_df = create_test_dfs(TEST_DATA)
        eval_to_file(
            tmp_path,
            modin_obj=modin_df,
            pandas_obj=pandas_df,
            fn="to_stata",
            extension="stata",
        )


@pytest.mark.filterwarnings(default_to_pandas_ignore_string)
class TestSas:
    def test_read_sas(self):
        eval_io(
            fn_name="read_sas",
            # read_sas kwargs
            filepath_or_buffer="modin/pandas/test/data/airline.sas7bdat",
        )


@pytest.mark.filterwarnings(default_to_pandas_ignore_string)
class TestFeather:
    def test_read_feather(self, make_feather_file):
        eval_io(
            fn_name="read_feather",
            # read_feather kwargs
            path=make_feather_file(),
        )

    @pytest.mark.parametrize(
        "dtype_backend", [lib.no_default, "numpy_nullable", "pyarrow"]
    )
    def test_read_feather_dtype_backend(self, make_feather_file, dtype_backend):
        def comparator(df1, df2):
            df_equals(df1, df2)
            df_equals(df1.dtypes, df2.dtypes)

        eval_io(
            fn_name="read_feather",
            # read_feather kwargs
            path=make_feather_file(),
            dtype_backend=dtype_backend,
            comparator=comparator,
        )

    @pytest.mark.parametrize(
        "storage_options_extra",
        [{"anon": False}, {"anon": True}, {"key": "123", "secret": "123"}],
    )
    def test_read_feather_s3(
        self, s3_resource, s3_storage_options, storage_options_extra
    ):
        raising_exceptions = None
        if "anon" in storage_options_extra:
            raising_exceptions = PermissionError("Forbidden")
        eval_io(
            fn_name="read_feather",
            path="s3://modin-test/modin-bugs/test_data.feather",
            storage_options=s3_storage_options | storage_options_extra,
            raising_exceptions=raising_exceptions,
        )

    def test_read_feather_path_object(self, make_feather_file):
        eval_io(
            fn_name="read_feather",
            path=Path(make_feather_file()),
        )

    def test_to_feather(self, tmp_path):
        modin_df, pandas_df = create_test_dfs(TEST_DATA)
        eval_to_file(
            tmp_path,
            modin_obj=modin_df,
            pandas_obj=pandas_df,
            fn="to_feather",
            extension="feather",
        )

    def test_read_feather_with_index_metadata(self, tmp_path):
        # see: https://github.com/modin-project/modin/issues/6212
        df = pandas.DataFrame({"a": [1, 2, 3]}, index=[0, 1, 2])
        assert not isinstance(df.index, pandas.RangeIndex)

        path = get_unique_filename(extension=".feather", data_dir=tmp_path)
        df.to_feather(path)
        eval_io(
            fn_name="read_feather",
            path=path,
        )


@pytest.mark.filterwarnings(default_to_pandas_ignore_string)
class TestClipboard:
    @pytest.mark.skip(reason="No clipboard in CI")
    def test_read_clipboard(self):
        setup_clipboard()

        eval_io(fn_name="read_clipboard")

    @pytest.mark.skip(reason="No clipboard in CI")
    def test_to_clipboard(self):
        modin_df, pandas_df = create_test_dfs(TEST_DATA)

        modin_df.to_clipboard()
        modin_as_clip = pandas.read_clipboard()

        pandas_df.to_clipboard()
        pandas_as_clip = pandas.read_clipboard()

        assert modin_as_clip.equals(pandas_as_clip)


@pytest.mark.filterwarnings(default_to_pandas_ignore_string)
class TestPickle:
    def test_read_pickle(self, make_pickle_file):
        eval_io(
            fn_name="read_pickle",
            # read_pickle kwargs
            filepath_or_buffer=make_pickle_file(),
        )

    def test_to_pickle(self, tmp_path):
        modin_df, _ = create_test_dfs(TEST_DATA)

        unique_filename_modin = get_unique_filename(extension="pkl", data_dir=tmp_path)

        modin_df.to_pickle(unique_filename_modin)
        recreated_modin_df = pd.read_pickle(unique_filename_modin)

        df_equals(modin_df, recreated_modin_df)


@pytest.mark.skipif(
    StorageFormat.get() == "Hdk", reason="Missing optional dependency 'lxml'."
)
@pytest.mark.filterwarnings(default_to_pandas_ignore_string)
class TestXml:
    def test_read_xml(self):
        # example from pandas
        data = """<?xml version='1.0' encoding='utf-8'?>
<data xmlns="http://example.com">
 <row>
   <shape>square</shape>
   <degrees>360</degrees>
   <sides>4.0</sides>
 </row>
 <row>
   <shape>circle</shape>
   <degrees>360</degrees>
   <sides/>
 </row>
 <row>
   <shape>triangle</shape>
   <degrees>180</degrees>
   <sides>3.0</sides>
 </row>
</data>
"""
        eval_io("read_xml", path_or_buffer=data)


@pytest.mark.filterwarnings(default_to_pandas_ignore_string)
class TestOrc:
    # It's not easy to add infrastructure for `orc` format.
    # In case of defaulting to pandas, it's enough
    # to check that the parameters are passed to pandas.
    def test_read_orc(self):
        test_args = ("fake_path",)
        test_kwargs = dict(
            columns=["A"],
            dtype_backend=lib.no_default,
            filesystem=None,
            fake_kwarg="some_pyarrow_parameter",
        )
        with mock.patch(
            "pandas.read_orc", return_value=pandas.DataFrame([])
        ) as read_orc:
            pd.read_orc(*test_args, **test_kwargs)
        read_orc.assert_called_once_with(*test_args, **test_kwargs)


@pytest.mark.filterwarnings(default_to_pandas_ignore_string)
class TestSpss:
    # It's not easy to add infrastructure for `spss` format.
    # In case of defaulting to pandas, it's enough
    # to check that the parameters are passed to pandas.
    def test_read_spss(self):
        test_args = ("fake_path",)
        test_kwargs = dict(
            usecols=["A"], convert_categoricals=False, dtype_backend=lib.no_default
        )
        with mock.patch(
            "pandas.read_spss", return_value=pandas.DataFrame([])
        ) as read_spss:
            pd.read_spss(*test_args, **test_kwargs)
        read_spss.assert_called_once_with(*test_args, **test_kwargs)


@pytest.mark.filterwarnings(default_to_pandas_ignore_string)
def test_json_normalize():
    # example from pandas
    data = [
        {"id": 1, "name": {"first": "Coleen", "last": "Volk"}},
        {"name": {"given": "Mark", "family": "Regner"}},
        {"id": 2, "name": "Faye Raker"},
    ]
    eval_io("json_normalize", data=data)


@pytest.mark.filterwarnings(default_to_pandas_ignore_string)
def test_from_arrow():
    _, pandas_df = create_test_dfs(TEST_DATA)
    modin_df = from_arrow(pa.Table.from_pandas(pandas_df))
    df_equals(modin_df, pandas_df)


@pytest.mark.skipif(
    condition=Engine.get() != "Ray",
    reason="Distributed 'from_pandas' is only available for Ray engine",
)
@pytest.mark.parametrize("modify_config", [{AsyncReadMode: True}], indirect=True)
def test_distributed_from_pandas(modify_config):
    pandas_df = pandas.DataFrame({f"col{i}": np.arange(200_000) for i in range(64)})
    modin_df = pd.DataFrame(pandas_df)
    df_equals(modin_df, pandas_df)


@pytest.mark.filterwarnings(default_to_pandas_ignore_string)
def test_from_spmatrix():
    data = sparse.eye(3)
    with pytest.warns(UserWarning, match="defaulting to pandas.*"):
        modin_df = pd.DataFrame.sparse.from_spmatrix(data)
    pandas_df = pandas.DataFrame.sparse.from_spmatrix(data)
    df_equals(modin_df, pandas_df)


@pytest.mark.filterwarnings(default_to_pandas_ignore_string)
def test_to_dense():
    data = {"col1": pandas.arrays.SparseArray([0, 1, 0])}
    modin_df, pandas_df = create_test_dfs(data)
    df_equals(modin_df.sparse.to_dense(), pandas_df.sparse.to_dense())


@pytest.mark.filterwarnings(default_to_pandas_ignore_string)
def test_to_dict_dataframe():
    modin_df, _ = create_test_dfs(TEST_DATA)
    assert modin_df.to_dict() == to_pandas(modin_df).to_dict()


@pytest.mark.parametrize(
    "kwargs",
    [
        pytest.param({}, id="no_kwargs"),
        pytest.param({"into": dict}, id="into_dict"),
        pytest.param({"into": defaultdict(list)}, id="into_defaultdict"),
    ],
)
@pytest.mark.filterwarnings(default_to_pandas_ignore_string)
def test_to_dict_series(kwargs):
    eval_general(
        *[df.iloc[:, 0] for df in create_test_dfs(utils_test_data["int_data"])],
        lambda df: df.to_dict(**kwargs),
    )


@pytest.mark.filterwarnings(default_to_pandas_ignore_string)
def test_to_latex():
    modin_df, _ = create_test_dfs(TEST_DATA)
    assert modin_df.to_latex() == to_pandas(modin_df).to_latex()


@pytest.mark.filterwarnings(default_to_pandas_ignore_string)
def test_to_xml():
    # `lxml` is a required dependency for `to_xml`, but optional for Modin.
    # For some engines we do not install it (like for HDK).
    pytest.importorskip("lxml")
    modin_df, _ = create_test_dfs(TEST_DATA)
    assert modin_df.to_xml() == to_pandas(modin_df).to_xml()


@pytest.mark.filterwarnings(default_to_pandas_ignore_string)
def test_to_period():
    index = pandas.DatetimeIndex(
        pandas.date_range("2000", freq="h", periods=len(TEST_DATA["col1"]))
    )
    modin_df, pandas_df = create_test_dfs(TEST_DATA, index=index)
    df_equals(modin_df.to_period(), pandas_df.to_period())


@pytest.mark.xfail(
    Engine.get() == "Ray" and version.parse(ray.__version__) <= version.parse("2.9.3"),
    reason="Ray-2.9.3 has a problem using pandas 2.2.0. It will be resolved in the next release of Ray.",
)
@pytest.mark.skipif(
    condition=Engine.get() != "Ray",
    reason="Modin Dataframe can only be converted to a Ray Dataset if Modin uses a Ray engine.",
)
@pytest.mark.filterwarnings(default_to_pandas_ignore_string)
def test_df_to_ray_dataset():
    index = pandas.DatetimeIndex(
        pandas.date_range("2000", freq="h", periods=len(TEST_DATA["col1"]))
    )
    modin_df, pandas_df = create_test_dfs(TEST_DATA, index=index)
    ray_dataset = modin_df.modin.to_ray_dataset()
    df_equals(ray_dataset.to_pandas(), pandas_df)


@pytest.mark.xfail(
    Engine.get() == "Ray" and version.parse(ray.__version__) <= version.parse("2.9.3"),
    reason="Ray-2.9.3 has a problem using pandas 2.2.0. It will be resolved in the next release of Ray.",
)
@pytest.mark.skipif(
    condition=Engine.get() != "Ray",
    reason="Modin Dataframe can only be converted to a Ray Dataset if Modin uses a Ray engine.",
)
@pytest.mark.filterwarnings(default_to_pandas_ignore_string)
def test_series_to_ray_dataset():
    index = pandas.DatetimeIndex(
        pandas.date_range("2000", freq="h", periods=len(TEST_DATA["col1"]))
    )
    # A Pandas DataFrame with column names of non-str types is not supported by Ray Dataset.
    index = [str(x) for x in index]
    pandas_df = pandas.DataFrame(TEST_DATA, index=index)
    pandas_s = pandas_df.iloc[0]
    modin_s = pd.Series(pandas_s)
    ray_dataset = modin_s.modin.to_ray_dataset()
    df_equals(ray_dataset.to_pandas().squeeze(), pandas_s)


@pytest.mark.xfail(
    Engine.get() == "Ray" and version.parse(ray.__version__) <= version.parse("2.9.3"),
    reason="Ray-2.9.3 has a problem using pandas 2.2.0. It will be resolved in the next release of Ray.",
)
@pytest.mark.skipif(
    condition=Engine.get() != "Ray",
    reason="Ray Dataset can only be converted to a Modin Dataframe if Modin uses a Ray engine.",
)
@pytest.mark.filterwarnings(default_to_pandas_ignore_string)
def test_from_ray_dataset():
    index = pandas.DatetimeIndex(
        pandas.date_range("2000", freq="h", periods=len(TEST_DATA["col1"]))
    )
    modin_df, pandas_df = create_test_dfs(TEST_DATA, index=index)
    ray_df = ray.data.from_pandas(pandas_df)
    result_df = from_ray_dataset(ray_df)
    df_equals(result_df, modin_df)<|MERGE_RESOLUTION|>--- conflicted
+++ resolved
@@ -557,9 +557,6 @@
             "parse_dates3" in request.node.callspec.id
             or "parse_dates4" in request.node.callspec.id
         ):
-<<<<<<< HEAD
-            raising_exceptions = False
-=======
             msg = (
                 'time data "00:00:00" doesn\'t match format "%Y-%m-%d", at position 0. You might want to try:\n'
                 + "    - passing `format` if your strings have a consistent format;\n"
@@ -570,7 +567,6 @@
                 + "alongside this."
             )
             raising_exceptions = ValueError(msg)
->>>>>>> eb740b95
 
         eval_io(
             fn_name="read_csv",
