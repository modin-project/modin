--- conflicted
+++ resolved
@@ -38,16 +38,11 @@
     bool_arg_keys,
     bool_arg_values,
     arg_keys,
-<<<<<<< HEAD
+    default_to_pandas_ignore_string,
     generate_multiindex,
 )
 from modin.config import NPartitions
-=======
-    default_to_pandas_ignore_string,
-)
-from modin.config import NPartitions, StorageFormat
 from modin.test.test_utils import warns_that_defaulting_to_pandas
->>>>>>> 32cff0d8
 
 NPartitions.put(4)
 
