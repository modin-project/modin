# Licensed to Modin Development Team under one or more contributor license agreements.
# See the NOTICE file distributed with this work for additional information regarding
# copyright ownership.  The Modin Development Team licenses this file to you under the
# Apache License, Version 2.0 (the "License"); you may not use this file except in
# compliance with the License.  You may obtain a copy of the License at
#
#     http://www.apache.org/licenses/LICENSE-2.0
#
# Unless required by applicable law or agreed to in writing, software distributed under
# the License is distributed on an "AS IS" BASIS, WITHOUT WARRANTIES OR CONDITIONS OF
# ANY KIND, either express or implied. See the License for the specific language
# governing permissions and limitations under the License.

import matplotlib
import numpy as np
import pandas
import pytest

import modin.pandas as pd
from modin.config import NPartitions, StorageFormat
from modin.pandas.test.utils import (
    arg_keys,
    axis_keys,
    axis_values,
    bool_arg_keys,
    bool_arg_values,
    create_test_dfs,
    default_to_pandas_ignore_string,
    df_equals,
    eval_general,
    int_arg_keys,
    int_arg_values,
    name_contains,
    no_numeric_dfs,
    quantiles_keys,
    quantiles_values,
    random_state,
    test_data,
    test_data_keys,
    test_data_values,
    test_data_with_duplicates_keys,
    test_data_with_duplicates_values,
)

NPartitions.put(4)

# Force matplotlib to not use any Xwindows backend.
matplotlib.use("Agg")

if StorageFormat.get() == "Hdk":
    pytestmark = pytest.mark.filterwarnings(default_to_pandas_ignore_string)


@pytest.mark.parametrize("axis", [0, 1])
@pytest.mark.parametrize("skipna", [False, True])
@pytest.mark.parametrize("method", ["cumprod", "cummin", "cummax", "cumsum"])
def test_cumprod_cummin_cummax_cumsum(axis, skipna, method):
    eval_general(
        *create_test_dfs(test_data["float_nan_data"]),
        lambda df: getattr(df, method)(axis=axis, skipna=skipna),
    )


@pytest.mark.parametrize("axis", ["rows", "columns"])
@pytest.mark.parametrize("method", ["cumprod", "cummin", "cummax", "cumsum"])
def test_cumprod_cummin_cummax_cumsum_transposed(axis, method):
    eval_general(
        *create_test_dfs(test_data["int_data"]),
        lambda df: getattr(df.T, method)(axis=axis),
    )


@pytest.mark.parametrize("axis", [0, 1])
@pytest.mark.parametrize("method", ["cummin", "cummax"])
def test_cummin_cummax_int_and_float(axis, method):
    data = {"col1": list(range(1000)), "col2": [i * 0.1 for i in range(1000)]}
    eval_general(*create_test_dfs(data), lambda df: getattr(df, method)(axis=axis))


@pytest.mark.parametrize("axis", [0, 1])
@pytest.mark.parametrize(
    "periods", int_arg_values, ids=arg_keys("periods", int_arg_keys)
)
def test_diff(axis, periods):
    eval_general(
        *create_test_dfs(test_data["float_nan_data"]),
        lambda df: df.diff(axis=axis, periods=periods),
    )


def test_diff_with_datetime_types():
    pandas_df = pandas.DataFrame(
        [[1, 2.0, 3], [4, 5.0, 6], [7, np.nan, 9], [10, 11.3, 12], [13, 14.5, 15]]
    )
    data = pandas.date_range("2018-01-01", periods=5, freq="h").values
    pandas_df = pandas.concat([pandas_df, pandas.Series(data)], axis=1)
    modin_df = pd.DataFrame(pandas_df)

    # Test `diff` with datetime type.
    pandas_result = pandas_df.diff()
    modin_result = modin_df.diff()
    df_equals(modin_result, pandas_result)

    # Test `diff` with timedelta type.
    td_pandas_result = pandas_result.diff()
    td_modin_result = modin_result.diff()
    df_equals(td_modin_result, td_pandas_result)


def test_diff_error_handling():
    df = pd.DataFrame([["a", "b", "c"]], columns=["col 0", "col 1", "col 2"])
    with pytest.raises(
        ValueError, match="periods must be an int. got <class 'str'> instead"
    ):
        df.diff(axis=0, periods="1")

    with pytest.raises(TypeError, match="unsupported operand type for -: got object"):
        df.diff()


@pytest.mark.parametrize("axis", ["rows", "columns"])
def test_diff_transposed(axis):
    eval_general(
        *create_test_dfs(test_data["int_data"]),
        lambda df: df.T.diff(axis=axis),
    )


@pytest.mark.parametrize(
    "data", test_data_with_duplicates_values, ids=test_data_with_duplicates_keys
)
@pytest.mark.parametrize(
    "keep", ["last", "first", False], ids=["last", "first", "False"]
)
def test_duplicated(data, keep):
    modin_df = pd.DataFrame(data)
    pandas_df = pandas.DataFrame(data)

    pandas_result = pandas_df.duplicated(keep=keep)
    modin_result = modin_df.duplicated(keep=keep)
    df_equals(modin_result, pandas_result)

    import random

    subset = random.sample(
        list(pandas_df.columns), random.randint(1, len(pandas_df.columns))
    )
    pandas_result = pandas_df.duplicated(keep=keep, subset=subset)
    modin_result = modin_df.duplicated(keep=keep, subset=subset)

    df_equals(modin_result, pandas_result)


@pytest.mark.parametrize("data", test_data_values, ids=test_data_keys)
def test_ffill(data):
    modin_df = pd.DataFrame(data)
    pandas_df = pandas.DataFrame(data)
    df_equals(modin_df.ffill(), pandas_df.ffill())


@pytest.mark.parametrize("data", test_data_values, ids=test_data_keys)
@pytest.mark.parametrize(
    "method",
    ["backfill", "bfill", "pad", "ffill", None],
    ids=["backfill", "bfill", "pad", "ffill", "None"],
)
@pytest.mark.parametrize("axis", axis_values, ids=axis_keys)
@pytest.mark.parametrize("limit", int_arg_values, ids=int_arg_keys)
def test_fillna(data, method, axis, limit):
    # We are not testing when axis is over rows until pandas-17399 gets fixed.
    if axis != 1 and axis != "columns":
        modin_df = pd.DataFrame(data)
        pandas_df = pandas.DataFrame(data)

        try:
            pandas_result = pandas_df.fillna(0, method=method, axis=axis, limit=limit)
        except Exception as err:
            with pytest.raises(type(err)):
                modin_df.fillna(0, method=method, axis=axis, limit=limit)
        else:
            modin_result = modin_df.fillna(0, method=method, axis=axis, limit=limit)
            df_equals(modin_result, pandas_result)


@pytest.mark.skipif(
    StorageFormat.get() == "Hdk",
    reason="'datetime64[ns, pytz.FixedOffset(60)]' vs 'datetime64[ns, UTC+01:00]'",
)
def test_fillna_sanity():
    # with different dtype
    frame_data = [
        ["a", "a", np.nan, "a"],
        ["b", "b", np.nan, "b"],
        ["c", "c", np.nan, "c"],
    ]
    df = pandas.DataFrame(frame_data)

    result = df.fillna({2: "foo"})
    modin_df = pd.DataFrame(frame_data).fillna({2: "foo"})

    df_equals(modin_df, result)

    modin_df = pd.DataFrame(df)
    df.fillna({2: "foo"}, inplace=True)
    modin_df.fillna({2: "foo"}, inplace=True)
    df_equals(modin_df, result)

    frame_data = {
        "Date": [pandas.NaT, pandas.Timestamp("2014-1-1")],
        "Date2": [pandas.Timestamp("2013-1-1"), pandas.NaT],
    }
    df = pandas.DataFrame(frame_data)
    result = df.fillna(value={"Date": df["Date2"]})
    modin_df = pd.DataFrame(frame_data).fillna(value={"Date": df["Date2"]})
    df_equals(modin_df, result)

    frame_data = {"A": [pandas.Timestamp("2012-11-11 00:00:00+01:00"), pandas.NaT]}
    df = pandas.DataFrame(frame_data)
    modin_df = pd.DataFrame(frame_data)
    df_equals(modin_df.fillna(method="pad"), df.fillna(method="pad"))

    frame_data = {"A": [pandas.NaT, pandas.Timestamp("2012-11-11 00:00:00+01:00")]}
    df = pandas.DataFrame(frame_data)
    modin_df = pd.DataFrame(frame_data).fillna(method="bfill")
    df_equals(modin_df, df.fillna(method="bfill"))


def test_fillna_downcast():
    # infer int64 from float64
    frame_data = {"a": [1.0, np.nan]}
    df = pandas.DataFrame(frame_data)
    result = df.fillna(0, downcast="infer")
    modin_df = pd.DataFrame(frame_data).fillna(0, downcast="infer")
    df_equals(modin_df, result)

    # infer int64 from float64 when fillna value is a dict
    df = pandas.DataFrame(frame_data)
    result = df.fillna({"a": 0}, downcast="infer")
    modin_df = pd.DataFrame(frame_data).fillna({"a": 0}, downcast="infer")
    df_equals(modin_df, result)


def test_fillna_4660():
    eval_general(
        *create_test_dfs({"a": ["a"], "b": ["b"], "c": [pd.NA]}, index=["row1"]),
        lambda df: df["c"].fillna(df["b"]),
    )


def test_fillna_inplace():
    frame_data = random_state.randn(10, 4)
    df = pandas.DataFrame(frame_data)
    df[1][:4] = np.nan
    df[3][-4:] = np.nan

    modin_df = pd.DataFrame(df)
    df.fillna(value=0, inplace=True)
    try:
        df_equals(modin_df, df)
    except AssertionError:
        pass
    else:
        assert False

    modin_df.fillna(value=0, inplace=True)
    df_equals(modin_df, df)

    modin_df = pd.DataFrame(df).fillna(value={0: 0}, inplace=True)
    assert modin_df is None

    df[1][:4] = np.nan
    df[3][-4:] = np.nan
    modin_df = pd.DataFrame(df)
    df.fillna(method="ffill", inplace=True)
    try:
        df_equals(modin_df, df)
    except AssertionError:
        pass
    else:
        assert False

    modin_df.fillna(method="ffill", inplace=True)
    df_equals(modin_df, df)


@pytest.mark.parametrize("data", test_data_values, ids=test_data_keys)
@pytest.mark.parametrize("limit", [1, 2, 0.5, -1, -2, 1.5])
def test_frame_fillna_limit(data, limit):
    pandas_df = pandas.DataFrame(data)

    replace_pandas_series = pandas_df.columns.to_series().sample(frac=1)
    replace_dict = replace_pandas_series.to_dict()
    replace_pandas_df = pandas.DataFrame(
        {col: pandas_df.index.to_series() for col in pandas_df.columns},
        index=pandas_df.index,
    ).sample(frac=1)
    replace_modin_series = pd.Series(replace_pandas_series)
    replace_modin_df = pd.DataFrame(replace_pandas_df)

    index = pandas_df.index
    result = pandas_df[:2].reindex(index)
    modin_df = pd.DataFrame(result)

    if isinstance(limit, float):
        limit = int(len(modin_df) * limit)
    if limit is not None and limit < 0:
        limit = len(modin_df) + limit

    df_equals(
        modin_df.fillna(method="pad", limit=limit),
        result.fillna(method="pad", limit=limit),
    )
    df_equals(
        modin_df.fillna(replace_dict, limit=limit),
        result.fillna(replace_dict, limit=limit),
    )
    df_equals(
        modin_df.fillna(replace_modin_series, limit=limit),
        result.fillna(replace_pandas_series, limit=limit),
    )
    df_equals(
        modin_df.fillna(replace_modin_df, limit=limit),
        result.fillna(replace_pandas_df, limit=limit),
    )

    result = pandas_df[-2:].reindex(index)
    modin_df = pd.DataFrame(result)
    df_equals(
        modin_df.fillna(method="backfill", limit=limit),
        result.fillna(method="backfill", limit=limit),
    )
    df_equals(
        modin_df.fillna(replace_dict, limit=limit),
        result.fillna(replace_dict, limit=limit),
    )
    df_equals(
        modin_df.fillna(replace_modin_series, limit=limit),
        result.fillna(replace_pandas_series, limit=limit),
    )
    df_equals(
        modin_df.fillna(replace_modin_df, limit=limit),
        result.fillna(replace_pandas_df, limit=limit),
    )


@pytest.mark.parametrize("data", test_data_values, ids=test_data_keys)
def test_frame_pad_backfill_limit(data):
    pandas_df = pandas.DataFrame(data)

    index = pandas_df.index

    result = pandas_df[:2].reindex(index)
    modin_df = pd.DataFrame(result)
    df_equals(
        modin_df.fillna(method="pad", limit=2), result.fillna(method="pad", limit=2)
    )

    result = pandas_df[-2:].reindex(index)
    modin_df = pd.DataFrame(result)
    df_equals(
        modin_df.fillna(method="backfill", limit=2),
        result.fillna(method="backfill", limit=2),
    )


def test_fillna_dtype_conversion():
    # make sure that fillna on an empty frame works
    df = pandas.DataFrame(index=range(3), columns=["A", "B"], dtype="float64")
    modin_df = pd.DataFrame(index=range(3), columns=["A", "B"], dtype="float64")
    df_equals(modin_df.fillna("nan"), df.fillna("nan"))

    frame_data = {"A": [1, np.nan], "B": [1.0, 2.0]}
    df = pandas.DataFrame(frame_data)
    modin_df = pd.DataFrame(frame_data)
    for v in ["", 1, np.nan, 1.0]:
        df_equals(modin_df.fillna(v), df.fillna(v))


@pytest.mark.parametrize("data", test_data_values, ids=test_data_keys)
def test_fillna_skip_certain_blocks(data):
    modin_df = pd.DataFrame(data)
    pandas_df = pandas.DataFrame(data)

    # don't try to fill boolean, int blocks
    df_equals(modin_df.fillna(np.nan), pandas_df.fillna(np.nan))


def test_fillna_dict_series():
    frame_data = {
        "a": [np.nan, 1, 2, np.nan, np.nan],
        "b": [1, 2, 3, np.nan, np.nan],
        "c": [np.nan, 1, 2, 3, 4],
    }
    df = pandas.DataFrame(frame_data)
    modin_df = pd.DataFrame(frame_data)

    df_equals(modin_df.fillna({"a": 0, "b": 5}), df.fillna({"a": 0, "b": 5}))

    df_equals(
        modin_df.fillna({"a": 0, "b": 5, "d": 7}),
        df.fillna({"a": 0, "b": 5, "d": 7}),
    )

    # Series treated same as dict
    df_equals(modin_df.fillna(modin_df.max()), df.fillna(df.max()))


def test_fillna_dataframe():
    frame_data = {
        "a": [np.nan, 1, 2, np.nan, np.nan],
        "b": [1, 2, 3, np.nan, np.nan],
        "c": [np.nan, 1, 2, 3, 4],
    }
    df = pandas.DataFrame(frame_data, index=list("VWXYZ"))
    modin_df = pd.DataFrame(frame_data, index=list("VWXYZ"))

    # df2 may have different index and columns
    df2 = pandas.DataFrame(
        {"a": [np.nan, 10, 20, 30, 40], "b": [50, 60, 70, 80, 90], "foo": ["bar"] * 5},
        index=list("VWXuZ"),
    )
    modin_df2 = pd.DataFrame(df2)

    # only those columns and indices which are shared get filled
    df_equals(modin_df.fillna(modin_df2), df.fillna(df2))


@pytest.mark.parametrize("data", test_data_values, ids=test_data_keys)
def test_fillna_columns(data):
    modin_df = pd.DataFrame(data)
    pandas_df = pandas.DataFrame(data)

    df_equals(
        modin_df.fillna(method="ffill", axis=1),
        pandas_df.fillna(method="ffill", axis=1),
    )

    df_equals(
        modin_df.fillna(method="ffill", axis=1),
        pandas_df.fillna(method="ffill", axis=1),
    )


@pytest.mark.parametrize("data", test_data_values, ids=test_data_keys)
def test_fillna_invalid_method(data):
    modin_df = pd.DataFrame(data)

    with pytest.raises(ValueError):
        modin_df.fillna(method="ffil")


@pytest.mark.parametrize("data", test_data_values, ids=test_data_keys)
def test_fillna_invalid_value(data):
    modin_df = pd.DataFrame(data)
    # list
    pytest.raises(TypeError, modin_df.fillna, [1, 2])
    # tuple
    pytest.raises(TypeError, modin_df.fillna, (1, 2))
    # frame with series
    pytest.raises(TypeError, modin_df.iloc[:, 0].fillna, modin_df)


@pytest.mark.parametrize("data", test_data_values, ids=test_data_keys)
def test_fillna_col_reordering(data):
    modin_df = pd.DataFrame(data)
    pandas_df = pandas.DataFrame(data)

    df_equals(modin_df.fillna(method="ffill"), pandas_df.fillna(method="ffill"))


def test_fillna_datetime_columns():
    frame_data = {
        "A": [-1, -2, np.nan],
        "B": pd.date_range("20130101", periods=3),
        "C": ["foo", "bar", None],
        "D": ["foo2", "bar2", None],
    }
    df = pandas.DataFrame(frame_data, index=pd.date_range("20130110", periods=3))
    modin_df = pd.DataFrame(frame_data, index=pd.date_range("20130110", periods=3))
    df_equals(modin_df.fillna("?"), df.fillna("?"))

    frame_data = {
        "A": [-1, -2, np.nan],
        "B": [
            pandas.Timestamp("2013-01-01"),
            pandas.Timestamp("2013-01-02"),
            pandas.NaT,
        ],
        "C": ["foo", "bar", None],
        "D": ["foo2", "bar2", None],
    }
    df = pandas.DataFrame(frame_data, index=pd.date_range("20130110", periods=3))
    modin_df = pd.DataFrame(frame_data, index=pd.date_range("20130110", periods=3))
    df_equals(modin_df.fillna("?"), df.fillna("?"))


@pytest.mark.parametrize("axis", [0, 1])
@pytest.mark.parametrize("skipna", [False, True])
@pytest.mark.parametrize("method", ["median", "skew"])
def test_median_skew(axis, skipna, method):
    eval_general(
        *create_test_dfs(test_data["float_nan_data"]),
        lambda df: getattr(df, method)(axis=axis, skipna=skipna),
    )


@pytest.mark.parametrize("axis", ["rows", "columns"])
@pytest.mark.parametrize("method", ["median", "skew"])
def test_median_skew_transposed(axis, method):
    eval_general(
        *create_test_dfs(test_data["int_data"]),
        lambda df: getattr(df.T, method)(axis=axis),
    )


@pytest.mark.parametrize("method", ["median", "skew", "std", "var", "sem"])
def test_median_skew_std_var_sem_1953(method):
    # See #1953 for details
    arrays = [["1", "1", "2", "2"], ["1", "2", "3", "4"]]
    data = [[1, 2, 3, 4], [1, 2, 3, 4], [1, 2, 3, 4], [1, 2, 3, 4]]
    modin_df = pd.DataFrame(data, index=arrays)
    pandas_df = pandas.DataFrame(data, index=arrays)

    eval_general(modin_df, pandas_df, lambda df: getattr(df, method)())


@pytest.mark.parametrize("data", test_data_values, ids=test_data_keys)
@pytest.mark.parametrize("axis", axis_values, ids=axis_keys)
@pytest.mark.parametrize("numeric_only", [False, True])
def test_mode(data, axis, numeric_only):
    modin_df = pd.DataFrame(data)
    pandas_df = pandas.DataFrame(data)

    try:
        pandas_result = pandas_df.mode(axis=axis, numeric_only=numeric_only)
    except Exception:
        with pytest.raises(TypeError):
            modin_df.mode(axis=axis, numeric_only=numeric_only)
    else:
        modin_result = modin_df.mode(axis=axis, numeric_only=numeric_only)
        df_equals(modin_result, pandas_result)


def test_nlargest():
    data = {
        "population": [
            59000000,
            65000000,
            434000,
            434000,
            434000,
            337000,
            11300,
            11300,
            11300,
        ],
        "GDP": [1937894, 2583560, 12011, 4520, 12128, 17036, 182, 38, 311],
        "alpha-2": ["IT", "FR", "MT", "MV", "BN", "IS", "NR", "TV", "AI"],
    }
    index = [
        "Italy",
        "France",
        "Malta",
        "Maldives",
        "Brunei",
        "Iceland",
        "Nauru",
        "Tuvalu",
        "Anguilla",
    ]
    modin_df = pd.DataFrame(data=data, index=index)
    pandas_df = pandas.DataFrame(data=data, index=index)
    df_equals(modin_df.nlargest(3, "population"), pandas_df.nlargest(3, "population"))


def test_nsmallest():
    data = {
        "population": [
            59000000,
            65000000,
            434000,
            434000,
            434000,
            337000,
            11300,
            11300,
            11300,
        ],
        "GDP": [1937894, 2583560, 12011, 4520, 12128, 17036, 182, 38, 311],
        "alpha-2": ["IT", "FR", "MT", "MV", "BN", "IS", "NR", "TV", "AI"],
    }
    index = [
        "Italy",
        "France",
        "Malta",
        "Maldives",
        "Brunei",
        "Iceland",
        "Nauru",
        "Tuvalu",
        "Anguilla",
    ]
    modin_df = pd.DataFrame(data=data, index=index)
    pandas_df = pandas.DataFrame(data=data, index=index)
    df_equals(
        modin_df.nsmallest(n=3, columns="population"),
        pandas_df.nsmallest(n=3, columns="population"),
    )
    df_equals(
        modin_df.nsmallest(n=2, columns=["population", "GDP"], keep="all"),
        pandas_df.nsmallest(n=2, columns=["population", "GDP"], keep="all"),
    )


@pytest.mark.parametrize("data", test_data_values, ids=test_data_keys)
@pytest.mark.parametrize("axis", axis_values, ids=axis_keys)
@pytest.mark.parametrize(
    "dropna", bool_arg_values, ids=arg_keys("dropna", bool_arg_keys)
)
def test_nunique(data, axis, dropna):
    modin_df = pd.DataFrame(data)
    pandas_df = pandas.DataFrame(data)

    modin_result = modin_df.nunique(axis=axis, dropna=dropna)
    pandas_result = pandas_df.nunique(axis=axis, dropna=dropna)
    df_equals(modin_result, pandas_result)

    modin_result = modin_df.T.nunique(axis=axis, dropna=dropna)
    pandas_result = pandas_df.T.nunique(axis=axis, dropna=dropna)
    df_equals(modin_result, pandas_result)


@pytest.mark.parametrize("data", test_data_values, ids=test_data_keys)
@pytest.mark.parametrize("q", quantiles_values, ids=quantiles_keys)
def test_quantile(request, data, q):
    modin_df = pd.DataFrame(data)
    pandas_df = pandas.DataFrame(data)

    if not name_contains(request.node.name, no_numeric_dfs):
        df_equals(modin_df.quantile(q), pandas_df.quantile(q))
        df_equals(modin_df.quantile(q, axis=1), pandas_df.quantile(q, axis=1))

        try:
            pandas_result = pandas_df.quantile(q, axis=1, numeric_only=False)
        except Exception as err:
            with pytest.raises(type(err)):
                modin_df.quantile(q, axis=1, numeric_only=False)
        else:
            modin_result = modin_df.quantile(q, axis=1, numeric_only=False)
            df_equals(modin_result, pandas_result)
    else:
        with pytest.raises(ValueError):
            modin_df.quantile(q)

    if not name_contains(request.node.name, no_numeric_dfs):
        df_equals(modin_df.T.quantile(q), pandas_df.T.quantile(q))
        df_equals(modin_df.T.quantile(q, axis=1), pandas_df.T.quantile(q, axis=1))

        try:
            pandas_result = pandas_df.T.quantile(q, axis=1, numeric_only=False)
        except Exception as err:
            with pytest.raises(type(err)):
                modin_df.T.quantile(q, axis=1, numeric_only=False)
        else:
            modin_result = modin_df.T.quantile(q, axis=1, numeric_only=False)
            df_equals(modin_result, pandas_result)
    else:
        with pytest.raises(ValueError):
            modin_df.T.quantile(q)


@pytest.mark.parametrize("axis", ["rows", "columns"])
@pytest.mark.parametrize(
    "na_option", ["keep", "top", "bottom"], ids=["keep", "top", "bottom"]
)
def test_rank_transposed(axis, na_option):
    eval_general(
        *create_test_dfs(test_data["int_data"]),
        lambda df: df.rank(axis=axis, na_option=na_option),
    )


@pytest.mark.parametrize("skipna", [False, True])
@pytest.mark.parametrize("ddof", int_arg_values, ids=arg_keys("ddof", int_arg_keys))
def test_sem_float_nan_only(skipna, ddof):
    eval_general(
        *create_test_dfs(test_data["float_nan_data"]),
        lambda df: df.sem(skipna=skipna, ddof=ddof),
    )


@pytest.mark.parametrize("axis", ["rows", "columns"])
@pytest.mark.parametrize("ddof", int_arg_values, ids=arg_keys("ddof", int_arg_keys))
def test_sem_int_only(axis, ddof):
    eval_general(
        *create_test_dfs(test_data["int_data"]),
        lambda df: df.sem(axis=axis, ddof=ddof),
    )


@pytest.mark.parametrize("axis", [0, 1])
@pytest.mark.parametrize("skipna", [False, True])
@pytest.mark.parametrize("method", ["std", "var"])
def test_std_var(axis, skipna, method):
    eval_general(
        *create_test_dfs(test_data["float_nan_data"]),
        lambda df: getattr(df, method)(axis=axis, skipna=skipna),
    )


<<<<<<< HEAD
@pytest.mark.parametrize("axis", [0, 1])
def test_rank(axis):
    eval_general(
        *create_test_dfs(test_data["float_nan_data"]),
        lambda df: df.rank(axis=axis),
=======
def test_rank_except():
    eval_general(
        *create_test_dfs(test_data["float_nan_data"]),
        lambda df: df.rank(axis=None),
        raising_exceptions=ValueError("No axis named None for object type DataFrame"),
>>>>>>> eb740b95
    )


@pytest.mark.parametrize("axis", ["rows", "columns"])
@pytest.mark.parametrize("ddof", int_arg_values, ids=arg_keys("ddof", int_arg_keys))
@pytest.mark.parametrize("method", ["std", "var"])
def test_std_var_transposed(axis, ddof, method):
    eval_general(
        *create_test_dfs(test_data["int_data"]),
        lambda df: getattr(df.T, method)(axis=axis, ddof=ddof),
    )


@pytest.mark.parametrize("data", test_data_values, ids=test_data_keys)
def test_values(data):
    modin_df = pd.DataFrame(data)
    pandas_df = pandas.DataFrame(data)

    np.testing.assert_equal(modin_df.values, pandas_df.values)<|MERGE_RESOLUTION|>--- conflicted
+++ resolved
@@ -708,19 +708,15 @@
     )
 
 
-<<<<<<< HEAD
-@pytest.mark.parametrize("axis", [0, 1])
+@pytest.mark.parametrize("axis", [0, 1, None])
 def test_rank(axis):
+    raising_exceptions = None
+    if axis is None:
+        raising_exceptions = ValueError("No axis named None for object type DataFrame")
     eval_general(
         *create_test_dfs(test_data["float_nan_data"]),
         lambda df: df.rank(axis=axis),
-=======
-def test_rank_except():
-    eval_general(
-        *create_test_dfs(test_data["float_nan_data"]),
-        lambda df: df.rank(axis=None),
-        raising_exceptions=ValueError("No axis named None for object type DataFrame"),
->>>>>>> eb740b95
+        raising_exceptions=raising_exceptions,
     )
 
 
