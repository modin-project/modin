# Licensed to Modin Development Team under one or more contributor license agreements.
# See the NOTICE file distributed with this work for additional information regarding
# copyright ownership.  The Modin Development Team licenses this file to you under the
# Apache License, Version 2.0 (the "License"); you may not use this file except in
# compliance with the License.  You may obtain a copy of the License at
#
#     http://www.apache.org/licenses/LICENSE-2.0
#
# Unless required by applicable law or agreed to in writing, software distributed under
# the License is distributed on an "AS IS" BASIS, WITHOUT WARRANTIES OR CONDITIONS OF
# ANY KIND, either express or implied. See the License for the specific language
# governing permissions and limitations under the License.

import os
import sys

import matplotlib
import numpy as np
import pandas
import pytest
<<<<<<< HEAD
from pandas.testing import assert_index_equal
=======
from pandas._testing import ensure_clean
>>>>>>> 0dfd88da

import modin.pandas as pd
from modin.config import MinPartitionSize, NPartitions, StorageFormat
from modin.pandas.indexing import is_range_like
from modin.pandas.test.utils import (
    NROWS,
    RAND_HIGH,
    RAND_LOW,
    arg_keys,
    axis_keys,
    axis_values,
    create_test_dfs,
    default_to_pandas_ignore_string,
    df_equals,
    eval_general,
    generate_multiindex,
    get_unique_filename,
    int_arg_keys,
    int_arg_values,
    name_contains,
    test_data,
    test_data_keys,
    test_data_values,
)
from modin.pandas.testing import assert_index_equal
from modin.utils import get_current_execution

NPartitions.put(4)

# Force matplotlib to not use any Xwindows backend.
matplotlib.use("Agg")

# Our configuration in pytest.ini requires that we explicitly catch all
# instances of defaulting to pandas, but some test modules, like this one,
# have too many such instances.
# TODO(https://github.com/modin-project/modin/issues/3655): catch all instances
# of defaulting to pandas.
pytestmark = pytest.mark.filterwarnings(default_to_pandas_ignore_string)


def eval_setitem(md_df, pd_df, value, col=None, loc=None, expected_exception=None):
    if loc is not None:
        col = pd_df.columns[loc]

    value_getter = value if callable(value) else (lambda *args, **kwargs: value)

    eval_general(
        md_df,
        pd_df,
        lambda df: df.__setitem__(col, value_getter(df)),
        __inplace__=True,
        expected_exception=expected_exception,
    )


def eval_loc(md_df, pd_df, value, key):
    if isinstance(value, tuple):
        assert len(value) == 2
        # case when value for pandas different
        md_value, pd_value = value
    else:
        md_value, pd_value = value, value

    eval_general(
        md_df,
        pd_df,
        lambda df: df.loc.__setitem__(
            key, pd_value if isinstance(df, pandas.DataFrame) else md_value
        ),
        __inplace__=True,
    )


@pytest.mark.parametrize(
    "dates",
    [
        ["2018-02-27 09:03:30", "2018-02-27 09:04:30"],
        ["2018-02-27 09:03:00", "2018-02-27 09:05:00"],
    ],
)
@pytest.mark.parametrize("subset", ["a", "b", ["a", "b"], None])
def test_asof_with_nan(dates, subset):
    data = {"a": [10, 20, 30, 40, 50], "b": [None, None, None, None, 500]}
    index = pd.DatetimeIndex(
        [
            "2018-02-27 09:01:00",
            "2018-02-27 09:02:00",
            "2018-02-27 09:03:00",
            "2018-02-27 09:04:00",
            "2018-02-27 09:05:00",
        ]
    )
    modin_where = pd.DatetimeIndex(dates)
    pandas_where = pandas.DatetimeIndex(dates)
    compare_asof(data, index, modin_where, pandas_where, subset)


@pytest.mark.parametrize(
    "dates",
    [
        ["2018-02-27 09:03:30", "2018-02-27 09:04:30"],
        ["2018-02-27 09:03:00", "2018-02-27 09:05:00"],
    ],
)
@pytest.mark.parametrize("subset", ["a", "b", ["a", "b"], None])
def test_asof_without_nan(dates, subset):
    data = {"a": [10, 20, 30, 40, 50], "b": [70, 600, 30, -200, 500]}
    index = pd.DatetimeIndex(
        [
            "2018-02-27 09:01:00",
            "2018-02-27 09:02:00",
            "2018-02-27 09:03:00",
            "2018-02-27 09:04:00",
            "2018-02-27 09:05:00",
        ]
    )
    modin_where = pd.DatetimeIndex(dates)
    pandas_where = pandas.DatetimeIndex(dates)
    compare_asof(data, index, modin_where, pandas_where, subset)


@pytest.mark.parametrize(
    "lookup",
    [[60, 70, 90], [60.5, 70.5, 100]],
)
@pytest.mark.parametrize("subset", ["col2", "col1", ["col1", "col2"], None])
def test_asof_large(lookup, subset):
    data = test_data["float_nan_data"]
    index = list(range(NROWS))
    modin_where = pd.Index(lookup)
    pandas_where = pandas.Index(lookup)
    compare_asof(data, index, modin_where, pandas_where, subset)


def compare_asof(
    data, index, modin_where: pd.Index, pandas_where: pandas.Index, subset
):
    modin_df = pd.DataFrame(data, index=index)
    pandas_df = pandas.DataFrame(data, index=index)
    df_equals(
        modin_df.asof(modin_where, subset=subset),
        pandas_df.asof(pandas_where, subset=subset),
    )
    df_equals(
        modin_df.asof(modin_where.values, subset=subset),
        pandas_df.asof(pandas_where.values, subset=subset),
    )
    df_equals(
        modin_df.asof(list(modin_where.values), subset=subset),
        pandas_df.asof(list(pandas_where.values), subset=subset),
    )
    df_equals(
        modin_df.asof(modin_where.values[0], subset=subset),
        pandas_df.asof(pandas_where.values[0], subset=subset),
    )


@pytest.mark.parametrize("data", test_data_values, ids=test_data_keys)
def test_first_valid_index(data):
    modin_df = pd.DataFrame(data)
    pandas_df = pandas.DataFrame(data)

    assert modin_df.first_valid_index() == (pandas_df.first_valid_index())


@pytest.mark.parametrize("data", test_data_values, ids=test_data_keys)
@pytest.mark.parametrize("n", int_arg_values, ids=arg_keys("n", int_arg_keys))
def test_head(data, n):
    # Test normal dataframe head
    modin_df = pd.DataFrame(data)
    pandas_df = pandas.DataFrame(data)
    df_equals(modin_df.head(n), pandas_df.head(n))
    df_equals(modin_df.head(len(modin_df) + 1), pandas_df.head(len(pandas_df) + 1))

    # Test head when we call it from a QueryCompilerView
    modin_result = modin_df.loc[:, ["col1", "col3", "col3"]].head(n)
    pandas_result = pandas_df.loc[:, ["col1", "col3", "col3"]].head(n)
    df_equals(modin_result, pandas_result)


@pytest.mark.skip(reason="Defaulting to Pandas")
@pytest.mark.parametrize("data", test_data_values, ids=test_data_keys)
def test_iat(data):
    modin_df = pd.DataFrame(data)

    with pytest.raises(NotImplementedError):
        modin_df.iat()


@pytest.mark.gpu
@pytest.mark.parametrize("data", test_data_values, ids=test_data_keys)
def test_iloc(request, data):
    modin_df = pd.DataFrame(data)
    pandas_df = pandas.DataFrame(data)

    if not name_contains(request.node.name, ["empty_data"]):
        # Scalar
        np.testing.assert_equal(modin_df.iloc[0, 1], pandas_df.iloc[0, 1])

        # Series
        df_equals(modin_df.iloc[0], pandas_df.iloc[0])
        df_equals(modin_df.iloc[1:, 0], pandas_df.iloc[1:, 0])
        df_equals(modin_df.iloc[1:2, 0], pandas_df.iloc[1:2, 0])

        # DataFrame
        df_equals(modin_df.iloc[[1, 2]], pandas_df.iloc[[1, 2]])
        # See issue #80
        # df_equals(modin_df.iloc[[1, 2], [1, 0]], pandas_df.iloc[[1, 2], [1, 0]])
        df_equals(modin_df.iloc[1:2, 0:2], pandas_df.iloc[1:2, 0:2])

        # Issue #43
        modin_df.iloc[0:3, :]

        # Write Item
        modin_df.iloc[[1, 2]] = 42
        pandas_df.iloc[[1, 2]] = 42
        df_equals(modin_df, pandas_df)

        modin_df = pd.DataFrame(data)
        pandas_df = pandas.DataFrame(data)
        modin_df.iloc[0] = modin_df.iloc[1]
        pandas_df.iloc[0] = pandas_df.iloc[1]
        df_equals(modin_df, pandas_df)

        modin_df = pd.DataFrame(data)
        pandas_df = pandas.DataFrame(data)
        modin_df.iloc[:, 0] = modin_df.iloc[:, 1]
        pandas_df.iloc[:, 0] = pandas_df.iloc[:, 1]
        df_equals(modin_df, pandas_df)

        # From issue #1775
        df_equals(
            modin_df.iloc[lambda df: df.index.get_indexer_for(df.index[:5])],
            pandas_df.iloc[lambda df: df.index.get_indexer_for(df.index[:5])],
        )

        # Read values, selecting rows with callable and a column with a scalar.
        df_equals(
            pandas_df.iloc[lambda df: df.index.get_indexer_for(df.index[:5]), 0],
            modin_df.iloc[lambda df: df.index.get_indexer_for(df.index[:5]), 0],
        )
    else:
        with pytest.raises(IndexError):
            modin_df.iloc[0, 1]


@pytest.mark.gpu
@pytest.mark.parametrize("data", test_data_values, ids=test_data_keys)
def test_index(data):
    modin_df = pd.DataFrame(data)
    pandas_df = pandas.DataFrame(data)

    df_equals(modin_df.index, pandas_df.index)
    modin_df_cp = modin_df.copy()
    pandas_df_cp = pandas_df.copy()

    modin_df_cp.index = [str(i) for i in modin_df_cp.index]
    pandas_df_cp.index = [str(i) for i in pandas_df_cp.index]
    df_equals(modin_df_cp.index, pandas_df_cp.index)


@pytest.mark.gpu
@pytest.mark.parametrize("data", test_data_values, ids=test_data_keys)
def test_indexing_duplicate_axis(data):
    modin_df = pd.DataFrame(data)
    pandas_df = pandas.DataFrame(data)
    modin_df.index = pandas_df.index = [i // 3 for i in range(len(modin_df))]
    assert any(modin_df.index.duplicated())
    assert any(pandas_df.index.duplicated())

    df_equals(modin_df.iloc[0], pandas_df.iloc[0])
    df_equals(modin_df.loc[0], pandas_df.loc[0])
    df_equals(modin_df.iloc[0, 0:4], pandas_df.iloc[0, 0:4])
    df_equals(
        modin_df.loc[0, modin_df.columns[0:4]],
        pandas_df.loc[0, pandas_df.columns[0:4]],
    )


@pytest.mark.parametrize("data", test_data_values, ids=test_data_keys)
@pytest.mark.parametrize(
    "key_func",
    [
        # test for the case from https://github.com/modin-project/modin/issues/4308
        lambda df: "non_existing_column",
        lambda df: df.columns[0],
        lambda df: df.index,
        lambda df: [df.index, df.columns[0]],
        lambda df: (
            pandas.Series(list(range(len(df.index))))
            if isinstance(df, pandas.DataFrame)
            else pd.Series(list(range(len(df))))
        ),
    ],
    ids=[
        "non_existing_column",
        "first_column_name",
        "original_index",
        "list_of_index_and_first_column_name",
        "series_of_integers",
    ],
)
@pytest.mark.parametrize(
    "drop_kwargs",
    [{"drop": True}, {"drop": False}, {}],
    ids=["drop_True", "drop_False", "no_drop_param"],
)
def test_set_index(data, key_func, drop_kwargs, request):
    if (
        "list_of_index_and_first_column_name" in request.node.name
        and "drop_False" in request.node.name
    ):
        pytest.xfail(
            reason="KeyError: https://github.com/modin-project/modin/issues/5636"
        )
    expected_exception = None
    if "non_existing_column" in request.node.callspec.id:
        expected_exception = KeyError(
            "None of ['non_existing_column'] are in the columns"
        )
    eval_general(
        *create_test_dfs(data),
        lambda df: df.set_index(key_func(df), **drop_kwargs),
        expected_exception=expected_exception,
    )


@pytest.mark.parametrize("index", ["a", ["a", ("b", "")]])
def test_set_index_with_multiindex(index):
    # see #5186 for details
    kwargs = {"columns": [["a", "b", "c", "d"], ["", "", "x", "y"]]}
    modin_df, pandas_df = create_test_dfs(np.random.rand(2, 4), **kwargs)
    eval_general(modin_df, pandas_df, lambda df: df.set_index(index))


@pytest.mark.gpu
@pytest.mark.parametrize("data", test_data_values, ids=test_data_keys)
def test_keys(data):
    modin_df = pd.DataFrame(data)
    pandas_df = pandas.DataFrame(data)

    df_equals(modin_df.keys(), pandas_df.keys())


@pytest.mark.parametrize("data", test_data_values, ids=test_data_keys)
def test_loc(data):
    modin_df = pd.DataFrame(data)
    pandas_df = pandas.DataFrame(data)

    key1 = modin_df.columns[0]
    key2 = modin_df.columns[1]
    # Scalar
    df_equals(modin_df.loc[0, key1], pandas_df.loc[0, key1])

    # Series
    df_equals(modin_df.loc[0], pandas_df.loc[0])
    df_equals(modin_df.loc[1:, key1], pandas_df.loc[1:, key1])
    df_equals(modin_df.loc[1:2, key1], pandas_df.loc[1:2, key1])
    df_equals(modin_df.loc[:, key1], pandas_df.loc[:, key1])

    # DataFrame
    df_equals(modin_df.loc[[1, 2]], pandas_df.loc[[1, 2]])

    indices = [i % 3 == 0 for i in range(len(modin_df.index))]
    columns = [i % 5 == 0 for i in range(len(modin_df.columns))]

    # Key is a list of booleans
    modin_result = modin_df.loc[indices, columns]
    pandas_result = pandas_df.loc[indices, columns]
    df_equals(modin_result, pandas_result)

    # Key is a Modin or pandas series of booleans
    df_equals(
        modin_df.loc[pd.Series(indices), pd.Series(columns, index=modin_df.columns)],
        pandas_df.loc[
            pandas.Series(indices), pandas.Series(columns, index=modin_df.columns)
        ],
    )

    modin_result = modin_df.loc[:, columns]
    pandas_result = pandas_df.loc[:, columns]
    df_equals(modin_result, pandas_result)

    modin_result = modin_df.loc[indices]
    pandas_result = pandas_df.loc[indices]
    df_equals(modin_result, pandas_result)

    # See issue #80
    # df_equals(modin_df.loc[[1, 2], ['col1']], pandas_df.loc[[1, 2], ['col1']])
    df_equals(modin_df.loc[1:2, key1:key2], pandas_df.loc[1:2, key1:key2])

    # From issue #421
    df_equals(modin_df.loc[:, [key2, key1]], pandas_df.loc[:, [key2, key1]])
    df_equals(modin_df.loc[[2, 1], :], pandas_df.loc[[2, 1], :])

    # From issue #1023
    key1 = modin_df.columns[0]
    key2 = modin_df.columns[-2]
    df_equals(modin_df.loc[:, key1:key2], pandas_df.loc[:, key1:key2])

    # Write Item
    modin_df_copy = modin_df.copy()
    pandas_df_copy = pandas_df.copy()
    modin_df_copy.loc[[1, 2]] = 42
    pandas_df_copy.loc[[1, 2]] = 42
    df_equals(modin_df_copy, pandas_df_copy)

    # Write an item, selecting rows with a callable.
    modin_df_copy2 = modin_df.copy()
    pandas_df_copy2 = pandas_df.copy()
    modin_df_copy2.loc[lambda df: df[key1].isin(list(range(1000)))] = 42
    pandas_df_copy2.loc[lambda df: df[key1].isin(list(range(1000)))] = 42
    df_equals(modin_df_copy2, pandas_df_copy2)

    # Write an item, selecting rows with a callable and a column with a scalar.
    modin_df_copy3 = modin_df.copy()
    pandas_df_copy3 = pandas_df.copy()
    modin_df_copy3.loc[lambda df: df[key1].isin(list(range(1000))), key1] = 42
    pandas_df_copy3.loc[lambda df: df[key1].isin(list(range(1000))), key1] = 42
    df_equals(modin_df_copy3, pandas_df_copy3)

    # Disabled for `BaseOnPython` because of the issue with `getitem_array`:
    # https://github.com/modin-project/modin/issues/3701
    if get_current_execution() != "BaseOnPython":
        # From issue #1775
        df_equals(
            modin_df.loc[lambda df: df.iloc[:, 0].isin(list(range(1000)))],
            pandas_df.loc[lambda df: df.iloc[:, 0].isin(list(range(1000)))],
        )

        # Read values, selecting rows with a callable and a column with a scalar.
        df_equals(
            pandas_df.loc[lambda df: df[key1].isin(list(range(1000))), key1],
            modin_df.loc[lambda df: df[key1].isin(list(range(1000))), key1],
        )

    # From issue #1374
    with pytest.raises(KeyError):
        modin_df.loc["NO_EXIST"]


@pytest.mark.parametrize(
    "key_getter, value_getter",
    [
        pytest.param(
            lambda df, axis: (
                (slice(None), df.axes[axis][:2])
                if axis
                else (df.axes[axis][:2], slice(None))
            ),
            lambda df, axis: df.iloc[:, :1] if axis else df.iloc[:1, :],
            id="len(key)_>_len(value)",
        ),
        pytest.param(
            lambda df, axis: (
                (slice(None), df.axes[axis][:2])
                if axis
                else (df.axes[axis][:2], slice(None))
            ),
            lambda df, axis: df.iloc[:, :3] if axis else df.iloc[:3, :],
            id="len(key)_<_len(value)",
        ),
        pytest.param(
            lambda df, axis: (
                (slice(None), df.axes[axis][:2])
                if axis
                else (df.axes[axis][:2], slice(None))
            ),
            lambda df, axis: df.iloc[:, :2] if axis else df.iloc[:2, :],
            id="len(key)_==_len(value)",
        ),
    ],
)
@pytest.mark.parametrize("key_axis", [0, 1])
@pytest.mark.parametrize("reverse_value_index", [True, False])
@pytest.mark.parametrize("reverse_value_columns", [True, False])
def test_loc_4456(
    key_getter, value_getter, key_axis, reverse_value_index, reverse_value_columns
):
    data = test_data["float_nan_data"]
    modin_df, pandas_df = pd.DataFrame(data), pandas.DataFrame(data)

    key = key_getter(pandas_df, key_axis)

    # `df.loc` doesn't work right for range-like indexers. Converting them to a list.
    # https://github.com/modin-project/modin/issues/4497
    if is_range_like(key[0]):
        key = (list(key[0]), key[1])
    if is_range_like(key[1]):
        key = (key[0], list(key[1]))

    value = pandas.DataFrame(
        np.random.randint(0, 100, size=pandas_df.shape),
        index=pandas_df.index,
        columns=pandas_df.columns,
    )
    pdf_value = value_getter(value, key_axis)
    mdf_value = value_getter(pd.DataFrame(value), key_axis)

    if reverse_value_index:
        pdf_value = pdf_value.reindex(index=pdf_value.index[::-1])
        mdf_value = mdf_value.reindex(index=mdf_value.index[::-1])
    if reverse_value_columns:
        pdf_value = pdf_value.reindex(columns=pdf_value.columns[::-1])
        mdf_value = mdf_value.reindex(columns=mdf_value.columns[::-1])

    eval_loc(modin_df, pandas_df, pdf_value, key)
    eval_loc(modin_df, pandas_df, (mdf_value, pdf_value), key)


def test_loc_6774():
    modin_df, pandas_df = create_test_dfs(
        {"a": [1, 2, 3, 4, 5], "b": [10, 20, 30, 40, 50]}
    )
    pandas_df.loc[:, "c"] = [10, 20, 30, 40, 51]
    modin_df.loc[:, "c"] = [10, 20, 30, 40, 51]
    df_equals(modin_df, pandas_df)

    pandas_df.loc[2:, "y"] = [30, 40, 51]
    modin_df.loc[2:, "y"] = [30, 40, 51]
    df_equals(modin_df, pandas_df)

    pandas_df.loc[:, ["b", "c", "d"]] = (
        pd.DataFrame([[10, 20, 30, 40, 50], [10, 20, 30, 40], [10, 20, 30]])
        .transpose()
        .values
    )
    modin_df.loc[:, ["b", "c", "d"]] = (
        pd.DataFrame([[10, 20, 30, 40, 50], [10, 20, 30, 40], [10, 20, 30]])
        .transpose()
        .values
    )
    df_equals(modin_df, pandas_df)


def test_loc_5829():
    data = {"a": [1, 2, 3, 4, 5], "b": [11, 12, 13, 14, 15]}
    modin_df = pd.DataFrame(data, dtype=object)
    pandas_df = pandas.DataFrame(data, dtype=object)
    eval_loc(
        modin_df,
        pandas_df,
        value=np.array([[24, 34, 44], [25, 35, 45]]),
        key=([3, 4], ["c", "d", "e"]),
    )


# This tests the bug from https://github.com/modin-project/modin/issues/3736
def test_loc_setting_single_categorical_column():
    modin_df = pd.DataFrame({"status": ["a", "b", "c"]}, dtype="category")
    pandas_df = pandas.DataFrame({"status": ["a", "b", "c"]}, dtype="category")
    modin_df.loc[1:3, "status"] = "a"
    pandas_df.loc[1:3, "status"] = "a"
    df_equals(modin_df, pandas_df)


def test_loc_multi_index():
    modin_df = pd.read_csv(
        "modin/pandas/test/data/blah.csv", header=[0, 1, 2, 3], index_col=0
    )
    pandas_df = pandas.read_csv(
        "modin/pandas/test/data/blah.csv", header=[0, 1, 2, 3], index_col=0
    )

    df_equals(modin_df.loc[1], pandas_df.loc[1])
    df_equals(modin_df.loc[1, "Presidents"], pandas_df.loc[1, "Presidents"])
    df_equals(
        modin_df.loc[1, ("Presidents", "Pure mentions")],
        pandas_df.loc[1, ("Presidents", "Pure mentions")],
    )
    assert (
        modin_df.loc[1, ("Presidents", "Pure mentions", "IND", "all")]
        == pandas_df.loc[1, ("Presidents", "Pure mentions", "IND", "all")]
    )
    df_equals(modin_df.loc[(1, 2), "Presidents"], pandas_df.loc[(1, 2), "Presidents"])

    tuples = [
        ("bar", "one"),
        ("bar", "two"),
        ("bar", "three"),
        ("bar", "four"),
        ("baz", "one"),
        ("baz", "two"),
        ("baz", "three"),
        ("baz", "four"),
        ("foo", "one"),
        ("foo", "two"),
        ("foo", "three"),
        ("foo", "four"),
        ("qux", "one"),
        ("qux", "two"),
        ("qux", "three"),
        ("qux", "four"),
    ]

    modin_index = pd.MultiIndex.from_tuples(tuples, names=["first", "second"])
    pandas_index = pandas.MultiIndex.from_tuples(tuples, names=["first", "second"])
    frame_data = np.random.randint(0, 100, size=(16, 100))
    modin_df = pd.DataFrame(
        frame_data,
        index=modin_index,
        columns=["col{}".format(i) for i in range(100)],
    )
    pandas_df = pandas.DataFrame(
        frame_data,
        index=pandas_index,
        columns=["col{}".format(i) for i in range(100)],
    )
    df_equals(modin_df.loc["bar", "col1"], pandas_df.loc["bar", "col1"])
    assert modin_df.loc[("bar", "one"), "col1"] == pandas_df.loc[("bar", "one"), "col1"]
    df_equals(
        modin_df.loc["bar", ("col1", "col2")],
        pandas_df.loc["bar", ("col1", "col2")],
    )

    # From issue #1456
    transposed_modin = modin_df.T
    transposed_pandas = pandas_df.T
    df_equals(
        transposed_modin.loc[transposed_modin.index[:-2], :],
        transposed_pandas.loc[transposed_pandas.index[:-2], :],
    )

    # From issue #1610
    df_equals(modin_df.loc[modin_df.index], pandas_df.loc[pandas_df.index])
    df_equals(modin_df.loc[modin_df.index[:7]], pandas_df.loc[pandas_df.index[:7]])


def test_loc_multi_index_with_tuples():
    arrays = [
        ["bar", "bar", "baz", "baz"],
        ["one", "two", "one", "two"],
    ]
    nrows = 5
    columns = pd.MultiIndex.from_tuples(zip(*arrays), names=["a", "b"])
    data = np.arange(0, nrows * len(columns)).reshape(nrows, len(columns))
    modin_df, pandas_df = create_test_dfs(data, columns=columns)
    eval_general(modin_df, pandas_df, lambda df: df.loc[:, ("bar", "two")])


def test_loc_multi_index_rows_with_tuples_5721():
    arrays = [
        ["bar", "bar", "baz", "baz"],
        ["one", "two", "one", "two"],
    ]
    ncols = 5
    index = pd.MultiIndex.from_tuples(zip(*arrays), names=["a", "b"])
    data = np.arange(0, ncols * len(index)).reshape(len(index), ncols)
    modin_df, pandas_df = create_test_dfs(data, index=index)
    eval_general(modin_df, pandas_df, lambda df: df.loc[("bar",)])
    eval_general(modin_df, pandas_df, lambda df: df.loc[("bar", "two")])


def test_loc_multi_index_level_two_has_same_name_as_column():
    eval_general(
        *create_test_dfs(
            pandas.DataFrame(
                [[0]], index=[pd.Index(["foo"]), pd.Index(["bar"])], columns=["bar"]
            )
        ),
        lambda df: df.loc[("foo", "bar")],
    )


def test_loc_multi_index_duplicate_keys():
    modin_df, pandas_df = create_test_dfs([1, 2], index=[["a", "a"], ["b", "b"]])
    eval_general(modin_df, pandas_df, lambda df: df.loc[("a", "b"), 0])
    eval_general(modin_df, pandas_df, lambda df: df.loc[("a", "b"), :])


def test_loc_multi_index_both_axes():
    multi_index = pd.MultiIndex.from_tuples(
        [("r0", "rA"), ("r1", "rB")], names=["Courses", "Fee"]
    )
    cols = pd.MultiIndex.from_tuples(
        [
            ("Gasoline", "Toyota"),
            ("Gasoline", "Ford"),
            ("Electric", "Tesla"),
            ("Electric", "Nio"),
        ]
    )
    data = [[100, 300, 900, 400], [200, 500, 300, 600]]
    modin_df, pandas_df = create_test_dfs(data, columns=cols, index=multi_index)
    eval_general(modin_df, pandas_df, lambda df: df.loc[("r0", "rA"), :])
    eval_general(modin_df, pandas_df, lambda df: df.loc[:, ("Gasoline", "Toyota")])


def test_loc_empty():
    pandas_df = pandas.DataFrame(index=range(5))
    modin_df = pd.DataFrame(index=range(5))

    df_equals(pandas_df.loc[1], modin_df.loc[1])
    pandas_df.loc[1] = 3
    modin_df.loc[1] = 3
    df_equals(pandas_df, modin_df)


@pytest.mark.parametrize("locator_name", ["iloc", "loc"])
def test_loc_iloc_2064(locator_name):
    modin_df, pandas_df = create_test_dfs(columns=["col1", "col2"])
    if locator_name == "iloc":
        expected_exception = IndexError(
            "index 1 is out of bounds for axis 0 with size 0"
        )
    else:
        _type = "int32" if os.name == "nt" else "int64"
        expected_exception = KeyError(
            f"None of [Index([1], dtype='{_type}')] are in the [index]"
        )
    eval_general(
        modin_df,
        pandas_df,
        lambda df: getattr(df, locator_name).__setitem__([1], [11, 22]),
        __inplace__=True,
        expected_exception=expected_exception,
    )


@pytest.mark.parametrize("index", [["row1", "row2", "row3"]])
@pytest.mark.parametrize("columns", [["col1", "col2"]])
def test_loc_assignment(index, columns):
    md_df, pd_df = create_test_dfs(index=index, columns=columns)
    for i, ind in enumerate(index):
        for j, col in enumerate(columns):
            value_to_assign = int(str(i) + str(j))
            md_df.loc[ind][col] = value_to_assign
            pd_df.loc[ind][col] = value_to_assign
    df_equals(md_df, pd_df)


@pytest.mark.parametrize("left, right", [(2, 1), (6, 1), (lambda df: 70, 1), (90, 70)])
def test_loc_insert_row(left, right):
    # This test case comes from
    # https://github.com/modin-project/modin/issues/3764
    pandas_df = pandas.DataFrame([[1, 2, 3], [4, 5, 6]])
    modin_df = pd.DataFrame([[1, 2, 3], [4, 5, 6]])

    def _test_loc_rows(df):
        df.loc[left] = df.loc[right]
        return df

    expected_exception = None
    if right == 70:
        pytest.xfail(reason="https://github.com/modin-project/modin/issues/7024")
    eval_general(
        modin_df, pandas_df, _test_loc_rows, expected_exception=expected_exception
    )


@pytest.mark.parametrize(
    "columns", [10, (100, 102), (2, 6), [10, 11, 12], "a", ["b", "c", "d"]]
)
def test_loc_insert_col(columns):
    # This test case comes from
    # https://github.com/modin-project/modin/issues/3764
    pandas_df = pandas.DataFrame([[1, 2, 3], [4, 5, 6]])
    modin_df = pd.DataFrame([[1, 2, 3], [4, 5, 6]])

    if isinstance(columns, tuple) and len(columns) == 2:

        def _test_loc_cols(df):
            df.loc[:, columns[0] : columns[1]] = 1

    else:

        def _test_loc_cols(df):
            df.loc[:, columns] = 1

    eval_general(modin_df, pandas_df, _test_loc_cols)


@pytest.fixture
def loc_iter_dfs():
    columns = ["col1", "col2", "col3"]
    index = ["row1", "row2", "row3"]
    return create_test_dfs(
        {col: ([idx] * len(index)) for idx, col in enumerate(columns)},
        columns=columns,
        index=index,
    )


@pytest.mark.parametrize("reverse_order", [False, True])
@pytest.mark.parametrize("axis", [0, 1])
def test_loc_iter_assignment(loc_iter_dfs, reverse_order, axis):
    if reverse_order and axis:
        pytest.xfail(
            "Due to internal sorting of lookup values assignment order is lost, see GH-#2552"
        )

    md_df, pd_df = loc_iter_dfs

    select = [slice(None), slice(None)]
    select[axis] = sorted(pd_df.axes[axis][:-1], reverse=reverse_order)
    select = tuple(select)

    pd_df.loc[select] = pd_df.loc[select] + pd_df.loc[select]
    md_df.loc[select] = md_df.loc[select] + md_df.loc[select]
    df_equals(md_df, pd_df)


@pytest.mark.parametrize("reverse_order", [False, True])
@pytest.mark.parametrize("axis", [0, 1])
def test_loc_order(loc_iter_dfs, reverse_order, axis):
    md_df, pd_df = loc_iter_dfs

    select = [slice(None), slice(None)]
    select[axis] = sorted(pd_df.axes[axis][:-1], reverse=reverse_order)
    select = tuple(select)

    df_equals(pd_df.loc[select], md_df.loc[select])


@pytest.mark.gpu
@pytest.mark.parametrize("data", test_data_values, ids=test_data_keys)
def test_loc_nested_assignment(data):
    modin_df = pd.DataFrame(data)
    pandas_df = pandas.DataFrame(data)
    key1 = modin_df.columns[0]
    key2 = modin_df.columns[1]

    modin_df[key1].loc[0] = 500
    pandas_df[key1].loc[0] = 500
    df_equals(modin_df, pandas_df)

    modin_df[key2].loc[0] = None
    pandas_df[key2].loc[0] = None
    df_equals(modin_df, pandas_df)


def test_iloc_assignment():
    modin_df = pd.DataFrame(index=["row1", "row2", "row3"], columns=["col1", "col2"])
    pandas_df = pandas.DataFrame(
        index=["row1", "row2", "row3"], columns=["col1", "col2"]
    )
    modin_df.iloc[0]["col1"] = 11
    modin_df.iloc[1]["col1"] = 21
    modin_df.iloc[2]["col1"] = 31
    modin_df.iloc[lambda df: 0]["col2"] = 12
    modin_df.iloc[1][lambda df: ["col2"]] = 22
    modin_df.iloc[lambda df: 2][lambda df: ["col2"]] = 32
    pandas_df.iloc[0]["col1"] = 11
    pandas_df.iloc[1]["col1"] = 21
    pandas_df.iloc[2]["col1"] = 31
    pandas_df.iloc[lambda df: 0]["col2"] = 12
    pandas_df.iloc[1][lambda df: ["col2"]] = 22
    pandas_df.iloc[lambda df: 2][lambda df: ["col2"]] = 32

    df_equals(modin_df, pandas_df)


@pytest.mark.parametrize("data", test_data_values, ids=test_data_keys)
def test_iloc_nested_assignment(data):
    modin_df = pd.DataFrame(data)
    pandas_df = pandas.DataFrame(data)
    key1 = modin_df.columns[0]
    key2 = modin_df.columns[1]

    modin_df[key1].iloc[0] = 500
    pandas_df[key1].iloc[0] = 500
    df_equals(modin_df, pandas_df)

    modin_df[key2].iloc[0] = None
    pandas_df[key2].iloc[0] = None
    df_equals(modin_df, pandas_df)


def test_iloc_empty():
    pandas_df = pandas.DataFrame(index=range(5))
    modin_df = pd.DataFrame(index=range(5))

    df_equals(pandas_df.iloc[1], modin_df.iloc[1])
    pandas_df.iloc[1] = 3
    modin_df.iloc[1] = 3
    df_equals(pandas_df, modin_df)


def test_iloc_loc_key_length_except():
    modin_ser, pandas_ser = pd.Series(0), pandas.Series(0)
    eval_general(
        modin_ser,
        pandas_ser,
        lambda ser: ser.iloc[0, 0],
        expected_exception=pandas.errors.IndexingError("Too many indexers"),
    )
    eval_general(
        modin_ser,
        pandas_ser,
        lambda ser: ser.loc[0, 0],
        expected_exception=pandas.errors.IndexingError("Too many indexers"),
    )


def test_loc_series():
    md_df, pd_df = create_test_dfs({"a": [1, 2], "b": [3, 4]})

    pd_df.loc[pd_df["a"] > 1, "b"] = np.log(pd_df["b"])
    md_df.loc[md_df["a"] > 1, "b"] = np.log(md_df["b"])

    df_equals(pd_df, md_df)


@pytest.mark.parametrize("locator_name", ["loc", "iloc"])
@pytest.mark.parametrize(
    "slice_indexer",
    [
        slice(None, None, -2),
        slice(1, 10, None),
        slice(None, 10, None),
        slice(10, None, None),
        slice(10, None, -2),
        slice(-10, None, -2),
        slice(None, 1_000_000_000, None),
    ],
)
def test_loc_iloc_slice_indexer(locator_name, slice_indexer):
    md_df, pd_df = create_test_dfs(test_data_values[0])
    # Shifting the index, so labels won't match its position
    shifted_index = pandas.RangeIndex(1, len(md_df) + 1)
    md_df.index = shifted_index
    pd_df.index = shifted_index

    eval_general(md_df, pd_df, lambda df: getattr(df, locator_name)[slice_indexer])


@pytest.mark.parametrize(
    "indexer_size",
    [
        1,
        2,
        NROWS,
        pytest.param(
            NROWS + 1,
            marks=pytest.mark.xfail(
                reason="https://github.com/modin-project/modin/issues/5739", strict=True
            ),
        ),
    ],
)
class TestLocRangeLikeIndexer:
    """Test cases related to https://github.com/modin-project/modin/issues/5702"""

    def test_range_index_getitem_single_value(self, indexer_size):
        eval_general(
            *create_test_dfs(test_data["int_data"]),
            lambda df: df.loc[pd.RangeIndex(indexer_size)],
        )

    def test_range_index_getitem_two_values(self, indexer_size):
        eval_general(
            *create_test_dfs(test_data["int_data"]),
            lambda df: df.loc[pd.RangeIndex(indexer_size), :],
        )

    def test_range_getitem_single_value(self, indexer_size):
        eval_general(
            *create_test_dfs(test_data["int_data"]),
            lambda df: df.loc[range(indexer_size)],
        )

    def test_range_getitem_two_values_5702(self, indexer_size):
        eval_general(
            *create_test_dfs(test_data["int_data"]),
            lambda df: df.loc[range(indexer_size), :],
        )


@pytest.mark.parametrize("data", test_data_values, ids=test_data_keys)
def test_pop(request, data):
    modin_df = pd.DataFrame(data)
    pandas_df = pandas.DataFrame(data)

    if "empty_data" not in request.node.name:
        key = modin_df.columns[0]
        temp_modin_df = modin_df.copy()
        temp_pandas_df = pandas_df.copy()
        modin_popped = temp_modin_df.pop(key)
        pandas_popped = temp_pandas_df.pop(key)
        df_equals(modin_popped, pandas_popped)
        df_equals(temp_modin_df, temp_pandas_df)


def test_reindex():
    frame_data = {
        "col1": [0, 1, 2, 3],
        "col2": [4, 5, 6, 7],
        "col3": [8, 9, 10, 11],
        "col4": [12, 13, 14, 15],
        "col5": [0, 0, 0, 0],
    }
    pandas_df = pandas.DataFrame(frame_data)
    modin_df = pd.DataFrame(frame_data)

    df_equals(modin_df.reindex([0, 3, 2, 1]), pandas_df.reindex([0, 3, 2, 1]))
    df_equals(modin_df.reindex([0, 6, 2]), pandas_df.reindex([0, 6, 2]))
    df_equals(
        modin_df.reindex(["col1", "col3", "col4", "col2"], axis=1),
        pandas_df.reindex(["col1", "col3", "col4", "col2"], axis=1),
    )
    df_equals(
        modin_df.reindex(["col1", "col7", "col4", "col8"], axis=1),
        pandas_df.reindex(["col1", "col7", "col4", "col8"], axis=1),
    )
    df_equals(
        modin_df.reindex(index=[0, 1, 5], columns=["col1", "col7", "col4", "col8"]),
        pandas_df.reindex(index=[0, 1, 5], columns=["col1", "col7", "col4", "col8"]),
    )
    df_equals(
        modin_df.T.reindex(["col1", "col7", "col4", "col8"], axis=0),
        pandas_df.T.reindex(["col1", "col7", "col4", "col8"], axis=0),
    )


def test_reindex_4438():
    index = pd.date_range(end="1/1/2018", periods=3, freq="h", name="some meta")
    new_index = list(reversed(index))

    # index case
    modin_df = pd.DataFrame([1, 2, 3], index=index)
    pandas_df = pandas.DataFrame([1, 2, 3], index=index)
    new_modin_df = modin_df.reindex(new_index)
    new_pandas_df = pandas_df.reindex(new_index)
    df_equals(new_modin_df, new_pandas_df)

    # column case
    modin_df = pd.DataFrame(np.array([[1], [2], [3]]).T, columns=index)
    pandas_df = pandas.DataFrame(np.array([[1], [2], [3]]).T, columns=index)
    new_modin_df = modin_df.reindex(columns=new_index)
    new_pandas_df = pandas_df.reindex(columns=new_index)
    df_equals(new_modin_df, new_pandas_df)

    # multiindex case
    multi_index = pandas.MultiIndex.from_arrays(
        [("a", "b", "c"), ("a", "b", "c")], names=["first", "second"]
    )
    new_multi_index = list(reversed(multi_index))

    modin_df = pd.DataFrame([1, 2, 3], index=multi_index)
    pandas_df = pandas.DataFrame([1, 2, 3], index=multi_index)
    new_modin_df = modin_df.reindex(new_multi_index)
    new_pandas_df = pandas_df.reindex(new_multi_index)
    df_equals(new_modin_df, new_pandas_df)

    # multicolumn case
    modin_df = pd.DataFrame(np.array([[1], [2], [3]]).T, columns=multi_index)
    pandas_df = pandas.DataFrame(np.array([[1], [2], [3]]).T, columns=multi_index)
    new_modin_df = modin_df.reindex(columns=new_multi_index)
    new_pandas_df = pandas_df.reindex(columns=new_multi_index)
    df_equals(new_modin_df, new_pandas_df)

    # index + multiindex case
    modin_df = pd.DataFrame([1, 2, 3], index=index)
    pandas_df = pandas.DataFrame([1, 2, 3], index=index)
    new_modin_df = modin_df.reindex(new_multi_index)
    new_pandas_df = pandas_df.reindex(new_multi_index)
    df_equals(new_modin_df, new_pandas_df)


def test_reindex_like():
    o_data = [
        [24.3, 75.7, "high"],
        [31, 87.8, "high"],
        [22, 71.6, "medium"],
        [35, 95, "medium"],
    ]
    o_columns = ["temp_celsius", "temp_fahrenheit", "windspeed"]
    o_index = pd.date_range(start="2014-02-12", end="2014-02-15", freq="D")
    new_data = [[28, "low"], [30, "low"], [35.1, "medium"]]
    new_columns = ["temp_celsius", "windspeed"]
    new_index = pd.DatetimeIndex(["2014-02-12", "2014-02-13", "2014-02-15"])
    modin_df1 = pd.DataFrame(o_data, columns=o_columns, index=o_index)
    modin_df2 = pd.DataFrame(new_data, columns=new_columns, index=new_index)
    modin_result = modin_df2.reindex_like(modin_df1)

    pandas_df1 = pandas.DataFrame(o_data, columns=o_columns, index=o_index)
    pandas_df2 = pandas.DataFrame(new_data, columns=new_columns, index=new_index)
    pandas_result = pandas_df2.reindex_like(pandas_df1)
    df_equals(modin_result, pandas_result)


def test_rename_sanity():
    source_df = pandas.DataFrame(test_data["int_data"])[
        ["col1", "index", "col3", "col4"]
    ]
    mapping = {"col1": "a", "index": "b", "col3": "c", "col4": "d"}

    modin_df = pd.DataFrame(source_df)
    df_equals(modin_df.rename(columns=mapping), source_df.rename(columns=mapping))

    renamed2 = source_df.rename(columns=str.lower)
    df_equals(modin_df.rename(columns=str.lower), renamed2)

    modin_df = pd.DataFrame(renamed2)
    df_equals(modin_df.rename(columns=str.upper), renamed2.rename(columns=str.upper))

    # index
    data = {"A": {"foo": 0, "bar": 1}}

    # gets sorted alphabetical
    df = pandas.DataFrame(data)
    modin_df = pd.DataFrame(data)
    assert_index_equal(
        modin_df.rename(index={"foo": "bar", "bar": "foo"}).index,
        df.rename(index={"foo": "bar", "bar": "foo"}).index,
    )

    assert_index_equal(
        modin_df.rename(index=str.upper).index, df.rename(index=str.upper).index
    )

    # Using the `mapper` functionality with `axis`
    assert_index_equal(
        modin_df.rename(str.upper, axis=0).index, df.rename(str.upper, axis=0).index
    )
    assert_index_equal(
        modin_df.rename(str.upper, axis=1).columns,
        df.rename(str.upper, axis=1).columns,
    )

    # have to pass something
    with pytest.raises(TypeError):
        modin_df.rename()

    # partial columns
    source_df.rename(columns={"col3": "foo", "col4": "bar"})
    modin_df = pd.DataFrame(source_df)
    assert_index_equal(
        modin_df.rename(columns={"col3": "foo", "col4": "bar"}).index,
        source_df.rename(columns={"col3": "foo", "col4": "bar"}).index,
    )

    # other axis
    source_df.T.rename(index={"col3": "foo", "col4": "bar"})
    assert_index_equal(
        source_df.T.rename(index={"col3": "foo", "col4": "bar"}).index,
        modin_df.T.rename(index={"col3": "foo", "col4": "bar"}).index,
    )

    # index with name
    index = pandas.Index(["foo", "bar"], name="name")
    renamer = pandas.DataFrame(data, index=index)
    modin_df = pd.DataFrame(data, index=index)

    renamed = renamer.rename(index={"foo": "bar", "bar": "foo"})
    modin_renamed = modin_df.rename(index={"foo": "bar", "bar": "foo"})
    assert_index_equal(renamed.index, modin_renamed.index)

    assert renamed.index.name == modin_renamed.index.name


def test_rename_multiindex():
    tuples_index = [("foo1", "bar1"), ("foo2", "bar2")]
    tuples_columns = [("fizz1", "buzz1"), ("fizz2", "buzz2")]
    index = pandas.MultiIndex.from_tuples(tuples_index, names=["foo", "bar"])
    columns = pandas.MultiIndex.from_tuples(tuples_columns, names=["fizz", "buzz"])

    frame_data = [(0, 0), (1, 1)]
    df = pandas.DataFrame(frame_data, index=index, columns=columns)
    modin_df = pd.DataFrame(frame_data, index=index, columns=columns)

    #
    # without specifying level -> accross all levels
    renamed = df.rename(
        index={"foo1": "foo3", "bar2": "bar3"},
        columns={"fizz1": "fizz3", "buzz2": "buzz3"},
    )
    modin_renamed = modin_df.rename(
        index={"foo1": "foo3", "bar2": "bar3"},
        columns={"fizz1": "fizz3", "buzz2": "buzz3"},
    )
    assert_index_equal(renamed.index, modin_renamed.index)

    renamed = df.rename(
        index={"foo1": "foo3", "bar2": "bar3"},
        columns={"fizz1": "fizz3", "buzz2": "buzz3"},
    )
    assert_index_equal(renamed.columns, modin_renamed.columns)
    assert renamed.index.names == modin_renamed.index.names
    assert renamed.columns.names == modin_renamed.columns.names

    #
    # with specifying a level

    # dict
    renamed = df.rename(columns={"fizz1": "fizz3", "buzz2": "buzz3"}, level=0)
    modin_renamed = modin_df.rename(
        columns={"fizz1": "fizz3", "buzz2": "buzz3"}, level=0
    )
    assert_index_equal(renamed.columns, modin_renamed.columns)
    renamed = df.rename(columns={"fizz1": "fizz3", "buzz2": "buzz3"}, level="fizz")
    modin_renamed = modin_df.rename(
        columns={"fizz1": "fizz3", "buzz2": "buzz3"}, level="fizz"
    )
    assert_index_equal(renamed.columns, modin_renamed.columns)

    renamed = df.rename(columns={"fizz1": "fizz3", "buzz2": "buzz3"}, level=1)
    modin_renamed = modin_df.rename(
        columns={"fizz1": "fizz3", "buzz2": "buzz3"}, level=1
    )
    assert_index_equal(renamed.columns, modin_renamed.columns)
    renamed = df.rename(columns={"fizz1": "fizz3", "buzz2": "buzz3"}, level="buzz")
    modin_renamed = modin_df.rename(
        columns={"fizz1": "fizz3", "buzz2": "buzz3"}, level="buzz"
    )
    assert_index_equal(renamed.columns, modin_renamed.columns)

    # function
    func = str.upper
    renamed = df.rename(columns=func, level=0)
    modin_renamed = modin_df.rename(columns=func, level=0)
    assert_index_equal(renamed.columns, modin_renamed.columns)
    renamed = df.rename(columns=func, level="fizz")
    modin_renamed = modin_df.rename(columns=func, level="fizz")
    assert_index_equal(renamed.columns, modin_renamed.columns)

    renamed = df.rename(columns=func, level=1)
    modin_renamed = modin_df.rename(columns=func, level=1)
    assert_index_equal(renamed.columns, modin_renamed.columns)
    renamed = df.rename(columns=func, level="buzz")
    modin_renamed = modin_df.rename(columns=func, level="buzz")
    assert_index_equal(renamed.columns, modin_renamed.columns)

    # index
    renamed = df.rename(index={"foo1": "foo3", "bar2": "bar3"}, level=0)
    modin_renamed = modin_df.rename(index={"foo1": "foo3", "bar2": "bar3"}, level=0)
    assert_index_equal(modin_renamed.index, renamed.index)


@pytest.mark.xfail(reason="Pandas does not pass this test")
def test_rename_nocopy():
    source_df = pandas.DataFrame(test_data["int_data"])[
        ["col1", "index", "col3", "col4"]
    ]
    modin_df = pd.DataFrame(source_df)
    modin_renamed = modin_df.rename(columns={"col3": "foo"}, copy=False)
    modin_renamed["foo"] = 1
    assert (modin_df["col3"] == 1).all()


def test_rename_inplace():
    source_df = pandas.DataFrame(test_data["int_data"])[
        ["col1", "index", "col3", "col4"]
    ]
    modin_df = pd.DataFrame(source_df)

    df_equals(
        modin_df.rename(columns={"col3": "foo"}),
        source_df.rename(columns={"col3": "foo"}),
    )

    frame = source_df.copy()
    modin_frame = modin_df.copy()
    frame.rename(columns={"col3": "foo"}, inplace=True)
    modin_frame.rename(columns={"col3": "foo"}, inplace=True)

    df_equals(modin_frame, frame)


def test_rename_bug():
    # rename set ref_locs, and set_index was not resetting
    frame_data = {0: ["foo", "bar"], 1: ["bah", "bas"], 2: [1, 2]}
    df = pandas.DataFrame(frame_data)
    modin_df = pd.DataFrame(frame_data)
    df = df.rename(columns={0: "a"})
    df = df.rename(columns={1: "b"})
    df = df.set_index(["a", "b"])
    df.columns = ["2001-01-01"]

    modin_df = modin_df.rename(columns={0: "a"})
    modin_df = modin_df.rename(columns={1: "b"})
    modin_df = modin_df.set_index(["a", "b"])
    modin_df.columns = ["2001-01-01"]

    df_equals(modin_df, df)


def test_index_to_datetime_using_set_index():
    data = {"YEAR": ["1992", "1993", "1994"], "ALIENS": [1, 99, 1]}
    modin_df_years = pd.DataFrame(data=data)
    df_years = pandas.DataFrame(data=data)
    modin_df_years = modin_df_years.set_index("YEAR")
    df_years = df_years.set_index("YEAR")
    modin_datetime_index = pd.to_datetime(modin_df_years.index, format="%Y")
    pandas_datetime_index = pandas.to_datetime(df_years.index, format="%Y")

    modin_df_years.index = modin_datetime_index
    df_years.index = pandas_datetime_index

    modin_df_years.set_index(modin_datetime_index)
    df_years.set_index(pandas_datetime_index)
    df_equals(modin_df_years, df_years)


def test_rename_axis():
    data = {"num_legs": [4, 4, 2], "num_arms": [0, 0, 2]}
    index = ["dog", "cat", "monkey"]
    modin_df = pd.DataFrame(data, index)
    pandas_df = pandas.DataFrame(data, index)
    df_equals(modin_df.rename_axis("animal"), pandas_df.rename_axis("animal"))
    df_equals(
        modin_df.rename_axis("limbs", axis="columns"),
        pandas_df.rename_axis("limbs", axis="columns"),
    )

    modin_df.rename_axis("limbs", axis="columns", inplace=True)
    pandas_df.rename_axis("limbs", axis="columns", inplace=True)
    df_equals(modin_df, pandas_df)

    new_index = pd.MultiIndex.from_product(
        [["mammal"], ["dog", "cat", "monkey"]], names=["type", "name"]
    )
    modin_df.index = new_index
    pandas_df.index = new_index

    df_equals(
        modin_df.rename_axis(index={"type": "class"}),
        pandas_df.rename_axis(index={"type": "class"}),
    )
    df_equals(
        modin_df.rename_axis(columns=str.upper),
        pandas_df.rename_axis(columns=str.upper),
    )
    df_equals(
        modin_df.rename_axis(columns=[str.upper(o) for o in modin_df.columns.names]),
        pandas_df.rename_axis(columns=[str.upper(o) for o in pandas_df.columns.names]),
    )

    with pytest.raises(ValueError):
        df_equals(
            modin_df.rename_axis(str.upper, axis=1),
            pandas_df.rename_axis(str.upper, axis=1),
        )


def test_rename_axis_inplace():
    test_frame = pandas.DataFrame(test_data["int_data"])
    modin_df = pd.DataFrame(test_frame)

    result = test_frame.copy()
    modin_result = modin_df.copy()
    no_return = result.rename_axis("foo", inplace=True)
    modin_no_return = modin_result.rename_axis("foo", inplace=True)

    assert no_return is modin_no_return
    df_equals(modin_result, result)

    result = test_frame.copy()
    modin_result = modin_df.copy()
    no_return = result.rename_axis("bar", axis=1, inplace=True)
    modin_no_return = modin_result.rename_axis("bar", axis=1, inplace=True)

    assert no_return is modin_no_return
    df_equals(modin_result, result)


def test_rename_issue5600():
    # Check the issue for more details
    # https://github.com/modin-project/modin/issues/5600
    df = pd.DataFrame({"a": [1, 2]})
    df_renamed = df.rename(columns={"a": "new_a"}, copy=True, inplace=False)

    # Check that the source frame was untouched
    assert df.dtypes.keys().tolist() == ["a"]
    assert df.columns.tolist() == ["a"]

    assert df_renamed.dtypes.keys().tolist() == ["new_a"]
    assert df_renamed.columns.tolist() == ["new_a"]


def test_reorder_levels():
    data = np.random.randint(1, 100, 12)
    modin_df = pd.DataFrame(
        data,
        index=pd.MultiIndex.from_tuples(
            [
                (num, letter, color)
                for num in range(1, 3)
                for letter in ["a", "b", "c"]
                for color in ["Red", "Green"]
            ],
            names=["Number", "Letter", "Color"],
        ),
    )
    pandas_df = pandas.DataFrame(
        data,
        index=pandas.MultiIndex.from_tuples(
            [
                (num, letter, color)
                for num in range(1, 3)
                for letter in ["a", "b", "c"]
                for color in ["Red", "Green"]
            ],
            names=["Number", "Letter", "Color"],
        ),
    )
    df_equals(
        modin_df.reorder_levels(["Letter", "Color", "Number"]),
        pandas_df.reorder_levels(["Letter", "Color", "Number"]),
    )


def test_reindex_multiindex():
    data1, data2 = np.random.randint(1, 20, (5, 5)), np.random.randint(10, 25, 6)
    index = np.array(["AUD", "BRL", "CAD", "EUR", "INR"])
    modin_midx = pd.MultiIndex.from_product(
        [["Bank_1", "Bank_2"], ["AUD", "CAD", "EUR"]], names=["Bank", "Curency"]
    )
    pandas_midx = pandas.MultiIndex.from_product(
        [["Bank_1", "Bank_2"], ["AUD", "CAD", "EUR"]], names=["Bank", "Curency"]
    )
    modin_df1, modin_df2 = (
        pd.DataFrame(data=data1, index=index, columns=index),
        pd.DataFrame(data2, modin_midx),
    )
    pandas_df1, pandas_df2 = (
        pandas.DataFrame(data=data1, index=index, columns=index),
        pandas.DataFrame(data2, pandas_midx),
    )
    modin_df2.columns, pandas_df2.columns = ["Notional"], ["Notional"]
    md_midx = pd.MultiIndex.from_product([modin_df2.index.levels[0], modin_df1.index])
    pd_midx = pandas.MultiIndex.from_product(
        [pandas_df2.index.levels[0], pandas_df1.index]
    )
    # reindex without axis, index, or columns
    modin_result = modin_df1.reindex(md_midx, fill_value=0)
    pandas_result = pandas_df1.reindex(pd_midx, fill_value=0)
    df_equals(modin_result, pandas_result)
    # reindex with only axis
    modin_result = modin_df1.reindex(md_midx, fill_value=0, axis=0)
    pandas_result = pandas_df1.reindex(pd_midx, fill_value=0, axis=0)
    df_equals(modin_result, pandas_result)
    # reindex with axis and level
    modin_result = modin_df1.reindex(md_midx, fill_value=0, axis=0, level=0)
    pandas_result = pandas_df1.reindex(pd_midx, fill_value=0, axis=0, level=0)
    df_equals(modin_result, pandas_result)


@pytest.mark.parametrize("test_async_reset_index", [False, True])
@pytest.mark.parametrize("data", test_data_values, ids=test_data_keys)
def test_reset_index(data, test_async_reset_index):
    modin_df, pandas_df = create_test_dfs(data)
    if test_async_reset_index:
        modin_df._query_compiler._modin_frame.set_index_cache(None)
    modin_result = modin_df.reset_index(inplace=False)
    pandas_result = pandas_df.reset_index(inplace=False)
    df_equals(modin_result, pandas_result)

    modin_df_cp = modin_df.copy()
    pd_df_cp = pandas_df.copy()
    if test_async_reset_index:
        modin_df._query_compiler._modin_frame.set_index_cache(None)
    modin_df_cp.reset_index(inplace=True)
    pd_df_cp.reset_index(inplace=True)
    df_equals(modin_df_cp, pd_df_cp)


@pytest.mark.parametrize(
    "data",
    [
        test_data["int_data"],
        pytest.param(
            test_data["float_nan_data"],
            marks=pytest.mark.xfail(
                StorageFormat.get() == "Hdk",
                reason="https://github.com/modin-project/modin/issues/2896",
            ),
        ),
    ],
)
def test_reset_index_multiindex_groupby(data):
    # GH#4394
    modin_df, pandas_df = create_test_dfs(data)
    modin_df.index = pd.MultiIndex.from_tuples(
        [(i // 10, i // 5, i) for i in range(len(modin_df))]
    )
    pandas_df.index = pandas.MultiIndex.from_tuples(
        [(i // 10, i // 5, i) for i in range(len(pandas_df))]
    )
    eval_general(
        modin_df,
        pandas_df,
        lambda df: df.reset_index().groupby(list(df.columns[:2])).count(),
    )


@pytest.mark.parametrize("test_async_reset_index", [False, True])
@pytest.mark.parametrize(
    "data",
    [
        pytest.param(
            test_data["int_data"],
            marks=pytest.mark.exclude_by_default,
        ),
        test_data["float_nan_data"],
    ],
    ids=["int_data", "float_nan_data"],
)
@pytest.mark.parametrize("nlevels", [3])
@pytest.mark.parametrize("columns_multiindex", [True, False])
@pytest.mark.parametrize(
    "level",
    [
        "no_level",
        None,
        0,
        1,
        2,
        [2, 0],
        [2, 1],
        [1, 0],
        pytest.param(
            [2, 1, 2],
            marks=pytest.mark.exclude_by_default,
        ),
        pytest.param(
            [0, 0, 0, 0],
            marks=pytest.mark.exclude_by_default,
        ),
        pytest.param(
            ["level_name_1"],
            marks=pytest.mark.exclude_by_default,
        ),
        pytest.param(
            ["level_name_2", "level_name_1"],
            marks=pytest.mark.exclude_by_default,
        ),
        pytest.param(
            [2, "level_name_0"],
            marks=pytest.mark.exclude_by_default,
        ),
    ],
)
@pytest.mark.parametrize("col_level", ["no_col_level", 0, 1, 2])
@pytest.mark.parametrize("col_fill", ["no_col_fill", None, 0, "new"])
@pytest.mark.parametrize("drop", [False])
@pytest.mark.parametrize(
    "multiindex_levels_names_max_levels",
    [
        0,
        1,
        2,
        pytest.param(3, marks=pytest.mark.exclude_by_default),
        pytest.param(4, marks=pytest.mark.exclude_by_default),
    ],
)
@pytest.mark.parametrize(
    "none_in_index_names",
    [
        pytest.param(
            False,
            marks=pytest.mark.exclude_by_default,
        ),
        True,
        "mixed_1st_None",
        pytest.param(
            "mixed_2nd_None",
            marks=pytest.mark.exclude_by_default,
        ),
    ],
)
def test_reset_index_with_multi_index_no_drop(
    data,
    nlevels,
    columns_multiindex,
    level,
    col_level,
    col_fill,
    drop,
    multiindex_levels_names_max_levels,
    none_in_index_names,
    test_async_reset_index,
):
    data_rows = len(data[list(data.keys())[0]])
    index = generate_multiindex(data_rows, nlevels=nlevels)
    data_columns = len(data.keys())
    columns = (
        generate_multiindex(data_columns, nlevels=nlevels)
        if columns_multiindex
        else pandas.RangeIndex(0, data_columns)
    )
    # Replace original data columns with generated
    data = {columns[ind]: data[key] for ind, key in enumerate(data)}
    index.names = (
        [f"level_{i}" for i in range(index.nlevels)]
        if multiindex_levels_names_max_levels == 0
        else [
            (
                tuple(
                    [
                        f"level_{i}_name_{j}"
                        for j in range(
                            0,
                            max(
                                multiindex_levels_names_max_levels + 1 - index.nlevels,
                                0,
                            )
                            + i,
                        )
                    ]
                )
                if max(multiindex_levels_names_max_levels + 1 - index.nlevels, 0) + i
                > 0
                else f"level_{i}"
            )
            for i in range(index.nlevels)
        ]
    )

    if none_in_index_names is True:
        index.names = [None] * len(index.names)
    elif none_in_index_names:
        names_list = list(index.names)
        start_index = 0 if none_in_index_names == "mixed_1st_None" else 1
        names_list[start_index::2] = [None] * len(names_list[start_index::2])
        index.names = names_list

    modin_df = pd.DataFrame(data, index=index, columns=columns)
    pandas_df = pandas.DataFrame(data, index=index, columns=columns)

    if isinstance(level, list):
        level = [
            (
                index.names[int(x[len("level_name_") :])]
                if isinstance(x, str) and x.startswith("level_name_")
                else x
            )
            for x in level
        ]

    kwargs = {"drop": drop}
    if level != "no_level":
        kwargs["level"] = level
    if col_level != "no_col_level":
        kwargs["col_level"] = col_level
    if col_fill != "no_col_fill":
        kwargs["col_fill"] = col_fill
    if test_async_reset_index:
        modin_df._query_compiler._modin_frame.set_index_cache(None)
    eval_general(
        modin_df,
        pandas_df,
        lambda df: df.reset_index(**kwargs),
        # https://github.com/modin-project/modin/issues/5960
        comparator_kwargs={"check_dtypes": False},
    )


@pytest.mark.parametrize("test_async_reset_index", [False, True])
@pytest.mark.parametrize(
    "data",
    [
        pytest.param(
            test_data["int_data"],
            marks=pytest.mark.exclude_by_default,
        ),
        test_data["float_nan_data"],
    ],
    ids=["int_data", "float_nan_data"],
)
@pytest.mark.parametrize("nlevels", [3])
@pytest.mark.parametrize(
    "level",
    [
        "no_level",
        None,
        0,
        1,
        2,
        [2, 0],
        [2, 1],
        [1, 0],
        pytest.param(
            [2, 1, 2],
            marks=pytest.mark.exclude_by_default,
        ),
        pytest.param(
            [0, 0, 0, 0],
            marks=pytest.mark.exclude_by_default,
        ),
        pytest.param(
            ["level_name_1"],
            marks=pytest.mark.exclude_by_default,
        ),
        pytest.param(
            ["level_name_2", "level_name_1"],
            marks=pytest.mark.exclude_by_default,
        ),
        pytest.param(
            [2, "level_name_0"],
            marks=pytest.mark.exclude_by_default,
        ),
    ],
)
@pytest.mark.parametrize(
    "multiindex_levels_names_max_levels",
    [
        0,
        1,
        2,
        pytest.param(3, marks=pytest.mark.exclude_by_default),
        pytest.param(4, marks=pytest.mark.exclude_by_default),
    ],
)
@pytest.mark.parametrize(
    "none_in_index_names",
    [
        pytest.param(
            False,
            marks=pytest.mark.exclude_by_default,
        ),
        True,
        "mixed_1st_None",
        pytest.param(
            "mixed_2nd_None",
            marks=pytest.mark.exclude_by_default,
        ),
    ],
)
def test_reset_index_with_multi_index_drop(
    data,
    nlevels,
    level,
    multiindex_levels_names_max_levels,
    none_in_index_names,
    test_async_reset_index,
):
    test_reset_index_with_multi_index_no_drop(
        data,
        nlevels,
        True,
        level,
        "no_col_level",
        "no_col_fill",
        True,
        multiindex_levels_names_max_levels,
        none_in_index_names,
        test_async_reset_index,
    )


@pytest.mark.parametrize(
    "test_async_reset_index",
    [
        False,
        pytest.param(
            True,
            marks=pytest.mark.xfail(
                StorageFormat.get() == "Hdk",
                reason="HDK does not store trivial indexes.",
            ),
        ),
    ],
)
@pytest.mark.parametrize("index_levels_names_max_levels", [0, 1, 2])
def test_reset_index_with_named_index(
    index_levels_names_max_levels, test_async_reset_index
):
    modin_df = pd.DataFrame(test_data_values[0])
    pandas_df = pandas.DataFrame(test_data_values[0])

    index_name = (
        tuple([f"name_{j}" for j in range(0, index_levels_names_max_levels)])
        if index_levels_names_max_levels > 0
        else "NAME_OF_INDEX"
    )
    modin_df.index.name = pandas_df.index.name = index_name
    df_equals(modin_df, pandas_df)
    if test_async_reset_index:
        # The change in index is not automatically handled by Modin. See #3941.
        modin_df.index = modin_df.index
        modin_df.modin.to_pandas()

        modin_df._query_compiler._modin_frame.set_index_cache(None)
    df_equals(modin_df.reset_index(drop=False), pandas_df.reset_index(drop=False))

    if test_async_reset_index:
        # The change in index is not automatically handled by Modin. See #3941.
        modin_df.index = modin_df.index
        modin_df.modin.to_pandas()

        modin_df._query_compiler._modin_frame.set_index_cache(None)
    modin_df.reset_index(drop=True, inplace=True)
    pandas_df.reset_index(drop=True, inplace=True)
    df_equals(modin_df, pandas_df)

    modin_df = pd.DataFrame(test_data_values[0])
    pandas_df = pandas.DataFrame(test_data_values[0])
    modin_df.index.name = pandas_df.index.name = index_name
    if test_async_reset_index:
        # The change in index is not automatically handled by Modin. See #3941.
        modin_df.index = modin_df.index
        modin_df._to_pandas()

        modin_df._query_compiler._modin_frame.set_index_cache(None)
    df_equals(modin_df.reset_index(drop=False), pandas_df.reset_index(drop=False))


@pytest.mark.parametrize("test_async_reset_index", [False, True])
@pytest.mark.parametrize(
    "index",
    [
        pandas.Index([11, 22, 33, 44], name="col0"),
        pandas.MultiIndex.from_product(
            [[100, 200], [300, 400]], names=["level1", "col0"]
        ),
    ],
    ids=["index", "multiindex"],
)
def test_reset_index_metadata_update(index, test_async_reset_index):
    modin_df, pandas_df = create_test_dfs({"col0": [0, 1, 2, 3]}, index=index)
    modin_df.columns = pandas_df.columns = ["col1"]
    if test_async_reset_index:
        # The change in index is not automatically handled by Modin. See #3941.
        modin_df.index = modin_df.index
        modin_df._to_pandas()

        modin_df._query_compiler._modin_frame.set_index_cache(None)
    eval_general(modin_df, pandas_df, lambda df: df.reset_index())


@pytest.mark.parametrize("data", test_data_values, ids=test_data_keys)
@pytest.mark.parametrize("axis", axis_values, ids=axis_keys)
def test_sample(data, axis):
    modin_df = pd.DataFrame(data)
    pandas_df = pandas.DataFrame(data)

    with pytest.raises(ValueError):
        modin_df.sample(n=3, frac=0.4, axis=axis)

    with pytest.raises(KeyError):
        modin_df.sample(frac=0.5, weights="CoLuMn_No_ExIsT", axis=0)

    with pytest.raises(ValueError):
        modin_df.sample(frac=0.5, weights=modin_df.columns[0], axis=1)

    with pytest.raises(ValueError):
        modin_df.sample(
            frac=0.5, weights=[0.5 for _ in range(len(modin_df.index[:-1]))], axis=0
        )

    with pytest.raises(ValueError):
        modin_df.sample(
            frac=0.5,
            weights=[0.5 for _ in range(len(modin_df.columns[:-1]))],
            axis=1,
        )

    with pytest.raises(ValueError):
        modin_df.sample(n=-3, axis=axis)

    with pytest.raises(ValueError):
        modin_df.sample(frac=0.2, weights=pandas.Series(), axis=axis)

    if isinstance(axis, str):
        num_axis = pandas.DataFrame()._get_axis_number(axis)
    else:
        num_axis = axis

    # weights that sum to 1
    sums = sum(i % 2 for i in range(len(modin_df.axes[num_axis])))
    weights = [i % 2 / sums for i in range(len(modin_df.axes[num_axis]))]

    modin_result = modin_df.sample(
        frac=0.5, random_state=42, weights=weights, axis=axis
    )
    pandas_result = pandas_df.sample(
        frac=0.5, random_state=42, weights=weights, axis=axis
    )
    df_equals(modin_result, pandas_result)

    # weights that don't sum to 1
    weights = [i % 2 for i in range(len(modin_df.axes[num_axis]))]
    modin_result = modin_df.sample(
        frac=0.5, random_state=42, weights=weights, axis=axis
    )
    pandas_result = pandas_df.sample(
        frac=0.5, random_state=42, weights=weights, axis=axis
    )
    df_equals(modin_result, pandas_result)

    modin_result = modin_df.sample(n=0, axis=axis)
    pandas_result = pandas_df.sample(n=0, axis=axis)
    df_equals(modin_result, pandas_result)

    modin_result = modin_df.sample(frac=0.5, random_state=42, axis=axis)
    pandas_result = pandas_df.sample(frac=0.5, random_state=42, axis=axis)
    df_equals(modin_result, pandas_result)

    modin_result = modin_df.sample(n=2, random_state=42, axis=axis)
    pandas_result = pandas_df.sample(n=2, random_state=42, axis=axis)
    df_equals(modin_result, pandas_result)

    # issue #1692, numpy RandomState object
    # We must create a new random state for each iteration because the values that
    # are selected will be impacted if the object has already been used.
    random_state = np.random.RandomState(42)
    modin_result = modin_df.sample(frac=0.5, random_state=random_state, axis=axis)

    random_state = np.random.RandomState(42)
    pandas_result = pandas_df.sample(frac=0.5, random_state=random_state, axis=axis)
    df_equals(modin_result, pandas_result)


def test_empty_sample():
    modin_df, pandas_df = create_test_dfs([1])
    # issue #4983
    # If we have a fraction of the dataset that results in n=0, we should
    # make sure that we don't pass in both n and frac to sample internally.
    eval_general(modin_df, pandas_df, lambda df: df.sample(frac=0.12))


def test_select_dtypes():
    frame_data = {
        "test1": list("abc"),
        "test2": np.arange(3, 6).astype("u1"),
        "test3": np.arange(8.0, 11.0, dtype="float64"),
        "test4": [True, False, True],
        "test5": pandas.date_range("now", periods=3).values,
        "test6": list(range(5, 8)),
    }
    df = pandas.DataFrame(frame_data)
    rd = pd.DataFrame(frame_data)

    include = np.float64, "integer"
    exclude = (np.bool_,)
    r = rd.select_dtypes(include=include, exclude=exclude)

    e = df[["test2", "test3", "test6"]]
    df_equals(r, e)

    r = rd.select_dtypes(include=np.bool_)
    e = df[["test4"]]
    df_equals(r, e)

    r = rd.select_dtypes(exclude=np.bool_)
    e = df[["test1", "test2", "test3", "test5", "test6"]]
    df_equals(r, e)

    try:
        pd.DataFrame().select_dtypes()
        assert False
    except ValueError:
        assert True


@pytest.mark.parametrize("data", test_data_values, ids=test_data_keys)
@pytest.mark.parametrize("n", int_arg_values, ids=arg_keys("n", int_arg_keys))
def test_tail(data, n):
    modin_df = pd.DataFrame(data)
    pandas_df = pandas.DataFrame(data)

    df_equals(modin_df.tail(n), pandas_df.tail(n))
    df_equals(modin_df.tail(len(modin_df)), pandas_df.tail(len(pandas_df)))


def test_xs():
    # example is based on the doctest in the upstream pandas docstring
    data = {
        "num_legs": [4, 4, 2, 2],
        "num_wings": [0, 0, 2, 2],
        "class": ["mammal", "mammal", "mammal", "bird"],
        "animal": ["cat", "dog", "bat", "penguin"],
        "locomotion": ["walks", "walks", "flies", "walks"],
    }
    modin_df, pandas_df = create_test_dfs(data)

    def prepare_dataframes(df):
        # to make several partitions (only for Modin dataframe)
        df = (pd if isinstance(df, pd.DataFrame) else pandas).concat([df, df], axis=0)
        # looks like pandas is sorting the index whereas modin is not, performing a join operation.
        df = df.reset_index(drop=True)
        df = df.join(df, rsuffix="_y")
        return df.set_index(["class", "animal", "locomotion"])

    modin_df = prepare_dataframes(modin_df)
    pandas_df = prepare_dataframes(pandas_df)
    eval_general(modin_df, pandas_df, lambda df: df.xs("mammal"))
    eval_general(modin_df, pandas_df, lambda df: df.xs("cat", level=1))
    eval_general(modin_df, pandas_df, lambda df: df.xs("num_legs", axis=1))
    eval_general(
        modin_df, pandas_df, lambda df: df.xs("cat", level=1, drop_level=False)
    )
    eval_general(modin_df, pandas_df, lambda df: df.xs(("mammal", "cat")))
    eval_general(
        modin_df, pandas_df, lambda df: df.xs(("mammal", "cat"), drop_level=False)
    )


@pytest.mark.parametrize("data", test_data_values, ids=test_data_keys)
def test___getitem__(data):
    modin_df = pd.DataFrame(data)
    pandas_df = pandas.DataFrame(data)

    key = modin_df.columns[0]
    modin_col = modin_df.__getitem__(key)
    assert isinstance(modin_col, pd.Series)

    pd_col = pandas_df[key]
    df_equals(pd_col, modin_col)

    slices = [
        (None, -1),
        (-1, None),
        (1, 2),
        (1, None),
        (None, 1),
        (1, -1),
        (-3, -1),
        (1, -1, 2),
        (-1, 1, -1),
        (None, None, 2),
    ]

    # slice test
    for slice_param in slices:
        s = slice(*slice_param)
        df_equals(modin_df[s], pandas_df[s])

    # Test empty
    df_equals(pd.DataFrame([])[:10], pandas.DataFrame([])[:10])


@pytest.mark.parametrize("data", test_data_values, ids=test_data_keys)
def test___getitem_bool_indexers(data):
    modin_df = pd.DataFrame(data)
    pandas_df = pandas.DataFrame(data)

    indices = [i % 3 == 0 for i in range(len(modin_df.index))]
    columns = [i % 5 == 0 for i in range(len(modin_df.columns))]

    # Key is a list of booleans
    modin_result = modin_df.loc[indices, columns]
    pandas_result = pandas_df.loc[indices, columns]
    df_equals(modin_result, pandas_result)

    # Key is a Modin or pandas series of booleans
    df_equals(
        modin_df.loc[pd.Series(indices), pd.Series(columns, index=modin_df.columns)],
        pandas_df.loc[
            pandas.Series(indices), pandas.Series(columns, index=modin_df.columns)
        ],
    )


def test_getitem_empty_mask():
    # modin-project/modin#517
    modin_frames = []
    pandas_frames = []
    data1 = np.random.randint(0, 100, size=(100, 4))
    mdf1 = pd.DataFrame(data1, columns=list("ABCD"))
    pdf1 = pandas.DataFrame(data1, columns=list("ABCD"))
    modin_frames.append(mdf1)
    pandas_frames.append(pdf1)

    data2 = np.random.randint(0, 100, size=(100, 4))
    mdf2 = pd.DataFrame(data2, columns=list("ABCD"))
    pdf2 = pandas.DataFrame(data2, columns=list("ABCD"))
    modin_frames.append(mdf2)
    pandas_frames.append(pdf2)

    data3 = np.random.randint(0, 100, size=(100, 4))
    mdf3 = pd.DataFrame(data3, columns=list("ABCD"))
    pdf3 = pandas.DataFrame(data3, columns=list("ABCD"))
    modin_frames.append(mdf3)
    pandas_frames.append(pdf3)

    modin_data = pd.concat(modin_frames)
    pandas_data = pandas.concat(pandas_frames)
    df_equals(
        modin_data[[False for _ in modin_data.index]],
        pandas_data[[False for _ in modin_data.index]],
    )


def test_getitem_datetime_slice():
    data = {"data": range(1000)}
    index = pd.date_range("2017/1/4", periods=1000)
    modin_df = pd.DataFrame(data=data, index=index)
    pandas_df = pandas.DataFrame(data=data, index=index)

    s = slice("2017-01-06", "2017-01-09")
    df_equals(modin_df[s], pandas_df[s])


def test_getitem_same_name():
    data = [
        [1, 2, 3, 4],
        [5, 6, 7, 8],
        [9, 10, 11, 12],
        [13, 14, 15, 16],
        [17, 18, 19, 20],
    ]
    columns = ["c1", "c2", "c1", "c3"]
    modin_df = pd.DataFrame(data, columns=columns)
    pandas_df = pandas.DataFrame(data, columns=columns)
    df_equals(modin_df["c1"], pandas_df["c1"])
    df_equals(modin_df["c2"], pandas_df["c2"])
    df_equals(modin_df[["c1", "c2"]], pandas_df[["c1", "c2"]])
    df_equals(modin_df["c3"], pandas_df["c3"])


@pytest.mark.parametrize("data", test_data_values, ids=test_data_keys)
def test___getattr__(request, data):
    modin_df = pd.DataFrame(data)

    if "empty_data" not in request.node.name:
        key = modin_df.columns[0]
        modin_df.__getattr__(key)

        col = modin_df.__getattr__("col1")
        assert isinstance(col, pd.Series)

        col = getattr(modin_df, "col1")
        assert isinstance(col, pd.Series)

        # Check that lookup in column doesn't override other attributes
        df2 = modin_df.rename(index=str, columns={key: "columns"})
        assert isinstance(df2.columns, pandas.Index)


@pytest.mark.parametrize("data", test_data_values, ids=test_data_keys)
def test___setitem__(data):
    eval_setitem(*create_test_dfs(data), loc=-1, value=1)
    eval_setitem(
        *create_test_dfs(data), loc=-1, value=lambda df: type(df)(df[df.columns[0]])
    )

    nrows = len(data[list(data.keys())[0]])
    arr = np.arange(nrows * 2).reshape(-1, 2)

    eval_setitem(*create_test_dfs(data), loc=-1, value=arr)
    eval_setitem(*create_test_dfs(data), col="___NON EXISTENT COLUMN", value=arr.T[0])
    eval_setitem(*create_test_dfs(data), loc=0, value=np.arange(nrows))

    modin_df = pd.DataFrame(columns=data.keys())
    pandas_df = pandas.DataFrame(columns=data.keys())

    for col in modin_df.columns:
        modin_df[col] = np.arange(1000)

    for col in pandas_df.columns:
        pandas_df[col] = np.arange(1000)

    df_equals(modin_df, pandas_df)

    # Test series assignment to column
    modin_df = pd.DataFrame(columns=modin_df.columns)
    pandas_df = pandas.DataFrame(columns=pandas_df.columns)
    modin_df[modin_df.columns[-1]] = modin_df[modin_df.columns[0]]
    pandas_df[pandas_df.columns[-1]] = pandas_df[pandas_df.columns[0]]
    df_equals(modin_df, pandas_df)

    if not sys.version_info.major == 3 and sys.version_info.minor > 6:
        # This test doesn't work correctly on Python 3.6
        # Test 2d ndarray assignment to column
        modin_df = pd.DataFrame(data)
        pandas_df = pandas.DataFrame(data)
        modin_df["new_col"] = modin_df[[modin_df.columns[0]]].values
        pandas_df["new_col"] = pandas_df[[pandas_df.columns[0]]].values
        df_equals(modin_df, pandas_df)
        assert isinstance(modin_df["new_col"][0], type(pandas_df["new_col"][0]))

    modin_df[1:5] = 10
    pandas_df[1:5] = 10
    df_equals(modin_df, pandas_df)

    # Transpose test
    modin_df = pd.DataFrame(data).T
    pandas_df = pandas.DataFrame(data).T

    modin_df[modin_df.columns[0]] = 0
    pandas_df[pandas_df.columns[0]] = 0
    df_equals(modin_df, pandas_df)

    modin_df.columns = [str(i) for i in modin_df.columns]
    pandas_df.columns = [str(i) for i in pandas_df.columns]

    modin_df[modin_df.columns[0]] = 0
    pandas_df[pandas_df.columns[0]] = 0

    df_equals(modin_df, pandas_df)

    modin_df[modin_df.columns[0]][modin_df.index[0]] = 12345
    pandas_df[pandas_df.columns[0]][pandas_df.index[0]] = 12345
    df_equals(modin_df, pandas_df)

    modin_df[1:5] = 10
    pandas_df[1:5] = 10
    df_equals(modin_df, pandas_df)


@pytest.mark.xfail(
    StorageFormat.get() == "Hdk",
    reason="https://github.com/intel-ai/hdk/issues/165",
)
def test___setitem__partitions_aligning():
    # from issue #2390
    modin_df = pd.DataFrame({"a": [1, 2, 3]})
    pandas_df = pandas.DataFrame({"a": [1, 2, 3]})
    modin_df["b"] = pd.Series([4, 5, 6, 7, 8])
    pandas_df["b"] = pandas.Series([4, 5, 6, 7, 8])
    df_equals(modin_df, pandas_df)

    # from issue #2442
    data = {"a": [1, 2, 3, 4]}
    # Index with duplicated timestamp
    index = pandas.to_datetime(["2020-02-06", "2020-02-06", "2020-02-22", "2020-03-26"])

    md_df, pd_df = create_test_dfs(data, index=index)
    # Setting new column
    pd_df["b"] = pandas.Series(np.arange(4))
    md_df["b"] = pd.Series(np.arange(4))
    df_equals(md_df, pd_df)

    # Setting existing column
    pd_df["b"] = pandas.Series(np.arange(4))
    md_df["b"] = pd.Series(np.arange(4))
    df_equals(md_df, pd_df)

    pd_df["a"] = pandas.Series(np.arange(4))
    md_df["a"] = pd.Series(np.arange(4))
    df_equals(md_df, pd_df)


def test___setitem__with_mismatched_partitions(tmp_path):
    unique_filename = get_unique_filename(extension="csv", data_dir=tmp_path)
    np.savetxt(
        unique_filename, np.random.randint(0, 100, size=(200_000, 99)), delimiter=","
    )
    modin_df = pd.read_csv(unique_filename)
    pandas_df = pandas.read_csv(unique_filename)
    modin_df["new"] = pd.Series(list(range(len(modin_df))))
    pandas_df["new"] = pandas.Series(list(range(len(pandas_df))))
    df_equals(modin_df, pandas_df)


def test___setitem__mask():
    # DataFrame mask:
    data = test_data["int_data"]
    modin_df = pd.DataFrame(data)
    pandas_df = pandas.DataFrame(data)

    mean = int((RAND_HIGH + RAND_LOW) / 2)
    pandas_df[pandas_df > mean] = -50
    modin_df[modin_df > mean] = -50

    df_equals(modin_df, pandas_df)

    # Array mask:
    pandas_df = pandas.DataFrame(data)
    modin_df = pd.DataFrame(data)
    array = (pandas_df > mean).to_numpy()

    modin_df[array] = -50
    pandas_df[array] = -50

    df_equals(modin_df, pandas_df)

    # Array mask of wrong size:
    with pytest.raises(ValueError):
        array = np.array([[1, 2], [3, 4]])
        modin_df[array] = 20


@pytest.mark.skipif(
    StorageFormat.get() == "Hdk", reason="https://github.com/intel-ai/hdk/issues/165"
)
@pytest.mark.parametrize(
    "data",
    [
        {},
        {"id": [], "max_speed": [], "health": []},
        {"id": [1], "max_speed": [2], "health": [3]},
        {"id": [4, 40, 400], "max_speed": [111, 222, 333], "health": [33, 22, 11]},
    ],
    ids=["empty_frame", "empty_cols", "1_length_cols", "2_length_cols"],
)
@pytest.mark.parametrize(
    "value",
    [[11, 22], [11, 22, 33]],
    ids=["2_length_val", "3_length_val"],
)
@pytest.mark.parametrize("convert_to_series", [False, True])
@pytest.mark.parametrize("new_col_id", [123, "new_col"], ids=["integer", "string"])
def test_setitem_on_empty_df(data, value, convert_to_series, new_col_id):
    pandas_df = pandas.DataFrame(data)
    modin_df = pd.DataFrame(data)

    def applyier(df):
        if convert_to_series:
            converted_value = (
                pandas.Series(value)
                if isinstance(df, pandas.DataFrame)
                else pd.Series(value)
            )
        else:
            converted_value = value
        df[new_col_id] = converted_value
        return df

    expected_exception = None
    if not convert_to_series:
        values_length = len(value)
        index_length = len(pandas_df.index)
        expected_exception = ValueError(
            f"Length of values ({values_length}) does not match length of index ({index_length})"
        )

    eval_general(
        modin_df,
        pandas_df,
        applyier,
        # https://github.com/modin-project/modin/issues/5961
        comparator_kwargs={
            "check_dtypes": not (len(pandas_df) == 0 and len(pandas_df.columns) != 0)
        },
        expected_exception=expected_exception,
    )


def test_setitem_on_empty_df_4407():
    data = {}
    index = pd.date_range(end="1/1/2018", periods=0, freq="D")
    column = pd.date_range(end="1/1/2018", periods=1, freq="h")[0]
    modin_df = pd.DataFrame(data, columns=index)
    pandas_df = pandas.DataFrame(data, columns=index)

    modin_df[column] = pd.Series([1])
    pandas_df[column] = pandas.Series([1])

    df_equals(modin_df, pandas_df)
    assert modin_df.columns.freq == pandas_df.columns.freq


def test___setitem__unhashable_list():
    # from #3258 and #3291
    cols = ["a", "b"]
    modin_df = pd.DataFrame([[0, 0]], columns=cols)
    modin_df[cols] = modin_df[cols]
    pandas_df = pandas.DataFrame([[0, 0]], columns=cols)
    pandas_df[cols] = pandas_df[cols]
    df_equals(modin_df, pandas_df)


def test_setitem_unhashable_key():
    source_modin_df, source_pandas_df = create_test_dfs(test_data["float_nan_data"])
    row_count = source_modin_df.shape[0]

    def _make_copy(df1, df2):
        return df1.copy(deep=True), df2.copy(deep=True)

    for key in (["col1", "col2"], ["new_col1", "new_col2"]):
        # 1d list case
        value = [1, 2]
        modin_df, pandas_df = _make_copy(source_modin_df, source_pandas_df)
        eval_setitem(modin_df, pandas_df, value, key)

        # 2d list case
        value = [[1, 2]] * row_count
        modin_df, pandas_df = _make_copy(source_modin_df, source_pandas_df)
        eval_setitem(modin_df, pandas_df, value, key)

        # pandas DataFrame case
        df_value = pandas.DataFrame(value, columns=["value_col1", "value_col2"])
        modin_df, pandas_df = _make_copy(source_modin_df, source_pandas_df)
        eval_setitem(modin_df, pandas_df, df_value, key)

        # numpy array case
        value = df_value.to_numpy()
        modin_df, pandas_df = _make_copy(source_modin_df, source_pandas_df)
        eval_setitem(modin_df, pandas_df, value, key)

        # pandas Series case
        value = df_value["value_col1"]
        modin_df, pandas_df = _make_copy(source_modin_df, source_pandas_df)
        eval_setitem(
            modin_df,
            pandas_df,
            value,
            key[:1],
            expected_exception=ValueError("Columns must be same length as key"),
        )

        # pandas Index case
        value = df_value.index
        modin_df, pandas_df = _make_copy(source_modin_df, source_pandas_df)
        eval_setitem(
            modin_df,
            pandas_df,
            value,
            key[:1],
            expected_exception=ValueError("Columns must be same length as key"),
        )

        # scalar case
        value = 3
        modin_df, pandas_df = _make_copy(source_modin_df, source_pandas_df)
        eval_setitem(modin_df, pandas_df, value, key)

        # test failed case: ValueError('Columns must be same length as key')
        eval_setitem(
            modin_df,
            pandas_df,
            df_value[["value_col1"]],
            key,
            expected_exception=ValueError("Columns must be same length as key"),
        )


def test_setitem_2d_insertion():
    def build_value_picker(modin_value, pandas_value):
        """Build a function that returns either Modin or pandas DataFrame depending on the passed frame."""
        return lambda source_df, *args, **kwargs: (
            modin_value
            if isinstance(source_df, (pd.DataFrame, pd.Series))
            else pandas_value
        )

    modin_df, pandas_df = create_test_dfs(test_data["int_data"])

    # Easy case - key and value.columns are equal
    modin_value, pandas_value = create_test_dfs(
        {"new_value1": np.arange(len(modin_df)), "new_value2": np.arange(len(modin_df))}
    )
    eval_setitem(
        modin_df,
        pandas_df,
        build_value_picker(modin_value, pandas_value),
        col=["new_value1", "new_value2"],
    )

    # Key and value.columns have equal values but in different order
    new_columns = ["new_value3", "new_value4"]
    modin_value.columns, pandas_value.columns = new_columns, new_columns
    eval_setitem(
        modin_df,
        pandas_df,
        build_value_picker(modin_value, pandas_value),
        col=["new_value4", "new_value3"],
    )

    # Key and value.columns have different values
    new_columns = ["new_value5", "new_value6"]
    modin_value.columns, pandas_value.columns = new_columns, new_columns
    eval_setitem(
        modin_df,
        pandas_df,
        build_value_picker(modin_value, pandas_value),
        col=["__new_value5", "__new_value6"],
    )

    # Key and value.columns have different lengths, testing that both raise the same exception
    eval_setitem(
        modin_df,
        pandas_df,
        build_value_picker(modin_value.iloc[:, [0]], pandas_value.iloc[:, [0]]),
        col=["new_value7", "new_value8"],
        expected_exception=ValueError("Columns must be same length as key"),
    )


@pytest.mark.parametrize("does_value_have_different_columns", [True, False])
def test_setitem_2d_update(does_value_have_different_columns):
    def test(dfs, iloc):
        """Update columns on the given numeric indices."""
        df1, df2 = dfs
        cols1 = df1.columns[iloc].tolist()
        cols2 = df2.columns[iloc].tolist()
        df1[cols1] = df2[cols2]
        return df1

    modin_df, pandas_df = create_test_dfs(test_data["int_data"])
    modin_df2, pandas_df2 = create_test_dfs(test_data["int_data"])
    modin_df2 *= 10
    pandas_df2 *= 10

    if does_value_have_different_columns:
        new_columns = [f"{col}_new" for col in modin_df.columns]
        modin_df2.columns = new_columns
        pandas_df2.columns = new_columns

    modin_dfs = (modin_df, modin_df2)
    pandas_dfs = (pandas_df, pandas_df2)

    eval_general(modin_dfs, pandas_dfs, test, iloc=[0, 1, 2])
    eval_general(modin_dfs, pandas_dfs, test, iloc=[0, -1])
    eval_general(
        modin_dfs, pandas_dfs, test, iloc=slice(1, None)
    )  # (start=1, stop=None)
    eval_general(
        modin_dfs, pandas_dfs, test, iloc=slice(None, -2)
    )  # (start=None, stop=-2)
    eval_general(
        modin_dfs,
        pandas_dfs,
        test,
        iloc=[0, 1, 5, 6, 9, 10, -2, -1],
    )
    eval_general(
        modin_dfs,
        pandas_dfs,
        test,
        iloc=[5, 4, 0, 10, 1, -1],
    )
    eval_general(
        modin_dfs, pandas_dfs, test, iloc=slice(None, None, 2)
    )  # (start=None, stop=None, step=2)


def test___setitem__single_item_in_series():
    # Test assigning a single item in a Series for issue
    # https://github.com/modin-project/modin/issues/3860
    modin_series = pd.Series(99)
    pandas_series = pandas.Series(99)
    modin_series[:1] = pd.Series(100)
    pandas_series[:1] = pandas.Series(100)
    df_equals(modin_series, pandas_series)


def test___setitem__assigning_single_categorical_sets_correct_dtypes():
    # This test case comes from
    # https://github.com/modin-project/modin/issues/3895
    modin_df = pd.DataFrame({"categories": ["A"]})
    modin_df["categories"] = pd.Categorical(["A"])
    pandas_df = pandas.DataFrame({"categories": ["A"]})
    pandas_df["categories"] = pandas.Categorical(["A"])
    df_equals(modin_df, pandas_df)


def test_iloc_assigning_scalar_none_to_string_frame():
    # This test case comes from
    # https://github.com/modin-project/modin/issues/3981
    data = [["A"]]
    modin_df = pd.DataFrame(data, dtype="string")
    modin_df.iloc[0, 0] = None
    pandas_df = pandas.DataFrame(data, dtype="string")
    pandas_df.iloc[0, 0] = None
    df_equals(modin_df, pandas_df)


@pytest.mark.parametrize(
    "value",
    [
        1,
        np.int32(1),
        1.0,
        "str val",
        pandas.Timestamp("1/4/2018"),
        np.datetime64(0, "ms"),
        True,
    ],
)
def test_loc_boolean_assignment_scalar_dtypes(value):
    modin_df, pandas_df = create_test_dfs(
        {
            "a": [1, 2, 3],
            "b": [3.0, 5.0, 6.0],
            "c": ["a", "b", "c"],
            "d": [1.0, "c", 2.0],
            "e": pandas.to_datetime(["1/1/2018", "1/2/2018", "1/3/2018"]),
            "f": [True, False, True],
        }
    )
    modin_idx, pandas_idx = pd.Series([False, True, True]), pandas.Series(
        [False, True, True]
    )

    modin_df.loc[modin_idx] = value
    pandas_df.loc[pandas_idx] = value
    df_equals(modin_df, pandas_df)


@pytest.mark.parametrize("data", test_data_values, ids=test_data_keys)
def test___len__(data):
    modin_df = pd.DataFrame(data)
    pandas_df = pandas.DataFrame(data)

    assert len(modin_df) == len(pandas_df)


def test_index_order():
    # see #1708 and #1869 for details
    df_modin, df_pandas = (
        pd.DataFrame(test_data["float_nan_data"]),
        pandas.DataFrame(test_data["float_nan_data"]),
    )
    rows_number = len(df_modin.index)
    level_0 = np.random.choice([x for x in range(10)], rows_number)
    level_1 = np.random.choice([x for x in range(10)], rows_number)
    index = pandas.MultiIndex.from_arrays([level_0, level_1])

    df_modin.index = index
    df_pandas.index = index

    for func in ["all", "any", "count"]:
        df_equals(
            getattr(df_modin, func)().index,
            getattr(df_pandas, func)().index,
        )


@pytest.mark.parametrize("data", test_data_values, ids=test_data_keys)
@pytest.mark.parametrize("sortorder", [0, 3, 5])
def test_multiindex_from_frame(data, sortorder):
    modin_df, pandas_df = create_test_dfs(data)

    def call_from_frame(df):
        if type(df).__module__.startswith("pandas"):
            return pandas.MultiIndex.from_frame(df, sortorder)
        else:
            return pd.MultiIndex.from_frame(df, sortorder)

    eval_general(modin_df, pandas_df, call_from_frame, comparator=assert_index_equal)


def test__getitem_bool_single_row_dataframe():
    # This test case comes from
    # https://github.com/modin-project/modin/issues/4845
    eval_general(pd, pandas, lambda lib: lib.DataFrame([1])[lib.Series([True])])


def test__getitem_bool_with_empty_partition():
    # This test case comes from
    # https://github.com/modin-project/modin/issues/5188

    size = MinPartitionSize.get()

    pandas_series = pandas.Series([True if i % 2 else False for i in range(size)])
    modin_series = pd.Series(pandas_series)

    pandas_df = pandas.DataFrame([i for i in range(size + 1)])
    pandas_df.iloc[size] = np.nan
    modin_df = pd.DataFrame(pandas_df)

    pandas_tmp_result = pandas_df.dropna()
    modin_tmp_result = modin_df.dropna()

    eval_general(
        modin_tmp_result,
        pandas_tmp_result,
        lambda df: (
            df[modin_series] if isinstance(df, pd.DataFrame) else df[pandas_series]
        ),
    )


# This is a very subtle bug that comes from:
# https://github.com/modin-project/modin/issues/4945
def test_lazy_eval_index():
    modin_df, pandas_df = create_test_dfs({"col0": [0, 1]})

    def func(df):
        df_copy = df[df["col0"] < 6].copy()
        # The problem here is that the index is not copied over so it needs
        # to get recomputed at some point. Our implementation of __setitem__
        # requires us to build a mask and insert the value from the right
        # handside into the new DataFrame. However, it's possible that we
        # won't have any new partitions, so we will end up computing an empty
        # index.
        df_copy["col0"] = df_copy["col0"].apply(lambda x: x + 1)
        return df_copy

    eval_general(modin_df, pandas_df, func)


def test_index_of_empty_frame():
    # Test on an empty frame created by user
    md_df, pd_df = create_test_dfs(
        {}, index=pandas.Index([], name="index name"), columns=["a", "b"]
    )
    assert md_df.empty and pd_df.empty
    df_equals(md_df.index, pd_df.index)

    # Test on an empty frame produced by Modin's logic
    data = test_data_values[0]
    md_df, pd_df = create_test_dfs(
        data, index=pandas.RangeIndex(len(next(iter(data.values()))), name="index name")
    )

    md_res = md_df.query(f"{md_df.columns[0]} > {RAND_HIGH}")
    pd_res = pd_df.query(f"{pd_df.columns[0]} > {RAND_HIGH}")

    assert md_res.empty and pd_res.empty
    df_equals(md_res.index, pd_res.index)<|MERGE_RESOLUTION|>--- conflicted
+++ resolved
@@ -18,11 +18,6 @@
 import numpy as np
 import pandas
 import pytest
-<<<<<<< HEAD
-from pandas.testing import assert_index_equal
-=======
-from pandas._testing import ensure_clean
->>>>>>> 0dfd88da
 
 import modin.pandas as pd
 from modin.config import MinPartitionSize, NPartitions, StorageFormat
