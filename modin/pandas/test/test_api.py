# Licensed to Modin Development Team under one or more contributor license agreements.
# See the NOTICE file distributed with this work for additional information regarding
# copyright ownership.  The Modin Development Team licenses this file to you under the
# Apache License, Version 2.0 (the "License"); you may not use this file except in
# compliance with the License.  You may obtain a copy of the License at
#
#     http://www.apache.org/licenses/LICENSE-2.0
#
# Unless required by applicable law or agreed to in writing, software distributed under
# the License is distributed on an "AS IS" BASIS, WITHOUT WARRANTIES OR CONDITIONS OF
# ANY KIND, either express or implied. See the License for the specific language
# governing permissions and limitations under the License.

import pandas
import inspect
import pytest
import numpy as np
import pytest

import modin.pandas as pd


def test_top_level_api_equality():
    modin_dir = [obj for obj in dir(pd) if obj[0] != "_"]
    pandas_dir = [obj for obj in dir(pandas) if obj[0] != "_"]
    missing_from_modin = set(pandas_dir) - set(modin_dir)
    extra_in_modin = set(modin_dir) - set(pandas_dir)
    ignore_pandas = [
        "annotations",
        "np",
        "testing",
        "tests",
        "pandas",
        "core",
        "compat",
        "util",
        "offsets",
        "datetime",
        "arrays",
        "api",
        "tseries",
        "errors",
        "to_msgpack",  # This one is experimental, and doesn't look finished
        "Panel",  # This is deprecated and throws a warning every time.
        "SparseSeries",  # depreceted since pandas 1.0, not present in 1.4+
        "SparseDataFrame",  # depreceted since pandas 1.0, not present in 1.4+
        "SparseArray",  # usually not available in top-level namespace
    ]

    ignore_modin = [
        "indexing",
        "iterator",
        "series",
        "accessor",
        "base",
        "utils",
        "dataframe",
        "groupby",
        "general",
        "datetime",
        "warnings",
        "os",
    ]

    assert not len(
        missing_from_modin - set(ignore_pandas)
    ), "Differences found in API: {}".format(missing_from_modin - set(ignore_pandas))

    assert not len(
        extra_in_modin - set(ignore_modin)
    ), "Differences found in API: {}".format(extra_in_modin - set(ignore_modin))

    difference = []
    allowed_different = ["Interval", "datetime"]

    # Check that we have all keywords and defaults in pandas
    for m in set(pandas_dir) - set(ignore_pandas):
        if m in allowed_different:
            continue
        try:
            pandas_sig = dict(inspect.signature(getattr(pandas, m)).parameters)
        except (TypeError, ValueError):
            continue
        try:
            modin_sig = dict(inspect.signature(getattr(pd, m)).parameters)
        except (TypeError, ValueError):
            continue

        if not pandas_sig == modin_sig:
            try:
                append_val = (
                    m,
                    {
                        i: pandas_sig[i]
                        for i in pandas_sig.keys()
                        if i not in modin_sig
                        or pandas_sig[i].default != modin_sig[i].default
                        and not (
                            pandas_sig[i].default is np.nan
                            and modin_sig[i].default is np.nan
                        )
                    },
                )
            except Exception:
                raise
            try:
                # This validates that there are actually values to add to the difference
                # based on the condition above.
                if len(list(append_val[-1])[-1]) > 0:
                    difference.append(append_val)
            except IndexError:
                pass

    assert not len(difference), "Missing params found in API: {}".format(difference)

    # Check that we have no extra keywords or defaults
    for m in set(pandas_dir) - set(ignore_pandas):
        if m in allowed_different:
            continue
        try:
            pandas_sig = dict(inspect.signature(getattr(pandas, m)).parameters)
        except (TypeError, ValueError):
            continue
        try:
            modin_sig = dict(inspect.signature(getattr(pd, m)).parameters)
        except (TypeError, ValueError):
            continue
        if not pandas_sig == modin_sig:
            try:
                append_val = (
                    m,
                    {
                        i: modin_sig[i]
                        for i in modin_sig.keys()
                        if i not in pandas_sig and i != "query_compiler"
                    },
                )
            except Exception:
                raise
            try:
                # This validates that there are actually values to add to the difference
                # based on the condition above.
                if len(list(append_val[-1])[-1]) > 0:
                    difference.append(append_val)
            except IndexError:
                pass

    assert not len(difference), "Extra params found in API: {}".format(difference)


def test_dataframe_api_equality():
    modin_dir = [obj for obj in dir(pd.DataFrame) if obj[0] != "_"]
    pandas_dir = [obj for obj in dir(pandas.DataFrame) if obj[0] != "_"]

    ignore = ["timetuple"]
    missing_from_modin = set(pandas_dir) - set(modin_dir)
    assert not len(
        missing_from_modin - set(ignore)
    ), "Differences found in API: {}".format(len(missing_from_modin - set(ignore)))
    assert not len(
        set(modin_dir) - set(pandas_dir)
    ), "Differences found in API: {}".format(set(modin_dir) - set(pandas_dir))

    # These have to be checked manually
    allowed_different = ["to_hdf", "hist"]
    # skip verifying .rename_axis() due to https://github.com/modin-project/modin/issues/5077
    allowed_different.append("rename_axis")
    difference = []

    # Check that we don't have extra params
    for m in modin_dir:
        if m in allowed_different:
            continue
        try:
            pandas_sig = dict(
                inspect.signature(getattr(pandas.DataFrame, m)).parameters
            )
        except TypeError:
            continue
        try:
            modin_sig = dict(inspect.signature(getattr(pd.DataFrame, m)).parameters)
        except TypeError:
            continue

        if not pandas_sig == modin_sig:
            append_val = (
                m,
                {
                    i: pandas_sig[i]
                    for i in pandas_sig.keys()
                    if i not in modin_sig
                    or pandas_sig[i].default != modin_sig[i].default
                    and not (
                        pandas_sig[i].default is np.nan
                        and modin_sig[i].default is np.nan
                    )
                },
            )
            try:
                # This validates that there are actually values to add to the difference
                # based on the condition above.
                if len(list(append_val[-1])[-1]) > 0:
                    difference.append(append_val)
            except IndexError:
                pass

    assert not len(difference), "Missing params found in API: {}".format(difference)

    # Check that we have all params
    for m in modin_dir:
        if m in allowed_different:
            continue
        try:
            pandas_sig = dict(
                inspect.signature(getattr(pandas.DataFrame, m)).parameters
            )
        except TypeError:
            continue
        try:
            modin_sig = dict(inspect.signature(getattr(pd.DataFrame, m)).parameters)
        except TypeError:
            continue

        if not pandas_sig == modin_sig:
            append_val = (
                m,
                {i: modin_sig[i] for i in modin_sig.keys() if i not in pandas_sig},
            )
            try:
                # This validates that there are actually values to add to the difference
                # based on the condition above.
                if len(list(append_val[-1])[-1]) > 0:
                    difference.append(append_val)
            except IndexError:
                pass

    assert not len(difference), "Extra params found in API: {}".format(difference)


def test_series_str_api_equality():
    modin_dir = [obj for obj in dir(pd.Series().str) if obj[0] != "_"]
    pandas_dir = [obj for obj in dir(pandas.Series.str) if obj[0] != "_"]

    missing_from_modin = set(pandas_dir) - set(modin_dir)
    assert not len(missing_from_modin), "Differences found in API: {}".format(
        missing_from_modin
    )
    extra_in_modin = set(modin_dir) - set(pandas_dir)
    assert not len(extra_in_modin), "Differences found in API: {}".format(
        extra_in_modin
    )


<<<<<<< HEAD
@pytest.mark.parametrize("obj", ["SeriesGroupBy", "DataFrameGroupBy"])
def test_series_groupby_api_equality(obj):
    modin_dir = [x for x in dir(getattr(pd.groupby, obj)) if x[0] != "_"]
    pandas_dir = [x for x in dir(getattr(pandas.core.groupby, obj)) if x[0] != "_"]
    # This attribute is hidden from the DataFrameGroupBy object
    ignore = ["keys"]
    missing_from_modin = set(pandas_dir) - set(modin_dir) - set(ignore)
    assert not len(missing_from_modin), "Differences found in API: {}".format(
        len(missing_from_modin)
    )
    # FIXME: wrong inheritance
    ignore = ["boxplot", "corrwith", "dtypes"]
    extra_in_modin = set(modin_dir) - set(pandas_dir) - set(ignore)
=======
def test_series_dt_api_equality():
    modin_dir = [obj for obj in dir(pd.Series().dt) if obj[0] != "_"]
    pandas_dir = [obj for obj in dir(pandas.Series.dt) if obj[0] != "_"]

    missing_from_modin = set(pandas_dir) - set(modin_dir)
    assert not len(missing_from_modin), "Differences found in API: {}".format(
        missing_from_modin
    )
    extra_in_modin = set(modin_dir) - set(pandas_dir)
    assert not len(extra_in_modin), "Differences found in API: {}".format(
        extra_in_modin
    )


def test_series_cat_api_equality():
    modin_dir = [obj for obj in dir(pd.Series().cat) if obj[0] != "_"]
    pandas_dir = [obj for obj in dir(pandas.Series.cat) if obj[0] != "_"]

    missing_from_modin = set(pandas_dir) - set(modin_dir)
    assert not len(missing_from_modin), "Differences found in API: {}".format(
        len(missing_from_modin)
    )
    extra_in_modin = set(modin_dir) - set(pandas_dir)
    assert not len(extra_in_modin), "Differences found in API: {}".format(
        extra_in_modin
    )


@pytest.mark.parametrize("obj", ["DataFrame", "Series"])
def test_sparse_accessor_api_equality(obj):
    modin_dir = [x for x in dir(getattr(pd, obj).sparse) if x[0] != "_"]
    pandas_dir = [x for x in dir(getattr(pandas, obj).sparse) if x[0] != "_"]

    missing_from_modin = set(pandas_dir) - set(modin_dir)
    assert not len(missing_from_modin), "Differences found in API: {}".format(
        len(missing_from_modin)
    )
    extra_in_modin = set(modin_dir) - set(pandas_dir)
>>>>>>> 3a19ac8a
    assert not len(extra_in_modin), "Differences found in API: {}".format(
        extra_in_modin
    )


def test_series_api_equality():
    modin_dir = [obj for obj in dir(pd.Series) if obj[0] != "_"]
    pandas_dir = [obj for obj in dir(pandas.Series) if obj[0] != "_"]

    ignore = ["timetuple"]
    missing_from_modin = set(pandas_dir) - set(modin_dir)
    assert not len(
        missing_from_modin - set(ignore)
    ), "Differences found in API: {}".format(len(missing_from_modin - set(ignore)))
    assert not len(
        set(modin_dir) - set(pandas_dir)
    ), "Differences found in API: {}".format(set(modin_dir) - set(pandas_dir))

    # These have to be checked manually
    allowed_different = ["to_hdf", "hist"]
    # skip verifying .rename_axis() due to https://github.com/modin-project/modin/issues/5077
    allowed_different.append("rename_axis")
    difference = []

    for m in modin_dir:
        if m in allowed_different:
            continue
        try:
            pandas_sig = dict(inspect.signature(getattr(pandas.Series, m)).parameters)
        except TypeError:
            continue
        try:
            modin_sig = dict(inspect.signature(getattr(pd.Series, m)).parameters)
        except TypeError:
            continue

        if not pandas_sig == modin_sig:
            append_val = (
                m,
                {
                    i: pandas_sig[i]
                    for i in pandas_sig.keys()
                    if i not in modin_sig
                    or pandas_sig[i].default != modin_sig[i].default
                    and not (
                        pandas_sig[i].default is np.nan
                        and modin_sig[i].default is np.nan
                    )
                },
            )
            try:
                # This validates that there are actually values to add to the difference
                # based on the condition above.
                if len(list(append_val[-1])[-1]) > 0:
                    difference.append(append_val)
            except IndexError:
                pass
    assert not len(difference), "Missing params found in API: {}".format(difference)

    for m in modin_dir:
        if m in allowed_different:
            continue
        try:
            pandas_sig = dict(inspect.signature(getattr(pandas.Series, m)).parameters)
        except TypeError:
            continue
        try:
            modin_sig = dict(inspect.signature(getattr(pd.Series, m)).parameters)
        except TypeError:
            continue

        if not pandas_sig == modin_sig:
            append_val = (
                m,
                {i: modin_sig[i] for i in modin_sig.keys() if i not in pandas_sig},
            )
            try:
                # This validates that there are actually values to add to the difference
                # based on the condition above.
                if len(list(append_val[-1])[-1]) > 0:
                    difference.append(append_val)
            except IndexError:
                pass
    assert not len(difference), "Extra params found in API: {}".format(difference)<|MERGE_RESOLUTION|>--- conflicted
+++ resolved
@@ -15,7 +15,6 @@
 import inspect
 import pytest
 import numpy as np
-import pytest
 
 import modin.pandas as pd
 
@@ -251,7 +250,49 @@
     )
 
 
-<<<<<<< HEAD
+def test_series_dt_api_equality():
+    modin_dir = [obj for obj in dir(pd.Series().dt) if obj[0] != "_"]
+    pandas_dir = [obj for obj in dir(pandas.Series.dt) if obj[0] != "_"]
+
+    missing_from_modin = set(pandas_dir) - set(modin_dir)
+    assert not len(missing_from_modin), "Differences found in API: {}".format(
+        missing_from_modin
+    )
+    extra_in_modin = set(modin_dir) - set(pandas_dir)
+    assert not len(extra_in_modin), "Differences found in API: {}".format(
+        extra_in_modin
+    )
+
+
+def test_series_cat_api_equality():
+    modin_dir = [obj for obj in dir(pd.Series().cat) if obj[0] != "_"]
+    pandas_dir = [obj for obj in dir(pandas.Series.cat) if obj[0] != "_"]
+
+    missing_from_modin = set(pandas_dir) - set(modin_dir)
+    assert not len(missing_from_modin), "Differences found in API: {}".format(
+        len(missing_from_modin)
+    )
+    extra_in_modin = set(modin_dir) - set(pandas_dir)
+    assert not len(extra_in_modin), "Differences found in API: {}".format(
+        extra_in_modin
+    )
+
+
+@pytest.mark.parametrize("obj", ["DataFrame", "Series"])
+def test_sparse_accessor_api_equality(obj):
+    modin_dir = [x for x in dir(getattr(pd, obj).sparse) if x[0] != "_"]
+    pandas_dir = [x for x in dir(getattr(pandas, obj).sparse) if x[0] != "_"]
+
+    missing_from_modin = set(pandas_dir) - set(modin_dir)
+    assert not len(missing_from_modin), "Differences found in API: {}".format(
+        len(missing_from_modin)
+    )
+    extra_in_modin = set(modin_dir) - set(pandas_dir)
+    assert not len(extra_in_modin), "Differences found in API: {}".format(
+        extra_in_modin
+    )
+
+
 @pytest.mark.parametrize("obj", ["SeriesGroupBy", "DataFrameGroupBy"])
 def test_series_groupby_api_equality(obj):
     modin_dir = [x for x in dir(getattr(pd.groupby, obj)) if x[0] != "_"]
@@ -265,46 +306,6 @@
     # FIXME: wrong inheritance
     ignore = ["boxplot", "corrwith", "dtypes"]
     extra_in_modin = set(modin_dir) - set(pandas_dir) - set(ignore)
-=======
-def test_series_dt_api_equality():
-    modin_dir = [obj for obj in dir(pd.Series().dt) if obj[0] != "_"]
-    pandas_dir = [obj for obj in dir(pandas.Series.dt) if obj[0] != "_"]
-
-    missing_from_modin = set(pandas_dir) - set(modin_dir)
-    assert not len(missing_from_modin), "Differences found in API: {}".format(
-        missing_from_modin
-    )
-    extra_in_modin = set(modin_dir) - set(pandas_dir)
-    assert not len(extra_in_modin), "Differences found in API: {}".format(
-        extra_in_modin
-    )
-
-
-def test_series_cat_api_equality():
-    modin_dir = [obj for obj in dir(pd.Series().cat) if obj[0] != "_"]
-    pandas_dir = [obj for obj in dir(pandas.Series.cat) if obj[0] != "_"]
-
-    missing_from_modin = set(pandas_dir) - set(modin_dir)
-    assert not len(missing_from_modin), "Differences found in API: {}".format(
-        len(missing_from_modin)
-    )
-    extra_in_modin = set(modin_dir) - set(pandas_dir)
-    assert not len(extra_in_modin), "Differences found in API: {}".format(
-        extra_in_modin
-    )
-
-
-@pytest.mark.parametrize("obj", ["DataFrame", "Series"])
-def test_sparse_accessor_api_equality(obj):
-    modin_dir = [x for x in dir(getattr(pd, obj).sparse) if x[0] != "_"]
-    pandas_dir = [x for x in dir(getattr(pandas, obj).sparse) if x[0] != "_"]
-
-    missing_from_modin = set(pandas_dir) - set(modin_dir)
-    assert not len(missing_from_modin), "Differences found in API: {}".format(
-        len(missing_from_modin)
-    )
-    extra_in_modin = set(modin_dir) - set(pandas_dir)
->>>>>>> 3a19ac8a
     assert not len(extra_in_modin), "Differences found in API: {}".format(
         extra_in_modin
     )
