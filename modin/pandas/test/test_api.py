# Licensed to Modin Development Team under one or more contributor license agreements.
# See the NOTICE file distributed with this work for additional information regarding
# copyright ownership.  The Modin Development Team licenses this file to you under the
# Apache License, Version 2.0 (the "License"); you may not use this file except in
# compliance with the License.  You may obtain a copy of the License at
#
#     http://www.apache.org/licenses/LICENSE-2.0
#
# Unless required by applicable law or agreed to in writing, software distributed under
# the License is distributed on an "AS IS" BASIS, WITHOUT WARRANTIES OR CONDITIONS OF
# ANY KIND, either express or implied. See the License for the specific language
# governing permissions and limitations under the License.

import pandas
import inspect
import pytest
import numpy as np

import modin.pandas as pd


def test_top_level_api_equality():
    modin_dir = [obj for obj in dir(pd) if obj[0] != "_"]
    pandas_dir = [obj for obj in dir(pandas) if obj[0] != "_"]
    missing_from_modin = set(pandas_dir) - set(modin_dir)
    extra_in_modin = set(modin_dir) - set(pandas_dir)
    ignore_pandas = [
        "annotations",
        "np",
        "testing",
        "tests",
        "pandas",
        "core",
        "compat",
        "util",
        "offsets",
        "datetime",
        "arrays",
        "api",
        "tseries",
        "errors",
        "to_msgpack",  # This one is experimental, and doesn't look finished
        "Panel",  # This is deprecated and throws a warning every time.
        "SparseSeries",  # depreceted since pandas 1.0, not present in 1.4+
        "SparseDataFrame",  # depreceted since pandas 1.0, not present in 1.4+
    ]

    ignore_modin = [
        "indexing",
        "iterator",
        "series",
        "accessor",
        "base",
        "utils",
        "dataframe",
        "groupby",
        "general",
        "datetime",
        "warnings",
        "os",
        "series_utils",
        "window",
    ]

    assert not len(
        missing_from_modin - set(ignore_pandas)
    ), "Differences found in API: {}".format(missing_from_modin - set(ignore_pandas))

    assert not len(
        extra_in_modin - set(ignore_modin)
    ), "Differences found in API: {}".format(extra_in_modin - set(ignore_modin))

    difference = []
    allowed_different = ["Interval", "datetime"]

    # Check that we have all keywords and defaults in pandas
    for m in set(pandas_dir) - set(ignore_pandas):
        if m in allowed_different:
            continue
        try:
            pandas_sig = dict(inspect.signature(getattr(pandas, m)).parameters)
        except (TypeError, ValueError):
            continue
        try:
            modin_sig = dict(inspect.signature(getattr(pd, m)).parameters)
        except (TypeError, ValueError):
            continue

        if not pandas_sig == modin_sig:
            try:
                append_val = (
                    m,
                    {
                        i: pandas_sig[i]
                        for i in pandas_sig.keys()
                        if i not in modin_sig
                        or pandas_sig[i].default != modin_sig[i].default
                        and not (
                            pandas_sig[i].default is np.nan
                            and modin_sig[i].default is np.nan
                        )
                    },
                )
            except Exception:
                raise
            try:
                # This validates that there are actually values to add to the difference
                # based on the condition above.
                if len(list(append_val[-1])[-1]) > 0:
                    difference.append(append_val)
            except IndexError:
                pass

    assert not len(difference), "Missing params found in API: {}".format(difference)

    # Check that we have no extra keywords or defaults
    for m in set(pandas_dir) - set(ignore_pandas):
        if m in allowed_different:
            continue
        try:
            pandas_sig = dict(inspect.signature(getattr(pandas, m)).parameters)
        except (TypeError, ValueError):
            continue
        try:
            modin_sig = dict(inspect.signature(getattr(pd, m)).parameters)
        except (TypeError, ValueError):
            continue
        if not pandas_sig == modin_sig:
            try:
                append_val = (
                    m,
                    {
                        i: modin_sig[i]
                        for i in modin_sig.keys()
                        if i not in pandas_sig and i != "query_compiler"
                    },
                )
            except Exception:
                raise
            try:
                # This validates that there are actually values to add to the difference
                # based on the condition above.
                if len(list(append_val[-1])[-1]) > 0:
                    difference.append(append_val)
            except IndexError:
                pass

    assert not len(difference), "Extra params found in API: {}".format(difference)


def test_dataframe_api_equality():
    modin_dir = [obj for obj in dir(pd.DataFrame) if obj[0] != "_"]
    pandas_dir = [obj for obj in dir(pandas.DataFrame) if obj[0] != "_"]

    ignore = ["timetuple"]
    missing_from_modin = set(pandas_dir) - set(modin_dir)
    assert not len(
        missing_from_modin - set(ignore)
    ), "Differences found in API: {}".format(len(missing_from_modin - set(ignore)))
    assert not len(
        set(modin_dir) - set(pandas_dir)
    ), "Differences found in API: {}".format(set(modin_dir) - set(pandas_dir))

    # These have to be checked manually
    allowed_different = ["to_hdf", "hist"]
<<<<<<< HEAD
    difference = []
=======
    # skip verifying .rename_axis() due to https://github.com/modin-project/modin/issues/5077
    allowed_different.append("rename_axis")
>>>>>>> 01278aea

    assert_parameters_eq((pandas.DataFrame, pd.DataFrame), modin_dir, allowed_different)


def test_series_str_api_equality():
    modin_dir = [obj for obj in dir(pd.Series.str) if obj[0] != "_"]
    pandas_dir = [obj for obj in dir(pandas.Series.str) if obj[0] != "_"]

    missing_from_modin = set(pandas_dir) - set(modin_dir)
    assert not len(missing_from_modin), "Differences found in API: {}".format(
        missing_from_modin
    )
    extra_in_modin = set(modin_dir) - set(pandas_dir)
    assert not len(extra_in_modin), "Differences found in API: {}".format(
        extra_in_modin
    )
    assert_parameters_eq((pandas.Series.str, pd.Series.str), modin_dir, [])


def test_series_dt_api_equality():
    modin_dir = [obj for obj in dir(pd.Series.dt) if obj[0] != "_"]
    pandas_dir = [obj for obj in dir(pandas.Series.dt) if obj[0] != "_"]

    # should be deleted, but for some reason the check fails
    # https://github.com/pandas-dev/pandas/pull/33595
    ignore = ["week", "weekofyear"]
    missing_from_modin = set(pandas_dir) - set(modin_dir) - set(ignore)
    assert not len(missing_from_modin), "Differences found in API: {}".format(
        missing_from_modin
    )
    extra_in_modin = set(modin_dir) - set(pandas_dir)
    assert not len(extra_in_modin), "Differences found in API: {}".format(
        extra_in_modin
    )


def test_series_cat_api_equality():
    modin_dir = [obj for obj in dir(pd.Series.cat) if obj[0] != "_"]
    pandas_dir = [obj for obj in dir(pandas.Series.cat) if obj[0] != "_"]

    missing_from_modin = set(pandas_dir) - set(modin_dir)
    assert not len(missing_from_modin), "Differences found in API: {}".format(
        len(missing_from_modin)
    )
    extra_in_modin = set(modin_dir) - set(pandas_dir)
    assert not len(extra_in_modin), "Differences found in API: {}".format(
        extra_in_modin
    )


@pytest.mark.parametrize("obj", ["DataFrame", "Series"])
def test_sparse_accessor_api_equality(obj):
    modin_dir = [x for x in dir(getattr(pd, obj).sparse) if x[0] != "_"]
    pandas_dir = [x for x in dir(getattr(pandas, obj).sparse) if x[0] != "_"]

    missing_from_modin = set(pandas_dir) - set(modin_dir)
    assert not len(missing_from_modin), "Differences found in API: {}".format(
        len(missing_from_modin)
    )
    extra_in_modin = set(modin_dir) - set(pandas_dir)
    assert not len(extra_in_modin), "Differences found in API: {}".format(
        extra_in_modin
    )


@pytest.mark.parametrize("obj", ["SeriesGroupBy", "DataFrameGroupBy"])
def test_series_groupby_api_equality(obj):
    modin_dir = [x for x in dir(getattr(pd.groupby, obj)) if x[0] != "_"]
    pandas_dir = [x for x in dir(getattr(pandas.core.groupby, obj)) if x[0] != "_"]
    # This attribute is hidden from the DataFrameGroupBy object
    ignore = ["keys", "level"]
    missing_from_modin = set(pandas_dir) - set(modin_dir) - set(ignore)
    assert not len(missing_from_modin), "Differences found in API: {}".format(
        len(missing_from_modin)
    )
    # FIXME: wrong inheritance
    ignore = ["boxplot", "corrwith", "dtypes"]
    extra_in_modin = set(modin_dir) - set(pandas_dir) - set(ignore)
    assert not len(extra_in_modin), "Differences found in API: {}".format(
        extra_in_modin
    )


def test_series_api_equality():
    modin_dir = [obj for obj in dir(pd.Series) if obj[0] != "_"]
    pandas_dir = [obj for obj in dir(pandas.Series) if obj[0] != "_"]

    ignore = ["timetuple"]
    missing_from_modin = set(pandas_dir) - set(modin_dir) - set(ignore)
    assert not len(missing_from_modin), "Differences found in API: {}".format(
        missing_from_modin
    )
    extra_in_modin = set(modin_dir) - set(pandas_dir)
    assert not len(extra_in_modin), "Differences found in API: {}".format(
        extra_in_modin
    )

    # These have to be checked manually
    allowed_different = ["to_hdf", "hist"]
    # skip verifying .rename_axis() due to https://github.com/modin-project/modin/issues/5077
    allowed_different.append("rename_axis")

    assert_parameters_eq((pandas.Series, pd.Series), modin_dir, allowed_different)


def assert_parameters_eq(objects, attributes, allowed_different):
    pandas_obj, modin_obj = objects
    difference = []

    # Check that Modin functions/methods don't have extra params
    for m in attributes:
        if m in allowed_different:
            continue
        try:
            pandas_sig = dict(inspect.signature(getattr(pandas_obj, m)).parameters)
        except TypeError:
            continue
        try:
            modin_sig = dict(inspect.signature(getattr(modin_obj, m)).parameters)
        except TypeError:
            continue

        if not pandas_sig == modin_sig:
            append_val = (
                m,
                {
                    i: pandas_sig[i]
                    for i in pandas_sig.keys()
                    if i not in modin_sig
                    or pandas_sig[i].default != modin_sig[i].default
                    and not (
                        pandas_sig[i].default is np.nan
                        and modin_sig[i].default is np.nan
                    )
                },
            )
            try:
                # This validates that there are actually values to add to the difference
                # based on the condition above.
                if len(list(append_val[-1])[-1]) > 0:
                    difference.append(append_val)
            except IndexError:
                pass
    assert not len(difference), "Missing params found in API: {}".format(difference)

    difference = []
    # Check that Modin functions/methods have all params as pandas
    for m in attributes:
        if m in allowed_different:
            continue
        try:
            pandas_sig = dict(inspect.signature(getattr(pandas_obj, m)).parameters)
        except TypeError:
            continue
        try:
            modin_sig = dict(inspect.signature(getattr(modin_obj, m)).parameters)
        except TypeError:
            continue

        if not pandas_sig == modin_sig:
            append_val = (
                m,
                {i: modin_sig[i] for i in modin_sig.keys() if i not in pandas_sig},
            )
            try:
                # This validates that there are actually values to add to the difference
                # based on the condition above.
                if len(list(append_val[-1])[-1]) > 0:
                    difference.append(append_val)
            except IndexError:
                pass
    assert not len(difference), "Extra params found in API: {}".format(difference)<|MERGE_RESOLUTION|>--- conflicted
+++ resolved
@@ -163,12 +163,6 @@
 
     # These have to be checked manually
     allowed_different = ["to_hdf", "hist"]
-<<<<<<< HEAD
-    difference = []
-=======
-    # skip verifying .rename_axis() due to https://github.com/modin-project/modin/issues/5077
-    allowed_different.append("rename_axis")
->>>>>>> 01278aea
 
     assert_parameters_eq((pandas.DataFrame, pd.DataFrame), modin_dir, allowed_different)
 
