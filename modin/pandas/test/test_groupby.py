--- conflicted
+++ resolved
@@ -1785,7 +1785,6 @@
     eval_general(md_grp, pd_grp, lambda grp: grp.first())
 
 
-<<<<<<< HEAD
 @pytest.mark.parametrize("internal_by_length", [0, 1, 2])
 @pytest.mark.parametrize("external_by_length", [0, 1, 2])
 @pytest.mark.parametrize("has_categorical_by", [True, False])
@@ -1946,7 +1945,8 @@
     result_by = GroupBy.validate_by(by)
     reference_by = ["col1", "col2", pandas.Series([1, 2, 3], name=None)]
     compare(reference_by, result_by)
-=======
+
+
 @pytest.mark.parametrize("sort", [True, False])
 @pytest.mark.parametrize("is_categorical_by", [True, False])
 def test_groupby_sort(sort, is_categorical_by):
@@ -1971,7 +1971,6 @@
     eval_general(md_grp, pd_grp, lambda grp: grp.agg(lambda df: df.mean()))
     eval_general(md_grp, pd_grp, lambda grp: grp.dtypes)
     eval_general(md_grp, pd_grp, lambda grp: grp.first())
->>>>>>> 72a3e51a
 
 
 def test_sum_with_level():
