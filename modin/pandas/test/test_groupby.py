# Licensed to Modin Development Team under one or more contributor license agreements.
# See the NOTICE file distributed with this work for additional information regarding
# copyright ownership.  The Modin Development Team licenses this file to you under the
# Apache License, Version 2.0 (the "License"); you may not use this file except in
# compliance with the License.  You may obtain a copy of the License at
#
#     http://www.apache.org/licenses/LICENSE-2.0
#
# Unless required by applicable law or agreed to in writing, software distributed under
# the License is distributed on an "AS IS" BASIS, WITHOUT WARRANTIES OR CONDITIONS OF
# ANY KIND, either express or implied. See the License for the specific language
# governing permissions and limitations under the License.

import pytest
import itertools
import pandas
import numpy as np
from unittest import mock
import datetime

from modin.config import StorageFormat
from modin.config.envvars import ExperimentalGroupbyImpl, IsRayCluster
from modin.core.dataframe.pandas.partitioning.axis_partition import (
    PandasDataframeAxisPartition,
)
import modin.pandas as pd
from modin.utils import (
    try_cast_to_pandas,
    get_current_execution,
    hashable,
    MODIN_UNNAMED_SERIES_LABEL,
)
from modin.core.dataframe.algebra.default2pandas.groupby import GroupBy
from modin.pandas.utils import from_pandas, is_scalar
from .utils import (
    df_equals,
    check_df_columns_have_nans,
    create_test_dfs,
    eval_general,
    test_data,
    test_data_values,
    modin_df_almost_equals_pandas,
    try_modin_df_almost_equals_compare,
    generate_multiindex,
    test_groupby_data,
    dict_equals,
    value_equals,
    default_to_pandas_ignore_string,
)
from modin.config import NPartitions
from modin.test.test_utils import warns_that_defaulting_to_pandas


NPartitions.put(4)

# Our configuration in pytest.ini requires that we explicitly catch all
# instances of defaulting to pandas, but some test modules, like this one,
# have too many such instances.
# TODO(https://github.com/modin-project/modin/issues/3655): catch all instances
# of defaulting to pandas.
pytestmark = pytest.mark.filterwarnings(default_to_pandas_ignore_string)


def modin_groupby_equals_pandas(modin_groupby, pandas_groupby):
    eval_general(
        modin_groupby, pandas_groupby, lambda grp: grp.indices, comparator=dict_equals
    )
    eval_general(
        modin_groupby, pandas_groupby, lambda grp: grp.groups, comparator=dict_equals
    )

    for g1, g2 in itertools.zip_longest(modin_groupby, pandas_groupby):
        value_equals(g1[0], g2[0])
        df_equals(g1[1], g2[1])


def eval_aggregation(md_df, pd_df, operation=None, by=None, *args, **kwargs):
    if by is None:
        by = md_df.columns[0]
    if operation is None:
        operation = {}
    return eval_general(
        md_df,
        pd_df,
        lambda df, *args, **kwargs: df.groupby(by=by).agg(operation, *args, **kwargs),
        *args,
        **kwargs,
    )


def build_types_asserter(comparator):
    def wrapper(obj1, obj2, *args, **kwargs):
        error_str = f"obj1 and obj2 has incorrect types: {type(obj1)} and {type(obj2)}"
        assert not (is_scalar(obj1) ^ is_scalar(obj2)), error_str
        assert obj1.__module__.split(".")[0] == "modin", error_str
        assert obj2.__module__.split(".")[0] == "pandas", error_str
        comparator(obj1, obj2, *args, **kwargs)

    return wrapper


@pytest.mark.parametrize("as_index", [True, False])
def test_mixed_dtypes_groupby(as_index):
    frame_data = np.random.RandomState(42).randint(97, 198, size=(2**6, 2**4))
    pandas_df = pandas.DataFrame(frame_data).add_prefix("col")
    # Convert every other column to string
    for col in pandas_df.iloc[
        :, [i for i in range(len(pandas_df.columns)) if i % 2 == 0]
    ]:
        pandas_df[col] = [str(chr(i)) for i in pandas_df[col]]
    modin_df = from_pandas(pandas_df)

    n = 1

    by_values = [
        ("col1",),
        (lambda x: x % 2,),
        (modin_df["col0"].copy(), pandas_df["col0"].copy()),
        ("col3",),
    ]

    for by in by_values:
        if isinstance(by[0], str) and by[0] == "col3":
            modin_groupby = modin_df.set_index(by[0]).groupby(
                by=by[0], as_index=as_index
            )
            pandas_groupby = pandas_df.set_index(by[0]).groupby(
                by=by[-1], as_index=as_index
            )
            # difference in behaviour between .groupby().ffill() and
            # .groupby.fillna(method='ffill') on duplicated indices
            # caused by https://github.com/pandas-dev/pandas/issues/43412
            # is hurting the tests, for now sort the frames
            md_sorted_grpby = (
                modin_df.set_index(by[0])
                .sort_index()
                .groupby(by=by[0], as_index=as_index)
            )
            pd_sorted_grpby = (
                pandas_df.set_index(by[0])
                .sort_index()
                .groupby(by=by[0], as_index=as_index)
            )
        else:
            modin_groupby = modin_df.groupby(by=by[0], as_index=as_index)
            pandas_groupby = pandas_df.groupby(by=by[-1], as_index=as_index)
            md_sorted_grpby, pd_sorted_grpby = modin_groupby, pandas_groupby

        modin_groupby_equals_pandas(modin_groupby, pandas_groupby)
        eval_ngroups(modin_groupby, pandas_groupby)
        eval_general(
            md_sorted_grpby,
            pd_sorted_grpby,
            lambda df: df.ffill(),
            comparator=lambda *dfs: df_equals(
                *sort_index_if_experimental_groupby(*dfs)
            ),
        )
        eval_general(
            modin_groupby,
            pandas_groupby,
            lambda df: df.sem(),
            modin_df_almost_equals_pandas,
        )
        eval_general(
            modin_groupby, pandas_groupby, lambda df: df.sample(random_state=1)
        )
        eval_general(modin_groupby, pandas_groupby, lambda df: df.ewm(com=0.5).std())
        eval_shift(modin_groupby, pandas_groupby)
        eval_mean(modin_groupby, pandas_groupby, numeric_only=True)
        eval_any(modin_groupby, pandas_groupby)
        eval_min(modin_groupby, pandas_groupby)
        eval_general(modin_groupby, pandas_groupby, lambda df: df.idxmax())
        eval_ndim(modin_groupby, pandas_groupby)
        eval_cumsum(modin_groupby, pandas_groupby, numeric_only=True)
        eval_general(
            modin_groupby,
            pandas_groupby,
            lambda df: df.pct_change(),
            modin_df_almost_equals_pandas,
        )
        eval_cummax(modin_groupby, pandas_groupby, numeric_only=True)

        # TODO Add more apply functions
        apply_functions = [lambda df: df.sum(), min]
        for func in apply_functions:
            eval_apply(modin_groupby, pandas_groupby, func)

        eval_dtypes(modin_groupby, pandas_groupby)
        eval_general(
            modin_groupby,
            pandas_groupby,
            lambda df: df.first(),
            comparator=lambda *dfs: df_equals(
                *sort_index_if_experimental_groupby(*dfs)
            ),
        )
        eval_cummin(modin_groupby, pandas_groupby, numeric_only=True)
        eval_general(
            md_sorted_grpby,
            pd_sorted_grpby,
            lambda df: df.bfill(),
            comparator=lambda *dfs: df_equals(
                *sort_index_if_experimental_groupby(*dfs)
            ),
        )
        # numeric_only=False doesn't work
        eval_general(
            modin_groupby, pandas_groupby, lambda df: df.idxmin(numeric_only=True)
        )
        eval_prod(modin_groupby, pandas_groupby, numeric_only=True)
        if as_index:
            eval_std(modin_groupby, pandas_groupby, numeric_only=True)
            eval_var(modin_groupby, pandas_groupby, numeric_only=True)
            eval_skew(modin_groupby, pandas_groupby, numeric_only=True)

        agg_functions = [
            lambda df: df.sum(),
            "min",
            min,
            "max",
            max,
            sum,
            {"col2": "sum"},
            {"col2": sum},
            {"col2": "max", "col4": "sum", "col5": "min"},
            {"col2": max, "col4": sum, "col5": "min"},
            # Intersection of 'by' and agg cols for TreeReduce impl
            {"col0": "count", "col1": "count", "col2": "count"},
            # Intersection of 'by' and agg cols for FullAxis impl
            {"col0": "nunique", "col1": "nunique", "col2": "nunique"},
        ]
        for func in agg_functions:
            eval_agg(modin_groupby, pandas_groupby, func)
            eval_aggregate(modin_groupby, pandas_groupby, func)

        eval_general(modin_groupby, pandas_groupby, lambda df: df.last())
        eval_max(modin_groupby, pandas_groupby)
        eval_len(modin_groupby, pandas_groupby)
        eval_sum(modin_groupby, pandas_groupby)
        if not ExperimentalGroupbyImpl.get():
            # `.group` fails with experimental groupby
            # https://github.com/modin-project/modin/issues/6083
            eval_ngroup(modin_groupby, pandas_groupby)
        eval_nunique(modin_groupby, pandas_groupby)
        eval_value_counts(modin_groupby, pandas_groupby)
        eval_median(modin_groupby, pandas_groupby, numeric_only=True)
        eval_general(
            modin_groupby,
            pandas_groupby,
            lambda df: df.head(n),
            comparator=lambda *dfs: df_equals(
                *sort_index_if_experimental_groupby(*dfs)
            ),
        )
        eval_cumprod(modin_groupby, pandas_groupby, numeric_only=True)
        # numeric_only=False doesn't work
        eval_general(
            modin_groupby,
            pandas_groupby,
            lambda df: df.cov(numeric_only=True),
            modin_df_almost_equals_pandas,
        )

        transform_functions = [lambda df: df, lambda df: df + df]
        for func in transform_functions:
            eval_transform(modin_groupby, pandas_groupby, func)

        pipe_functions = [lambda dfgb: dfgb.sum()]
        for func in pipe_functions:
            eval_pipe(modin_groupby, pandas_groupby, func)

        eval_general(
            modin_groupby,
            pandas_groupby,
            lambda df: df.corr(numeric_only=True),
            modin_df_almost_equals_pandas,
        )
        eval_fillna(modin_groupby, pandas_groupby)
        eval_count(modin_groupby, pandas_groupby)
        eval_general(
            modin_groupby,
            pandas_groupby,
            lambda df: df.tail(n),
            comparator=lambda *dfs: df_equals(
                *sort_index_if_experimental_groupby(*dfs)
            ),
        )
        eval_quantile(modin_groupby, pandas_groupby)
        eval_general(modin_groupby, pandas_groupby, lambda df: df.take([0]))
        eval___getattr__(modin_groupby, pandas_groupby, "col2")
        eval_groups(modin_groupby, pandas_groupby)


class GetColumn:
    """Indicate to the test that it should do gc(df)."""

    def __init__(self, name):
        self.name = name

    def __call__(self, df):
        return df[self.name]


@pytest.mark.parametrize(
    "by",
    [
        [1, 2, 1, 2],
        lambda x: x % 3,
        "col1",
        ["col1"],
        # col2 contains NaN, is it necessary to test functions like size()
        "col2",
        ["col2"],  # 5
        pytest.param(
            ["col1", "col2"],
            marks=pytest.mark.xfail(reason="Excluded because of bug #1554"),
        ),
        pytest.param(
            ["col2", "col4"],
            marks=pytest.mark.xfail(reason="Excluded because of bug #1554"),
        ),
        pytest.param(
            ["col4", "col2"],
            marks=pytest.mark.xfail(reason="Excluded because of bug #1554"),
        ),
        pytest.param(
            ["col3", "col4", "col2"],
            marks=pytest.mark.xfail(reason="Excluded because of bug #1554"),
        ),
        # but cum* functions produce undefined results with NaNs so we need to test the same combinations without NaN too
        ["col5"],  # 10
        ["col1", "col5"],
        ["col5", "col4"],
        ["col4", "col5"],
        ["col5", "col4", "col1"],
        ["col1", pd.Series([1, 5, 7, 8])],  # 15
        [pd.Series([1, 5, 7, 8])],
        [
            pd.Series([1, 5, 7, 8]),
            pd.Series([1, 5, 7, 8]),
            pd.Series([1, 5, 7, 8]),
            pd.Series([1, 5, 7, 8]),
            pd.Series([1, 5, 7, 8]),
        ],
        ["col1", GetColumn("col5")],
        [GetColumn("col1"), GetColumn("col5")],
        [GetColumn("col1")],  # 20
    ],
)
@pytest.mark.parametrize("as_index", [True, False], ids=lambda v: f"as_index={v}")
@pytest.mark.parametrize(
    "col1_category", [True, False], ids=lambda v: f"col1_category={v}"
)
def test_simple_row_groupby(by, as_index, col1_category):
    pandas_df = pandas.DataFrame(
        {
            "col1": [0, 1, 2, 3],
            "col2": [4, 5, np.NaN, 7],
            "col3": [np.NaN, np.NaN, 12, 10],
            "col4": [17, 13, 16, 15],
            "col5": [-4, -5, -6, -7],
        }
    )

    if col1_category:
        pandas_df = pandas_df.astype({"col1": "category"})
        # As of pandas 1.4.0 operators like min cause TypeErrors to be raised on unordered
        # categorical columns. We need to specify the categorical column as ordered to bypass this.
        pandas_df["col1"] = pandas_df["col1"].cat.as_ordered()

    modin_df = from_pandas(pandas_df)
    n = 1

    def maybe_get_columns(df, by):
        if isinstance(by, list):
            return [o(df) if isinstance(o, GetColumn) else o for o in by]
        else:
            return by

    modin_groupby = modin_df.groupby(
        by=maybe_get_columns(modin_df, by), as_index=as_index
    )

    pandas_by = maybe_get_columns(pandas_df, try_cast_to_pandas(by))
    pandas_groupby = pandas_df.groupby(by=pandas_by, as_index=as_index)

    modin_groupby_equals_pandas(modin_groupby, pandas_groupby)
    eval_ngroups(modin_groupby, pandas_groupby)
    eval_shift(modin_groupby, pandas_groupby)
    eval_general(modin_groupby, pandas_groupby, lambda df: df.ffill())
    if as_index:
        eval_general(modin_groupby, pandas_groupby, lambda df: df.nth(0))
    else:
        # FIXME: df.groupby(as_index=False).nth() does not produce correct index in Modin,
        #        it should maintain values from df.index, not create a new one or re-order it;
        #        it also produces completely wrong result for multi-column `by` :(
        if not isinstance(pandas_by, list) or len(pandas_by) <= 1:
            eval_general(
                modin_groupby,
                pandas_groupby,
                lambda df: df.nth(0).sort_values("col1").reset_index(drop=True),
            )
    eval_general(
        modin_groupby,
        pandas_groupby,
        lambda df: df.sem(),
        modin_df_almost_equals_pandas,
    )
    eval_mean(modin_groupby, pandas_groupby, numeric_only=True)
    eval_any(modin_groupby, pandas_groupby)
    eval_min(modin_groupby, pandas_groupby)
    eval_general(modin_groupby, pandas_groupby, lambda df: df.idxmax())
    eval_ndim(modin_groupby, pandas_groupby)
    if not check_df_columns_have_nans(modin_df, by):
        # cum* functions produce undefined results for columns with NaNs so we run them only when "by" columns contain no NaNs
        eval_general(modin_groupby, pandas_groupby, lambda df: df.cumsum(axis=0))
        eval_general(modin_groupby, pandas_groupby, lambda df: df.cummax(axis=0))
        eval_general(modin_groupby, pandas_groupby, lambda df: df.cummin(axis=0))
        eval_general(modin_groupby, pandas_groupby, lambda df: df.cumprod(axis=0))
        eval_general(modin_groupby, pandas_groupby, lambda df: df.cumcount())

    eval_general(
        modin_groupby,
        pandas_groupby,
        lambda df: df.pct_change(
            periods=2, fill_method="pad", limit=1, freq=None, axis=1
        ),
        modin_df_almost_equals_pandas,
    )

    apply_functions = [
        lambda df: df.sum(numeric_only=True),
        lambda df: pandas.Series([1, 2, 3, 4], name="result"),
        min,
    ]
    for func in apply_functions:
        eval_apply(modin_groupby, pandas_groupby, func)

    eval_dtypes(modin_groupby, pandas_groupby)
    eval_general(modin_groupby, pandas_groupby, lambda df: df.first())
    eval_general(modin_groupby, pandas_groupby, lambda df: df.bfill())
    eval_general(modin_groupby, pandas_groupby, lambda df: df.idxmin())
    # TypeError: category type does not support prod operations
    eval_general(
        modin_groupby,
        pandas_groupby,
        lambda grp: grp.prod(),
    )

    if as_index:
        eval_std(modin_groupby, pandas_groupby)
        eval_var(modin_groupby, pandas_groupby, numeric_only=True)
        eval_skew(modin_groupby, pandas_groupby, numeric_only=True)

    agg_functions = [
        lambda df: df.sum(),
        "min",
        "max",
        min,
        sum,
        # Intersection of 'by' and agg cols for TreeReduce impl
        {"col1": "count", "col2": "count"},
        # Intersection of 'by' and agg cols for FullAxis impl
        {"col1": "nunique", "col2": "nunique"},
    ]
    for func in agg_functions:
        # Pandas raises an exception when 'by' contains categorical key and `as_index=False`
        # because of this bug: https://github.com/pandas-dev/pandas/issues/36698
        # Modin correctly processes the result, that's why `check_exception_type=None` in some cases
        is_pandas_bug_case = not as_index and col1_category and isinstance(func, dict)

        eval_general(
            modin_groupby,
            pandas_groupby,
            lambda grp: grp.agg(func),
            check_exception_type=None if is_pandas_bug_case else True,
        )
        eval_general(
            modin_groupby,
            pandas_groupby,
            lambda grp: grp.aggregate(func),
            check_exception_type=None if is_pandas_bug_case else True,
        )

    eval_general(modin_groupby, pandas_groupby, lambda df: df.last())
    eval_general(modin_groupby, pandas_groupby, lambda df: df.rank())
    eval_max(modin_groupby, pandas_groupby)
    eval_len(modin_groupby, pandas_groupby)
    # TypeError: category type does not support sum operations
    eval_general(
        modin_groupby,
        pandas_groupby,
        lambda df: df.sum(),
    )

    eval_ngroup(modin_groupby, pandas_groupby)
    # Pandas raising exception when 'by' contains categorical key and `as_index=False`
    # because of a bug: https://github.com/pandas-dev/pandas/issues/36698
    # Modin correctly processes the result, so that's why `check_exception_type=None` in some cases
    eval_general(
        modin_groupby,
        pandas_groupby,
        lambda df: df.nunique(),
        check_exception_type=None if (col1_category and not as_index) else True,
    )
    # TypeError: category type does not support median operations
    eval_general(
        modin_groupby,
        pandas_groupby,
        lambda df: df.median(),
        modin_df_almost_equals_pandas,
    )

    eval_general(modin_groupby, pandas_groupby, lambda df: df.head(n))
    eval_general(
        modin_groupby,
        pandas_groupby,
        lambda df: df.cov(),
        modin_df_almost_equals_pandas,
    )

    if not check_df_columns_have_nans(modin_df, by):
        # Pandas groupby.transform does not work correctly with NaN values in grouping columns. See Pandas bug 17093.
        transform_functions = [lambda df: df + 4, lambda df: -df - 10]
        for func in transform_functions:
            eval_general(
                modin_groupby,
                pandas_groupby,
                lambda df: df.transform(func),
                check_exception_type=None,
            )

    pipe_functions = [lambda dfgb: dfgb.sum()]
    for func in pipe_functions:
        # TypeError: category type does not support sum operations
        eval_general(
            modin_groupby,
            pandas_groupby,
            lambda df: df.pipe(func),
        )

    eval_general(
        modin_groupby,
        pandas_groupby,
        lambda df: df.corr(),
        modin_df_almost_equals_pandas,
    )
    eval_fillna(modin_groupby, pandas_groupby)
    eval_count(modin_groupby, pandas_groupby)
    if get_current_execution() != "BaseOnPython":
        eval_general(
            modin_groupby,
            pandas_groupby,
            lambda df: df.size(),
            check_exception_type=None,
        )
    eval_general(modin_groupby, pandas_groupby, lambda df: df.tail(n))
    eval_quantile(modin_groupby, pandas_groupby)
    eval_general(modin_groupby, pandas_groupby, lambda df: df.take([0]))
    if isinstance(by, list) and not any(
        isinstance(o, (pd.Series, pandas.Series)) for o in by
    ):
        # Not yet supported for non-original-column-from-dataframe Series in by:
        eval___getattr__(modin_groupby, pandas_groupby, "col3")
        eval___getitem__(modin_groupby, pandas_groupby, "col3")
    eval_groups(modin_groupby, pandas_groupby)
    # Intersection of the selection and 'by' columns is not yet supported
    non_by_cols = (
        # Potential selection starts only from the second column, because the first may
        # be categorical in this test, which is not yet supported
        [col for col in pandas_df.columns[1:] if col not in modin_groupby._internal_by]
        if isinstance(by, list)
        else ["col3", "col4"]
    )
    eval___getitem__(modin_groupby, pandas_groupby, non_by_cols)
    # When GroupBy.__getitem__ meets an intersection of the selection and 'by' columns
    # it throws a warning with the suggested workaround. The following code tests
    # that this workaround works as expected.
    if len(modin_groupby._internal_by) != 0:
        if not isinstance(by, list):
            by = [by]
        by_from_workaround = [
            modin_df[getattr(col, "name", col)].copy()
            if (hashable(col) and col in modin_groupby._internal_by)
            or isinstance(col, GetColumn)
            else col
            for col in by
        ]
        # GroupBy result with 'as_index=False' depends on the 'by' origin, since we forcibly changed
        # the origin of 'by' for modin by doing a copy, set 'as_index=True' to compare results.
        modin_groupby = modin_df.groupby(
            maybe_get_columns(modin_df, by_from_workaround), as_index=True
        )
        pandas_groupby = pandas_df.groupby(pandas_by, as_index=True)
        eval___getitem__(
            modin_groupby,
            pandas_groupby,
            list(modin_groupby._internal_by) + non_by_cols[:1],
        )


def test_single_group_row_groupby():
    pandas_df = pandas.DataFrame(
        {
            "col1": [0, 1, 2, 3],
            "col2": [4, 5, 36, 7],
            "col3": [3, 8, 12, 10],
            "col4": [17, 3, 16, 15],
            "col5": [-4, 5, -6, -7],
        }
    )

    modin_df = from_pandas(pandas_df)

    by = ["1", "1", "1", "1"]
    n = 6

    modin_groupby = modin_df.groupby(by=by)
    pandas_groupby = pandas_df.groupby(by=by)

    modin_groupby_equals_pandas(modin_groupby, pandas_groupby)
    eval_ngroups(modin_groupby, pandas_groupby)
    eval_shift(modin_groupby, pandas_groupby)
    eval_skew(modin_groupby, pandas_groupby)
    eval_general(modin_groupby, pandas_groupby, lambda df: df.ffill())
    eval_general(
        modin_groupby,
        pandas_groupby,
        lambda df: df.sem(),
        modin_df_almost_equals_pandas,
    )
    eval_mean(modin_groupby, pandas_groupby)
    eval_any(modin_groupby, pandas_groupby)
    eval_min(modin_groupby, pandas_groupby)
    eval_general(modin_groupby, pandas_groupby, lambda df: df.idxmax())
    eval_ndim(modin_groupby, pandas_groupby)
    eval_cumsum(modin_groupby, pandas_groupby)
    eval_general(
        modin_groupby,
        pandas_groupby,
        lambda df: df.pct_change(),
        modin_df_almost_equals_pandas,
    )
    eval_cummax(modin_groupby, pandas_groupby)

    apply_functions = [lambda df: df.sum(), lambda df: -df]
    for func in apply_functions:
        eval_apply(modin_groupby, pandas_groupby, func)

    eval_dtypes(modin_groupby, pandas_groupby)
    eval_general(modin_groupby, pandas_groupby, lambda df: df.first())
    eval_cummin(modin_groupby, pandas_groupby)
    eval_general(modin_groupby, pandas_groupby, lambda df: df.bfill())
    eval_general(modin_groupby, pandas_groupby, lambda df: df.idxmin())
    eval_prod(modin_groupby, pandas_groupby)
    eval_std(modin_groupby, pandas_groupby)

    agg_functions = [
        lambda df: df.sum(),
        "min",
        "max",
        max,
        sum,
        {"col2": "sum"},
        {"col2": "max", "col4": "sum", "col5": "min"},
    ]
    for func in agg_functions:
        eval_agg(modin_groupby, pandas_groupby, func)
        eval_aggregate(modin_groupby, pandas_groupby, func)

    eval_general(modin_groupby, pandas_groupby, lambda df: df.last())
    eval_rank(modin_groupby, pandas_groupby)
    eval_max(modin_groupby, pandas_groupby)
    eval_var(modin_groupby, pandas_groupby)
    eval_len(modin_groupby, pandas_groupby)
    eval_sum(modin_groupby, pandas_groupby)
    eval_ngroup(modin_groupby, pandas_groupby)
    eval_nunique(modin_groupby, pandas_groupby)
    eval_value_counts(modin_groupby, pandas_groupby)
    eval_median(modin_groupby, pandas_groupby)
    eval_general(modin_groupby, pandas_groupby, lambda df: df.head(n))
    eval_cumprod(modin_groupby, pandas_groupby)
    eval_general(
        modin_groupby,
        pandas_groupby,
        lambda df: df.cov(),
        modin_df_almost_equals_pandas,
    )

    transform_functions = [lambda df: df + 4, lambda df: -df - 10]
    for func in transform_functions:
        eval_transform(modin_groupby, pandas_groupby, func)

    pipe_functions = [lambda dfgb: dfgb.sum()]
    for func in pipe_functions:
        eval_pipe(modin_groupby, pandas_groupby, func)

    eval_general(
        modin_groupby,
        pandas_groupby,
        lambda df: df.corr(),
        modin_df_almost_equals_pandas,
    )
    eval_fillna(modin_groupby, pandas_groupby)
    eval_count(modin_groupby, pandas_groupby)
    eval_size(modin_groupby, pandas_groupby)
    eval_general(modin_groupby, pandas_groupby, lambda df: df.tail(n))
    eval_quantile(modin_groupby, pandas_groupby)
    eval_general(modin_groupby, pandas_groupby, lambda df: df.take([0]))
    eval___getattr__(modin_groupby, pandas_groupby, "col2")
    eval_groups(modin_groupby, pandas_groupby)


@pytest.mark.parametrize("is_by_category", [True, False])
def test_large_row_groupby(is_by_category):
    pandas_df = pandas.DataFrame(
        np.random.randint(0, 8, size=(100, 4)), columns=list("ABCD")
    )

    modin_df = from_pandas(pandas_df)

    by = [str(i) for i in pandas_df["A"].tolist()]

    if is_by_category:
        by = pandas.Categorical(by)

    n = 4

    modin_groupby = modin_df.groupby(by=by)
    pandas_groupby = pandas_df.groupby(by=by)

    modin_groupby_equals_pandas(modin_groupby, pandas_groupby)
    eval_ngroups(modin_groupby, pandas_groupby)
    eval_shift(modin_groupby, pandas_groupby)
    eval_skew(modin_groupby, pandas_groupby)
    eval_general(modin_groupby, pandas_groupby, lambda df: df.ffill())
    eval_general(
        modin_groupby,
        pandas_groupby,
        lambda df: df.sem(),
        modin_df_almost_equals_pandas,
    )
    eval_mean(modin_groupby, pandas_groupby)
    eval_any(modin_groupby, pandas_groupby)
    eval_min(modin_groupby, pandas_groupby)
    eval_general(modin_groupby, pandas_groupby, lambda df: df.idxmax())
    eval_ndim(modin_groupby, pandas_groupby)
    eval_cumsum(modin_groupby, pandas_groupby)

    eval_general(
        modin_groupby,
        pandas_groupby,
        lambda df: df.diff(periods=2),
    )
    eval_general(
        modin_groupby,
        pandas_groupby,
        lambda df: df.diff(periods=-1),
    )
    eval_general(
        modin_groupby,
        pandas_groupby,
        lambda df: df.diff(axis=1),
    )

    eval_general(
        modin_groupby,
        pandas_groupby,
        lambda df: df.pct_change(),
        modin_df_almost_equals_pandas,
    )
    eval_cummax(modin_groupby, pandas_groupby)

    apply_functions = [lambda df: df.sum(), lambda df: -df]
    for func in apply_functions:
        eval_apply(modin_groupby, pandas_groupby, func)

    eval_dtypes(modin_groupby, pandas_groupby)
    eval_general(modin_groupby, pandas_groupby, lambda df: df.first())
    eval_cummin(modin_groupby, pandas_groupby)
    eval_general(modin_groupby, pandas_groupby, lambda df: df.bfill())
    eval_general(modin_groupby, pandas_groupby, lambda df: df.idxmin())
    # eval_prod(modin_groupby, pandas_groupby) causes overflows
    eval_std(modin_groupby, pandas_groupby)

    agg_functions = [
        lambda df: df.sum(),
        "min",
        "max",
        min,
        sum,
        {"A": "sum"},
        {"A": lambda df: df.sum()},
        {"A": "max", "B": "sum", "C": "min"},
    ]
    for func in agg_functions:
        eval_agg(modin_groupby, pandas_groupby, func)
        eval_aggregate(modin_groupby, pandas_groupby, func)

    eval_general(modin_groupby, pandas_groupby, lambda df: df.last())
    eval_rank(modin_groupby, pandas_groupby)
    eval_max(modin_groupby, pandas_groupby)
    eval_var(modin_groupby, pandas_groupby)
    eval_len(modin_groupby, pandas_groupby)
    eval_sum(modin_groupby, pandas_groupby)
    eval_ngroup(modin_groupby, pandas_groupby)
    eval_nunique(modin_groupby, pandas_groupby)
    eval_value_counts(modin_groupby, pandas_groupby)
    eval_median(modin_groupby, pandas_groupby)
    eval_general(modin_groupby, pandas_groupby, lambda df: df.head(n))
    # eval_cumprod(modin_groupby, pandas_groupby) causes overflows
    eval_general(
        modin_groupby,
        pandas_groupby,
        lambda df: df.cov(),
        modin_df_almost_equals_pandas,
    )

    transform_functions = [lambda df: df + 4, lambda df: -df - 10]
    for func in transform_functions:
        eval_transform(modin_groupby, pandas_groupby, func)

    pipe_functions = [lambda dfgb: dfgb.sum()]
    for func in pipe_functions:
        eval_pipe(modin_groupby, pandas_groupby, func)

    eval_general(
        modin_groupby,
        pandas_groupby,
        lambda df: df.corr(),
        modin_df_almost_equals_pandas,
    )
    eval_fillna(modin_groupby, pandas_groupby)
    eval_count(modin_groupby, pandas_groupby)
    eval_size(modin_groupby, pandas_groupby)
    eval_general(modin_groupby, pandas_groupby, lambda df: df.tail(n))
    eval_quantile(modin_groupby, pandas_groupby)
    eval_general(modin_groupby, pandas_groupby, lambda df: df.take([0]))
    eval_groups(modin_groupby, pandas_groupby)


def test_simple_col_groupby():
    pandas_df = pandas.DataFrame(
        {
            "col1": [0, 3, 2, 3],
            "col2": [4, 1, 6, 7],
            "col3": [3, 8, 2, 10],
            "col4": [1, 13, 6, 15],
            "col5": [-4, 5, 6, -7],
        }
    )

    modin_df = from_pandas(pandas_df)

    by = [1, 2, 3, 2, 1]

    modin_groupby = modin_df.groupby(axis=1, by=by)
    pandas_groupby = pandas_df.groupby(axis=1, by=by)

    modin_groupby_equals_pandas(modin_groupby, pandas_groupby)
    eval_ngroups(modin_groupby, pandas_groupby)
    eval_shift(modin_groupby, pandas_groupby)
    eval_skew(modin_groupby, pandas_groupby)
    eval_general(modin_groupby, pandas_groupby, lambda df: df.ffill())
    eval_general(
        modin_groupby,
        pandas_groupby,
        lambda df: df.sem(),
        modin_df_almost_equals_pandas,
    )
    eval_mean(modin_groupby, pandas_groupby)
    eval_any(modin_groupby, pandas_groupby)
    eval_min(modin_groupby, pandas_groupby)
    eval_ndim(modin_groupby, pandas_groupby)

    eval_general(modin_groupby, pandas_groupby, lambda df: df.idxmax())
    eval_general(modin_groupby, pandas_groupby, lambda df: df.idxmin())
    eval_quantile(modin_groupby, pandas_groupby)

    # https://github.com/pandas-dev/pandas/issues/21127
    # eval_cumsum(modin_groupby, pandas_groupby)
    # eval_cummax(modin_groupby, pandas_groupby)
    # eval_cummin(modin_groupby, pandas_groupby)
    # eval_cumprod(modin_groupby, pandas_groupby)

    eval_general(
        modin_groupby,
        pandas_groupby,
        lambda df: df.pct_change(),
        modin_df_almost_equals_pandas,
    )
    apply_functions = [lambda df: -df, lambda df: df.sum(axis=1)]
    for func in apply_functions:
        eval_apply(modin_groupby, pandas_groupby, func)

    eval_general(modin_groupby, pandas_groupby, lambda df: df.first())
    eval_general(modin_groupby, pandas_groupby, lambda df: df.bfill())
    eval_prod(modin_groupby, pandas_groupby)
    eval_std(modin_groupby, pandas_groupby)
    eval_general(modin_groupby, pandas_groupby, lambda df: df.last())
    eval_max(modin_groupby, pandas_groupby)
    eval_var(modin_groupby, pandas_groupby)
    eval_len(modin_groupby, pandas_groupby)
    eval_sum(modin_groupby, pandas_groupby)

    # Pandas fails on this case with ValueError
    # eval_ngroup(modin_groupby, pandas_groupby)
    # eval_nunique(modin_groupby, pandas_groupby)
    # NotImplementedError: DataFrameGroupBy.value_counts only handles axis=0
    # eval_value_counts(modin_groupby, pandas_groupby)
    eval_median(modin_groupby, pandas_groupby)
    eval_general(
        modin_groupby,
        pandas_groupby,
        lambda df: df.cov(),
        modin_df_almost_equals_pandas,
    )

    transform_functions = [lambda df: df + 4, lambda df: -df - 10]
    for func in transform_functions:
        eval_transform(modin_groupby, pandas_groupby, func)

    pipe_functions = [lambda dfgb: dfgb.sum()]
    for func in pipe_functions:
        eval_pipe(modin_groupby, pandas_groupby, func)

    eval_general(
        modin_groupby,
        pandas_groupby,
        lambda df: df.corr(),
        modin_df_almost_equals_pandas,
    )
    eval_fillna(modin_groupby, pandas_groupby)
    eval_count(modin_groupby, pandas_groupby)
    eval_size(modin_groupby, pandas_groupby)
    eval_general(modin_groupby, pandas_groupby, lambda df: df.take([0]))
    eval_groups(modin_groupby, pandas_groupby)


@pytest.mark.parametrize(
    "by", [np.random.randint(0, 100, size=2**8), lambda x: x % 3, None]
)
@pytest.mark.parametrize("as_index_series_or_dataframe", [0, 1, 2])
def test_series_groupby(by, as_index_series_or_dataframe):
    if as_index_series_or_dataframe <= 1:
        as_index = as_index_series_or_dataframe == 1
        series_data = np.random.randint(97, 198, size=2**8)
        modin_series = pd.Series(series_data)
        pandas_series = pandas.Series(series_data)
    else:
        as_index = True
        pandas_series = pandas.DataFrame(
            {
                "col1": [0, 1, 2, 3],
                "col2": [4, 5, 6, 7],
                "col3": [3, 8, 12, 10],
                "col4": [17, 13, 16, 15],
                "col5": [-4, -5, -6, -7],
            }
        )
        modin_series = from_pandas(pandas_series)
        if isinstance(by, np.ndarray) or by is None:
            by = np.random.randint(0, 100, size=len(pandas_series.index))

    n = 1

    try:
        pandas_groupby = pandas_series.groupby(by, as_index=as_index)
        if as_index_series_or_dataframe == 2:
            pandas_groupby = pandas_groupby["col1"]
    except Exception as err:
        with pytest.raises(type(err)):
            modin_series.groupby(by, as_index=as_index)
    else:
        modin_groupby = modin_series.groupby(by, as_index=as_index)
        if as_index_series_or_dataframe == 2:
            modin_groupby = modin_groupby["col1"]

        modin_groupby_equals_pandas(modin_groupby, pandas_groupby)
        eval_ngroups(modin_groupby, pandas_groupby)
        eval_shift(modin_groupby, pandas_groupby)
        eval_general(modin_groupby, pandas_groupby, lambda df: df.ffill())
        eval_general(
            modin_groupby,
            pandas_groupby,
            lambda df: df.sem(),
            modin_df_almost_equals_pandas,
        )
        eval_general(
            modin_groupby, pandas_groupby, lambda df: df.sample(random_state=1)
        )
        eval_general(modin_groupby, pandas_groupby, lambda df: df.ewm(com=0.5).std())
        eval_general(
            modin_groupby, pandas_groupby, lambda df: df.is_monotonic_decreasing
        )
        eval_general(
            modin_groupby, pandas_groupby, lambda df: df.is_monotonic_increasing
        )
        eval_general(modin_groupby, pandas_groupby, lambda df: df.nlargest())
        eval_general(modin_groupby, pandas_groupby, lambda df: df.nsmallest())
        eval_general(modin_groupby, pandas_groupby, lambda df: df.unique())
        eval_general(modin_groupby, pandas_groupby, lambda df: df.dtype)
        eval_mean(modin_groupby, pandas_groupby)
        eval_any(modin_groupby, pandas_groupby)
        eval_min(modin_groupby, pandas_groupby)
        eval_general(modin_groupby, pandas_groupby, lambda df: df.idxmax())
        eval_ndim(modin_groupby, pandas_groupby)
        eval_cumsum(modin_groupby, pandas_groupby)
        eval_general(
            modin_groupby,
            pandas_groupby,
            lambda df: df.pct_change(),
            modin_df_almost_equals_pandas,
        )
        eval_general(
            modin_groupby,
            pandas_groupby,
            lambda df: df.diff(periods=2),
        )
        eval_general(
            modin_groupby,
            pandas_groupby,
            lambda df: df.diff(periods=-1),
        )
        eval_cummax(modin_groupby, pandas_groupby)

        apply_functions = [lambda df: df.sum(), min]
        for func in apply_functions:
            eval_apply(modin_groupby, pandas_groupby, func)

        eval_general(modin_groupby, pandas_groupby, lambda df: df.first())
        eval_cummin(modin_groupby, pandas_groupby)
        eval_general(modin_groupby, pandas_groupby, lambda df: df.bfill())
        eval_general(modin_groupby, pandas_groupby, lambda df: df.idxmin())
        eval_prod(modin_groupby, pandas_groupby)
        if as_index:
            eval_std(modin_groupby, pandas_groupby)
            eval_var(modin_groupby, pandas_groupby)
            eval_skew(modin_groupby, pandas_groupby)

        agg_functions = [
            lambda df: df.sum(),
            "min",
            "max",
            max,
            sum,
            np.mean,
            ["min", "max"],
            [np.mean, np.std, np.var, np.max, np.min],
        ]
        for func in agg_functions:
            eval_agg(modin_groupby, pandas_groupby, func)
            eval_aggregate(modin_groupby, pandas_groupby, func)

        eval_general(modin_groupby, pandas_groupby, lambda df: df.last())
        eval_rank(modin_groupby, pandas_groupby)
        eval_max(modin_groupby, pandas_groupby)
        eval_len(modin_groupby, pandas_groupby)
        eval_sum(modin_groupby, pandas_groupby)
        eval_size(modin_groupby, pandas_groupby)
        eval_ngroup(modin_groupby, pandas_groupby)
        eval_nunique(modin_groupby, pandas_groupby)
        eval_value_counts(modin_groupby, pandas_groupby)
        eval_median(modin_groupby, pandas_groupby)
        eval_general(modin_groupby, pandas_groupby, lambda df: df.head(n))
        eval_cumprod(modin_groupby, pandas_groupby)

        transform_functions = [lambda df: df + 4, lambda df: -df - 10]
        for func in transform_functions:
            eval_transform(modin_groupby, pandas_groupby, func)

        pipe_functions = [lambda dfgb: dfgb.sum()]
        for func in pipe_functions:
            eval_pipe(modin_groupby, pandas_groupby, func)

        eval_fillna(modin_groupby, pandas_groupby)
        eval_count(modin_groupby, pandas_groupby)
        eval_general(modin_groupby, pandas_groupby, lambda df: df.tail(n))
        eval_quantile(modin_groupby, pandas_groupby)
        eval_general(modin_groupby, pandas_groupby, lambda df: df.take([0]))
        eval_groups(modin_groupby, pandas_groupby)


def test_multi_column_groupby():
    pandas_df = pandas.DataFrame(
        {
            "col1": np.random.randint(0, 100, size=1000),
            "col2": np.random.randint(0, 100, size=1000),
            "col3": np.random.randint(0, 100, size=1000),
            "col4": np.random.randint(0, 100, size=1000),
            "col5": np.random.randint(0, 100, size=1000),
        },
        index=["row{}".format(i) for i in range(1000)],
    )

    modin_df = from_pandas(pandas_df)
    by = ["col1", "col2"]

    df_equals(modin_df.groupby(by).count(), pandas_df.groupby(by).count())

    with pytest.warns(UserWarning):
        for k, _ in modin_df.groupby(by):
            assert isinstance(k, tuple)

    by = ["row0", "row1"]
    with pytest.raises(KeyError):
        modin_df.groupby(by, axis=1).count()


def sort_index_if_experimental_groupby(*dfs):
    """
    This method should be applied before comparing results of ``groupby.transform`` as
    the experimental implementation changes the order of rows for that:
    https://github.com/modin-project/modin/issues/5924
    """
    if ExperimentalGroupbyImpl.get():
        return tuple(df.sort_index() for df in dfs)
    return dfs


def eval_ngroups(modin_groupby, pandas_groupby):
    assert modin_groupby.ngroups == pandas_groupby.ngroups


def eval_skew(modin_groupby, pandas_groupby, numeric_only=False):
    modin_df_almost_equals_pandas(
        modin_groupby.skew(numeric_only=numeric_only),
        pandas_groupby.skew(numeric_only=numeric_only),
    )


def eval_mean(modin_groupby, pandas_groupby, numeric_only=False):
    modin_df_almost_equals_pandas(
        modin_groupby.mean(numeric_only=numeric_only),
        pandas_groupby.mean(numeric_only=numeric_only),
    )


def eval_any(modin_groupby, pandas_groupby):
    df_equals(modin_groupby.any(), pandas_groupby.any())


def eval_min(modin_groupby, pandas_groupby):
    df_equals(modin_groupby.min(), pandas_groupby.min())


def eval_ndim(modin_groupby, pandas_groupby):
    assert modin_groupby.ndim == pandas_groupby.ndim


def eval_cumsum(modin_groupby, pandas_groupby, axis=0, numeric_only=False):
    df_equals(
        *sort_index_if_experimental_groupby(
            modin_groupby.cumsum(axis=axis, numeric_only=numeric_only),
            pandas_groupby.cumsum(axis=axis, numeric_only=numeric_only),
        )
    )


def eval_cummax(modin_groupby, pandas_groupby, axis=0, numeric_only=False):
    df_equals(
        *sort_index_if_experimental_groupby(
            modin_groupby.cummax(axis=axis, numeric_only=numeric_only),
            pandas_groupby.cummax(axis=axis, numeric_only=numeric_only),
        )
    )


def eval_cummin(modin_groupby, pandas_groupby, axis=0, numeric_only=False):
    df_equals(
        *sort_index_if_experimental_groupby(
            modin_groupby.cummin(axis=axis, numeric_only=numeric_only),
            pandas_groupby.cummin(axis=axis, numeric_only=numeric_only),
        )
    )


def eval_apply(modin_groupby, pandas_groupby, func):
    df_equals(modin_groupby.apply(func), pandas_groupby.apply(func))


def eval_dtypes(modin_groupby, pandas_groupby):
    df_equals(modin_groupby.dtypes, pandas_groupby.dtypes)


def eval_prod(modin_groupby, pandas_groupby, numeric_only=False):
    df_equals(
        modin_groupby.prod(numeric_only=numeric_only),
        pandas_groupby.prod(numeric_only=numeric_only),
    )


def eval_std(modin_groupby, pandas_groupby, numeric_only=False):
    modin_df_almost_equals_pandas(
        modin_groupby.std(numeric_only=numeric_only),
        pandas_groupby.std(numeric_only=numeric_only),
    )


def eval_aggregate(modin_groupby, pandas_groupby, func):
    df_equals(modin_groupby.aggregate(func), pandas_groupby.aggregate(func))


def eval_agg(modin_groupby, pandas_groupby, func):
    df_equals(modin_groupby.agg(func), pandas_groupby.agg(func))


def eval_rank(modin_groupby, pandas_groupby):
    df_equals(modin_groupby.rank(), pandas_groupby.rank())


def eval_max(modin_groupby, pandas_groupby):
    df_equals(modin_groupby.max(), pandas_groupby.max())


def eval_var(modin_groupby, pandas_groupby, numeric_only=False):
    modin_df_almost_equals_pandas(
        modin_groupby.var(numeric_only=numeric_only),
        pandas_groupby.var(numeric_only=numeric_only),
    )


def eval_len(modin_groupby, pandas_groupby):
    assert len(modin_groupby) == len(pandas_groupby)


def eval_sum(modin_groupby, pandas_groupby):
    df_equals(modin_groupby.sum(), pandas_groupby.sum())


def eval_ngroup(modin_groupby, pandas_groupby):
    df_equals(modin_groupby.ngroup(), pandas_groupby.ngroup())


def eval_nunique(modin_groupby, pandas_groupby):
    df_equals(modin_groupby.nunique(), pandas_groupby.nunique())


def eval_value_counts(modin_groupby, pandas_groupby):
    df_equals(modin_groupby.value_counts(), pandas_groupby.value_counts())


def eval_median(modin_groupby, pandas_groupby, numeric_only=False):
    modin_df_almost_equals_pandas(
        modin_groupby.median(numeric_only=numeric_only),
        pandas_groupby.median(numeric_only=numeric_only),
    )


def eval_cumprod(modin_groupby, pandas_groupby, axis=0, numeric_only=False):
    df_equals(
        *sort_index_if_experimental_groupby(
            modin_groupby.cumprod(numeric_only=numeric_only),
            pandas_groupby.cumprod(numeric_only=numeric_only),
        )
    )
    df_equals(
        *sort_index_if_experimental_groupby(
            modin_groupby.cumprod(axis=axis, numeric_only=numeric_only),
            pandas_groupby.cumprod(axis=axis, numeric_only=numeric_only),
        )
    )


def eval_transform(modin_groupby, pandas_groupby, func):
    df_equals(
        *sort_index_if_experimental_groupby(
            modin_groupby.transform(func), pandas_groupby.transform(func)
        )
    )


def eval_fillna(modin_groupby, pandas_groupby):
    df_equals(
        *sort_index_if_experimental_groupby(
            modin_groupby.fillna(method="ffill"), pandas_groupby.fillna(method="ffill")
        )
    )


def eval_count(modin_groupby, pandas_groupby):
    df_equals(modin_groupby.count(), pandas_groupby.count())


def eval_size(modin_groupby, pandas_groupby):
    df_equals(modin_groupby.size(), pandas_groupby.size())


def eval_pipe(modin_groupby, pandas_groupby, func):
    df_equals(modin_groupby.pipe(func), pandas_groupby.pipe(func))


def eval_quantile(modin_groupby, pandas_groupby):
    try:
        pandas_result = pandas_groupby.quantile(q=0.4, numeric_only=True)
    except Exception as err:
        with pytest.raises(type(err)):
            modin_groupby.quantile(q=0.4, numeric_only=True)
    else:
        df_equals(modin_groupby.quantile(q=0.4, numeric_only=True), pandas_result)


def eval___getattr__(modin_groupby, pandas_groupby, item):
    eval_general(
        modin_groupby,
        pandas_groupby,
        lambda grp: grp[item].count(),
        comparator=build_types_asserter(df_equals),
    )
    eval_general(
        modin_groupby,
        pandas_groupby,
        lambda grp: getattr(grp, item).count(),
        comparator=build_types_asserter(df_equals),
    )


def eval___getitem__(md_grp, pd_grp, item):
    eval_general(
        md_grp,
        pd_grp,
        lambda grp: grp[item].mean(),
        comparator=build_types_asserter(df_equals),
    )
    eval_general(
        md_grp,
        pd_grp,
        lambda grp: grp[item].count(),
        comparator=build_types_asserter(df_equals),
    )

    def build_list_agg(fns):
        def test(grp):
            res = grp[item].agg(fns)
            if res.ndim == 2:
                # `as_index=False` case
                new_axis = fns
                if "index" in res.columns:
                    new_axis = ["index"] + new_axis
                # Modin's frame has an extra level in the result. Alligning columns to compare.
                # https://github.com/modin-project/modin/issues/3490
                res = res.set_axis(new_axis, axis=1)
            return res

        return test

    eval_general(
        md_grp,
        pd_grp,
        build_list_agg(["mean"]),
        comparator=build_types_asserter(df_equals),
    )
    eval_general(
        md_grp,
        pd_grp,
        build_list_agg(["mean", "count"]),
        comparator=build_types_asserter(df_equals),
    )

    # Explicit default-to-pandas test
    eval_general(
        md_grp,
        pd_grp,
        # Defaulting to pandas only for Modin groupby objects
        lambda grp: grp[item].sum()
        if not isinstance(grp, pd.groupby.DataFrameGroupBy)
        else grp[item]._default_to_pandas(lambda df: df.sum()),
        comparator=build_types_asserter(df_equals),
    )


def eval_groups(modin_groupby, pandas_groupby):
    for k, v in modin_groupby.groups.items():
        assert v.equals(pandas_groupby.groups[k])
    if ExperimentalGroupbyImpl.get():
        # `.get_group()` doesn't work correctly with experimental groupby:
        # https://github.com/modin-project/modin/issues/6093
        return
    for name in pandas_groupby.groups:
        df_equals(modin_groupby.get_group(name), pandas_groupby.get_group(name))


def eval_shift(modin_groupby, pandas_groupby):
    def comparator(df1, df2):
        df_equals(*sort_index_if_experimental_groupby(df1, df2))

    eval_general(
        modin_groupby,
        pandas_groupby,
        lambda groupby: groupby.shift(),
        comparator=comparator,
    )
    eval_general(
        modin_groupby,
        pandas_groupby,
        lambda groupby: groupby.shift(periods=0),
        comparator=comparator,
    )
    eval_general(
        modin_groupby,
        pandas_groupby,
        lambda groupby: groupby.shift(periods=-3),
        comparator=comparator,
    )

    # Disabled for `BaseOnPython` because of the issue with `getitem_array`.
    # groupby.shift internally masks the source frame with a Series boolean mask,
    # doing so ends up in the `getitem_array` method, that is broken for `BaseOnPython`:
    # https://github.com/modin-project/modin/issues/3701
    if get_current_execution() != "BaseOnPython":
        if isinstance(pandas_groupby, pandas.core.groupby.DataFrameGroupBy):
            pandas_res = pandas_groupby.shift(axis=1, fill_value=777)
            modin_res = modin_groupby.shift(axis=1, fill_value=777)
            # Pandas produces unexpected index order (pandas GH 44269).
            # Here we align index of Modin result with pandas to make test passed.
            import pandas.core.algorithms as algorithms

            indexer, _ = modin_res.index.get_indexer_non_unique(modin_res.index._values)
            indexer = algorithms.unique1d(indexer)
            modin_res = modin_res.take(indexer)

            comparator(modin_res, pandas_res)
        else:
            eval_general(
                modin_groupby,
                pandas_groupby,
                lambda groupby: groupby.shift(axis=1, fill_value=777),
                comparator=comparator,
            )


def test_groupby_on_index_values_with_loop():
    length = 2**6
    data = {
        "a": np.random.randint(0, 100, size=length),
        "b": np.random.randint(0, 100, size=length),
        "c": np.random.randint(0, 100, size=length),
    }
    idx = ["g1" if i % 3 != 0 else "g2" for i in range(length)]
    modin_df = pd.DataFrame(data, index=idx, columns=list("aba"))
    pandas_df = pandas.DataFrame(data, index=idx, columns=list("aba"))
    modin_groupby_obj = modin_df.groupby(modin_df.index)
    pandas_groupby_obj = pandas_df.groupby(pandas_df.index)

    modin_dict = {k: v for k, v in modin_groupby_obj}
    pandas_dict = {k: v for k, v in pandas_groupby_obj}

    for k in modin_dict:
        df_equals(modin_dict[k], pandas_dict[k])

    modin_groupby_obj = modin_df.groupby(modin_df.columns, axis=1)
    pandas_groupby_obj = pandas_df.groupby(pandas_df.columns, axis=1)

    modin_dict = {k: v for k, v in modin_groupby_obj}
    pandas_dict = {k: v for k, v in pandas_groupby_obj}

    for k in modin_dict:
        df_equals(modin_dict[k], pandas_dict[k])


def test_groupby_getitem_preserves_key_order_issue_6154():
    a = np.tile(["a", "b", "c", "d", "e"], (1, 10))
    np.random.shuffle(a[0])
    df = pd.DataFrame(
        np.hstack((a.T, np.arange(100).reshape((50, 2)))),
        columns=["col 1", "col 2", "col 3"],
    )
    eval_general(
        df, df._to_pandas(), lambda df: df.groupby("col 1")[["col 3", "col 2"]].count()
    )


@pytest.mark.parametrize(
    "groupby_kwargs",
    [
        pytest.param({"level": 1, "axis": 1}, id="level_idx_axis=1"),
        pytest.param({"level": 1}, id="level_idx"),
        pytest.param({"level": [1, "four"]}, id="level_idx+name"),
        pytest.param({"by": "four"}, id="level_name"),
        pytest.param({"by": ["one", "two"]}, id="level_name_multi_by"),
        pytest.param({"by": ["item0", "one", "two"]}, id="col_name+level_name"),
    ],
)
def test_groupby_multiindex(groupby_kwargs):
    frame_data = np.random.randint(0, 100, size=(2**6, 2**4))
    modin_df = pd.DataFrame(frame_data)
    pandas_df = pandas.DataFrame(frame_data)

    new_index = pandas.Index([f"item{i}" for i in range(len(pandas_df))])
    new_columns = pandas.MultiIndex.from_tuples(
        [(i // 4, i // 2, i) for i in modin_df.columns], names=["four", "two", "one"]
    )
    modin_df.columns = new_columns
    modin_df.index = new_index
    pandas_df.columns = new_columns
    pandas_df.index = new_index

    if groupby_kwargs.get("axis", 0) == 0:
        modin_df = modin_df.T
        pandas_df = pandas_df.T

    md_grp, pd_grp = (
        modin_df.groupby(**groupby_kwargs),
        pandas_df.groupby(**groupby_kwargs),
    )
    modin_groupby_equals_pandas(md_grp, pd_grp)
    df_equals(md_grp.sum(), pd_grp.sum())
    df_equals(md_grp.size(), pd_grp.size())
    # Grouping on level works incorrect in case of aggregation:
    # https://github.com/modin-project/modin/issues/2912
    # df_equals(md_grp.quantile(), pd_grp.quantile())
    df_equals(md_grp.first(), pd_grp.first())


@pytest.mark.parametrize("dropna", [True, False])
@pytest.mark.parametrize(
    "groupby_kwargs",
    [
        pytest.param({"level": 1, "axis": 1}, id="level_idx_axis=1"),
        pytest.param({"level": 1}, id="level_idx"),
        pytest.param({"level": [1, "four"]}, id="level_idx+name"),
        pytest.param({"by": "four"}, id="level_name"),
        pytest.param({"by": ["one", "two"]}, id="level_name_multi_by"),
        pytest.param(
            {"by": ["item0", "one", "two"]},
            id="col_name+level_name",
        ),
        pytest.param(
            {"by": ["item0"]},
            id="col_name",
        ),
        pytest.param(
            {"by": ["item0", "item1"]},
            id="col_name_multi_by",
        ),
    ],
)
def test_groupby_with_kwarg_dropna(groupby_kwargs, dropna):
    modin_df = pd.DataFrame(test_data["float_nan_data"])
    pandas_df = pandas.DataFrame(test_data["float_nan_data"])

    new_index = pandas.Index([f"item{i}" for i in range(len(pandas_df))])
    new_columns = pandas.MultiIndex.from_tuples(
        [(i // 4, i // 2, i) for i in range(len(modin_df.columns))],
        names=["four", "two", "one"],
    )
    modin_df.columns = new_columns
    modin_df.index = new_index
    pandas_df.columns = new_columns
    pandas_df.index = new_index

    if groupby_kwargs.get("axis", 0) == 0:
        modin_df = modin_df.T
        pandas_df = pandas_df.T

    md_grp, pd_grp = (
        modin_df.groupby(**groupby_kwargs, dropna=dropna),
        pandas_df.groupby(**groupby_kwargs, dropna=dropna),
    )
    modin_groupby_equals_pandas(md_grp, pd_grp)

    by_kwarg = groupby_kwargs.get("by", [])
    # Disabled because of broken `dropna=False` for TreeReduce implemented aggs:
    # https://github.com/modin-project/modin/issues/3817
    if not (
        not dropna
        and len(by_kwarg) > 1
        and any(col in modin_df.columns for col in by_kwarg)
    ):
        df_equals(md_grp.sum(), pd_grp.sum())
        df_equals(md_grp.size(), pd_grp.size())
    # Grouping on level works incorrect in case of aggregation:
    # https://github.com/modin-project/modin/issues/2912
    # "BaseOnPython" tests are disabled because of the bug:
    # https://github.com/modin-project/modin/issues/3827
    if get_current_execution() != "BaseOnPython" and any(
        col in modin_df.columns for col in by_kwarg
    ):
        df_equals(md_grp.quantile(), pd_grp.quantile())
    # Default-to-pandas tests are disabled for multi-column 'by' because of the bug:
    # https://github.com/modin-project/modin/issues/3827
    if not (not dropna and len(by_kwarg) > 1):
        df_equals(md_grp.first(), pd_grp.first())
        df_equals(md_grp._default_to_pandas(lambda df: df.sum()), pd_grp.sum())


@pytest.mark.parametrize("groupby_axis", [0, 1])
@pytest.mark.parametrize("shift_axis", [0, 1])
@pytest.mark.parametrize("groupby_sort", [True, False])
def test_shift_freq(groupby_axis, shift_axis, groupby_sort):
    pandas_df = pandas.DataFrame(
        {
            "col1": [1, 0, 2, 3],
            "col2": [4, 5, np.NaN, 7],
            "col3": [np.NaN, np.NaN, 12, 10],
            "col4": [17, 13, 16, 15],
        }
    )
    modin_df = from_pandas(pandas_df)

    new_index = pandas.date_range("1/12/2020", periods=4, freq="S")
    if groupby_axis == 0 and shift_axis == 0:
        pandas_df.index = modin_df.index = new_index
        by = [["col2", "col3"], ["col2"], ["col4"], [0, 1, 0, 2]]
    else:
        pandas_df.index = modin_df.index = new_index
        pandas_df.columns = modin_df.columns = new_index
        by = [[0, 1, 0, 2]]

    for _by in by:
        pandas_groupby = pandas_df.groupby(by=_by, axis=groupby_axis, sort=groupby_sort)
        modin_groupby = modin_df.groupby(by=_by, axis=groupby_axis, sort=groupby_sort)
        eval_general(
            modin_groupby,
            pandas_groupby,
            lambda groupby: groupby.shift(axis=shift_axis, freq="S"),
        )


@pytest.mark.parametrize(
    "by_and_agg_dict",
    [
        {
            "by": [
                list(test_data["int_data"].keys())[0],
                list(test_data["int_data"].keys())[1],
            ],
            "agg_dict": {
                "max": (list(test_data["int_data"].keys())[2], np.max),
                "min": (list(test_data["int_data"].keys())[2], np.min),
            },
        },
        {
            "by": ["col1"],
            "agg_dict": {
                "max": (list(test_data["int_data"].keys())[0], np.max),
                "min": (list(test_data["int_data"].keys())[-1], np.min),
            },
        },
        {
            "by": [
                list(test_data["int_data"].keys())[0],
                list(test_data["int_data"].keys())[-1],
            ],
            "agg_dict": {
                "max": (list(test_data["int_data"].keys())[1], max),
                "min": (list(test_data["int_data"].keys())[-2], min),
            },
        },
        pytest.param(
            {
                "by": [
                    list(test_data["int_data"].keys())[0],
                    list(test_data["int_data"].keys())[-1],
                ],
                "agg_dict": {
                    "max": (list(test_data["int_data"].keys())[1], max),
                    "min": (list(test_data["int_data"].keys())[-1], min),
                },
            },
            marks=pytest.mark.skip("See Modin issue #3602"),
        ),
    ],
)
@pytest.mark.parametrize("as_index", [True, False])
def test_agg_func_None_rename(by_and_agg_dict, as_index):
    modin_df, pandas_df = create_test_dfs(test_data["int_data"])

    modin_result = modin_df.groupby(by_and_agg_dict["by"], as_index=as_index).agg(
        **by_and_agg_dict["agg_dict"]
    )
    pandas_result = pandas_df.groupby(by_and_agg_dict["by"], as_index=as_index).agg(
        **by_and_agg_dict["agg_dict"]
    )
    df_equals(modin_result, pandas_result)


@pytest.mark.parametrize(
    "as_index",
    [
        True,
        pytest.param(
            False,
            marks=pytest.mark.skipif(
                get_current_execution() == "BaseOnPython"
                or ExperimentalGroupbyImpl.get(),
                reason="See Pandas issue #39103",
            ),
        ),
    ],
)
@pytest.mark.parametrize("by_length", [1, 3])
@pytest.mark.parametrize(
    "agg_fns",
    [["sum", "min", "max"], ["mean", "quantile"]],
    ids=["reduce", "aggregation"],
)
@pytest.mark.parametrize(
    "intersection_with_by_cols",
    [pytest.param(True, marks=pytest.mark.skip("See Modin issue #3602")), False],
)
def test_dict_agg_rename_mi_columns(
    as_index, by_length, agg_fns, intersection_with_by_cols
):
    md_df, pd_df = create_test_dfs(test_data["int_data"])
    mi_columns = generate_multiindex(len(md_df.columns), nlevels=4)

    md_df.columns, pd_df.columns = mi_columns, mi_columns

    by = list(md_df.columns[:by_length])
    agg_cols = (
        list(md_df.columns[by_length - 1 : by_length + 2])
        if intersection_with_by_cols
        else list(md_df.columns[by_length : by_length + 3])
    )

    agg_dict = {
        f"custom-{i}" + str(agg_fns[i % len(agg_fns)]): (col, agg_fns[i % len(agg_fns)])
        for i, col in enumerate(agg_cols)
    }

    md_res = md_df.groupby(by, as_index=as_index).agg(**agg_dict)
    pd_res = pd_df.groupby(by, as_index=as_index).agg(**agg_dict)

    df_equals(md_res, pd_res)


def test_agg_4604():
    data = {"col1": [1, 2], "col2": [3, 4]}
    modin_df, pandas_df = pd.DataFrame(data), pandas.DataFrame(data)
    # add another partition
    modin_df["col3"] = modin_df["col1"]
    pandas_df["col3"] = pandas_df["col1"]

    # problem only with custom aggregation function
    def col3(x):
        return np.max(x)

    by = ["col1"]
    agg_func = {"col2": ["sum", "min"], "col3": col3}

    modin_groupby, pandas_groupby = modin_df.groupby(by), pandas_df.groupby(by)
    eval_agg(modin_groupby, pandas_groupby, agg_func)


@pytest.mark.parametrize(
    "operation",
    [
        "quantile",
        "mean",
        pytest.param(
            "sum", marks=pytest.mark.skip("See Modin issue #2255 for details")
        ),
        "median",
        "unique",
        "cumprod",
    ],
)
def test_agg_exceptions(operation):
    N = 256
    fill_data = [
        (
            "nan_column",
            [
                np.datetime64("2010"),
                None,
                np.datetime64("2007"),
                np.datetime64("2010"),
                np.datetime64("2006"),
                np.datetime64("2012"),
                None,
                np.datetime64("2011"),
            ]
            * (N // 8),
        ),
        (
            "date_column",
            [
                np.datetime64("2010"),
                np.datetime64("2011"),
                np.datetime64("2011-06-15T00:00"),
                np.datetime64("2009-01-01"),
            ]
            * (N // 4),
        ),
    ]

    data1 = {
        "column_to_by": ["foo", "bar", "baz", "bar"] * (N // 4),
        # Earlier, the type of this column was `object`. In such a situation,
        # when performing aggregation on different column partitions, different
        # exceptions were thrown. The exception that engines return to the main
        # process was non-deterministic, either `TypeError` or `NotImplementedError`.
        "nan_column": [np.nan] * N,
    }

    data2 = {
        f"{key}{i}": value
        for key, value in fill_data
        for i in range(N // len(fill_data))
    }

    data = {**data1, **data2}

    def comparator(df1, df2):
        from modin.core.dataframe.algebra.default2pandas.groupby import GroupBy

        if GroupBy.is_transformation_kernel(operation):
            df1, df2 = sort_index_if_experimental_groupby(df1, df2)

        df_equals(df1, df2)

    eval_aggregation(*create_test_dfs(data), operation=operation, comparator=comparator)


@pytest.mark.skip(
    "Pandas raises a ValueError on empty dictionary aggregation since 1.2.0"
    + "It's unclear is that was made on purpose or it is a bug. That question"
    + "was asked in https://github.com/pandas-dev/pandas/issues/39609."
    + "So until the answer this test is disabled."
)
@pytest.mark.parametrize(
    "kwargs",
    [
        {
            "Max": ("cnt", np.max),
            "Sum": ("cnt", np.sum),
            "Num": ("c", pd.Series.nunique),
            "Num1": ("c", pandas.Series.nunique),
        },
        {
            "func": {
                "Max": ("cnt", np.max),
                "Sum": ("cnt", np.sum),
                "Num": ("c", pd.Series.nunique),
                "Num1": ("c", pandas.Series.nunique),
            }
        },
    ],
)
def test_to_pandas_convertion(kwargs):
    data = {"a": [1, 2], "b": [3, 4], "c": [5, 6]}
    by = ["a", "b"]

    eval_aggregation(*create_test_dfs(data), by=by, **kwargs)


@pytest.mark.parametrize(
    # When True, do df[name], otherwise just use name
    "columns",
    [
        [(False, "a"), (False, "b"), (False, "c")],
        [(False, "a"), (False, "b")],
        [(True, "a"), (True, "b"), (True, "c")],
        [(True, "a"), (True, "b")],
        [(False, "a"), (False, "b"), (True, "c")],
        [(False, "a"), (True, "c")],
    ],
)
def test_mixed_columns(columns):
    def get_columns(df):
        return [df[name] if lookup else name for (lookup, name) in columns]

    data = {"a": [1, 1, 2], "b": [11, 11, 22], "c": [111, 111, 222]}

    df1 = pandas.DataFrame(data)
    df1 = pandas.concat([df1])
    ref = df1.groupby(get_columns(df1)).size()

    df2 = pd.DataFrame(data)
    df2 = pd.concat([df2])
    exp = df2.groupby(get_columns(df2)).size()
    df_equals(ref, exp)


@pytest.mark.parametrize(
    # When True, use (df[name] + 1), otherwise just use name
    "columns",
    [
        [(True, "a"), (True, "b"), (True, "c")],
        [(True, "a"), (True, "b")],
        [(False, "a"), (False, "b"), (True, "c")],
        [(False, "a"), (True, "c")],
        [(False, "a"), (True, "c"), (False, [1, 1, 2])],
        [(False, "a"), (False, "b"), (False, "c")],
        [(False, "a"), (False, "b"), (False, "c"), (False, [1, 1, 2])],
    ],
)
def test_internal_by_detection(columns):
    def get_columns(df):
        return [(df[name] + 1) if lookup else name for (lookup, name) in columns]

    data = {"a": [1, 1, 2], "b": [11, 11, 22], "c": [111, 111, 222]}

    md_df = pd.DataFrame(data)
    by = get_columns(md_df)
    md_grp = md_df.groupby(by)

    ref = frozenset(
        col for is_lookup, col in columns if not is_lookup and hashable(col)
    )
    exp = frozenset(md_grp._internal_by)

    assert ref == exp


@pytest.mark.parametrize(
    # When True, use (df[name] + 1), otherwise just use name
    "columns",
    [
        [(True, "a"), (True, "b"), (True, "c")],
        [(True, "a"), (True, "b")],
        [(False, "a"), (False, "b"), (True, "c")],
        [(False, "a"), (True, "c")],
        [(False, "a"), (True, "c"), (False, [1, 1, 2])],
    ],
)
@pytest.mark.parametrize("as_index", [True, False])
def test_mixed_columns_not_from_df(columns, as_index):
    """
    Unlike the previous test, in this case the Series is not just a column from
    the original DataFrame, so you can't use a fasttrack.
    """

    def get_columns(df):
        return [(df[name] + 1) if lookup else name for (lookup, name) in columns]

    data = {"a": [1, 1, 2], "b": [11, 11, 22], "c": [111, 111, 222]}
    groupby_kw = {"as_index": as_index}

    md_df, pd_df = create_test_dfs(data)
    by_md, by_pd = map(get_columns, [md_df, pd_df])

    pd_grp = pd_df.groupby(by_pd, **groupby_kw)
    md_grp = md_df.groupby(by_md, **groupby_kw)

    modin_groupby_equals_pandas(md_grp, pd_grp)
    eval_general(md_grp, pd_grp, lambda grp: grp.size())
    eval_general(md_grp, pd_grp, lambda grp: grp.apply(lambda df: df.sum()))
    eval_general(md_grp, pd_grp, lambda grp: grp.first())


@pytest.mark.parametrize(
    # When True, do df[obj], otherwise just use the obj
    "columns",
    [
        [(False, "a")],
        [(False, "a"), (False, "b"), (False, "c")],
        [(False, "a"), (False, "b")],
        [(False, "b"), (False, "a")],
        [(True, "a"), (True, "b"), (True, "c")],
        [(True, "a"), (True, "b")],
        [(False, "a"), (False, "b"), (True, "c")],
        [(False, "a"), (True, "c")],
        [(False, "a"), (False, pd.Series([5, 6, 7, 8]))],
    ],
)
def test_unknown_groupby(columns):
    def get_columns(df):
        return [df[name] if lookup else name for (lookup, name) in columns]

    data = {"b": [11, 11, 22, 200], "c": [111, 111, 222, 7000]}
    modin_df, pandas_df = pd.DataFrame(data), pandas.DataFrame(data)

    with pytest.raises(KeyError):
        pandas_df.groupby(by=get_columns(pandas_df))
    with pytest.raises(KeyError):
        modin_df.groupby(by=get_columns(modin_df))


@pytest.mark.parametrize(
    "func_to_apply",
    [
        lambda df: df.sum(),
        lambda df: df.size(),
        lambda df: df.quantile(),
        lambda df: df.dtypes,
        lambda df: df.apply(lambda df: df.sum()),
        pytest.param(
            lambda df: df.apply(lambda df: pandas.Series([1, 2, 3, 4])),
            marks=pytest.mark.skip("See modin issue #2511"),
        ),
        lambda grp: grp.agg(
            {
                list(test_data_values[0].keys())[1]: (max, min, sum),
                list(test_data_values[0].keys())[-2]: (sum, min, max),
            }
        ),
        lambda grp: grp.agg(
            {
                list(test_data_values[0].keys())[1]: [
                    ("new_sum", "sum"),
                    ("new_min", "min"),
                ],
                list(test_data_values[0].keys())[-2]: np.sum,
            }
        ),
        pytest.param(
            lambda grp: grp.agg(
                {
                    list(test_data_values[0].keys())[1]: [
                        ("new_sum", "sum"),
                        ("new_mean", "mean"),
                    ],
                    list(test_data_values[0].keys())[-2]: "skew",
                }
            ),
            id="renaming_aggs_at_different_partitions",
        ),
        pytest.param(
            lambda grp: grp.agg(
                {
                    list(test_data_values[0].keys())[1]: [
                        ("new_sum", "sum"),
                        ("new_mean", "mean"),
                    ],
                    list(test_data_values[0].keys())[2]: "skew",
                }
            ),
            id="renaming_aggs_at_same_partition",
        ),
        pytest.param(
            lambda grp: grp.agg(
                {
                    list(test_data_values[0].keys())[1]: "mean",
                    list(test_data_values[0].keys())[-2]: "skew",
                }
            ),
            id="custom_aggs_at_different_partitions",
        ),
        pytest.param(
            lambda grp: grp.agg(
                {
                    list(test_data_values[0].keys())[1]: "mean",
                    list(test_data_values[0].keys())[2]: "skew",
                }
            ),
            id="custom_aggs_at_same_partition",
        ),
        pytest.param(
            lambda grp: grp.agg(
                {
                    list(test_data_values[0].keys())[1]: "mean",
                    list(test_data_values[0].keys())[-2]: "sum",
                }
            ),
            id="native_and_custom_aggs_at_different_partitions",
        ),
        pytest.param(
            lambda grp: grp.agg(
                {
                    list(test_data_values[0].keys())[1]: "mean",
                    list(test_data_values[0].keys())[2]: "sum",
                }
            ),
            id="native_and_custom_aggs_at_same_partition",
        ),
        pytest.param(
            lambda grp: grp.agg(
                {
                    list(test_data_values[0].keys())[1]: (max, "mean", sum),
                    list(test_data_values[0].keys())[-1]: (sum, "skew", max),
                }
            ),
            id="Agg_and_by_intersection_TreeReduce_implementation",
        ),
        pytest.param(
            lambda grp: grp.agg(
                {
                    list(test_data_values[0].keys())[1]: (max, "mean", "nunique"),
                    list(test_data_values[0].keys())[-1]: (sum, min, max),
                }
            ),
            id="Agg_and_by_intersection_FullAxis_implementation",
        ),
        pytest.param(
            lambda grp: grp.agg({list(test_data_values[0].keys())[0]: "count"}),
            id="Agg_and_by_intersection_issue_3376",
        ),
    ],
)
@pytest.mark.parametrize("as_index", [True, False])
@pytest.mark.parametrize("by_length", [1, 2])
@pytest.mark.parametrize(
    "categorical_by",
    [pytest.param(True, marks=pytest.mark.skip("See modin issue #2513")), False],
)
def test_multi_column_groupby_different_partitions(
    func_to_apply, as_index, by_length, categorical_by
):
    data = test_data_values[0]
    md_df, pd_df = create_test_dfs(data)

    by = [pd_df.columns[-i if i % 2 else i] for i in range(by_length)]

    if categorical_by:
        md_df = md_df.astype({by[0]: "category"})
        pd_df = pd_df.astype({by[0]: "category"})

    md_grp, pd_grp = (
        md_df.groupby(by, as_index=as_index),
        pd_df.groupby(by, as_index=as_index),
    )
    eval_general(
        md_grp,
        pd_grp,
        func_to_apply,
        # 'skew' and 'mean' results are not 100% equal to pandas as they use
        # different formulas and so precision errors come into play. Thus
        # using a custom comparator that allows slight numeric deviations.
        comparator=try_modin_df_almost_equals_compare,
    )
    eval___getitem__(md_grp, pd_grp, md_df.columns[1])
    eval___getitem__(md_grp, pd_grp, [md_df.columns[1], md_df.columns[2]])


@pytest.mark.parametrize(
    "by",
    [
        0,
        1.5,
        "str",
        pandas.Timestamp("2020-02-02"),
        [0, "str"],
        [pandas.Timestamp("2020-02-02"), 1.5],
    ],
)
@pytest.mark.parametrize("as_index", [True, False])
def test_not_str_by(by, as_index):
    columns = pandas.Index([0, 1.5, "str", pandas.Timestamp("2020-02-02")])
    data = {col: np.arange(5) for col in columns}
    md_df, pd_df = create_test_dfs(data)

    md_grp, pd_grp = (
        md_df.groupby(by, as_index=as_index),
        pd_df.groupby(by, as_index=as_index),
    )

    modin_groupby_equals_pandas(md_grp, pd_grp)
    eval_general(md_grp, pd_grp, lambda grp: grp.sum())
    eval_general(md_grp, pd_grp, lambda grp: grp.size())
    eval_general(md_grp, pd_grp, lambda grp: grp.agg(lambda df: df.mean()))
    eval_general(md_grp, pd_grp, lambda grp: grp.dtypes)
    eval_general(md_grp, pd_grp, lambda grp: grp.first())


@pytest.mark.parametrize("internal_by_length", [0, 1, 2])
@pytest.mark.parametrize("external_by_length", [0, 1, 2])
@pytest.mark.parametrize("has_categorical_by", [True, False])
@pytest.mark.parametrize(
    "agg_func",
    [
        pytest.param(
            lambda grp: grp.apply(lambda df: df.dtypes), id="modin_dtypes_impl"
        ),
        pytest.param(
            lambda grp: grp.apply(lambda df: df.sum(numeric_only=True)), id="apply_sum"
        ),
        pytest.param(lambda grp: grp.count(), id="count"),
        pytest.param(lambda grp: grp.nunique(), id="nunique"),
        # Integer key means the index of the column to replace it with.
        # 0 and -1 are considered to be the indices of the columns to group on.
        pytest.param({1: "sum", 2: "nunique"}, id="dict_agg_no_intersection_with_by"),
        pytest.param(
            {0: "mean", 1: "sum", 2: "nunique"},
            id="dict_agg_has_intersection_with_by",
        ),
        pytest.param(
            {1: "sum", 2: "nunique", -1: "nunique"},
            id="dict_agg_has_intersection_with_categorical_by",
        ),
    ],
)
# There are two versions of the `handle_as_index` method: the one accepting pandas.DataFrame from
# the execution kernel and backend agnostic. This parameter indicates which one implementation to use.
@pytest.mark.parametrize("use_backend_agnostic_method", [True, False])
def test_handle_as_index(
    internal_by_length,
    external_by_length,
    has_categorical_by,
    agg_func,
    use_backend_agnostic_method,
    request,
):
    """
    Test ``modin.core.dataframe.algebra.default2pandas.groupby.GroupBy.handle_as_index``.

    The role of the ``handle_as_index`` method is to build a groupby result considering
    ``as_index=False`` from the result that was computed with ``as_index=True``.

    So the testing flow is the following:
        1. Compute GroupBy result with the ``as_index=True`` parameter via Modin.
        2. Build ``as_index=False`` result from the ``as_index=True`` using ``handle_as_index`` method.
        3. Compute GroupBy result with the ``as_index=False`` parameter via pandas as the reference result.
        4. Compare the result from the second step with the reference.
    """
    by_length = internal_by_length + external_by_length
    if by_length == 0:
        pytest.skip("No keys to group on were passed, skipping the test.")

    if (
        has_categorical_by
        and by_length > 1
        and (
            isinstance(agg_func, dict)
            or ("nunique" in request.node.callspec.id.split("-"))
        )
    ):
        pytest.skip(
            "The linked bug makes pandas raise an exception when 'by' is categorical: "
            + "https://github.com/pandas-dev/pandas/issues/36698"
        )

    df = pandas.DataFrame(test_groupby_data)
    external_by_cols = GroupBy.validate_by(df.add_prefix("external_"))

    if has_categorical_by:
        df = df.astype({df.columns[-1]: "category"})

    if isinstance(agg_func, dict):
        agg_func = {df.columns[key]: value for key, value in agg_func.items()}
        selection = list(agg_func.keys())
        agg_dict = agg_func
        agg_func = lambda grp: grp.agg(agg_dict)  # noqa: E731 (lambda assignment)
    else:
        selection = None

    # Selecting 'by' columns from both sides of the frame so they located in different partitions
    internal_by = df.columns[
        range(-internal_by_length // 2, internal_by_length // 2)
    ].tolist()
    external_by = external_by_cols[:external_by_length]

    pd_by = internal_by + external_by
    md_by = internal_by + [pd.Series(ser) for ser in external_by]

    grp_result = pd.DataFrame(df).groupby(md_by, as_index=True)
    grp_reference = df.groupby(pd_by, as_index=False)

    agg_result = agg_func(grp_result)
    agg_reference = agg_func(grp_reference)

    if use_backend_agnostic_method:
        reset_index, drop, lvls_to_drop, cols_to_drop = GroupBy.handle_as_index(
            result_cols=agg_result.columns,
            result_index_names=agg_result.index.names,
            internal_by_cols=internal_by,
            by_cols_dtypes=df[internal_by].dtypes.values,
            by_length=len(md_by),
            selection=selection,
            drop=len(internal_by) != 0,
        )

        if len(lvls_to_drop) > 0:
            agg_result.index = agg_result.index.droplevel(lvls_to_drop)
        if len(cols_to_drop) > 0:
            agg_result = agg_result.drop(columns=cols_to_drop)
        if reset_index:
            agg_result = agg_result.reset_index(drop=drop)
    else:
        GroupBy.handle_as_index_for_dataframe(
            result=agg_result,
            internal_by_cols=internal_by,
            by_cols_dtypes=df[internal_by].dtypes.values,
            by_length=len(md_by),
            selection=selection,
            drop=len(internal_by) != 0,
            inplace=True,
        )

    df_equals(agg_result, agg_reference)


def test_validate_by():
    """Test ``modin.core.dataframe.algebra.default2pandas.groupby.GroupBy.validate_by``."""

    def compare(obj1, obj2):
        assert type(obj1) is type(
            obj2
        ), f"Both objects must be instances of the same type: {type(obj1)} != {type(obj2)}."
        if isinstance(obj1, list):
            for val1, val2 in itertools.zip_longest(obj1, obj2):
                df_equals(val1, val2)
        else:
            df_equals(obj1, obj2)

    # This emulates situation when the Series's query compiler being passed as a 'by':
    #   1. The Series at the QC level is represented as a single-column frame with the `MODIN_UNNAMED_SERIES_LABEL` columns.
    #   2. The valid representation of such QC is an unnamed Series.
    reduced_frame = pandas.DataFrame({MODIN_UNNAMED_SERIES_LABEL: [1, 2, 3]})
    series_result = GroupBy.validate_by(reduced_frame)
    series_reference = [pandas.Series([1, 2, 3], name=None)]
    compare(series_reference, series_result)

    # This emulates situation when several 'by' columns of the group frame are passed as a single QueryCompiler:
    #   1. If grouping on several columns the 'by' at the QC level is the following: ``df[by]._query_compiler``.
    #   2. The valid representation of such QC is a list of Series.
    splited_df = [pandas.Series([1, 2, 3], name=f"col{i}") for i in range(3)]
    splited_df_result = GroupBy.validate_by(
        pandas.concat(splited_df, axis=1, copy=True)
    )
    compare(splited_df, splited_df_result)

    # This emulates situation of mixed by (two column names and an external Series):
    by = ["col1", "col2", pandas.DataFrame({MODIN_UNNAMED_SERIES_LABEL: [1, 2, 3]})]
    result_by = GroupBy.validate_by(by)
    reference_by = ["col1", "col2", pandas.Series([1, 2, 3], name=None)]
    compare(reference_by, result_by)


@pytest.mark.skipif(
    get_current_execution() == "BaseOnPython" or StorageFormat.get() == "Hdk",
    reason="The test only make sense for partitioned executions",
)
def test_groupby_with_virtual_partitions():
    # from https://github.com/modin-project/modin/issues/4464
    modin_df, pandas_df = create_test_dfs(test_data["int_data"])

    # Concatenate DataFrames here to make virtual partitions.
    big_modin_df = pd.concat([modin_df for _ in range(5)])
    big_pandas_df = pandas.concat([pandas_df for _ in range(5)])

    # Check that the constructed Modin DataFrame has virtual partitions when
    assert issubclass(
        type(big_modin_df._query_compiler._modin_frame._partitions[0][0]),
        PandasDataframeAxisPartition,
    )
    eval_general(
        big_modin_df, big_pandas_df, lambda df: df.groupby(df.columns[0]).count()
    )


@pytest.mark.parametrize("sort", [True, False])
@pytest.mark.parametrize("is_categorical_by", [True, False])
def test_groupby_sort(sort, is_categorical_by):
    # from issue #3571
    by = np.array(["a"] * 50000 + ["b"] * 10000 + ["c"] * 1000)
    random_state = np.random.RandomState(seed=42)
    random_state.shuffle(by)

    data = {"key_col": by, "data_col": np.arange(len(by))}
    md_df, pd_df = create_test_dfs(data)

    if is_categorical_by:
        md_df = md_df.astype({"key_col": "category"})
        pd_df = pd_df.astype({"key_col": "category"})

    md_grp = md_df.groupby("key_col", sort=sort)
    pd_grp = pd_df.groupby("key_col", sort=sort)

    modin_groupby_equals_pandas(md_grp, pd_grp)
    eval_general(md_grp, pd_grp, lambda grp: grp.sum(numeric_only=True))
    eval_general(md_grp, pd_grp, lambda grp: grp.size())
    eval_general(md_grp, pd_grp, lambda grp: grp.agg(lambda df: df.mean()))
    eval_general(md_grp, pd_grp, lambda grp: grp.dtypes)
    eval_general(md_grp, pd_grp, lambda grp: grp.first())


def test_sum_with_level():
    data = {
        "A": ["0.0", "1.0", "2.0", "3.0", "4.0"],
        "B": ["0.0", "1.0", "0.0", "1.0", "0.0"],
        "C": ["foo1", "foo2", "foo3", "foo4", "foo5"],
        "D": pandas.bdate_range("1/1/2009", periods=5),
    }
    modin_df, pandas_df = pd.DataFrame(data), pandas.DataFrame(data)
    eval_general(modin_df, pandas_df, lambda df: df.set_index("C").groupby("C").sum())


def test_groupby_with_frozenlist():
    pandas_df = pandas.DataFrame(data={"a": [1, 2, 3], "b": [1, 2, 3], "c": [1, 2, 3]})
    pandas_df = pandas_df.set_index(["a", "b"])
    modin_df = from_pandas(pandas_df)
    eval_general(modin_df, pandas_df, lambda df: df.groupby(df.index.names).count())


@pytest.mark.parametrize(
    "by_func",
    [
        lambda df: "timestamp0",
        lambda df: ["timestamp0", "timestamp1"],
        lambda df: ["timestamp0", df["timestamp1"]],
    ],
)
def test_mean_with_datetime(by_func):
    data = {
        "timestamp0": [pd.to_datetime(1490195805, unit="s")],
        "timestamp1": [pd.to_datetime(1490195805, unit="s")],
        "numeric": [0],
    }

    modin_df, pandas_df = create_test_dfs(data)
    eval_general(modin_df, pandas_df, lambda df: df.groupby(by=by_func(df)).mean())


def test_groupby_ohlc():
    pandas_df = pandas.DataFrame(
        np.random.randint(0, 100, (50, 2)), columns=["stock A", "stock B"]
    )
    pandas_df["Date"] = pandas.concat(
        [pandas.date_range("1/1/2000", periods=10, freq="min").to_series()] * 5
    ).reset_index(drop=True)
    modin_df = pd.DataFrame(pandas_df)
    eval_general(modin_df, pandas_df, lambda df: df.groupby("Date")["stock A"].ohlc())
    pandas_multiindex_result = pandas_df.groupby("Date")[["stock A"]].ohlc()

    with warns_that_defaulting_to_pandas():
        modin_multiindex_result = modin_df.groupby("Date")[["stock A"]].ohlc()
    df_equals(modin_multiindex_result, pandas_multiindex_result)

    pandas_multiindex_result = pandas_df.groupby("Date")[["stock A", "stock B"]].ohlc()
    with warns_that_defaulting_to_pandas():
        modin_multiindex_result = modin_df.groupby("Date")[
            ["stock A", "stock B"]
        ].ohlc()
    df_equals(modin_multiindex_result, pandas_multiindex_result)


@pytest.mark.parametrize(
    "modin_df_recipe",
    ["non_lazy_frame", "frame_with_deferred_index", "lazy_frame"],
)
def test_groupby_on_empty_data(modin_df_recipe):
    class ModinDfConstructor:
        def __init__(self, recipe, df_kwargs):
            self._recipe = recipe
            self._mock_obj = None
            self._df_kwargs = df_kwargs

        def non_lazy_frame(self):
            return pd.DataFrame(**self._df_kwargs)

        def frame_with_deferred_index(self):
            df = pd.DataFrame(**self._df_kwargs)
            try:
                # The frame would stop being lazy once index computation is triggered
                df._query_compiler._modin_frame.set_index_cache(None)
            except AttributeError:
                pytest.skip(
                    reason="Selected execution doesn't support deferred indices."
                )

            return df

        def lazy_frame(self):
            donor_obj = pd.DataFrame()._query_compiler

            self._mock_obj = mock.patch(
                f"{donor_obj.__module__}.{donor_obj.__class__.__name__}.lazy_execution",
                new_callable=mock.PropertyMock,
            )
            patch_obj = self._mock_obj.__enter__()
            patch_obj.return_value = True

            df = pd.DataFrame(**self._df_kwargs)
            # The frame is lazy until `self.__exit__()` is called
            assert df._query_compiler.lazy_execution
            return df

        def __enter__(self):
            return getattr(self, self._recipe)()

        def __exit__(self, *args, **kwargs):
            if self._mock_obj is not None:
                self._mock_obj.__exit__(*args, **kwargs)

    def run_test(eval_function, *args, **kwargs):
        df_kwargs = {"columns": ["a", "b", "c"]}
        with ModinDfConstructor(modin_df_recipe, df_kwargs) as modin_df:
            pandas_df = pandas.DataFrame(**df_kwargs)

            modin_grp = modin_df.groupby(modin_df.columns[0])
            pandas_grp = pandas_df.groupby(pandas_df.columns[0])

            eval_function(modin_grp, pandas_grp, *args, **kwargs)

    run_test(eval___getattr__, item="b")
    run_test(eval___getitem__, item="b")
    run_test(eval_agg, func=lambda df: df.mean())
    run_test(eval_aggregate, func=lambda df: df.mean())
    run_test(eval_any)
    run_test(eval_apply, func=lambda df: df.mean())
    run_test(eval_count)
    run_test(eval_cummax, numeric_only=True)
    run_test(eval_cummin, numeric_only=True)
    run_test(eval_cumprod, numeric_only=True)
    run_test(eval_cumsum, numeric_only=True)
    run_test(eval_dtypes)
    run_test(eval_fillna)
    run_test(eval_groups)
    run_test(eval_len)
    run_test(eval_max)
    run_test(eval_mean)
    run_test(eval_median)
    run_test(eval_min)
    run_test(eval_ndim)
    run_test(eval_ngroup)
    run_test(eval_ngroups)
    run_test(eval_nunique)
    run_test(eval_prod)
    run_test(eval_quantile)
    run_test(eval_rank)
    run_test(eval_size)
    run_test(eval_skew)
    run_test(eval_sum)
    run_test(eval_var)

    if modin_df_recipe != "lazy_frame":
        # TODO: these functions have their specific implementations in the
        # front-end that are unable to operate on empty frames and thus
        # fail on an empty lazy frame.
        # https://github.com/modin-project/modin/issues/5505
        # https://github.com/modin-project/modin/issues/5506
        run_test(eval_pipe, func=lambda df: df.mean())
        run_test(eval_shift)

    # TODO: these functions fail in case of empty data in the pandas itself,
    # we have to modify the `eval_*` functions to be able to check for
    # exceptions equality:
    # https://github.com/modin-project/modin/issues/5441
    # run_test(eval_transform, func=lambda df: df.mean())
    # run_test(eval_std)


def test_skew_corner_cases():
    """
    This test was inspired by https://github.com/modin-project/modin/issues/5545.

    The test verifies that modin acts exactly as pandas when the input data is
    bad for the 'skew' and so some components of the 'skew' formula appears to be invalid:
        ``(count * (count - 1) ** 0.5 / (count - 2)) * (m3 / m2**1.5)``
    """
    # When 'm2 == m3 == 0' thus causing 0 / 0 division in the second multiplier.
    # Note: mX = 'sum((col - mean(col)) ^ x)'
    modin_df, pandas_df = create_test_dfs({"col0": [1, 1, 1], "col1": [10, 10, 10]})
    eval_general(modin_df, pandas_df, lambda df: df.groupby("col0").skew())

    # When 'count < 3' thus causing dividing by zero in the first multiplier
    # Note: count = group_size
    modin_df, pandas_df = create_test_dfs({"col0": [1, 1], "col1": [1, 2]})
    eval_general(modin_df, pandas_df, lambda df: df.groupby("col0").skew())

    # When 'count < 3' and 'm3 / m2 != 0'. The case comes from:
    # https://github.com/modin-project/modin/issues/5545
    modin_df, pandas_df = create_test_dfs({"col0": [1, 1], "col1": [171, 137]})
    eval_general(modin_df, pandas_df, lambda df: df.groupby("col0").skew())


@pytest.mark.parametrize(
    "by",
    [
        pandas.Grouper(key="time_stamp", freq="3D"),
        [pandas.Grouper(key="time_stamp", freq="1M"), "count"],
    ],
)
def test_groupby_with_grouper(by):
    # See https://github.com/modin-project/modin/issues/5091 for more details
    # Generate larger data so that it can handle partitioning cases
    data = {
        "id": [i for i in range(200)],
        "time_stamp": [
            pd.Timestamp("2000-01-02") + datetime.timedelta(days=x) for x in range(200)
        ],
    }
    for i in range(200):
        data[f"count_{i}"] = [i, i + 1] * 100

    modin_df, pandas_df = create_test_dfs(data)
    eval_general(
        modin_df,
        pandas_df,
        lambda df: df.groupby(by).mean(),
    )


def test_groupby_preserves_by_order():
    modin_df, pandas_df = create_test_dfs({"col0": [1, 1, 1], "col1": [10, 10, 10]})

    modin_res = modin_df.groupby([pd.Series([100, 100, 100]), "col0"]).mean()
    pandas_res = pandas_df.groupby([pandas.Series([100, 100, 100]), "col0"]).mean()

    df_equals(modin_res, pandas_res)


@pytest.mark.parametrize(
    "method",
    # test all aggregations from pandas.core.groupby.base.reduction_kernels except
    # nth and corrwith, both of which require extra arguments.
    [
        "all",
        "any",
        "count",
        "first",
        "idxmax",
        "idxmin",
        "last",
        "max",
        "mean",
        "median",
        "min",
        "nunique",
        "prod",
        "quantile",
        "sem",
        "size",
        "skew",
        "std",
        "sum",
        "var",
    ],
)
@pytest.mark.skipif(
    StorageFormat.get() != "Pandas",
    reason="only relevant to pandas execution",
)
def test_groupby_agg_with_empty_column_partition_6175(method):
    df = pd.concat(
        [
            pd.DataFrame({"col33": [0, 1], "index": [2, 3]}),
            pd.DataFrame({"col34": [4, 5]}),
        ],
        axis=1,
    )
    assert df._query_compiler._modin_frame._partitions.shape == (1, 2)
    eval_general(
        df,
        df._to_pandas(),
        lambda df: getattr(df.groupby(["col33", "index"]), method)(),
        # work around https://github.com/modin-project/modin/issues/6016: we don't
        # expect any exceptions.
        raising_exceptions=(Exception,),
    )


def test_groupby_pct_change_diff_6194():
    df = pd.DataFrame(
        {
            "by": ["a", "b", "c", "a", "c"],
            "value": [1, 2, 4, 5, 1],
        }
    )
    # These methods should not crash
    eval_general(
        df,
        df._to_pandas(),
        lambda df: df.groupby(by="by").pct_change(),
    )
    eval_general(
        df,
        df._to_pandas(),
        lambda df: df.groupby(by="by").diff(),
    )


def eval_rolling(md_window, pd_window):
    eval_general(md_window, pd_window, lambda window: window.count())
    eval_general(md_window, pd_window, lambda window: window.sum())
    eval_general(md_window, pd_window, lambda window: window.mean())
    eval_general(md_window, pd_window, lambda window: window.median())
    eval_general(md_window, pd_window, lambda window: window.var())
    eval_general(md_window, pd_window, lambda window: window.std())
    eval_general(md_window, pd_window, lambda window: window.min())
    eval_general(md_window, pd_window, lambda window: window.max())
    eval_general(md_window, pd_window, lambda window: window.corr())
    eval_general(md_window, pd_window, lambda window: window.cov())
    eval_general(md_window, pd_window, lambda window: window.skew())
    eval_general(md_window, pd_window, lambda window: window.kurt())
    eval_general(
        md_window, pd_window, lambda window: window.apply(lambda df: (df + 10).sum())
    )
    eval_general(md_window, pd_window, lambda window: window.agg("sum"))
    eval_general(md_window, pd_window, lambda window: window.quantile(0.2))
    eval_general(md_window, pd_window, lambda window: window.rank())

    if not md_window._as_index:
        # There's a mismatch in group columns when 'as_index=False'
        # see: https://github.com/modin-project/modin/issues/6291
        by_cols = list(md_window._groupby_obj._internal_by)
        eval_general(
            md_window,
            pd_window,
            lambda window: window.sem().drop(columns=by_cols, errors="ignore"),
        )
    else:
        eval_general(
            md_window,
            pd_window,
            lambda window: window.sem(),
        )


@pytest.mark.parametrize("center", [True, False])
@pytest.mark.parametrize("closed", ["right", "left", "both", "neither"])
@pytest.mark.parametrize("as_index", [True, False])
def test_rolling_int_window(center, closed, as_index):
    col_part1 = pd.DataFrame(
        {
            "by": np.tile(np.arange(15), 10),
            "col1": np.arange(150),
            "col2": np.arange(10, 160),
        }
    )
    col_part2 = pd.DataFrame({"col3": np.arange(20, 170)})

    md_df = pd.concat([col_part1, col_part2], axis=1)
    pd_df = md_df._to_pandas()

    if StorageFormat.get() == "Pandas":
        assert md_df._query_compiler._modin_frame._partitions.shape[1] == 2

    md_window = md_df.groupby("by", as_index=as_index).rolling(
        3, center=center, closed=closed
    )
    pd_window = pd_df.groupby("by", as_index=as_index).rolling(
        3, center=center, closed=closed
    )
    eval_rolling(md_window, pd_window)


@pytest.mark.parametrize("center", [True, False])
@pytest.mark.parametrize("closed", ["right", "left", "both", "neither"])
@pytest.mark.parametrize("as_index", [True, False])
@pytest.mark.parametrize("on", [None, "col4"])
def test_rolling_timedelta_window(center, closed, as_index, on):
    col_part1 = pd.DataFrame(
        {
            "by": np.tile(np.arange(15), 10),
            "col1": np.arange(150),
            "col2": np.arange(10, 160),
        }
    )
    col_part2 = pd.DataFrame({"col3": np.arange(20, 170)})

    if on is not None:
        col_part2[on] = pandas.DatetimeIndex(
            [
                datetime.date(2020, 1, 1) + datetime.timedelta(hours=12) * i
                for i in range(150)
            ]
        )

    md_df = pd.concat([col_part1, col_part2], axis=1)
    md_df.index = pandas.DatetimeIndex(
        [datetime.date(2020, 1, 1) + datetime.timedelta(days=1) * i for i in range(150)]
    )

    pd_df = md_df._to_pandas()

    if StorageFormat.get() == "Pandas":
        assert (
            md_df._query_compiler._modin_frame._partitions.shape[1] == 2
            if on is None
            else 3
        )

    md_window = md_df.groupby("by", as_index=as_index).rolling(
        datetime.timedelta(days=3), center=center, closed=closed, on=on
    )
    pd_window = pd_df.groupby("by", as_index=as_index).rolling(
        datetime.timedelta(days=3), center=center, closed=closed, on=on
    )
    eval_rolling(md_window, pd_window)


@pytest.mark.parametrize(
    "func",
    [
        pytest.param("sum", id="map_reduce_func"),
        pytest.param("median", id="full_axis_func"),
    ],
)
def test_groupby_deferred_index(func):
    # the test is copied from the issue:
    # https://github.com/modin-project/modin/issues/6368

    def perform(lib):
        df1 = lib.DataFrame({"a": [1, 1, 2, 2]})
        df2 = lib.DataFrame({"b": [3, 4, 5, 6], "c": [7, 5, 4, 3]})

        df = lib.concat([df1, df2], axis=1)
        df.index = [10, 11, 12, 13]

        grp = df.groupby("a")
        grp.indices

        return getattr(grp, func)()

    eval_general(pd, pandas, perform)


<<<<<<< HEAD
# there are two different implementations of partitions aligning for cluster and non-cluster mode,
# here we want to test both of them, so simply modifying the config for this test
@pytest.mark.parametrize(
    "modify_config",
    [
        {ExperimentalGroupbyImpl: True, IsRayCluster: True},
        {ExperimentalGroupbyImpl: True, IsRayCluster: False},
    ],
    indirect=True,
)
def test_shape_changing_udf(modify_config):
    modin_df, pandas_df = create_test_dfs(
        {
            "by_col1": ([1] * 50) + ([10] * 50),
            "col2": np.arange(100),
            "col3": np.arange(100),
        }
    )

    def func1(group):
        # changes the original shape and indexing of the 'group'
        return pandas.Series(
            [1, 2, 3, 4], index=["new_col1", "new_col2", "new_col4", "new_col3"]
        )

    eval_general(
        modin_df.groupby("by_col1"),
        pandas_df.groupby("by_col1"),
        lambda df: df.apply(func1),
    )

    def func2(group):
        # each group have different shape at the end
        # (we do .to_frame().T as otherwise this scenario doesn't work in pandas)
        if group.iloc[0, 0] == 1:
            return (
                pandas.Series(
                    [1, 2, 3, 4], index=["new_col1", "new_col2", "new_col4", "new_col3"]
                )
                .to_frame()
                .T
            )
        return (
            pandas.Series([20, 33, 44], index=["new_col2", "new_col3", "new_col4"])
            .to_frame()
            .T
        )

    eval_general(
        modin_df.groupby("by_col1"),
        pandas_df.groupby("by_col1"),
        lambda df: df.apply(func2),
    )

    def func3(group):
        # one of the groups produce an empty dataframe, in the result we should
        # have joined columns of both of these dataframes
        if group.iloc[0, 0] == 1:
            return pandas.DataFrame([[1, 2, 3]], index=["col1", "col2", "col3"])
        return pandas.DataFrame(columns=["col2", "col3", "col4", "col5"])

    eval_general(
        modin_df.groupby("by_col1"),
        pandas_df.groupby("by_col1"),
        lambda df: df.apply(func3),
=======
@pytest.mark.parametrize(
    "modify_config", [{ExperimentalGroupbyImpl: True}], indirect=True
)
def test_reshuffling_groupby_on_strings(modify_config):
    # reproducer from https://github.com/modin-project/modin/issues/6509
    modin_df, pandas_df = create_test_dfs(
        {"col1": ["a"] * 50 + ["b"] * 50, "col2": range(100)}
    )

    modin_df = modin_df.astype({"col1": "string"})
    pandas_df = pandas_df.astype({"col1": "string"})

    eval_general(
        modin_df.groupby("col1"), pandas_df.groupby("col1"), lambda grp: grp.mean()
>>>>>>> cfac1d77
    )<|MERGE_RESOLUTION|>--- conflicted
+++ resolved
@@ -2789,7 +2789,6 @@
     eval_general(pd, pandas, perform)
 
 
-<<<<<<< HEAD
 # there are two different implementations of partitions aligning for cluster and non-cluster mode,
 # here we want to test both of them, so simply modifying the config for this test
 @pytest.mark.parametrize(
@@ -2855,7 +2854,9 @@
         modin_df.groupby("by_col1"),
         pandas_df.groupby("by_col1"),
         lambda df: df.apply(func3),
-=======
+    )
+
+
 @pytest.mark.parametrize(
     "modify_config", [{ExperimentalGroupbyImpl: True}], indirect=True
 )
@@ -2870,5 +2871,4 @@
 
     eval_general(
         modin_df.groupby("col1"), pandas_df.groupby("col1"), lambda grp: grp.mean()
->>>>>>> cfac1d77
     )