--- conflicted
+++ resolved
@@ -3325,8 +3325,10 @@
 
     md_res = func(md_df.groupby(by_cols, observed=observed, as_index=as_index))
     pd_res = func(pd_df.groupby(by_cols, observed=observed, as_index=as_index))
-<<<<<<< HEAD
-    df_equals(md_res, pd_res)
+    # HACK, FIXME: there's a bug in range-partitioning impl that apparently can
+    # break the order of rows in the result for multi-column groupbys. Placing the sorting-hack for now
+    # https://github.com/modin-project/modin/issues/6875
+    df_equals(md_res.sort_index(axis=0), pd_res.sort_index(axis=0))
 
 
 @pytest.mark.parametrize("cat_cols", [["a"], ["b"], ["a", "b"]])
@@ -3350,11 +3352,4 @@
 
     md_res = md_df.groupby(md_by).count()
     pd_res = pd_df.groupby(pd_by).count()
-    df_equals(md_res, pd_res)
-=======
-
-    # HACK, FIXME: there's a bug in range-partitioning impl that apparently can
-    # break the order of rows in the result for multi-column groupbys. Placing the sorting-hack for now
-    # https://github.com/modin-project/modin/issues/6875
-    df_equals(md_res.sort_index(axis=0), pd_res.sort_index(axis=0))
->>>>>>> c130e13f
+    df_equals(md_res, pd_res)