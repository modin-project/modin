--- conflicted
+++ resolved
@@ -186,11 +186,6 @@
             eval_apply(modin_groupby, pandas_groupby, func)
 
         eval_dtypes(modin_groupby, pandas_groupby)
-<<<<<<< HEAD
-        eval_general(modin_groupby, pandas_groupby, lambda df: df.first())
-        eval_cummin(modin_groupby, pandas_groupby, numeric_only=True)
-        eval_general(modin_groupby, pandas_groupby, lambda df: df.bfill())
-=======
         eval_general(
             modin_groupby,
             pandas_groupby,
@@ -199,15 +194,7 @@
                 *sort_index_if_experimental_groupby(*dfs)
             ),
         )
-        eval_general(
-            md_sorted_grpby,
-            pd_sorted_grpby,
-            lambda df: df.backfill(),
-            comparator=lambda *dfs: df_equals(
-                *sort_index_if_experimental_groupby(*dfs)
-            ),
-        )
-        eval_cummin(modin_groupby, pandas_groupby)
+        eval_cummin(modin_groupby, pandas_groupby, numeric_only=True)
         eval_general(
             md_sorted_grpby,
             pd_sorted_grpby,
@@ -216,7 +203,6 @@
                 *sort_index_if_experimental_groupby(*dfs)
             ),
         )
->>>>>>> 2263838d
         eval_general(modin_groupby, pandas_groupby, lambda df: df.idxmin())
         eval_prod(modin_groupby, pandas_groupby, numeric_only=True)
         if as_index:
@@ -254,12 +240,7 @@
             eval_ngroup(modin_groupby, pandas_groupby)
         eval_nunique(modin_groupby, pandas_groupby)
         eval_value_counts(modin_groupby, pandas_groupby)
-<<<<<<< HEAD
         eval_median(modin_groupby, pandas_groupby, numeric_only=True)
-        eval_general(modin_groupby, pandas_groupby, lambda df: df.head(n))
-        eval_cumprod(modin_groupby, pandas_groupby, numeric_only=True)
-=======
-        eval_median(modin_groupby, pandas_groupby)
         eval_general(
             modin_groupby,
             pandas_groupby,
@@ -268,8 +249,7 @@
                 *sort_index_if_experimental_groupby(*dfs)
             ),
         )
-        eval_cumprod(modin_groupby, pandas_groupby)
->>>>>>> 2263838d
+        eval_cumprod(modin_groupby, pandas_groupby, numeric_only=True)
         eval_general(
             modin_groupby,
             pandas_groupby,
@@ -2450,8 +2430,6 @@
     eval_general(modin_df, pandas_df, lambda df: df.groupby(by=by_func(df)).mean())
 
 
-<<<<<<< HEAD
-=======
 def test_groupby_ohlc():
     pandas_df = pandas.DataFrame(
         np.random.randint(0, 100, (50, 2)), columns=["stock A", "stock B"]
@@ -2475,27 +2453,6 @@
     df_equals(modin_multiindex_result, pandas_multiindex_result)
 
 
-def test_groupby_mad_warn():
-    modin_df, pandas_df = create_test_dfs(test_groupby_data)
-    md_grp = modin_df.groupby(by=modin_df.columns[0])
-    pd_grp = pandas_df.groupby(by=pandas_df.columns[0])
-
-    msg = "The 'mad' method is deprecated and will be removed in a future version."
-    for grp_obj in (md_grp, pd_grp):
-        with pytest.warns(FutureWarning, match=msg):
-            grp_obj.mad()
-
-
-def test_groupby_backfill_warn():
-    modin_df = pd.DataFrame(test_groupby_data)
-    md_grp = modin_df.groupby(by=modin_df.columns[0])
-
-    msg = "backfill is deprecated and will be removed in a future version."
-    with pytest.warns(FutureWarning, match=msg):
-        md_grp.backfill()
-
-
->>>>>>> 2263838d
 @pytest.mark.parametrize(
     "modin_df_recipe",
     ["non_lazy_frame", "frame_with_deferred_index", "lazy_frame"],
