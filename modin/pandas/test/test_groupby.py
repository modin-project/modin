--- conflicted
+++ resolved
@@ -1785,7 +1785,6 @@
     eval_general(md_grp, pd_grp, lambda grp: grp.first())
 
 
-<<<<<<< HEAD
 @pytest.mark.parametrize("internal_by_length", [0, 1, 2])
 @pytest.mark.parametrize("external_by_length", [0, 1, 2])
 @pytest.mark.parametrize("has_categorical_by", [True, False])
@@ -1945,7 +1944,8 @@
     result_by = GroupBy.validate_by(by)
     reference_by = ["col1", "col2", pandas.Series([1, 2, 3], name=None)]
     compare(reference_by, result_by)
-=======
+
+
 def test_sum_with_level():
     data = {
         "A": ["0.0", "1.0", "2.0", "3.0", "4.0"],
@@ -1954,5 +1954,4 @@
         "D": pandas.bdate_range("1/1/2009", periods=5),
     }
     modin_df, pandas_df = pd.DataFrame(data), pandas.DataFrame(data)
-    eval_general(modin_df, pandas_df, lambda df: df.set_index("C").groupby("C").sum())
->>>>>>> 5ca6d40f
+    eval_general(modin_df, pandas_df, lambda df: df.set_index("C").groupby("C").sum())