# Licensed to Modin Development Team under one or more contributor license agreements.
# See the NOTICE file distributed with this work for additional information regarding
# copyright ownership.  The Modin Development Team licenses this file to you under the
# Apache License, Version 2.0 (the "License"); you may not use this file except in
# compliance with the License.  You may obtain a copy of the License at
#
#     http://www.apache.org/licenses/LICENSE-2.0
#
# Unless required by applicable law or agreed to in writing, software distributed under
# the License is distributed on an "AS IS" BASIS, WITHOUT WARRANTIES OR CONDITIONS OF
# ANY KIND, either express or implied. See the License for the specific language
# governing permissions and limitations under the License.

import pytest
import pandas
import numpy as np
import modin.pandas as pd
from modin.utils import try_cast_to_pandas, get_current_execution, hashable
from modin.pandas.utils import from_pandas, is_scalar
from .utils import (
    df_equals,
    check_df_columns_have_nans,
    create_test_dfs,
    eval_general,
    test_data,
    test_data_values,
    modin_df_almost_equals_pandas,
    generate_multiindex,
)
from modin.config import NPartitions

NPartitions.put(4)


def modin_groupby_equals_pandas(modin_groupby, pandas_groupby):
    for g1, g2 in zip(modin_groupby, pandas_groupby):
        assert g1[0] == g2[0]
        df_equals(g1[1], g2[1])


def eval_aggregation(md_df, pd_df, operation=None, by=None, *args, **kwargs):
    if by is None:
        by = md_df.columns[0]
    if operation is None:
        operation = {}
    return eval_general(
        md_df,
        pd_df,
        lambda df, *args, **kwargs: df.groupby(by=by).agg(operation, *args, **kwargs),
        *args,
        **kwargs,
    )


def build_types_asserter(comparator):
    def wrapper(obj1, obj2, *args, **kwargs):
        error_str = f"obj1 and obj2 has incorrect types: {type(obj1)} and {type(obj2)}"
        assert not (is_scalar(obj1) ^ is_scalar(obj2)), error_str
        assert obj1.__module__.split(".")[0] == "modin", error_str
        assert obj2.__module__.split(".")[0] == "pandas", error_str
        comparator(obj1, obj2, *args, **kwargs)

    return wrapper


@pytest.mark.parametrize("as_index", [True, False])
def test_mixed_dtypes_groupby(as_index):
    frame_data = np.random.randint(97, 198, size=(2 ** 6, 2 ** 4))
    pandas_df = pandas.DataFrame(frame_data).add_prefix("col")
    # Convert every other column to string
    for col in pandas_df.iloc[
        :, [i for i in range(len(pandas_df.columns)) if i % 2 == 0]
    ]:
        pandas_df[col] = [str(chr(i)) for i in pandas_df[col]]
    modin_df = from_pandas(pandas_df)

    n = 1

    by_values = [
        ("col1",),
        (lambda x: x % 2,),
        (modin_df["col0"].copy(), pandas_df["col0"].copy()),
        ("col3",),
    ]

    for by in by_values:
        if isinstance(by[0], str) and by[0] == "col3":
            modin_groupby = modin_df.set_index(by[0]).groupby(
                by=by[0], as_index=as_index
            )
            pandas_groupby = pandas_df.set_index(by[0]).groupby(
                by=by[-1], as_index=as_index
            )
        else:
            modin_groupby = modin_df.groupby(by=by[0], as_index=as_index)
            pandas_groupby = pandas_df.groupby(by=by[-1], as_index=as_index)

        modin_groupby_equals_pandas(modin_groupby, pandas_groupby)
        eval_ngroups(modin_groupby, pandas_groupby)
        eval_general(
            modin_groupby, pandas_groupby, lambda df: df.ffill(), is_default=True
        )
        eval_general(
            modin_groupby,
            pandas_groupby,
            lambda df: df.sem(),
            modin_df_almost_equals_pandas,
            is_default=True,
        )
        eval_shift(modin_groupby, pandas_groupby)
        eval_mean(modin_groupby, pandas_groupby)
        eval_any(modin_groupby, pandas_groupby)
        eval_min(modin_groupby, pandas_groupby)
        eval_general(
            modin_groupby, pandas_groupby, lambda df: df.idxmax(), is_default=True
        )
        eval_ndim(modin_groupby, pandas_groupby)
        eval_cumsum(modin_groupby, pandas_groupby)
        eval_general(
            modin_groupby,
            pandas_groupby,
            lambda df: df.pct_change(),
            modin_df_almost_equals_pandas,
            is_default=True,
        )
        eval_cummax(modin_groupby, pandas_groupby)

        # TODO Add more apply functions
        apply_functions = [lambda df: df.sum(), min]
        for func in apply_functions:
            eval_apply(modin_groupby, pandas_groupby, func)

        eval_dtypes(modin_groupby, pandas_groupby)
        eval_general(
            modin_groupby, pandas_groupby, lambda df: df.first(), is_default=True
        )
        eval_general(
            modin_groupby, pandas_groupby, lambda df: df.backfill(), is_default=True
        )
        eval_cummin(modin_groupby, pandas_groupby)
        eval_general(
            modin_groupby, pandas_groupby, lambda df: df.bfill(), is_default=True
        )
        eval_general(
            modin_groupby, pandas_groupby, lambda df: df.idxmin(), is_default=True
        )
        eval_prod(modin_groupby, pandas_groupby)
        if as_index:
            eval_std(modin_groupby, pandas_groupby)
            eval_var(modin_groupby, pandas_groupby)
            eval_skew(modin_groupby, pandas_groupby)

        agg_functions = [
            lambda df: df.sum(),
            "min",
            min,
            "max",
            max,
            sum,
            {"col2": "sum"},
            {"col2": sum},
            {"col2": "max", "col4": "sum", "col5": "min"},
            {"col2": max, "col4": sum, "col5": "min"},
        ]
        for func in agg_functions:
            eval_agg(modin_groupby, pandas_groupby, func)
            eval_aggregate(modin_groupby, pandas_groupby, func)

        eval_general(
            modin_groupby, pandas_groupby, lambda df: df.last(), is_default=True
        )
        eval_general(
            modin_groupby,
            pandas_groupby,
            lambda df: df.mad(),
            modin_df_almost_equals_pandas,
            is_default=True,
        )
        eval_max(modin_groupby, pandas_groupby)
        eval_len(modin_groupby, pandas_groupby)
        eval_sum(modin_groupby, pandas_groupby)
        eval_ngroup(modin_groupby, pandas_groupby)
        eval_nunique(modin_groupby, pandas_groupby)
        eval_median(modin_groupby, pandas_groupby)
        eval_general(
            modin_groupby, pandas_groupby, lambda df: df.head(n), is_default=True
        )
        eval_cumprod(modin_groupby, pandas_groupby)
        eval_general(
            modin_groupby,
            pandas_groupby,
            lambda df: df.cov(),
            modin_df_almost_equals_pandas,
            is_default=True,
        )

        transform_functions = [lambda df: df, lambda df: df + df]
        for func in transform_functions:
            eval_transform(modin_groupby, pandas_groupby, func)

        pipe_functions = [lambda dfgb: dfgb.sum()]
        for func in pipe_functions:
            eval_pipe(modin_groupby, pandas_groupby, func)

        eval_general(
            modin_groupby,
            pandas_groupby,
            lambda df: df.corr(),
            modin_df_almost_equals_pandas,
        )
        eval_fillna(modin_groupby, pandas_groupby)
        eval_count(modin_groupby, pandas_groupby)
        eval_general(
            modin_groupby, pandas_groupby, lambda df: df.tail(n), is_default=True
        )
        eval_quantile(modin_groupby, pandas_groupby)
        eval_general(
            modin_groupby, pandas_groupby, lambda df: df.take(), is_default=True
        )
        eval___getattr__(modin_groupby, pandas_groupby, "col2")
        eval_groups(modin_groupby, pandas_groupby)


class GetColumn:
    """Indicate to the test that it should do gc(df)."""

    def __init__(self, name):
        self.name = name

    def __call__(self, df):
        return df[self.name]


@pytest.mark.parametrize(
    "by",
    [
        [1, 2, 1, 2],
        lambda x: x % 3,
        "col1",
        ["col1"],
        # col2 contains NaN, is it necessary to test functions like size()
        "col2",
        ["col2"],  # 5
        pytest.param(
            ["col1", "col2"],
            marks=pytest.mark.xfail(reason="Excluded because of bug #1554"),
        ),
        pytest.param(
            ["col2", "col4"],
            marks=pytest.mark.xfail(reason="Excluded because of bug #1554"),
        ),
        pytest.param(
            ["col4", "col2"],
            marks=pytest.mark.xfail(reason="Excluded because of bug #1554"),
        ),
        pytest.param(
            ["col3", "col4", "col2"],
            marks=pytest.mark.xfail(reason="Excluded because of bug #1554"),
        ),
        # but cum* functions produce undefined results with NaNs so we need to test the same combinations without NaN too
        ["col5"],  # 10
        ["col1", "col5"],
        ["col5", "col4"],
        ["col4", "col5"],
        ["col5", "col4", "col1"],
        ["col1", pd.Series([1, 5, 7, 8])],  # 15
        [pd.Series([1, 5, 7, 8])],
        [
            pd.Series([1, 5, 7, 8]),
            pd.Series([1, 5, 7, 8]),
            pd.Series([1, 5, 7, 8]),
            pd.Series([1, 5, 7, 8]),
            pd.Series([1, 5, 7, 8]),
        ],
        ["col1", GetColumn("col5")],
        [GetColumn("col1"), GetColumn("col5")],
        [GetColumn("col1")],  # 20
    ],
)
@pytest.mark.parametrize("as_index", [True, False])
@pytest.mark.parametrize("col1_category", [True, False])
def test_simple_row_groupby(by, as_index, col1_category):
    pandas_df = pandas.DataFrame(
        {
            "col1": [0, 1, 2, 3],
            "col2": [4, 5, np.NaN, 7],
            "col3": [np.NaN, np.NaN, 12, 10],
            "col4": [17, 13, 16, 15],
            "col5": [-4, -5, -6, -7],
        }
    )

    if col1_category:
        pandas_df = pandas_df.astype({"col1": "category"})

    modin_df = from_pandas(pandas_df)
    n = 1

    def maybe_get_columns(df, by):
        if isinstance(by, list):
            return [o(df) if isinstance(o, GetColumn) else o for o in by]
        else:
            return by

    modin_groupby = modin_df.groupby(
        by=maybe_get_columns(modin_df, by), as_index=as_index
    )

    pandas_by = maybe_get_columns(pandas_df, try_cast_to_pandas(by))
    pandas_groupby = pandas_df.groupby(by=pandas_by, as_index=as_index)

    modin_groupby_equals_pandas(modin_groupby, pandas_groupby)
    eval_ngroups(modin_groupby, pandas_groupby)
    eval_shift(modin_groupby, pandas_groupby)
    eval_general(modin_groupby, pandas_groupby, lambda df: df.ffill(), is_default=True)
    eval_general(
        modin_groupby,
        pandas_groupby,
        lambda df: df.sem(),
        modin_df_almost_equals_pandas,
        is_default=True,
    )
    eval_mean(modin_groupby, pandas_groupby)
    eval_any(modin_groupby, pandas_groupby)
    eval_min(modin_groupby, pandas_groupby)
    eval_general(modin_groupby, pandas_groupby, lambda df: df.idxmax(), is_default=True)
    eval_ndim(modin_groupby, pandas_groupby)
    if not check_df_columns_have_nans(modin_df, by):
        # cum* functions produce undefined results for columns with NaNs so we run them only when "by" columns contain no NaNs
        eval_general(modin_groupby, pandas_groupby, lambda df: df.cumsum(axis=0))
        eval_general(modin_groupby, pandas_groupby, lambda df: df.cummax(axis=0))
        eval_general(modin_groupby, pandas_groupby, lambda df: df.cummin(axis=0))
        eval_general(modin_groupby, pandas_groupby, lambda df: df.cumprod(axis=0))

    eval_general(
        modin_groupby,
        pandas_groupby,
        lambda df: df.pct_change(),
        modin_df_almost_equals_pandas,
        is_default=True,
    )

    apply_functions = [
        lambda df: df.sum(),
        lambda df: pandas.Series([1, 2, 3, 4], name="result"),
        min,
    ]
    for func in apply_functions:
        eval_apply(modin_groupby, pandas_groupby, func)

    eval_dtypes(modin_groupby, pandas_groupby)
    eval_general(modin_groupby, pandas_groupby, lambda df: df.first(), is_default=True)
    eval_general(
        modin_groupby, pandas_groupby, lambda df: df.backfill(), is_default=True
    )
    eval_general(modin_groupby, pandas_groupby, lambda df: df.bfill(), is_default=True)
    eval_general(modin_groupby, pandas_groupby, lambda df: df.idxmin(), is_default=True)
    eval_prod(modin_groupby, pandas_groupby)
    if as_index:
        eval_std(modin_groupby, pandas_groupby)
        eval_var(modin_groupby, pandas_groupby)
        eval_skew(modin_groupby, pandas_groupby)

    agg_functions = [lambda df: df.sum(), "min", "max", min, sum]
    for func in agg_functions:
        eval_agg(modin_groupby, pandas_groupby, func)
        eval_aggregate(modin_groupby, pandas_groupby, func)

    eval_general(modin_groupby, pandas_groupby, lambda df: df.last(), is_default=True)
    eval_general(
        modin_groupby,
        pandas_groupby,
        lambda df: df.mad(),
        modin_df_almost_equals_pandas,
        is_default=True,
    )
    eval_general(modin_groupby, pandas_groupby, lambda df: df.rank())
    eval_max(modin_groupby, pandas_groupby)
    eval_len(modin_groupby, pandas_groupby)
    eval_sum(modin_groupby, pandas_groupby)
    eval_ngroup(modin_groupby, pandas_groupby)
    # Pandas raising exception when 'by' contains categorical key and `as_index=False`
    # because of a bug: https://github.com/pandas-dev/pandas/issues/36698
    # Modin correctly processes the result, so that's why `check_exception_type=None` in some cases
    eval_general(
        modin_groupby,
        pandas_groupby,
        lambda df: df.nunique(),
        check_exception_type=None if (col1_category and not as_index) else True,
    )
    eval_median(modin_groupby, pandas_groupby)
    eval_general(modin_groupby, pandas_groupby, lambda df: df.head(n), is_default=True)
    eval_general(
        modin_groupby,
        pandas_groupby,
        lambda df: df.cov(),
        modin_df_almost_equals_pandas,
        is_default=True,
    )

    if not check_df_columns_have_nans(modin_df, by):
        # Pandas groupby.transform does not work correctly with NaN values in grouping columns. See Pandas bug 17093.
        transform_functions = [lambda df: df + 4, lambda df: -df - 10]
        for func in transform_functions:
            eval_general(
                modin_groupby,
                pandas_groupby,
                lambda df: df.transform(func),
                check_exception_type=None,
            )

    pipe_functions = [lambda dfgb: dfgb.sum()]
    for func in pipe_functions:
        eval_pipe(modin_groupby, pandas_groupby, func)

    eval_general(
        modin_groupby,
        pandas_groupby,
        lambda df: df.corr(),
        modin_df_almost_equals_pandas,
        is_default=True,
    )
    eval_fillna(modin_groupby, pandas_groupby)
    eval_count(modin_groupby, pandas_groupby)
    if get_current_execution() != "BaseOnPython":
        eval_general(
            modin_groupby,
            pandas_groupby,
            lambda df: df.size(),
            check_exception_type=None,
        )
    eval_general(modin_groupby, pandas_groupby, lambda df: df.tail(n), is_default=True)
    eval_quantile(modin_groupby, pandas_groupby)
    eval_general(modin_groupby, pandas_groupby, lambda df: df.take(), is_default=True)
    if isinstance(by, list) and not any(
        isinstance(o, (pd.Series, pandas.Series)) for o in by
    ):
        # Not yet supported for non-original-column-from-dataframe Series in by:
        eval___getattr__(modin_groupby, pandas_groupby, "col3")
        eval___getitem__(modin_groupby, pandas_groupby, "col3")
    eval_groups(modin_groupby, pandas_groupby)
    # Intersection of the selection and 'by' columns is not yet supported
    non_by_cols = (
        # Potential selection starts only from the second column, because the first may
        # be categorical in this test, which is not yet supported
        [col for col in pandas_df.columns[1:] if col not in modin_groupby._internal_by]
        if isinstance(by, list)
        else ["col3", "col4"]
    )
    eval___getitem__(modin_groupby, pandas_groupby, non_by_cols)
    # When GroupBy.__getitem__ meets an intersection of the selection and 'by' columns
    # it throws a warning with the suggested workaround. The following code tests
    # that this workaround works as expected.
    if len(modin_groupby._internal_by) != 0:
        if not isinstance(by, list):
            by = [by]
        by_from_workaround = [
            modin_df[getattr(col, "name", col)].copy()
            if (hashable(col) and col in modin_groupby._internal_by)
            or isinstance(col, GetColumn)
            else col
            for col in by
        ]
        # GroupBy result with 'as_index=False' depends on the 'by' origin, since we forcibly changed
        # the origin of 'by' for modin by doing a copy, set 'as_index=True' to compare results.
        modin_groupby = modin_df.groupby(
            maybe_get_columns(modin_df, by_from_workaround), as_index=True
        )
        pandas_groupby = pandas_df.groupby(pandas_by, as_index=True)
        eval___getitem__(
            modin_groupby,
            pandas_groupby,
            list(modin_groupby._internal_by) + non_by_cols[:1],
        )


def test_single_group_row_groupby():
    pandas_df = pandas.DataFrame(
        {
            "col1": [0, 1, 2, 3],
            "col2": [4, 5, 36, 7],
            "col3": [3, 8, 12, 10],
            "col4": [17, 3, 16, 15],
            "col5": [-4, 5, -6, -7],
        }
    )

    modin_df = from_pandas(pandas_df)

    by = ["1", "1", "1", "1"]
    n = 6

    modin_groupby = modin_df.groupby(by=by)
    pandas_groupby = pandas_df.groupby(by=by)

    modin_groupby_equals_pandas(modin_groupby, pandas_groupby)
    eval_ngroups(modin_groupby, pandas_groupby)
    eval_shift(modin_groupby, pandas_groupby)
    eval_skew(modin_groupby, pandas_groupby)
    eval_general(modin_groupby, pandas_groupby, lambda df: df.ffill(), is_default=True)
    eval_general(
        modin_groupby,
        pandas_groupby,
        lambda df: df.sem(),
        modin_df_almost_equals_pandas,
        is_default=True,
    )
    eval_mean(modin_groupby, pandas_groupby)
    eval_any(modin_groupby, pandas_groupby)
    eval_min(modin_groupby, pandas_groupby)
    eval_general(modin_groupby, pandas_groupby, lambda df: df.idxmax(), is_default=True)
    eval_ndim(modin_groupby, pandas_groupby)
    eval_cumsum(modin_groupby, pandas_groupby)
    eval_general(
        modin_groupby,
        pandas_groupby,
        lambda df: df.pct_change(),
        modin_df_almost_equals_pandas,
        is_default=True,
    )
    eval_cummax(modin_groupby, pandas_groupby)

    apply_functions = [lambda df: df.sum(), lambda df: -df]
    for func in apply_functions:
        eval_apply(modin_groupby, pandas_groupby, func)

    eval_dtypes(modin_groupby, pandas_groupby)
    eval_general(modin_groupby, pandas_groupby, lambda df: df.first(), is_default=True)
    eval_general(
        modin_groupby, pandas_groupby, lambda df: df.backfill(), is_default=True
    )
    eval_cummin(modin_groupby, pandas_groupby)
    eval_general(modin_groupby, pandas_groupby, lambda df: df.bfill(), is_default=True)
    eval_general(modin_groupby, pandas_groupby, lambda df: df.idxmin(), is_default=True)
    eval_prod(modin_groupby, pandas_groupby)
    eval_std(modin_groupby, pandas_groupby)

    agg_functions = [
        lambda df: df.sum(),
        "min",
        "max",
        max,
        sum,
        {"col2": "sum"},
        {"col2": "max", "col4": "sum", "col5": "min"},
    ]
    for func in agg_functions:
        eval_agg(modin_groupby, pandas_groupby, func)
        eval_aggregate(modin_groupby, pandas_groupby, func)

    eval_general(modin_groupby, pandas_groupby, lambda df: df.last(), is_default=True)
    eval_general(
        modin_groupby,
        pandas_groupby,
        lambda df: df.mad(),
        modin_df_almost_equals_pandas,
        is_default=True,
    )
    eval_rank(modin_groupby, pandas_groupby)
    eval_max(modin_groupby, pandas_groupby)
    eval_var(modin_groupby, pandas_groupby)
    eval_len(modin_groupby, pandas_groupby)
    eval_sum(modin_groupby, pandas_groupby)
    eval_ngroup(modin_groupby, pandas_groupby)
    eval_nunique(modin_groupby, pandas_groupby)
    eval_median(modin_groupby, pandas_groupby)
    eval_general(modin_groupby, pandas_groupby, lambda df: df.head(n), is_default=True)
    eval_cumprod(modin_groupby, pandas_groupby)
    eval_general(
        modin_groupby,
        pandas_groupby,
        lambda df: df.cov(),
        modin_df_almost_equals_pandas,
        is_default=True,
    )

    transform_functions = [lambda df: df + 4, lambda df: -df - 10]
    for func in transform_functions:
        eval_transform(modin_groupby, pandas_groupby, func)

    pipe_functions = [lambda dfgb: dfgb.sum()]
    for func in pipe_functions:
        eval_pipe(modin_groupby, pandas_groupby, func)

    eval_general(
        modin_groupby,
        pandas_groupby,
        lambda df: df.corr(),
        modin_df_almost_equals_pandas,
        is_default=True,
    )
    eval_fillna(modin_groupby, pandas_groupby)
    eval_count(modin_groupby, pandas_groupby)
    eval_size(modin_groupby, pandas_groupby)
    eval_general(modin_groupby, pandas_groupby, lambda df: df.tail(n), is_default=True)
    eval_quantile(modin_groupby, pandas_groupby)
    eval_general(modin_groupby, pandas_groupby, lambda df: df.take(), is_default=True)
    eval___getattr__(modin_groupby, pandas_groupby, "col2")
    eval_groups(modin_groupby, pandas_groupby)


@pytest.mark.parametrize("is_by_category", [True, False])
def test_large_row_groupby(is_by_category):
    pandas_df = pandas.DataFrame(
        np.random.randint(0, 8, size=(100, 4)), columns=list("ABCD")
    )

    modin_df = from_pandas(pandas_df)

    by = [str(i) for i in pandas_df["A"].tolist()]

    if is_by_category:
        by = pandas.Categorical(by)

    n = 4

    modin_groupby = modin_df.groupby(by=by)
    pandas_groupby = pandas_df.groupby(by=by)

    modin_groupby_equals_pandas(modin_groupby, pandas_groupby)
    eval_ngroups(modin_groupby, pandas_groupby)
    eval_shift(modin_groupby, pandas_groupby)
    eval_skew(modin_groupby, pandas_groupby)
    eval_general(modin_groupby, pandas_groupby, lambda df: df.ffill(), is_default=True)
    eval_general(
        modin_groupby,
        pandas_groupby,
        lambda df: df.sem(),
        modin_df_almost_equals_pandas,
        is_default=True,
    )
    eval_mean(modin_groupby, pandas_groupby)
    eval_any(modin_groupby, pandas_groupby)
    eval_min(modin_groupby, pandas_groupby)
    eval_general(modin_groupby, pandas_groupby, lambda df: df.idxmax(), is_default=True)
    eval_ndim(modin_groupby, pandas_groupby)
    eval_cumsum(modin_groupby, pandas_groupby)
    eval_general(
        modin_groupby,
        pandas_groupby,
        lambda df: df.pct_change(),
        modin_df_almost_equals_pandas,
        is_default=True,
    )
    eval_cummax(modin_groupby, pandas_groupby)

    apply_functions = [lambda df: df.sum(), lambda df: -df]
    for func in apply_functions:
        eval_apply(modin_groupby, pandas_groupby, func)

    eval_dtypes(modin_groupby, pandas_groupby)
    eval_general(modin_groupby, pandas_groupby, lambda df: df.first(), is_default=True)
    eval_general(
        modin_groupby, pandas_groupby, lambda df: df.backfill(), is_default=True
    )
    eval_cummin(modin_groupby, pandas_groupby)
    eval_general(modin_groupby, pandas_groupby, lambda df: df.bfill(), is_default=True)
    eval_general(modin_groupby, pandas_groupby, lambda df: df.idxmin(), is_default=True)
    # eval_prod(modin_groupby, pandas_groupby) causes overflows
    eval_std(modin_groupby, pandas_groupby)

    agg_functions = [
        lambda df: df.sum(),
        "min",
        "max",
        min,
        sum,
        {"A": "sum"},
        {"A": lambda df: df.sum()},
        {"A": "max", "B": "sum", "C": "min"},
    ]
    for func in agg_functions:
        eval_agg(modin_groupby, pandas_groupby, func)
        eval_aggregate(modin_groupby, pandas_groupby, func)

    eval_general(modin_groupby, pandas_groupby, lambda df: df.last(), is_default=True)
    eval_general(
        modin_groupby,
        pandas_groupby,
        lambda df: df.mad(),
        modin_df_almost_equals_pandas,
        is_default=True,
    )
    eval_rank(modin_groupby, pandas_groupby)
    eval_max(modin_groupby, pandas_groupby)
    eval_var(modin_groupby, pandas_groupby)
    eval_len(modin_groupby, pandas_groupby)
    eval_sum(modin_groupby, pandas_groupby)
    eval_ngroup(modin_groupby, pandas_groupby)
    eval_nunique(modin_groupby, pandas_groupby)
    eval_median(modin_groupby, pandas_groupby)
    eval_general(modin_groupby, pandas_groupby, lambda df: df.head(n), is_default=True)
    # eval_cumprod(modin_groupby, pandas_groupby) causes overflows
    eval_general(
        modin_groupby,
        pandas_groupby,
        lambda df: df.cov(),
        modin_df_almost_equals_pandas,
        is_default=True,
    )

    transform_functions = [lambda df: df + 4, lambda df: -df - 10]
    for func in transform_functions:
        eval_transform(modin_groupby, pandas_groupby, func)

    pipe_functions = [lambda dfgb: dfgb.sum()]
    for func in pipe_functions:
        eval_pipe(modin_groupby, pandas_groupby, func)

    eval_general(
        modin_groupby,
        pandas_groupby,
        lambda df: df.corr(),
        modin_df_almost_equals_pandas,
        is_default=True,
    )
    eval_fillna(modin_groupby, pandas_groupby)
    eval_count(modin_groupby, pandas_groupby)
    eval_size(modin_groupby, pandas_groupby)
    eval_general(modin_groupby, pandas_groupby, lambda df: df.tail(n), is_default=True)
    eval_quantile(modin_groupby, pandas_groupby)
    eval_general(modin_groupby, pandas_groupby, lambda df: df.take(), is_default=True)
    eval_groups(modin_groupby, pandas_groupby)


def test_simple_col_groupby():
    pandas_df = pandas.DataFrame(
        {
            "col1": [0, 3, 2, 3],
            "col2": [4, 1, 6, 7],
            "col3": [3, 8, 2, 10],
            "col4": [1, 13, 6, 15],
            "col5": [-4, 5, 6, -7],
        }
    )

    modin_df = from_pandas(pandas_df)

    by = [1, 2, 3, 2, 1]

    modin_groupby = modin_df.groupby(axis=1, by=by)
    pandas_groupby = pandas_df.groupby(axis=1, by=by)

    modin_groupby_equals_pandas(modin_groupby, pandas_groupby)
    eval_ngroups(modin_groupby, pandas_groupby)
    eval_shift(modin_groupby, pandas_groupby)
    eval_skew(modin_groupby, pandas_groupby)
    eval_general(modin_groupby, pandas_groupby, lambda df: df.ffill(), is_default=True)
    eval_general(
        modin_groupby,
        pandas_groupby,
        lambda df: df.sem(),
        modin_df_almost_equals_pandas,
        is_default=True,
    )
    eval_mean(modin_groupby, pandas_groupby)
    eval_any(modin_groupby, pandas_groupby)
    eval_min(modin_groupby, pandas_groupby)
    eval_ndim(modin_groupby, pandas_groupby)

    eval_general(modin_groupby, pandas_groupby, lambda df: df.idxmax(), is_default=True)
    eval_general(modin_groupby, pandas_groupby, lambda df: df.idxmin(), is_default=True)
    eval_quantile(modin_groupby, pandas_groupby)

    # https://github.com/pandas-dev/pandas/issues/21127
    # eval_cumsum(modin_groupby, pandas_groupby)
    # eval_cummax(modin_groupby, pandas_groupby)
    # eval_cummin(modin_groupby, pandas_groupby)
    # eval_cumprod(modin_groupby, pandas_groupby)

    eval_general(
        modin_groupby,
        pandas_groupby,
        lambda df: df.pct_change(),
        modin_df_almost_equals_pandas,
        is_default=True,
    )
    apply_functions = [lambda df: -df, lambda df: df.sum(axis=1)]
    for func in apply_functions:
        eval_apply(modin_groupby, pandas_groupby, func)

    eval_general(modin_groupby, pandas_groupby, lambda df: df.first(), is_default=True)
    eval_general(
        modin_groupby, pandas_groupby, lambda df: df.backfill(), is_default=True
    )
    eval_general(modin_groupby, pandas_groupby, lambda df: df.bfill(), is_default=True)
    eval_prod(modin_groupby, pandas_groupby)
    eval_std(modin_groupby, pandas_groupby)
    eval_general(modin_groupby, pandas_groupby, lambda df: df.last(), is_default=True)
    eval_general(
        modin_groupby,
        pandas_groupby,
        lambda df: df.mad(),
        modin_df_almost_equals_pandas,
        is_default=True,
    )
    eval_max(modin_groupby, pandas_groupby)
    eval_var(modin_groupby, pandas_groupby)
    eval_len(modin_groupby, pandas_groupby)
    eval_sum(modin_groupby, pandas_groupby)

    # Pandas fails on this case with ValueError
    # eval_ngroup(modin_groupby, pandas_groupby)
    # eval_nunique(modin_groupby, pandas_groupby)
    eval_median(modin_groupby, pandas_groupby)
    eval_general(
        modin_groupby,
        pandas_groupby,
        lambda df: df.cov(),
        modin_df_almost_equals_pandas,
        is_default=True,
    )

    transform_functions = [lambda df: df + 4, lambda df: -df - 10]
    for func in transform_functions:
        eval_transform(modin_groupby, pandas_groupby, func)

    pipe_functions = [lambda dfgb: dfgb.sum()]
    for func in pipe_functions:
        eval_pipe(modin_groupby, pandas_groupby, func)

    eval_general(
        modin_groupby,
        pandas_groupby,
        lambda df: df.corr(),
        modin_df_almost_equals_pandas,
        is_default=True,
    )
    eval_fillna(modin_groupby, pandas_groupby)
    eval_count(modin_groupby, pandas_groupby)
    eval_size(modin_groupby, pandas_groupby)
    eval_general(modin_groupby, pandas_groupby, lambda df: df.take(), is_default=True)
    eval_groups(modin_groupby, pandas_groupby)


@pytest.mark.parametrize(
    "by", [np.random.randint(0, 100, size=2 ** 8), lambda x: x % 3, None]
)
@pytest.mark.parametrize("as_index_series_or_dataframe", [0, 1, 2])
def test_series_groupby(by, as_index_series_or_dataframe):
    if as_index_series_or_dataframe <= 1:
        as_index = as_index_series_or_dataframe == 1
        series_data = np.random.randint(97, 198, size=2 ** 8)
        modin_series = pd.Series(series_data)
        pandas_series = pandas.Series(series_data)
    else:
        as_index = True
        pandas_series = pandas.DataFrame(
            {
                "col1": [0, 1, 2, 3],
                "col2": [4, 5, 6, 7],
                "col3": [3, 8, 12, 10],
                "col4": [17, 13, 16, 15],
                "col5": [-4, -5, -6, -7],
            }
        )
        modin_series = from_pandas(pandas_series)
        if isinstance(by, np.ndarray) or by is None:
            by = np.random.randint(0, 100, size=len(pandas_series.index))

    n = 1

    try:
        pandas_groupby = pandas_series.groupby(by, as_index=as_index)
        if as_index_series_or_dataframe == 2:
            pandas_groupby = pandas_groupby["col1"]
    except Exception as e:
        with pytest.raises(type(e)):
            modin_series.groupby(by, as_index=as_index)
    else:
        modin_groupby = modin_series.groupby(by, as_index=as_index)
        if as_index_series_or_dataframe == 2:
            modin_groupby = modin_groupby["col1"]

        modin_groupby_equals_pandas(modin_groupby, pandas_groupby)
        eval_ngroups(modin_groupby, pandas_groupby)
        eval_shift(modin_groupby, pandas_groupby)
        eval_general(
            modin_groupby, pandas_groupby, lambda df: df.ffill(), is_default=True
        )
        eval_general(
            modin_groupby,
            pandas_groupby,
            lambda df: df.sem(),
            modin_df_almost_equals_pandas,
            is_default=True,
        )
        eval_mean(modin_groupby, pandas_groupby)
        eval_any(modin_groupby, pandas_groupby)
        eval_min(modin_groupby, pandas_groupby)
        eval_general(
            modin_groupby, pandas_groupby, lambda df: df.idxmax(), is_default=True
        )
        eval_ndim(modin_groupby, pandas_groupby)
        eval_cumsum(modin_groupby, pandas_groupby)
        eval_general(
            modin_groupby,
            pandas_groupby,
            lambda df: df.pct_change(),
            modin_df_almost_equals_pandas,
            is_default=True,
        )
        eval_cummax(modin_groupby, pandas_groupby)

        apply_functions = [lambda df: df.sum(), min]
        for func in apply_functions:
            eval_apply(modin_groupby, pandas_groupby, func)

        eval_general(
            modin_groupby, pandas_groupby, lambda df: df.first(), is_default=True
        )
        eval_general(
            modin_groupby, pandas_groupby, lambda df: df.backfill(), is_default=True
        )
        eval_cummin(modin_groupby, pandas_groupby)
        eval_general(
            modin_groupby, pandas_groupby, lambda df: df.bfill(), is_default=True
        )
        eval_general(
            modin_groupby, pandas_groupby, lambda df: df.idxmin(), is_default=True
        )
        eval_prod(modin_groupby, pandas_groupby)
        if as_index:
            eval_std(modin_groupby, pandas_groupby)
            eval_var(modin_groupby, pandas_groupby)
            eval_skew(modin_groupby, pandas_groupby)

        agg_functions = [lambda df: df.sum(), "min", "max", max, sum]
        for func in agg_functions:
            eval_agg(modin_groupby, pandas_groupby, func)
            eval_aggregate(modin_groupby, pandas_groupby, func)

        eval_general(
            modin_groupby, pandas_groupby, lambda df: df.last(), is_default=True
        )
        eval_general(
            modin_groupby,
            pandas_groupby,
            lambda df: df.mad(),
            modin_df_almost_equals_pandas,
            is_default=True,
        )
        eval_rank(modin_groupby, pandas_groupby)
        eval_max(modin_groupby, pandas_groupby)
        eval_len(modin_groupby, pandas_groupby)
        eval_sum(modin_groupby, pandas_groupby)
        eval_size(modin_groupby, pandas_groupby)
        eval_ngroup(modin_groupby, pandas_groupby)
        eval_nunique(modin_groupby, pandas_groupby)
        eval_median(modin_groupby, pandas_groupby)
        eval_general(
            modin_groupby, pandas_groupby, lambda df: df.head(n), is_default=True
        )
        eval_cumprod(modin_groupby, pandas_groupby)

        transform_functions = [lambda df: df + 4, lambda df: -df - 10]
        for func in transform_functions:
            eval_transform(modin_groupby, pandas_groupby, func)

        pipe_functions = [lambda dfgb: dfgb.sum()]
        for func in pipe_functions:
            eval_pipe(modin_groupby, pandas_groupby, func)

        eval_fillna(modin_groupby, pandas_groupby)
        eval_count(modin_groupby, pandas_groupby)
        eval_general(
            modin_groupby, pandas_groupby, lambda df: df.tail(n), is_default=True
        )
        eval_quantile(modin_groupby, pandas_groupby)
        eval_general(
            modin_groupby, pandas_groupby, lambda df: df.take(), is_default=True
        )
        eval_groups(modin_groupby, pandas_groupby)


def test_multi_column_groupby():
    pandas_df = pandas.DataFrame(
        {
            "col1": np.random.randint(0, 100, size=1000),
            "col2": np.random.randint(0, 100, size=1000),
            "col3": np.random.randint(0, 100, size=1000),
            "col4": np.random.randint(0, 100, size=1000),
            "col5": np.random.randint(0, 100, size=1000),
        },
        index=["row{}".format(i) for i in range(1000)],
    )

    modin_df = from_pandas(pandas_df)
    by = ["col1", "col2"]

    df_equals(modin_df.groupby(by).count(), pandas_df.groupby(by).count())

    with pytest.warns(UserWarning):
        for k, _ in modin_df.groupby(by):
            assert isinstance(k, tuple)

    by = ["row0", "row1"]
    with pytest.raises(KeyError):
        modin_df.groupby(by, axis=1).count()


def eval_ngroups(modin_groupby, pandas_groupby):
    assert modin_groupby.ngroups == pandas_groupby.ngroups


def eval_skew(modin_groupby, pandas_groupby):
    modin_df_almost_equals_pandas(modin_groupby.skew(), pandas_groupby.skew())


def eval_mean(modin_groupby, pandas_groupby):
    modin_df_almost_equals_pandas(modin_groupby.mean(), pandas_groupby.mean())


def eval_any(modin_groupby, pandas_groupby):
    df_equals(modin_groupby.any(), pandas_groupby.any())


def eval_min(modin_groupby, pandas_groupby):
    df_equals(modin_groupby.min(), pandas_groupby.min())


def eval_ndim(modin_groupby, pandas_groupby):
    assert modin_groupby.ndim == pandas_groupby.ndim


def eval_cumsum(modin_groupby, pandas_groupby, axis=0):
    df_equals(modin_groupby.cumsum(axis=axis), pandas_groupby.cumsum(axis=axis))


def eval_cummax(modin_groupby, pandas_groupby, axis=0):
    df_equals(modin_groupby.cummax(axis=axis), pandas_groupby.cummax(axis=axis))


def eval_apply(modin_groupby, pandas_groupby, func):
    df_equals(modin_groupby.apply(func), pandas_groupby.apply(func))


def eval_dtypes(modin_groupby, pandas_groupby):
    df_equals(modin_groupby.dtypes, pandas_groupby.dtypes)


def eval_cummin(modin_groupby, pandas_groupby, axis=0):
    df_equals(modin_groupby.cummin(axis=axis), pandas_groupby.cummin(axis=axis))


def eval_prod(modin_groupby, pandas_groupby):
    df_equals(modin_groupby.prod(), pandas_groupby.prod())


def eval_std(modin_groupby, pandas_groupby):
    modin_df_almost_equals_pandas(modin_groupby.std(), pandas_groupby.std())


def eval_aggregate(modin_groupby, pandas_groupby, func):
    df_equals(modin_groupby.aggregate(func), pandas_groupby.aggregate(func))


def eval_agg(modin_groupby, pandas_groupby, func):
    df_equals(modin_groupby.agg(func), pandas_groupby.agg(func))


def eval_rank(modin_groupby, pandas_groupby):
    df_equals(modin_groupby.rank(), pandas_groupby.rank())


def eval_max(modin_groupby, pandas_groupby):
    df_equals(modin_groupby.max(), pandas_groupby.max())


def eval_var(modin_groupby, pandas_groupby):
    modin_df_almost_equals_pandas(modin_groupby.var(), pandas_groupby.var())


def eval_len(modin_groupby, pandas_groupby):
    assert len(modin_groupby) == len(pandas_groupby)


def eval_sum(modin_groupby, pandas_groupby):
    df_equals(modin_groupby.sum(), pandas_groupby.sum())


def eval_ngroup(modin_groupby, pandas_groupby):
    df_equals(modin_groupby.ngroup(), pandas_groupby.ngroup())


def eval_nunique(modin_groupby, pandas_groupby):
    df_equals(modin_groupby.nunique(), pandas_groupby.nunique())


def eval_median(modin_groupby, pandas_groupby):
    modin_df_almost_equals_pandas(modin_groupby.median(), pandas_groupby.median())


def eval_cumprod(modin_groupby, pandas_groupby, axis=0):
    df_equals(modin_groupby.cumprod(), pandas_groupby.cumprod())
    df_equals(modin_groupby.cumprod(axis=axis), pandas_groupby.cumprod(axis=axis))


def eval_transform(modin_groupby, pandas_groupby, func):
    df_equals(modin_groupby.transform(func), pandas_groupby.transform(func))


def eval_fillna(modin_groupby, pandas_groupby):
    df_equals(
        modin_groupby.fillna(method="ffill"), pandas_groupby.fillna(method="ffill")
    )


def eval_count(modin_groupby, pandas_groupby):
    df_equals(modin_groupby.count(), pandas_groupby.count())


def eval_size(modin_groupby, pandas_groupby):
    df_equals(modin_groupby.size(), pandas_groupby.size())


def eval_pipe(modin_groupby, pandas_groupby, func):
    df_equals(modin_groupby.pipe(func), pandas_groupby.pipe(func))


def eval_quantile(modin_groupby, pandas_groupby):
    try:
        pandas_result = pandas_groupby.quantile(q=0.4)
    except Exception as e:
        with pytest.raises(type(e)):
            modin_groupby.quantile(q=0.4)
    else:
        df_equals(modin_groupby.quantile(q=0.4), pandas_result)


def eval___getattr__(modin_groupby, pandas_groupby, item):
    eval_general(
        modin_groupby,
        pandas_groupby,
        lambda grp: grp[item].count(),
        comparator=build_types_asserter(df_equals),
    )
    eval_general(
        modin_groupby,
        pandas_groupby,
        lambda grp: getattr(grp, item).count(),
        comparator=build_types_asserter(df_equals),
    )


def eval___getitem__(md_grp, pd_grp, item):
    eval_general(
        md_grp,
        pd_grp,
        lambda grp: grp[item].mean(),
        comparator=build_types_asserter(df_equals),
    )
    eval_general(
        md_grp,
        pd_grp,
        lambda grp: grp[item].count(),
        comparator=build_types_asserter(df_equals),
    )

    def build_list_agg(fns):
        def test(grp):
            res = grp[item].agg(fns)
            if res.ndim == 2:
                # Modin's frame has an extra level in the result. Alligning columns to compare.
                # https://github.com/modin-project/modin/issues/3490
                res = res.set_axis(fns, axis=1)
            return res

        return test

    # issue-#3252
    eval_general(
        md_grp,
        pd_grp,
        build_list_agg(["mean"]),
        comparator=build_types_asserter(df_equals),
    )
    eval_general(
        md_grp,
        pd_grp,
        build_list_agg(["mean", "count"]),
        comparator=build_types_asserter(df_equals),
    )
    # Explicit default-to-pandas test
    eval_general(
        md_grp,
        pd_grp,
        # Defaulting to pandas only for Modin groupby objects
        lambda grp: grp[item].sum()
        if not isinstance(grp, pd.groupby.DataFrameGroupBy)
        else grp[item]._default_to_pandas(lambda df: df.sum()),
        comparator=build_types_asserter(df_equals),
    )


def eval_groups(modin_groupby, pandas_groupby):
    for k, v in modin_groupby.groups.items():
        assert v.equals(pandas_groupby.groups[k])


def eval_shift(modin_groupby, pandas_groupby):
    eval_general(
        modin_groupby,
        pandas_groupby,
        lambda groupby: groupby.shift(),
    )
    eval_general(
        modin_groupby,
        pandas_groupby,
        lambda groupby: groupby.shift(periods=0),
    )
    eval_general(
        modin_groupby,
        pandas_groupby,
        lambda groupby: groupby.shift(periods=-3),
    )
<<<<<<< HEAD
    # Disabled for `BaseOnPython` because of the issue with `getitem_array`.
    # groupby.shift internally masks the source frame with a Series boolean mask,
    # doing so ends up in the `getitem_array` method, that is broken for `BaseOnPython`:
    # https://github.com/modin-project/modin/issues/3701
    if get_current_execution() != "BaseOnPython":
=======

    if isinstance(pandas_groupby, pandas.core.groupby.DataFrameGroupBy):
        pandas_res = pandas_groupby.shift(axis=1, fill_value=777)
        modin_res = modin_groupby.shift(axis=1, fill_value=777)
        # Pandas produces unexpected index order (pandas GH 44269).
        # Here we align index of Modin result with pandas to make test passed.
        import pandas.core.algorithms as algorithms

        indexer, _ = modin_res.index.get_indexer_non_unique(modin_res.index._values)
        indexer = algorithms.unique1d(indexer)
        modin_res = modin_res.take(indexer)

        df_equals(modin_res, pandas_res)
    else:
>>>>>>> 045eb935
        eval_general(
            modin_groupby,
            pandas_groupby,
            lambda groupby: groupby.shift(axis=1, fill_value=777),
        )


def test_groupby_on_index_values_with_loop():
    length = 2 ** 6
    data = {
        "a": np.random.randint(0, 100, size=length),
        "b": np.random.randint(0, 100, size=length),
        "c": np.random.randint(0, 100, size=length),
    }
    idx = ["g1" if i % 3 != 0 else "g2" for i in range(length)]
    modin_df = pd.DataFrame(data, index=idx, columns=list("aba"))
    pandas_df = pandas.DataFrame(data, index=idx, columns=list("aba"))
    modin_groupby_obj = modin_df.groupby(modin_df.index)
    pandas_groupby_obj = pandas_df.groupby(pandas_df.index)

    modin_dict = {k: v for k, v in modin_groupby_obj}
    pandas_dict = {k: v for k, v in pandas_groupby_obj}

    for k in modin_dict:
        df_equals(modin_dict[k], pandas_dict[k])

    modin_groupby_obj = modin_df.groupby(modin_df.columns, axis=1)
    pandas_groupby_obj = pandas_df.groupby(pandas_df.columns, axis=1)

    modin_dict = {k: v for k, v in modin_groupby_obj}
    pandas_dict = {k: v for k, v in pandas_groupby_obj}

    for k in modin_dict:
        df_equals(modin_dict[k], pandas_dict[k])


@pytest.mark.parametrize(
    "groupby_kwargs",
    [
        pytest.param({"level": 1, "axis": 1}, id="level_idx_axis=1"),
        pytest.param({"level": 1}, id="level_idx"),
        pytest.param({"level": [1, "four"]}, id="level_idx+name"),
        pytest.param({"by": "four"}, id="level_name"),
        pytest.param({"by": ["one", "two"]}, id="level_name_multi_by"),
        pytest.param({"by": ["item0", "one", "two"]}, id="col_name+level_name"),
    ],
)
def test_groupby_multiindex(groupby_kwargs):
    frame_data = np.random.randint(0, 100, size=(2 ** 6, 2 ** 4))
    modin_df = pd.DataFrame(frame_data)
    pandas_df = pandas.DataFrame(frame_data)

    new_index = pandas.Index([f"item{i}" for i in range(len(pandas_df))])
    new_columns = pandas.MultiIndex.from_tuples(
        [(i // 4, i // 2, i) for i in modin_df.columns], names=["four", "two", "one"]
    )
    modin_df.columns = new_columns
    modin_df.index = new_index
    pandas_df.columns = new_columns
    pandas_df.index = new_index

    if groupby_kwargs.get("axis", 0) == 0:
        modin_df = modin_df.T
        pandas_df = pandas_df.T

    md_grp, pd_grp = (
        modin_df.groupby(**groupby_kwargs),
        pandas_df.groupby(**groupby_kwargs),
    )
    modin_groupby_equals_pandas(md_grp, pd_grp)
    df_equals(md_grp.sum(), pd_grp.sum())
    df_equals(md_grp.size(), pd_grp.size())
    # Grouping on level works incorrect in case of aggregation:
    # https://github.com/modin-project/modin/issues/2912
    # df_equals(md_grp.quantile(), pd_grp.quantile())
    df_equals(md_grp.first(), pd_grp.first())


@pytest.mark.parametrize("groupby_axis", [0, 1])
@pytest.mark.parametrize("shift_axis", [0, 1])
def test_shift_freq(groupby_axis, shift_axis):
    pandas_df = pandas.DataFrame(
        {
            "col1": [1, 0, 2, 3],
            "col2": [4, 5, np.NaN, 7],
            "col3": [np.NaN, np.NaN, 12, 10],
            "col4": [17, 13, 16, 15],
        }
    )
    modin_df = from_pandas(pandas_df)

    new_index = pandas.date_range("1/12/2020", periods=4, freq="S")
    if groupby_axis == 0 and shift_axis == 0:
        pandas_df.index = modin_df.index = new_index
        by = [["col2", "col3"], ["col2"], ["col4"], [0, 1, 0, 2]]
    else:
        pandas_df.index = modin_df.index = new_index
        pandas_df.columns = modin_df.columns = new_index
        by = [[0, 1, 0, 2]]

    for _by in by:
        pandas_groupby = pandas_df.groupby(by=_by, axis=groupby_axis)
        modin_groupby = modin_df.groupby(by=_by, axis=groupby_axis)
        eval_general(
            modin_groupby,
            pandas_groupby,
            lambda groupby: groupby.shift(axis=shift_axis, freq="S"),
        )


@pytest.mark.parametrize(
    "by_and_agg_dict",
    [
        {
            "by": [
                list(test_data["int_data"].keys())[0],
                list(test_data["int_data"].keys())[1],
            ],
            "agg_dict": {
                "max": (list(test_data["int_data"].keys())[2], np.max),
                "min": (list(test_data["int_data"].keys())[2], np.min),
            },
        },
        {
            "by": ["col1"],
            "agg_dict": {
                "max": (list(test_data["int_data"].keys())[0], np.max),
                "min": (list(test_data["int_data"].keys())[-1], np.min),
            },
        },
        {
            "by": [
                list(test_data["int_data"].keys())[0],
                list(test_data["int_data"].keys())[-1],
            ],
            "agg_dict": {
                "max": (list(test_data["int_data"].keys())[1], max),
                "min": (list(test_data["int_data"].keys())[-2], min),
            },
        },
        pytest.param(
            {
                "by": [
                    list(test_data["int_data"].keys())[0],
                    list(test_data["int_data"].keys())[-1],
                ],
                "agg_dict": {
                    "max": (list(test_data["int_data"].keys())[1], max),
                    "min": (list(test_data["int_data"].keys())[-1], min),
                },
            },
            marks=pytest.mark.skip("See Modin issue #2542"),
        ),
    ],
)
@pytest.mark.parametrize("as_index", [True, False])
def test_agg_func_None_rename(by_and_agg_dict, as_index):
    modin_df, pandas_df = create_test_dfs(test_data["int_data"])

    modin_result = modin_df.groupby(by_and_agg_dict["by"], as_index=as_index).agg(
        **by_and_agg_dict["agg_dict"]
    )
    pandas_result = pandas_df.groupby(by_and_agg_dict["by"], as_index=as_index).agg(
        **by_and_agg_dict["agg_dict"]
    )
    df_equals(modin_result, pandas_result)


@pytest.mark.parametrize(
    "as_index",
    [
        True,
        pytest.param(
            False,
            marks=pytest.mark.xfail_executions(
                ["BaseOnPython"], reason="See Pandas issue #39103"
            ),
        ),
    ],
)
@pytest.mark.parametrize("by_length", [1, 3])
@pytest.mark.parametrize(
    "agg_fns",
    [["sum", "min", "max"], ["mean", "quantile"]],
    ids=["reduction", "aggregation"],
)
def test_dict_agg_rename_mi_columns(as_index, by_length, agg_fns):
    md_df, pd_df = create_test_dfs(test_data["int_data"])
    mi_columns = generate_multiindex(len(md_df.columns), nlevels=4)

    md_df.columns, pd_df.columns = mi_columns, mi_columns

    by = list(md_df.columns[:by_length])
    agg_cols = list(md_df.columns[by_length : by_length + 3])

    agg_dict = {
        f"custom-{i}" + str(agg_fns[i % len(agg_fns)]): (col, agg_fns[i % len(agg_fns)])
        for i, col in enumerate(agg_cols)
    }

    md_res = md_df.groupby(by, as_index=as_index).agg(**agg_dict)
    pd_res = pd_df.groupby(by, as_index=as_index).agg(**agg_dict)

    df_equals(md_res, pd_res)


@pytest.mark.parametrize(
    "operation",
    [
        "quantile",
        "mean",
        pytest.param(
            "sum", marks=pytest.mark.skip("See Modin issue #2255 for details")
        ),
        "median",
        "unique",
        "cumprod",
    ],
)
def test_agg_exceptions(operation):
    N = 256
    fill_data = [
        ("nan_column", [None, np.datetime64("2010")] * (N // 2)),
        (
            "date_column",
            [
                np.datetime64("2010"),
                np.datetime64("2011"),
                np.datetime64("2011-06-15T00:00"),
                np.datetime64("2009-01-01"),
            ]
            * (N // 4),
        ),
    ]

    data1 = {
        "column_to_by": ["foo", "bar", "baz", "bar"] * (N // 4),
        "nan_column": [None] * N,
    }

    data2 = {
        f"{key}{i}": value
        for key, value in fill_data
        for i in range(N // len(fill_data))
    }

    data = {**data1, **data2}

    eval_aggregation(*create_test_dfs(data), operation=operation)


@pytest.mark.skip(
    "Pandas raises a ValueError on empty dictionary aggregation since 1.2.0"
    "It's unclear is that was made on purpose or it is a bug. That question"
    "was asked in https://github.com/pandas-dev/pandas/issues/39609."
    "So until the answer this test is disabled."
)
@pytest.mark.parametrize(
    "kwargs",
    [
        {
            "Max": ("cnt", np.max),
            "Sum": ("cnt", np.sum),
            "Num": ("c", pd.Series.nunique),
            "Num1": ("c", pandas.Series.nunique),
        },
        {
            "func": {
                "Max": ("cnt", np.max),
                "Sum": ("cnt", np.sum),
                "Num": ("c", pd.Series.nunique),
                "Num1": ("c", pandas.Series.nunique),
            }
        },
    ],
)
def test_to_pandas_convertion(kwargs):
    data = {"a": [1, 2], "b": [3, 4], "c": [5, 6]}
    by = ["a", "b"]

    eval_aggregation(*create_test_dfs(data), by=by, **kwargs)


@pytest.mark.parametrize(
    # When True, do df[name], otherwise just use name
    "columns",
    [
        [(False, "a"), (False, "b"), (False, "c")],
        [(False, "a"), (False, "b")],
        [(True, "a"), (True, "b"), (True, "c")],
        [(True, "a"), (True, "b")],
        [(False, "a"), (False, "b"), (True, "c")],
        [(False, "a"), (True, "c")],
    ],
)
def test_mixed_columns(columns):
    def get_columns(df):
        return [df[name] if lookup else name for (lookup, name) in columns]

    data = {"a": [1, 1, 2], "b": [11, 11, 22], "c": [111, 111, 222]}

    df1 = pandas.DataFrame(data)
    df1 = pandas.concat([df1])
    ref = df1.groupby(get_columns(df1)).size()

    df2 = pd.DataFrame(data)
    df2 = pd.concat([df2])
    exp = df2.groupby(get_columns(df2)).size()
    df_equals(ref, exp)


@pytest.mark.parametrize(
    # When True, use (df[name] + 1), otherwise just use name
    "columns",
    [
        [(True, "a"), (True, "b"), (True, "c")],
        [(True, "a"), (True, "b")],
        [(False, "a"), (False, "b"), (True, "c")],
        [(False, "a"), (True, "c")],
        [(False, "a"), (True, "c"), (False, [1, 1, 2])],
        [(False, "a"), (False, "b"), (False, "c")],
        [(False, "a"), (False, "b"), (False, "c"), (False, [1, 1, 2])],
    ],
)
def test_internal_by_detection(columns):
    def get_columns(df):
        return [(df[name] + 1) if lookup else name for (lookup, name) in columns]

    data = {"a": [1, 1, 2], "b": [11, 11, 22], "c": [111, 111, 222]}

    md_df = pd.DataFrame(data)
    by = get_columns(md_df)
    md_grp = md_df.groupby(by)

    ref = frozenset(
        col for is_lookup, col in columns if not is_lookup and hashable(col)
    )
    exp = frozenset(md_grp._internal_by)

    assert ref == exp


@pytest.mark.parametrize(
    # When True, use (df[name] + 1), otherwise just use name
    "columns",
    [
        [(True, "a"), (True, "b"), (True, "c")],
        [(True, "a"), (True, "b")],
        [(False, "a"), (False, "b"), (True, "c")],
        [(False, "a"), (True, "c")],
        [(False, "a"), (True, "c"), (False, [1, 1, 2])],
    ],
)
@pytest.mark.parametrize("as_index", [True, False])
def test_mixed_columns_not_from_df(columns, as_index):
    """
    Unlike the previous test, in this case the Series is not just a column from
    the original DataFrame, so you can't use a fasttrack.
    """

    def get_columns(df):
        return [(df[name] + 1) if lookup else name for (lookup, name) in columns]

    data = {"a": [1, 1, 2], "b": [11, 11, 22], "c": [111, 111, 222]}
    groupby_kw = {"as_index": as_index}

    md_df, pd_df = create_test_dfs(data)
    by_md, by_pd = map(get_columns, [md_df, pd_df])

    pd_grp = pd_df.groupby(by_pd, **groupby_kw)
    md_grp = md_df.groupby(by_md, **groupby_kw)

    modin_groupby_equals_pandas(md_grp, pd_grp)
    eval_general(md_grp, pd_grp, lambda grp: grp.size())
    eval_general(md_grp, pd_grp, lambda grp: grp.apply(lambda df: df.sum()))
    eval_general(md_grp, pd_grp, lambda grp: grp.first())


@pytest.mark.parametrize(
    # When True, do df[obj], otherwise just use the obj
    "columns",
    [
        [(False, "a")],
        [(False, "a"), (False, "b"), (False, "c")],
        [(False, "a"), (False, "b")],
        [(False, "b"), (False, "a")],
        [(True, "a"), (True, "b"), (True, "c")],
        [(True, "a"), (True, "b")],
        [(False, "a"), (False, "b"), (True, "c")],
        [(False, "a"), (True, "c")],
        [(False, "a"), (False, pd.Series([5, 6, 7, 8]))],
    ],
)
def test_unknown_groupby(columns):
    def get_columns(df):
        return [df[name] if lookup else name for (lookup, name) in columns]

    data = {"b": [11, 11, 22, 200], "c": [111, 111, 222, 7000]}
    modin_df, pandas_df = pd.DataFrame(data), pandas.DataFrame(data)

    with pytest.raises(KeyError):
        pandas_df.groupby(by=get_columns(pandas_df))
    with pytest.raises(KeyError):
        modin_df.groupby(by=get_columns(modin_df))


@pytest.mark.parametrize(
    "func_to_apply",
    [
        lambda df: df.sum(),
        lambda df: df.size(),
        lambda df: df.quantile(),
        lambda df: df.dtypes,
        lambda df: df.apply(lambda df: df.sum()),
        pytest.param(
            lambda df: df.apply(lambda df: pandas.Series([1, 2, 3, 4])),
            marks=pytest.mark.skip("See modin issue #2511"),
        ),
        lambda grp: grp.agg(
            {
                list(test_data_values[0].keys())[1]: (max, min, sum),
                list(test_data_values[0].keys())[-2]: (sum, min, max),
            }
        ),
        lambda grp: grp.agg(
            {
                list(test_data_values[0].keys())[1]: [
                    ("new_sum", "sum"),
                    ("new_min", "min"),
                ],
                list(test_data_values[0].keys())[-2]: np.sum,
            }
        ),
        pytest.param(
            lambda grp: grp.agg(
                {
                    list(test_data_values[0].keys())[1]: (max, min, sum),
                    list(test_data_values[0].keys())[-1]: (sum, min, max),
                }
            ),
            marks=pytest.mark.skip("See modin issue #2542"),
        ),
    ],
)
@pytest.mark.parametrize("as_index", [True, False])
@pytest.mark.parametrize("by_length", [1, 2])
@pytest.mark.parametrize(
    "categorical_by",
    [pytest.param(True, marks=pytest.mark.skip("See modin issue #2513")), False],
)
def test_multi_column_groupby_different_partitions(
    func_to_apply, as_index, by_length, categorical_by
):
    data = test_data_values[0]
    md_df, pd_df = create_test_dfs(data)

    by = [pd_df.columns[-i if i % 2 else i] for i in range(by_length)]

    if categorical_by:
        md_df = md_df.astype({by[0]: "category"})
        pd_df = pd_df.astype({by[0]: "category"})

    md_grp, pd_grp = (
        md_df.groupby(by, as_index=as_index),
        pd_df.groupby(by, as_index=as_index),
    )
    eval_general(md_grp, pd_grp, func_to_apply)
    eval___getitem__(md_grp, pd_grp, md_df.columns[1])
    eval___getitem__(md_grp, pd_grp, [md_df.columns[1], md_df.columns[2]])


@pytest.mark.parametrize(
    "by",
    [
        0,
        1.5,
        "str",
        pandas.Timestamp("2020-02-02"),
        [None],
        [0, "str"],
        [None, 0],
        [pandas.Timestamp("2020-02-02"), 1.5],
    ],
)
@pytest.mark.parametrize("as_index", [True, False])
def test_not_str_by(by, as_index):
    data = {f"col{i}": np.arange(5) for i in range(5)}
    columns = pandas.Index([0, 1.5, "str", pandas.Timestamp("2020-02-02"), None])

    md_df, pd_df = create_test_dfs(data, columns=columns)
    md_grp, pd_grp = (
        md_df.groupby(by, as_index=as_index),
        pd_df.groupby(by, as_index=as_index),
    )

    modin_groupby_equals_pandas(md_grp, pd_grp)
    eval_general(md_grp, pd_grp, lambda grp: grp.sum())
    eval_general(md_grp, pd_grp, lambda grp: grp.size())
    eval_general(md_grp, pd_grp, lambda grp: grp.agg(lambda df: df.mean()))
    eval_general(md_grp, pd_grp, lambda grp: grp.dtypes)
    eval_general(md_grp, pd_grp, lambda grp: grp.first())


def test_sum_with_level():
    data = {
        "A": ["0.0", "1.0", "2.0", "3.0", "4.0"],
        "B": ["0.0", "1.0", "0.0", "1.0", "0.0"],
        "C": ["foo1", "foo2", "foo3", "foo4", "foo5"],
        "D": pandas.bdate_range("1/1/2009", periods=5),
    }
    modin_df, pandas_df = pd.DataFrame(data), pandas.DataFrame(data)
    eval_general(modin_df, pandas_df, lambda df: df.set_index("C").groupby("C").sum())<|MERGE_RESOLUTION|>--- conflicted
+++ resolved
@@ -1214,33 +1214,30 @@
         pandas_groupby,
         lambda groupby: groupby.shift(periods=-3),
     )
-<<<<<<< HEAD
+
     # Disabled for `BaseOnPython` because of the issue with `getitem_array`.
     # groupby.shift internally masks the source frame with a Series boolean mask,
     # doing so ends up in the `getitem_array` method, that is broken for `BaseOnPython`:
     # https://github.com/modin-project/modin/issues/3701
     if get_current_execution() != "BaseOnPython":
-=======
-
-    if isinstance(pandas_groupby, pandas.core.groupby.DataFrameGroupBy):
-        pandas_res = pandas_groupby.shift(axis=1, fill_value=777)
-        modin_res = modin_groupby.shift(axis=1, fill_value=777)
-        # Pandas produces unexpected index order (pandas GH 44269).
-        # Here we align index of Modin result with pandas to make test passed.
-        import pandas.core.algorithms as algorithms
-
-        indexer, _ = modin_res.index.get_indexer_non_unique(modin_res.index._values)
-        indexer = algorithms.unique1d(indexer)
-        modin_res = modin_res.take(indexer)
-
-        df_equals(modin_res, pandas_res)
-    else:
->>>>>>> 045eb935
-        eval_general(
-            modin_groupby,
-            pandas_groupby,
-            lambda groupby: groupby.shift(axis=1, fill_value=777),
-        )
+        if isinstance(pandas_groupby, pandas.core.groupby.DataFrameGroupBy):
+            pandas_res = pandas_groupby.shift(axis=1, fill_value=777)
+            modin_res = modin_groupby.shift(axis=1, fill_value=777)
+            # Pandas produces unexpected index order (pandas GH 44269).
+            # Here we align index of Modin result with pandas to make test passed.
+            import pandas.core.algorithms as algorithms
+
+            indexer, _ = modin_res.index.get_indexer_non_unique(modin_res.index._values)
+            indexer = algorithms.unique1d(indexer)
+            modin_res = modin_res.take(indexer)
+
+            df_equals(modin_res, pandas_res)
+        else:
+            eval_general(
+                modin_groupby,
+                pandas_groupby,
+                lambda groupby: groupby.shift(axis=1, fill_value=777),
+            )
 
 
 def test_groupby_on_index_values_with_loop():
