--- conflicted
+++ resolved
@@ -1781,35 +1781,11 @@
     "operation",
     [
         "quantile",
-<<<<<<< HEAD
         "mean",
         pytest.param(
             "sum", marks=pytest.mark.skip("See Modin issue #2255 for details")
         ),
         "median",
-=======
-        pytest.param(
-            "mean",
-            marks=pytest.mark.xfail(
-                condition=ExperimentalGroupbyImpl.get()
-                and get_current_execution() != "BaseOnPython",
-                reason="There's a bug in pandas making this test to fail that's been fixed in 2.0;"
-                + "Remove this after the transition to pandas 2.0",
-            ),
-        ),
-        pytest.param(
-            "sum", marks=pytest.mark.skip("See Modin issue #2255 for details")
-        ),
-        pytest.param(
-            "median",
-            marks=pytest.mark.xfail(
-                condition=ExperimentalGroupbyImpl.get()
-                and get_current_execution() != "BaseOnPython",
-                reason="There's a bug in pandas making this test to fail that's been fixed in 2.0;"
-                + "Remove this after the transition to pandas 2.0",
-            ),
-        ),
->>>>>>> 930b8fbb
         "unique",
         "cumprod",
     ],
