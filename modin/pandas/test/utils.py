# Licensed to Modin Development Team under one or more contributor license agreements.
# See the NOTICE file distributed with this work for additional information regarding
# copyright ownership.  The Modin Development Team licenses this file to you under the
# Apache License, Version 2.0 (the "License"); you may not use this file except in
# compliance with the License.  You may obtain a copy of the License at
#
#     http://www.apache.org/licenses/LICENSE-2.0
#
# Unless required by applicable law or agreed to in writing, software distributed under
# the License is distributed on an "AS IS" BASIS, WITHOUT WARRANTIES OR CONDITIONS OF
# ANY KIND, either express or implied. See the License for the specific language
# governing permissions and limitations under the License.

import csv
import functools
import itertools
import math
import os
import re
from io import BytesIO
from pathlib import Path
from string import ascii_letters
from typing import Union

import numpy as np
import pandas
import psutil
import pytest
from pandas.core.dtypes.common import (
    is_bool_dtype,
    is_datetime64_any_dtype,
    is_list_like,
    is_numeric_dtype,
    is_object_dtype,
    is_string_dtype,
    is_timedelta64_dtype,
)
from pandas.testing import (
    assert_extension_array_equal,
    assert_frame_equal,
    assert_index_equal,
    assert_series_equal,
)

import modin.pandas as pd
from modin.config import (
    Engine,
    MinPartitionSize,
    NPartitions,
    TestDatasetSize,
    TrackFileLeaks,
)
from modin.pandas.io import to_pandas
from modin.utils import try_cast_to_pandas

random_state = np.random.RandomState(seed=42)

DATASET_SIZE_DICT = {
    "Small": (2**2, 2**3),
    "Normal": (2**6, 2**8),
    "Big": (2**7, 2**12),
}

# Size of test dataframes
NCOLS, NROWS = DATASET_SIZE_DICT.get(TestDatasetSize.get(), DATASET_SIZE_DICT["Normal"])
NGROUPS = 10

# Range for values for test data
RAND_LOW = 0
RAND_HIGH = 100

# Input data and functions for the tests
# The test data that we will test our code against
test_data = {
    # "empty_data": {},
    # "columns_only": {"col1": [], "col2": [], "col3": [], "col4": [], "col5": []},
    "int_data": {
        "col{}".format(int((i - NCOLS / 2) % NCOLS + 1)): random_state.randint(
            RAND_LOW, RAND_HIGH, size=(NROWS)
        )
        for i in range(NCOLS)
    },
    "float_nan_data": {
        "col{}".format(int((i - NCOLS / 2) % NCOLS + 1)): [
            (
                x
                if (j % 4 == 0 and i > NCOLS // 2) or (j != i and i <= NCOLS // 2)
                else np.NaN
            )
            for j, x in enumerate(
                random_state.uniform(RAND_LOW, RAND_HIGH, size=(NROWS))
            )
        ]
        for i in range(NCOLS)
    },
    # "int_float_object_data": {
    #     "col3": [1, 2, 3, 4],
    #     "col4": [4, 5, 6, 7],
    #     "col1": [8.0, 9.4, 10.1, 11.3],
    #     "col2": ["a", "b", "c", "d"],
    # },
    # "datetime_timedelta_data": {
    #     "col3": [
    #         np.datetime64("2010"),
    #         np.datetime64("2011"),
    #         np.datetime64("2011-06-15T00:00"),
    #         np.datetime64("2009-01-01"),
    #     ],
    #     "col4": [
    #         np.datetime64("2010"),
    #         np.datetime64("2011"),
    #         np.datetime64("2011-06-15T00:00"),
    #         np.datetime64("2009-01-01"),
    #     ],
    #     "col1": [
    #         np.timedelta64(1, "M"),
    #         np.timedelta64(2, "D"),
    #         np.timedelta64(3, "Y"),
    #         np.timedelta64(20, "D"),
    #     ],
    #     "col2": [
    #         np.timedelta64(1, "M"),
    #         np.timedelta64(2, "D"),
    #         np.timedelta64(3, "Y"),
    #         np.timedelta64(20, "D"),
    #     ],
    # },
    # "all_data": {
    #     "col3": 1.0,
    #     "col4": np.datetime64("2011-06-15T00:00"),
    #     "col5": np.array([3] * 4, dtype="int32"),
    #     "col1": "foo",
    #     "col2": True,
    # },
}
# The parse_dates param can take several different types and combinations of
# types. Use the following values to test date parsing on a CSV created for
# that purpose at `time_parsing_csv_path`
parse_dates_values_by_id = {
    "bool": False,
    "list_of_single_int": [0],
    "list_of_single_string": ["timestamp"],
    "list_of_list_of_strings": [["year", "month", "date"]],
    "list_of_string_and_list_of_strings": ["timestamp", ["year", "month", "date"]],
    "list_of_list_of_ints": [[1, 2, 3]],
    "list_of_list_of_strings_and_ints": [["year", 2, "date"]],
    "empty_list": [],
    "dict": {"year_and_month": [1, 2], "day": ["date"]},
    "nonexistent_string_column": ["z"],
    "nonexistent_int_column": [99],
}

# See details in #1403
test_data["int_data"]["index"] = test_data["int_data"].pop(
    "col{}".format(int(NCOLS / 2))
)

for col in test_data["float_nan_data"]:
    for row in range(NROWS // 2):
        if row % 16 == 0:
            test_data["float_nan_data"][col][row] = np.NaN

test_data_values = list(test_data.values())
test_data_keys = list(test_data.keys())

test_bool_data = {
    "col{}".format(int((i - NCOLS / 2) % NCOLS + 1)): random_state.choice(
        [True, False], size=(NROWS)
    )
    for i in range(NCOLS)
}

test_groupby_data = {f"col{i}": np.arange(NCOLS) % NGROUPS for i in range(NROWS)}

test_data_resample = {
    "data": {"A": range(12), "B": range(12)},
    "index": pandas.date_range("31/12/2000", periods=12, freq="h"),
}

test_data_with_duplicates = {
    "no_duplicates": {
        "col{}".format(int((i - NCOLS / 2) % NCOLS + 1)): range(NROWS)
        for i in range(NCOLS)
    },
    "all_duplicates": {
        "col{}".format(int((i - NCOLS / 2) % NCOLS + 1)): [
            float(i) for _ in range(NROWS)
        ]
        for i in range(NCOLS)
    },
    "some_duplicates": {
        "col{}".format(int((i - NCOLS / 2) % NCOLS + 1)): [
            i if j % 7 == 0 else x for j, x in enumerate(range(NROWS))
        ]
        for i in range(NCOLS)
    },
    "has_name_column": {
        "name": ["one", "two", "two", "three"],
        "col1": [1, 2, 2, 3],
        "col3": [10, 20, 20, 3],
        "col7": [100, 201, 200, 300],
    },
    "str_columns": {
        "col_str{}".format(int((i - NCOLS / 2) % NCOLS + 1)): [
            "s" + str(x % 5) for x in range(NROWS)
        ]
        for i in range(NCOLS)
    },
}

test_data_with_duplicates["float_nan"] = test_data["float_nan_data"]

test_data_small = {
    "small": {
        "col0": [1, 2, 3, 4],
        "col1": [8.0, 9.4, 10.1, 11.3],
        "col2": [4, 5, 6, 7],
    }
}

test_data_diff_dtype = {
    "int_col": [-5, 2, 7, 16],
    "float_col": [np.NaN, -9.4, 10.1, np.NaN],
    "str_col": ["a", np.NaN, "c", "d"],
    "bool_col": [False, True, True, False],
}

test_data_small_values = list(test_data_small.values())
test_data_small_keys = list(test_data_small.keys())

test_data_with_duplicates_values = list(test_data_with_duplicates.values())
test_data_with_duplicates_keys = list(test_data_with_duplicates.keys())

test_data_categorical = {
    "ordered": pandas.Categorical(list("testdata"), ordered=True),
    "unordered": pandas.Categorical(list("testdata"), ordered=False),
}

test_data_categorical_values = list(test_data_categorical.values())
test_data_categorical_keys = list(test_data_categorical.keys())

# Fully fill all of the partitions used in tests.
test_data_large_categorical_dataframe = {
    i: pandas.Categorical(np.arange(NPartitions.get() * MinPartitionSize.get()))
    for i in range(NPartitions.get() * MinPartitionSize.get())
}
test_data_large_categorical_series_values = [
    pandas.Categorical(np.arange(NPartitions.get() * MinPartitionSize.get()))
]
test_data_large_categorical_series_keys = ["categorical_series"]

numeric_dfs = [
    "empty_data",
    "columns_only",
    "int_data",
    "float_nan_data",
    "with_index_column",
]

no_numeric_dfs = ["datetime_timedelta_data"]

# String test data
test_string_data = {
    "separator data": [
        "abC|DeF,Hik",
        "234,3245.67",
        "gSaf,qWer|Gre",
        "asd3,4sad|",
        np.NaN,
    ]
}

test_string_data_values = list(test_string_data.values())
test_string_data_keys = list(test_string_data.keys())

# List of strings test data
test_string_list_data = {"simple string": [["a"], ["CdE"], ["jDf"], ["werB"]]}

test_string_list_data_values = list(test_string_list_data.values())
test_string_list_data_keys = list(test_string_list_data.keys())

string_seperators = {"comma sep": ","}

string_sep_values = list(string_seperators.values())
string_sep_keys = list(string_seperators.keys())

string_na_rep = {"None na_rep": None, "- na_rep": "-", "nan na_rep": np.NaN}

string_na_rep_values = list(string_na_rep.values())
string_na_rep_keys = list(string_na_rep.keys())

join_type = {"left": "left", "right": "right", "inner": "inner", "outer": "outer"}

join_type_keys = list(join_type.keys())
join_type_values = list(join_type.values())

# Test functions for applymap
test_func = {
    "plus one": lambda x: x + 1,
    "convert to string": str,
    "square": lambda x: x * x,
    "identity": lambda x: x,
    "return false": lambda x: False,
}
test_func_keys = list(test_func.keys())
test_func_values = list(test_func.values())

numeric_test_funcs = ["plus one", "square"]

# Test functions for query
query_func = {
    "col1 < col2": "col1 < col2",
    "col3 > col4": "col3 > col4",
    "col1 == col2": "col1 == col2",
    "(col2 > col1) and (col1 < col3)": "(col2 > col1) and (col1 < col3)",
    # this is how to query for values of an unnamed index per
    # https://pandas.pydata.org/docs/user_guide/indexing.html#multiindex-query-syntax
    "ilevel_0 % 2 == 1": "ilevel_0 % 2 == 1",
}
query_func_keys = list(query_func.keys())
query_func_values = list(query_func.values())

# Test agg functions for apply, agg, and aggregate
agg_func = {
    "sum": "sum",
    "df sum": lambda df: df.sum(),
    "str": str,
    "sum mean": ["sum", "mean"],
    "sum df sum": ["sum", lambda df: df.sum()],
    # The case verifies that returning a scalar that is based on a frame's data doesn't cause a problem
    "sum of certain elements": lambda axis: (
        axis.iloc[0] + axis.iloc[-1] if isinstance(axis, pandas.Series) else axis + axis
    ),
    "should raise AssertionError": 1,
}
agg_func_keys = list(agg_func.keys())
agg_func_values = list(agg_func.values())

# For this sort of parameters pandas throws an exception.
# See details in pandas issue 36036.
agg_func_except = {
    "sum sum": ["sum", "sum"],
}
agg_func_except_keys = list(agg_func_except.keys())
agg_func_except_values = list(agg_func_except.values())

numeric_agg_funcs = ["sum mean", "sum sum", "sum df sum"]

udf_func = {
    "return self": lambda x, *args, **kwargs: type(x)(x.values),
    "change index": lambda x, *args, **kwargs: pandas.Series(
        x.values, index=np.arange(-1, len(x.index) - 1)
    ),
    "return none": lambda x, *args, **kwargs: None,
    "return empty": lambda x, *args, **kwargs: pandas.Series(),
    "access self": lambda x, other, *args, **kwargs: pandas.Series(
        x.values, index=other.index
    ),
}
udf_func_keys = list(udf_func.keys())
udf_func_values = list(udf_func.values())

# Test q values for quantiles
quantiles = {
    "0.25": 0.25,
    "0.5": 0.5,
    "0.75": 0.75,
    "0.66": 0.66,
    "0.01": 0.01,
    "list": [0.25, 0.5, 0.75, 0.66, 0.01],
}
quantiles_keys = list(quantiles.keys())
quantiles_values = list(quantiles.values())

# Test indices for get, set_index, __contains__, insert
indices = {
    "col1": "col1",
    "col2": "col2",
    "A": "A",
    "B": "B",
    "does not exist": "does not exist",
}
indices_keys = list(indices.keys())
indices_values = list(indices.values())

# Test functions for groupby apply
groupby_apply_func = {"sum": lambda df: df.sum(), "negate": lambda df: -df}
groupby_apply_func_keys = list(groupby_apply_func.keys())
groupby_apply_func_values = list(groupby_apply_func.values())

# Test functions for groupby agg
groupby_agg_func = {"min": "min", "max": "max"}
groupby_agg_func_keys = list(groupby_agg_func.keys())
groupby_agg_func_values = list(groupby_agg_func.values())

# Test functions for groupby transform
groupby_transform_func = {
    "add 4": lambda df: df + 4,
    "negatie and minus 10": lambda df: -df - 10,
}
groupby_transform_func_keys = list(groupby_transform_func.keys())
groupby_transform_func_values = list(groupby_transform_func.values())

# Test functions for groupby pipe
groupby_pipe_func = {"sum": lambda df: df.sum()}
groupby_pipe_func_keys = list(groupby_pipe_func.keys())
groupby_pipe_func_values = list(groupby_pipe_func.values())

# END Test input data and functions

# Parametrizations of common kwargs
axis = {
    "over_rows_int": 0,
    "over_rows_str": "rows",
    "over_columns_int": 1,
    "over_columns_str": "columns",
}
axis_keys = list(axis.keys())
axis_values = list(axis.values())

bool_arg = {"True": True, "False": False, "None": None}
bool_arg_keys = list(bool_arg.keys())
bool_arg_values = list(bool_arg.values())

int_arg = {"-5": -5, "-1": -1, "0": 0, "1": 1, "5": 5}
int_arg_keys = list(int_arg.keys())
int_arg_values = list(int_arg.values())

# END parametrizations of common kwargs

json_short_string = """[{"project": "modin"}]"""
json_long_string = """{
        "quiz": {
            "sport": {
                "q1": {
                    "question": "Which one is correct team name in NBA?",
                    "options": [
                        "New York Bulls",
                        "Los Angeles Kings",
                        "Golden State Warriros",
                        "Huston Rocket"
                    ],
                    "answer": "Huston Rocket"
                }
            },
            "maths": {
                "q1": {
                    "question": "5 + 7 = ?",
                    "options": [
                        "10",
                        "11",
                        "12",
                        "13"
                    ],
                    "answer": "12"
                },
                "q2": {
                    "question": "12 - 8 = ?",
                    "options": [
                        "1",
                        "2",
                        "3",
                        "4"
                    ],
                    "answer": "4"
                }
            }
        }
    }"""
json_long_bytes = BytesIO(json_long_string.encode(encoding="UTF-8"))
json_short_bytes = BytesIO(json_short_string.encode(encoding="UTF-8"))


# Text encoding types
encoding_types = [
    "ascii",
    "utf_32",
    "utf_32_be",
    "utf_32_le",
    "utf_16",
    "utf_16_be",
    "utf_16_le",
    "utf_7",
    "utf_8",
    "utf_8_sig",
]

# raising of this exceptions can be caused by unexpected behavior
# of I/O operation test, but can passed by eval_io function since
# the type of this exceptions are the same
io_ops_bad_exc = [TypeError, FileNotFoundError]

default_to_pandas_ignore_string = "default:.*defaulting to pandas.*:UserWarning"

# Files compression to extension mapping
COMP_TO_EXT = {"gzip": "gz", "bz2": "bz2", "xz": "xz", "zip": "zip"}


time_parsing_csv_path = "modin/pandas/test/data/test_time_parsing.csv"


class CustomIntegerForAddition:
    def __init__(self, value: int):
        self.value = value

    def __add__(self, other):
        return self.value + other

    def __radd__(self, other):
        return other + self.value


class NonCommutativeMultiplyInteger:
    """int-like class with non-commutative multiply operation.

    We need to test that rmul and mul do different things even when
    multiplication is not commutative, but almost all multiplication is
    commutative. This class' fake multiplication overloads are not commutative
    when you multiply an instance of this class with pandas.series, which
    does not know how to __mul__ with this class. e.g.

    NonCommutativeMultiplyInteger(2) * pd.Series(1, dtype=int) == pd.Series(2, dtype=int)
    pd.Series(1, dtype=int) * NonCommutativeMultiplyInteger(2) == pd.Series(3, dtype=int)
    """

    def __init__(self, value: int):
        if not isinstance(value, int):
            raise TypeError(
                f"must initialize with integer, but got {value} of type {type(value)}"
            )
        self.value = value

    def __mul__(self, other):
        # Note that we need to check other is an int, otherwise when we (left) mul
        # this with a series, we'll just multiply self.value by the series, whereas
        # we want to make the series do an rmul instead.
        if not isinstance(other, int):
            return NotImplemented
        return self.value * other

    def __rmul__(self, other):
        return self.value * other + 1


def categories_equals(left, right):
    assert (left.ordered and right.ordered) or (not left.ordered and not right.ordered)
    assert_extension_array_equal(left, right)


def df_categories_equals(df1, df2):
    if not hasattr(df1, "select_dtypes"):
        if isinstance(df1, pandas.CategoricalDtype):
            categories_equals(df1, df2)
        elif isinstance(getattr(df1, "dtype"), pandas.CategoricalDtype) and isinstance(
            getattr(df2, "dtype"), pandas.CategoricalDtype
        ):
            categories_equals(df1.dtype, df2.dtype)
        return True

    df1_categorical = df1.select_dtypes(include="category")
    df2_categorical = df2.select_dtypes(include="category")
    assert df1_categorical.columns.equals(df2_categorical.columns)
    # Use an index instead of a column name to iterate through columns. There
    # may be duplicate colum names. e.g. if two columns are named col1,
    # selecting df1_categorical["col1"] gives a dataframe of width 2 instead of a series.
    for i in range(len(df1_categorical.columns)):
        assert_extension_array_equal(
            df1_categorical.iloc[:, i].values,
            df2_categorical.iloc[:, i].values,
            check_dtype=False,
        )


def assert_empty_frame_equal(df1, df2):
    """
    Test if df1 and df2 are empty.

    Parameters
    ----------
    df1 : pandas.DataFrame or pandas.Series
    df2 : pandas.DataFrame or pandas.Series

    Raises
    ------
    AssertionError
        If check fails.
    """

    if (df1.empty and not df2.empty) or (df2.empty and not df1.empty):
        assert False, "One of the passed frames is empty, when other isn't"
    elif df1.empty and df2.empty and type(df1) is not type(df2):
        assert False, f"Empty frames have different types: {type(df1)} != {type(df2)}"


def assert_all_act_same(condition, *objs):
    """
    Assert that all of the objs give the same boolean result for the passed condition (either all True or all False).

    Parameters
    ----------
    condition : callable(obj) -> bool
        Condition to run on the passed objects.
    *objs :
        Objects to pass to the condition.

    Returns
    -------
    bool
        Result of the condition.
    """
    results = [condition(obj) for obj in objs]
    if len(results) < 2:
        return results[0] if len(results) else None

    assert all(results[0] == res for res in results[1:])
    return results[0]


def assert_dtypes_equal(df1, df2):
    """
    Assert that the two passed DataFrame/Series objects have equal dtypes.

    The function doesn't require that the dtypes are identical, it has the following reliefs:
        1. The dtypes are not required to be in the same order
           (e.g. {"col1": int, "col2": float} == {"col2": float, "col1": int})
        2. The dtypes are only required to be in the same class
           (e.g. both numerical, both categorical, etc...)

    Parameters
    ----------
    df1 : DataFrame or Series
    df2 : DataFrame or Series
    """
    if not isinstance(
        df1, (pandas.Series, pd.Series, pandas.DataFrame, pd.DataFrame)
    ) or not isinstance(
        df2, (pandas.Series, pd.Series, pandas.DataFrame, pd.DataFrame)
    ):
        return

    if isinstance(df1.dtypes, (pandas.Series, pd.Series)):
        dtypes1 = df1.dtypes
        dtypes2 = df2.dtypes
    else:
        # Case when `dtypes` is a scalar
        dtypes1 = pandas.Series({"col": df1.dtypes})
        dtypes2 = pandas.Series({"col": df2.dtypes})

    # Don't require for dtypes to be in the same order
    assert len(dtypes1.index.difference(dtypes2.index)) == 0
    assert len(dtypes1) == len(dtypes2)

    dtype_comparators = (
        is_numeric_dtype,
        lambda obj: is_object_dtype(obj) or is_string_dtype(obj),
        is_bool_dtype,
        lambda obj: isinstance(obj, pandas.CategoricalDtype),
        is_datetime64_any_dtype,
        is_timedelta64_dtype,
        lambda obj: isinstance(obj, pandas.PeriodDtype),
    )

    for col in dtypes1.keys():
        for comparator in dtype_comparators:
            if assert_all_act_same(comparator, dtypes1[col], dtypes2[col]):
                # We met a dtype that both types satisfy, so we can stop iterating
                # over comparators and compare next dtypes
                break


def df_equals(df1, df2, check_dtypes=True):
    """Tests if df1 and df2 are equal.

    Args:
        df1: (pandas or modin DataFrame or series) dataframe to test if equal.
        df2: (pandas or modin DataFrame or series) dataframe to test if equal.

    Returns:
        True if df1 is equal to df2.
    """
    # Gets AttributError if modin's groupby object is not import like this
    from modin.pandas.groupby import DataFrameGroupBy

    groupby_types = (pandas.core.groupby.DataFrameGroupBy, DataFrameGroupBy)

    # The typing behavior of how pandas treats its index is not consistent when the
    # length of the DataFrame or Series is 0, so we just verify that the contents are
    # the same.
    if (
        hasattr(df1, "index")
        and hasattr(df2, "index")
        and len(df1) == 0
        and len(df2) == 0
    ):
        if type(df1).__name__ == type(df2).__name__:
            if hasattr(df1, "name") and hasattr(df2, "name") and df1.name == df2.name:
                return
            if (
                hasattr(df1, "columns")
                and hasattr(df2, "columns")
                and df1.columns.equals(df2.columns)
            ):
                return
        assert False

    if isinstance(df1, (list, tuple)) and all(
        isinstance(d, (pd.DataFrame, pd.Series, pandas.DataFrame, pandas.Series))
        for d in df1
    ):
        assert isinstance(df2, type(df1)), "Different type of collection"
        assert len(df1) == len(df2), "Different length result"
        return (df_equals(d1, d2) for d1, d2 in zip(df1, df2))

    if check_dtypes:
        assert_dtypes_equal(df1, df2)

    # Convert to pandas
    if isinstance(df1, (pd.DataFrame, pd.Series)):
        df1 = to_pandas(df1)
    if isinstance(df2, (pd.DataFrame, pd.Series)):
        df2 = to_pandas(df2)

    if isinstance(df1, pandas.DataFrame) and isinstance(df2, pandas.DataFrame):
        assert_empty_frame_equal(df1, df2)

    if isinstance(df1, pandas.DataFrame) and isinstance(df2, pandas.DataFrame):
        assert_frame_equal(
            df1,
            df2,
            check_dtype=False,
            check_datetimelike_compat=True,
            check_index_type=False,
            check_column_type=False,
            check_categorical=False,
        )
        df_categories_equals(df1, df2)
    elif isinstance(df1, pandas.Index) and isinstance(df2, pandas.Index):
        assert_index_equal(df1, df2)
    elif isinstance(df1, pandas.Series) and isinstance(df2, pandas.Series):
        assert_series_equal(df1, df2, check_dtype=False, check_series_type=False)
    elif (
        hasattr(df1, "dtype")
        and hasattr(df2, "dtype")
        and isinstance(df1.dtype, pandas.core.dtypes.dtypes.ExtensionDtype)
        and isinstance(df2.dtype, pandas.core.dtypes.dtypes.ExtensionDtype)
    ):
        assert_extension_array_equal(df1, df2)
    elif isinstance(df1, groupby_types) and isinstance(df2, groupby_types):
        for g1, g2 in zip(df1, df2):
            assert g1[0] == g2[0]
            df_equals(g1[1], g2[1])
    elif (
        isinstance(df1, pandas.Series)
        and isinstance(df2, pandas.Series)
        and df1.empty
        and df2.empty
    ):
        assert all(df1.index == df2.index)
        assert df1.dtypes == df2.dtypes
    elif isinstance(df1, pandas.core.arrays.NumpyExtensionArray):
        assert isinstance(df2, pandas.core.arrays.NumpyExtensionArray)
        assert df1 == df2
    elif isinstance(df1, np.recarray) and isinstance(df2, np.recarray):
        np.testing.assert_array_equal(df1, df2)
    else:
        res = df1 != df2
        if res.any() if isinstance(res, np.ndarray) else res:
            np.testing.assert_almost_equal(df1, df2)


def modin_df_almost_equals_pandas(modin_df, pandas_df, max_diff=0.0001):
    df_categories_equals(modin_df._to_pandas(), pandas_df)

    modin_df = to_pandas(modin_df)

    if hasattr(modin_df, "select_dtypes"):
        modin_df = modin_df.select_dtypes(exclude=["category"])
    if hasattr(pandas_df, "select_dtypes"):
        pandas_df = pandas_df.select_dtypes(exclude=["category"])

    if modin_df.equals(pandas_df):
        return

    isna = modin_df.isna().all()
    if isinstance(isna, bool):
        if isna:
            assert pandas_df.isna().all()
            return
    elif isna.all():
        assert pandas_df.isna().all().all()
        return

    diff = (modin_df - pandas_df).abs()
    diff /= pandas_df.abs()
    diff_max = diff.max() if isinstance(diff, pandas.Series) else diff.max().max()
    assert diff_max < max_diff, f"{diff_max} >= {max_diff}"


def try_modin_df_almost_equals_compare(df1, df2):
    """Compare two dataframes as nearly equal if possible, otherwise compare as completely equal."""
    # `modin_df_almost_equals_pandas` is numeric-only comparator
    dtypes1, dtypes2 = [
        dtype if is_list_like(dtype := df.dtypes) else [dtype] for df in (df1, df2)
    ]
    if all(map(is_numeric_dtype, dtypes1)) and all(map(is_numeric_dtype, dtypes2)):
        modin_df_almost_equals_pandas(df1, df2)
    else:
        df_equals(df1, df2)


def df_is_empty(df):
    """Tests if df is empty.

    Args:
        df: (pandas or modin DataFrame) dataframe to test if empty.

    Returns:
        True if df is empty.
    """
    assert df.size == 0 and df.empty
    assert df.shape[0] == 0 or df.shape[1] == 0


def arg_keys(arg_name, keys):
    """Appends arg_name to the front of all values in keys.

    Args:
        arg_name: (string) String containing argument name.
        keys: (list of strings) Possible inputs of argument.

    Returns:
        List of strings with arg_name append to front of keys.
    """
    return ["{0}_{1}".format(arg_name, key) for key in keys]


def name_contains(test_name, vals):
    """Determines if any string in vals is a substring of test_name.

    Args:
        test_name: (string) String to determine if contains substrings.
        vals: (list of strings) List of substrings to test for.

    Returns:
        True if a substring in vals is in test_name, else False.
    """
    return any(val in test_name for val in vals)


def check_df_columns_have_nans(df, cols):
    """Checks if there are NaN values in specified columns of a dataframe.

    :param df: Dataframe to check.
    :param cols: One column name or list of column names.
    :return:
        True if specified columns of dataframe contains NaNs.
    """
    return (
        pandas.api.types.is_list_like(cols)
        and (
            any(isinstance(x, str) and x in df.columns and df[x].hasnans for x in cols)
            or any(
                isinstance(x, pd.Series) and x._parent is df and x.hasnans for x in cols
            )
        )
    ) or (
        not pandas.api.types.is_list_like(cols)
        and cols in df.columns
        and df[cols].hasnans
    )


class NoModinException(Exception):
    pass


def eval_general(
    modin_df,
    pandas_df,
    operation,
    comparator=df_equals,
    __inplace__=False,
    raising_exceptions=None,
    check_kwargs_callable=True,
    md_extra_kwargs=None,
    comparator_kwargs=None,
    **kwargs,
):
    md_kwargs, pd_kwargs = {}, {}

    def execute_callable(fn, inplace=False, md_kwargs={}, pd_kwargs={}):
        try:
            pd_result = fn(pandas_df, **pd_kwargs)
        except Exception as pd_e:
            try:
                if inplace:
                    _ = fn(modin_df, **md_kwargs)
                    try_cast_to_pandas(modin_df)  # force materialization
                else:
                    try_cast_to_pandas(
                        fn(modin_df, **md_kwargs)
                    )  # force materialization
            except Exception as md_e:
                assert isinstance(
                    md_e, type(pd_e)
                ), "Got Modin Exception type {}, but pandas Exception type {} was expected".format(
                    type(md_e), type(pd_e)
                )
                if raising_exceptions:
<<<<<<< HEAD
                    modin_exception = md_e.value
                    if Engine.get() == "Ray":
                        from ray.exceptions import RayTaskError

                        # unwrap ray exceptions from remote worker
                        if isinstance(modin_exception, RayTaskError):
                            modin_exception = modin_exception.args[0]
                    # breakpoint()
                    assert (
                        type(modin_exception) is type(raising_exceptions)
                        and modin_exception.args == raising_exceptions.args
                    ), f"not acceptable exception: [{repr(modin_exception)}]"
                elif raising_exceptions is not False:
                    raise
=======
                    assert not isinstance(
                        md_e, tuple(raising_exceptions)
                    ), f"not acceptable exception type: {md_e}"
            else:
                raise NoModinException(
                    f"Modin doesn't throw an exception, while pandas does: [{repr(pd_e)}]"
                )
>>>>>>> 8cd2bbaa
        else:
            md_result = fn(modin_df, **md_kwargs)
            return (md_result, pd_result) if not inplace else (modin_df, pandas_df)

    for key, value in kwargs.items():
        if check_kwargs_callable and callable(value):
            values = execute_callable(value)
            # that means, that callable raised an exception
            if values is None:
                return
            else:
                md_value, pd_value = values
        else:
            md_value, pd_value = value, value

        md_kwargs[key] = md_value
        pd_kwargs[key] = pd_value

        if md_extra_kwargs:
            assert isinstance(md_extra_kwargs, dict)
            md_kwargs.update(md_extra_kwargs)

    values = execute_callable(
        operation, md_kwargs=md_kwargs, pd_kwargs=pd_kwargs, inplace=__inplace__
    )
    if values is not None:
        comparator(*values, **(comparator_kwargs or {}))


def eval_io(
    fn_name,
    comparator=df_equals,
    cast_to_str=False,
    raising_exceptions=io_ops_bad_exc,
    check_kwargs_callable=True,
    modin_warning=None,
    modin_warning_str_match=None,
    md_extra_kwargs=None,
    *args,
    **kwargs,
):
    """Evaluate I/O operation outputs equality check.

    Parameters
    ----------
    fn_name: str
        I/O operation name ("read_csv" for example).
    comparator: obj
        Function to perform comparison.
    cast_to_str: bool
        There could be some mismatches in dtypes, so we're
        casting the whole frame to `str` before comparison.
        See issue #1931 for details.
    raising_exceptions: Exception or list of Exceptions
        Exceptions that should be raised even if they are raised
        both by Pandas and Modin.
    modin_warning: obj
        Warning that should be raised by Modin.
    modin_warning_str_match: str
        If `modin_warning` is set, checks that the raised warning matches this string.
    md_extra_kwargs: dict
        Modin operation specific kwargs.
    """

    def applyier(module, *args, **kwargs):
        result = getattr(module, fn_name)(*args, **kwargs)
        if cast_to_str:
            result = result.astype(str)
        return result

    def call_eval_general():
        eval_general(
            pd,
            pandas,
            applyier,
            comparator=comparator,
            raising_exceptions=raising_exceptions,
            check_kwargs_callable=check_kwargs_callable,
            md_extra_kwargs=md_extra_kwargs,
            *args,
            **kwargs,
        )

    warn_match = modin_warning_str_match if modin_warning is not None else None
    if modin_warning:
        with pytest.warns(modin_warning, match=warn_match):
            call_eval_general()
    else:
        call_eval_general()


def eval_io_from_str(csv_str: str, unique_filename: str, **kwargs):
    """Evaluate I/O operation outputs equality check by using `csv_str`
    data passed as python str (csv test file will be created from `csv_str`).

    Parameters
    ----------
    csv_str: str
        Test data for storing to csv file.
    unique_filename: str
        csv file name.
    """
    with open(unique_filename, "w") as f:
        f.write(csv_str)

    eval_io(
        filepath_or_buffer=unique_filename,
        fn_name="read_csv",
        **kwargs,
    )


def create_test_dfs(*args, **kwargs):
    post_fn = kwargs.pop("post_fn", lambda df: df)
    return map(
        post_fn, [pd.DataFrame(*args, **kwargs), pandas.DataFrame(*args, **kwargs)]
    )


def create_test_series(vals, sort=False, **kwargs):
    if isinstance(vals, dict):
        modin_series = pd.Series(vals[next(iter(vals.keys()))], **kwargs)
        pandas_series = pandas.Series(vals[next(iter(vals.keys()))], **kwargs)
    else:
        modin_series = pd.Series(vals, **kwargs)
        pandas_series = pandas.Series(vals, **kwargs)
    if sort:
        modin_series = modin_series.sort_values().reset_index(drop=True)
        pandas_series = pandas_series.sort_values().reset_index(drop=True)
    return modin_series, pandas_series


def generate_dfs():
    df = pandas.DataFrame(
        {
            "col1": [0, 1, 2, 3],
            "col2": [4, 5, 6, 7],
            "col3": [8, 9, 10, 11],
            "col4": [12, 13, 14, 15],
            "col5": [0, 0, 0, 0],
        }
    )

    df2 = pandas.DataFrame(
        {
            "col1": [0, 1, 2, 3],
            "col2": [4, 5, 6, 7],
            "col3": [8, 9, 10, 11],
            "col6": [12, 13, 14, 15],
            "col7": [0, 0, 0, 0],
        }
    )
    return df, df2


def generate_multiindex_dfs(axis=1):
    def generate_multiindex(index):
        return pandas.MultiIndex.from_tuples(
            [("a", x) for x in index.values], names=["name1", "name2"]
        )

    df1, df2 = generate_dfs()
    df1.axes[axis], df2.axes[axis] = map(
        generate_multiindex, [df1.axes[axis], df2.axes[axis]]
    )
    return df1, df2


def generate_multiindex(elements_number, nlevels=2, is_tree_like=False):
    def generate_level(length, nlevel):
        src = ["bar", "baz", "foo", "qux"]
        return [src[i % len(src)] + f"-{nlevel}-{i}" for i in range(length)]

    if is_tree_like:
        for penalty_level in [0, 1]:
            lvl_len_f, lvl_len_d = math.modf(
                round(elements_number ** (1 / (nlevels - penalty_level)), 12)
            )
            if lvl_len_d >= 2 and lvl_len_f == 0:
                break

        if lvl_len_d < 2 or lvl_len_f != 0:
            raise RuntimeError(
                f"Can't generate Tree-like MultiIndex with lenght: {elements_number} and number of levels: {nlevels}"
            )

        lvl_len = int(lvl_len_d)
        result = pd.MultiIndex.from_product(
            [generate_level(lvl_len, i) for i in range(nlevels - penalty_level)],
            names=[f"level-{i}" for i in range(nlevels - penalty_level)],
        )
        if penalty_level:
            result = pd.MultiIndex.from_tuples(
                [("base_level", *ml_tuple) for ml_tuple in result],
                names=[f"level-{i}" for i in range(nlevels)],
            )
        return result.sort_values()
    else:
        base_level = ["first"] * (elements_number // 2 + elements_number % 2) + [
            "second"
        ] * (elements_number // 2)
        primary_levels = [generate_level(elements_number, i) for i in range(1, nlevels)]
        arrays = [base_level] + primary_levels
        return pd.MultiIndex.from_tuples(
            list(zip(*arrays)), names=[f"level-{i}" for i in range(nlevels)]
        ).sort_values()


def generate_none_dfs():
    df = pandas.DataFrame(
        {
            "col1": [0, 1, 2, 3],
            "col2": [4, 5, None, 7],
            "col3": [8, 9, 10, 11],
            "col4": [12, 13, 14, 15],
            "col5": [None, None, None, None],
        }
    )

    df2 = pandas.DataFrame(
        {
            "col1": [0, 1, 2, 3],
            "col2": [4, 5, 6, 7],
            "col3": [8, 9, 10, 11],
            "col6": [12, 13, 14, 15],
            "col7": [0, 0, 0, 0],
        }
    )
    return df, df2


def get_unique_filename(
    test_name: str = "test",
    kwargs: dict = {},
    extension: str = "csv",
    data_dir: Union[str, Path] = "",
    suffix: str = "",
    debug_mode=False,
):
    """Returns unique file name with specified parameters.

    Parameters
    ----------
    test_name: str
        name of the test for which the unique file name is needed.
    kwargs: list of ints
        Unique combiantion of test parameters for creation of unique name.
    extension: str, default: "csv"
        Extension of unique file.
    data_dir: Union[str, Path]
        Data directory where test files will be created.
    suffix: str
        String to append to the resulted name.
    debug_mode: bool, default: False
        Get unique filename containing kwargs values.
        Otherwise kwargs values will be replaced with hash equivalent.

    Returns
    -------
        Unique file name.
    """
    suffix_part = f"_{suffix}" if suffix else ""
    extension_part = f".{extension}" if extension else ""
    if debug_mode:
        # shortcut if kwargs parameter are not provided
        if len(kwargs) == 0 and extension == "csv" and suffix == "":
            return os.path.join(data_dir, (test_name + suffix_part + f".{extension}"))

        assert "." not in extension, "please provide pure extension name without '.'"
        prohibited_chars = ['"', "\n"]
        non_prohibited_char = "np_char"
        char_counter = 0
        kwargs_name = dict(kwargs)
        for key, value in kwargs_name.items():
            for char in prohibited_chars:
                if isinstance(value, str) and char in value or callable(value):
                    kwargs_name[key] = non_prohibited_char + str(char_counter)
                    char_counter += 1
        parameters_values = "_".join(
            [
                (
                    str(value)
                    if not isinstance(value, (list, tuple))
                    else "_".join([str(x) for x in value])
                )
                for value in kwargs_name.values()
            ]
        )
        return os.path.join(
            data_dir, test_name + parameters_values + suffix_part + extension_part
        )
    else:
        import uuid

        return os.path.join(data_dir, uuid.uuid1().hex + suffix_part + extension_part)


def get_random_string():
    random_string = "".join(
        random_state.choice([x for x in ascii_letters], size=10).tolist()
    )
    return random_string


def insert_lines_to_csv(
    csv_name: str,
    lines_positions: list,
    lines_type: str = "blank",
    encoding: str = None,
    **csv_reader_writer_params,
):
    """Insert lines to ".csv" file.

    Parameters
    ----------
    csv_name: str
        ".csv" file that should be modified.
    lines_positions: list of ints
        Lines postions that sghould be modified (serial number
        of line - begins from 0, ends in <rows_number> - 1).
    lines_type: str
        Lines types that should be inserted to ".csv" file. Possible types:
        "blank" - empty line without any delimiters/separators,
        "bad" - lines with len(lines_data) > cols_number
    encoding: str
        Encoding type that should be used during file reading and writing.
    """
    if lines_type == "blank":
        lines_data = []
    elif lines_type == "bad":
        cols_number = len(pandas.read_csv(csv_name, nrows=1).columns)
        lines_data = [x for x in range(cols_number + 1)]
    else:
        raise ValueError(
            f"acceptable values for  parameter are ['blank', 'bad'], actually passed {lines_type}"
        )
    lines = []
    with open(csv_name, "r", encoding=encoding, newline="") as read_file:
        try:
            dialect = csv.Sniffer().sniff(read_file.read())
            read_file.seek(0)
        except Exception:
            dialect = None

        reader = csv.reader(
            read_file,
            dialect=dialect if dialect is not None else "excel",
            **csv_reader_writer_params,
        )
        counter = 0
        for row in reader:
            if counter in lines_positions:
                lines.append(lines_data)
            else:
                lines.append(row)
            counter += 1
    with open(csv_name, "w", encoding=encoding, newline="") as write_file:
        writer = csv.writer(
            write_file,
            dialect=dialect if dialect is not None else "excel",
            **csv_reader_writer_params,
        )
        writer.writerows(lines)


def _get_open_files():
    """
    psutil open_files() can return a lot of extra information that we can allow to
    be different, like file position; for simplicity we care about path and fd only.
    """
    return sorted((info.path, info.fd) for info in psutil.Process().open_files())


def check_file_leaks(func):
    """
    A decorator that ensures that no *newly* opened file handles are left
    after decorated function is finished.
    """
    if not TrackFileLeaks.get():
        return func

    @functools.wraps(func)
    def check(*a, **kw):
        fstart = _get_open_files()
        try:
            return func(*a, **kw)
        finally:
            leaks = []
            for item in _get_open_files():
                try:
                    fstart.remove(item)
                except ValueError:
                    # Ignore files in /proc/, as they have nothing to do with
                    # modin reading any data (and this is what we care about).
                    if item[0].startswith("/proc/"):
                        continue
                    # Ignore files in /tmp/ray/session_*/logs (ray session logs)
                    # because Ray intends to keep these logs open even after
                    # work has been done.
                    if re.search(r"/tmp/ray/session_.*/logs", item[0]):
                        continue
                    leaks.append(item)

            assert (
                not leaks
            ), f"Unexpected open handles left for: {', '.join(item[0] for item in leaks)}"

    return check


def dummy_decorator():
    """A problematic decorator that does not use `functools.wraps`. This introduces unwanted local variables for
    inspect.currentframe. This decorator is used in test_io to test `read_csv` and `read_table`
    """

    def wrapper(method):
        def wrapped_function(self, *args, **kwargs):
            result = method(self, *args, **kwargs)
            return result

        return wrapped_function

    return wrapper


def generate_dataframe(row_size=NROWS, additional_col_values=None, idx_name=None):
    dates = pandas.date_range("2000", freq="h", periods=row_size)
    data = {
        "col1": np.arange(row_size) * 10,
        "col2": [str(x.date()) for x in dates],
        "col3": np.arange(row_size) * 10,
        "col4": [str(x.time()) for x in dates],
        "col5": [get_random_string() for _ in range(row_size)],
        "col6": random_state.uniform(low=0.0, high=10000.0, size=row_size),
    }
    index = None if idx_name is None else pd.RangeIndex(0, row_size, name=idx_name)

    if additional_col_values is not None:
        assert isinstance(additional_col_values, (list, tuple))
        data.update({"col7": random_state.choice(additional_col_values, size=row_size)})
    return pandas.DataFrame(data, index=index)


def _make_csv_file(data_dir):
    def _csv_file_maker(
        filename=None,
        row_size=NROWS,
        force=True,
        delimiter=",",
        encoding=None,
        compression="infer",
        additional_col_values=None,
        remove_randomness=False,
        add_blank_lines=False,
        add_bad_lines=False,
        add_nan_lines=False,
        thousands_separator=None,
        decimal_separator=None,
        comment_col_char=None,
        quoting=csv.QUOTE_MINIMAL,
        quotechar='"',
        doublequote=True,
        escapechar=None,
        lineterminator=None,
    ):
        if filename is None:
            filename = get_unique_filename(data_dir=data_dir)
        if os.path.exists(filename) and not force:
            return None
        else:
            df = generate_dataframe(row_size, additional_col_values)
            if remove_randomness:
                df = df[["col1", "col2", "col3", "col4"]]
            if add_nan_lines:
                for i in range(0, row_size, row_size // (row_size // 10)):
                    df.loc[i] = pandas.Series()
            if comment_col_char:
                char = comment_col_char if isinstance(comment_col_char, str) else "#"
                df.insert(
                    loc=0,
                    column="col_with_comments",
                    value=[char if (x + 2) == 0 else x for x in range(row_size)],
                )

            if thousands_separator is not None:
                for col_id in ["col1", "col3"]:
                    df[col_id] = df[col_id].apply(
                        lambda x: f"{x:,d}".replace(",", thousands_separator)
                    )
                df["col6"] = df["col6"].apply(
                    lambda x: f"{x:,f}".replace(",", thousands_separator)
                )
            filename = (
                f"{filename}.{COMP_TO_EXT[compression]}"
                if compression != "infer"
                else filename
            )
            df.to_csv(
                filename,
                sep=delimiter,
                encoding=encoding,
                compression=compression,
                index=False,
                decimal=decimal_separator if decimal_separator else ".",
                lineterminator=lineterminator,
                quoting=quoting,
                quotechar=quotechar,
                doublequote=doublequote,
                escapechar=escapechar,
            )
            csv_reader_writer_params = {
                "delimiter": delimiter,
                "doublequote": doublequote,
                "escapechar": escapechar,
                "lineterminator": lineterminator if lineterminator else os.linesep,
                "quotechar": quotechar,
                "quoting": quoting,
            }
            if add_blank_lines:
                insert_lines_to_csv(
                    csv_name=filename,
                    lines_positions=[
                        x for x in range(5, row_size, row_size // (row_size // 10))
                    ],
                    lines_type="blank",
                    encoding=encoding,
                    **csv_reader_writer_params,
                )
            if add_bad_lines:
                insert_lines_to_csv(
                    csv_name=filename,
                    lines_positions=[
                        x for x in range(6, row_size, row_size // (row_size // 10))
                    ],
                    lines_type="bad",
                    encoding=encoding,
                    **csv_reader_writer_params,
                )
            return filename

    return _csv_file_maker


def sort_index_for_equal_values(df, ascending=True):
    """Sort `df` indices of equal rows."""
    if df.index.dtype == np.float64:
        # HACK: workaround for pandas bug:
        # https://github.com/pandas-dev/pandas/issues/34455
        df.index = df.index.astype("str")
    res = df.groupby(by=df if df.ndim == 1 else df.columns, sort=False).apply(
        lambda df: df.sort_index(ascending=ascending)
    )
    if res.index.nlevels > df.index.nlevels:
        # Sometimes GroupBy adds an extra level with 'by' to the result index.
        # GroupBy is very inconsistent about when it's doing this, so that's
        # why this clumsy if-statement is used.
        res.index = res.index.droplevel(0)
    # GroupBy overwrites original index names with 'by', so the following line restores original names
    res.index.names = df.index.names
    return res


def df_equals_with_non_stable_indices(df1, df2):
    """Assert equality of two frames regardless of the index order for equal values."""
    df1, df2 = map(try_cast_to_pandas, (df1, df2))
    np.testing.assert_array_equal(df1.values, df2.values)
    sorted1, sorted2 = map(sort_index_for_equal_values, (df1, df2))
    df_equals(sorted1, sorted2)


def rotate_decimal_digits_or_symbols(value):
    if value.dtype == object:
        # When dtype is object, we assume that it is actually strings from MultiIndex level names
        return [x[-1] + x[:-1] for x in value]
    else:
        tens = value // 10
        ones = value % 10
        return tens + ones * 10


def make_default_file(file_type: str, data_dir: str):
    """Helper function for pytest fixtures."""

    def _create_file(filename, force, nrows, ncols, func: str, func_kw=None):
        """
        Helper function that creates a dataframe before writing it to a file.

        Eliminates the duplicate code that is needed before of output functions calls.

        Notes
        -----
        Importantly, names of created files are added to `filenames` variable for
        their further automatic deletion. Without this step, files created by
        `pytest` fixtures will not be deleted.
        """
        if force or not os.path.exists(filename):
            df = pandas.DataFrame(
                {f"col{x + 1}": np.arange(nrows) for x in range(ncols)}
            )
            getattr(df, func)(filename, **func_kw if func_kw else {})

    file_type_to_extension = {
        "excel": "xlsx",
        "fwf": "txt",
        "pickle": "pkl",
    }
    extension = file_type_to_extension.get(file_type, file_type)

    def _make_default_file(nrows=NROWS, ncols=2, force=True, **kwargs):
        filename = get_unique_filename(extension=extension, data_dir=data_dir)

        if file_type == "json":
            lines = kwargs.get("lines")
            func_kw = {"lines": lines, "orient": "records"} if lines else {}
            _create_file(filename, force, nrows, ncols, "to_json", func_kw)
        elif file_type in ("html", "excel", "feather", "stata", "pickle"):
            _create_file(filename, force, nrows, ncols, f"to_{file_type}")
        elif file_type == "hdf":
            func_kw = {"key": "df", "format": kwargs.get("format")}
            _create_file(filename, force, nrows, ncols, "to_hdf", func_kw)
        elif file_type == "fwf":
            if force or not os.path.exists(filename):
                fwf_data = kwargs.get("fwf_data")
                if fwf_data is None:
                    with open("modin/pandas/test/data/test_data.fwf", "r") as fwf_file:
                        fwf_data = fwf_file.read()
                with open(filename, "w") as f:
                    f.write(fwf_data)
        else:
            raise ValueError(f"Unsupported file type: {file_type}")
        return filename

    return _make_default_file


def value_equals(obj1, obj2):
    """Check wherher two scalar or list-like values are equal and raise an ``AssertionError`` if they aren't."""
    if is_list_like(obj1):
        np.testing.assert_array_equal(obj1, obj2)
    else:
        assert (obj1 == obj2) or (np.isnan(obj1) and np.isnan(obj2))


def dict_equals(dict1, dict2):
    """Check whether two dictionaries are equal and raise an ``AssertionError`` if they aren't."""
    for key1, key2 in itertools.zip_longest(sorted(dict1), sorted(dict2)):
        value_equals(key1, key2)
        value_equals(dict1[key1], dict2[key2])<|MERGE_RESOLUTION|>--- conflicted
+++ resolved
@@ -907,30 +907,20 @@
                     type(md_e), type(pd_e)
                 )
                 if raising_exceptions:
-<<<<<<< HEAD
-                    modin_exception = md_e.value
                     if Engine.get() == "Ray":
                         from ray.exceptions import RayTaskError
 
                         # unwrap ray exceptions from remote worker
                         if isinstance(modin_exception, RayTaskError):
                             modin_exception = modin_exception.args[0]
-                    # breakpoint()
                     assert (
                         type(modin_exception) is type(raising_exceptions)
                         and modin_exception.args == raising_exceptions.args
                     ), f"not acceptable exception: [{repr(modin_exception)}]"
-                elif raising_exceptions is not False:
-                    raise
-=======
-                    assert not isinstance(
-                        md_e, tuple(raising_exceptions)
-                    ), f"not acceptable exception type: {md_e}"
             else:
                 raise NoModinException(
                     f"Modin doesn't throw an exception, while pandas does: [{repr(pd_e)}]"
                 )
->>>>>>> 8cd2bbaa
         else:
             md_result = fn(modin_df, **md_kwargs)
             return (md_result, pd_result) if not inplace else (modin_df, pandas_df)
