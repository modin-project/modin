--- conflicted
+++ resolved
@@ -590,7 +590,10 @@
         comparator(*values)
 
 
-<<<<<<< HEAD
+def create_test_dfs(*args, **kwargs):
+    return pd.DataFrame(*args, **kwargs), pandas.DataFrame(*args, **kwargs)
+
+
 def generate_dfs():
     df = pandas.DataFrame(
         {
@@ -645,8 +648,4 @@
             "col7": [0, 0, 0, 0],
         }
     )
-    return df, df2
-=======
-def create_test_dfs(*args, **kwargs):
-    return pd.DataFrame(*args, **kwargs), pandas.DataFrame(*args, **kwargs)
->>>>>>> 1a22a890
+    return df, df2