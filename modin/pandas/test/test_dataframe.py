--- conflicted
+++ resolved
@@ -1263,11 +1263,7 @@
     # pandas exhibits weird behavior for this case
     # Remove this case when we can pull the error messages from backend
     if name_contains(request.node.name, ["datetime_timedelta_data"]) and (
-<<<<<<< HEAD
-        axis == 0 or axis is "rows"  # noqa: F632
-=======
         axis == 0 or axis == "rows"
->>>>>>> 505c0f6b
     ):
         with pytest.raises(TypeError):
             modin_df.cumsum(axis=axis, skipna=skipna)
