--- conflicted
+++ resolved
@@ -4652,44 +4652,36 @@
             pandas_df.__delitem__(last_label)
             df_equals(modin_df, pandas_df)
 
-<<<<<<< HEAD
-def test__options_display():
-    frame_data = random_state.randint(RAND_LOW, RAND_HIGH, size=(1000, 102))
-    pandas_df = pandas.DataFrame(frame_data)
-    modin_df = pd.DataFrame(frame_data)
-
-    pandas.options.display.max_rows = 10
-    pandas.options.display.max_columns = 10
-    x = repr(pandas_df)
-    pd.options.display.max_rows = 5
-    pd.options.display.max_columns = 5
-    y = repr(modin_df)
-    assert x != y
-    pd.options.display.max_rows = 10
-    pd.options.display.max_columns = 10
-    y = repr(modin_df)
-    assert x == y
-
-    # test for old fixed max values
-    pandas.options.display.max_rows = 75
-    pandas.options.display.max_columns = 75
-    x = repr(pandas_df)
-    pd.options.display.max_rows = 75
-    pd.options.display.max_columns = 75
-    y = repr(modin_df)
-    assert x == y
-
-
-@pytest.mark.parametrize("data", test_data_values, ids=test_data_keys)
-def test_reset_index_with_multi_index(data):
-    modin_df = pd.DataFrame(data)
-    pandas_df = pandas.DataFrame(data)
-=======
+    def test__options_display(self):
+        frame_data = random_state.randint(RAND_LOW, RAND_HIGH, size=(1000, 102))
+        pandas_df = pandas.DataFrame(frame_data)
+        modin_df = pd.DataFrame(frame_data)
+
+        pandas.options.display.max_rows = 10
+        pandas.options.display.max_columns = 10
+        x = repr(pandas_df)
+        pd.options.display.max_rows = 5
+        pd.options.display.max_columns = 5
+        y = repr(modin_df)
+        assert x != y
+        pd.options.display.max_rows = 10
+        pd.options.display.max_columns = 10
+        y = repr(modin_df)
+        assert x == y
+
+        # test for old fixed max values
+        pandas.options.display.max_rows = 75
+        pandas.options.display.max_columns = 75
+        x = repr(pandas_df)
+        pd.options.display.max_rows = 75
+        pd.options.display.max_columns = 75
+        y = repr(modin_df)
+        assert x == y
+
     def test___finalize__(self):
         data = test_data_values[0]
         with pytest.warns(UserWarning):
             pd.DataFrame(data).__finalize__(None)
->>>>>>> 62c29963
 
     @pytest.mark.parametrize("data", test_data_values, ids=test_data_keys)
     def test___copy__(self, data):
