--- conflicted
+++ resolved
@@ -37,15 +37,11 @@
 from modin.error_message import ErrorMessage
 from modin.utils import _inherit_docstrings, to_pandas, hashable, append_to_docstring
 from modin.config import Engine, IsExperimental, PersistentPickle
-<<<<<<< HEAD
-from .utils import from_pandas, from_non_pandas
-=======
 from .utils import (
     from_pandas,
     from_non_pandas,
     broadcast_item,
 )
->>>>>>> eddfda4b
 from . import _update_engine
 from .iterator import PartitionIterator
 from .series import Series
