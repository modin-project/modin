--- conflicted
+++ resolved
@@ -655,17 +655,6 @@
         """
         Compute pairwise correlation of columns, excluding NA/null values.
         """
-<<<<<<< HEAD
-        # FIXME: https://github.com/modin-project/modin/issues/6215
-        if not numeric_only:
-            return self._default_to_pandas(
-                pandas.DataFrame.corr,
-                method=method,
-                min_periods=min_periods,
-                numeric_only=numeric_only,
-            )
-=======
->>>>>>> 9159d813
         return self.__constructor__(
             query_compiler=self._query_compiler.corr(
                 method=method,
