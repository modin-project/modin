--- conflicted
+++ resolved
@@ -350,13 +350,8 @@
         axis = self._get_axis_number(axis)
         idx_name = None
         if callable(by):
-<<<<<<< HEAD
-            by = by(self.index)
+            by = self.index.map(by)
         elif isinstance(by, str):
-=======
-            by = self.index.map(by)
-        elif isinstance(by, string_types):
->>>>>>> c26a9b11
             idx_name = by
             by = self.__getitem__(by)._query_compiler
         elif is_list_like(by):
