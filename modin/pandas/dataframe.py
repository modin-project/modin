from __future__ import absolute_import
from __future__ import division
from __future__ import print_function

import pandas
from pandas.api.types import is_scalar
from pandas.compat import to_str, string_types, numpy as numpy_compat, cPickle as pkl
import pandas.core.common as com
from pandas.core.dtypes.common import (
    _get_dtype_from_object,
    is_list_like,
    is_numeric_dtype,
    is_datetime_or_timedelta_dtype,
    is_dtype_equal,
    is_object_dtype,
    is_integer_dtype,
)
from pandas.core.index import _ensure_index_from_sequences
from pandas.core.indexing import check_bool_indexer, convert_to_index_sliceable
from pandas.util._validators import validate_bool_kwarg

import itertools
import functools
import numpy as np
import re
import sys
import warnings

from modin.error_message import ErrorMessage
from .utils import from_pandas, to_pandas, _inherit_docstrings
from .iterator import PartitionIterator
from .series import SeriesView


@_inherit_docstrings(
    pandas.DataFrame, excluded=[pandas.DataFrame, pandas.DataFrame.__init__]
)
class DataFrame(object):
    def __init__(
        self,
        data=None,
        index=None,
        columns=None,
        dtype=None,
        copy=False,
        query_compiler=None,
    ):
        """Distributed DataFrame object backed by Pandas dataframes.

        Args:
            data (numpy ndarray (structured or homogeneous) or dict):
                Dict can contain Series, arrays, constants, or list-like
                objects.
            index (pandas.Index, list, ObjectID): The row index for this
                DataFrame.
            columns (pandas.Index): The column names for this DataFrame, in
                pandas Index object.
            dtype: Data type to force. Only a single dtype is allowed.
                If None, infer
            copy (boolean): Copy data from inputs.
                Only affects DataFrame / 2d ndarray input.
            query_compiler: A query compiler object to manage distributed computation.
        """
        if isinstance(data, DataFrame):
            self._query_compiler = data._query_compiler
            return

        # Check type of data and use appropriate constructor
        if data is not None or query_compiler is None:

            pandas_df = pandas.DataFrame(
                data=data, index=index, columns=columns, dtype=dtype, copy=copy
            )

            self._query_compiler = from_pandas(pandas_df)._query_compiler
        else:
            self._query_compiler = query_compiler

    def __str__(self):
        return repr(self)

    def _build_repr_df(self, num_rows, num_cols):
        # Add one here so that pandas automatically adds the dots
        # It turns out to be faster to extract 2 extra rows and columns than to
        # build the dots ourselves.
        num_rows_for_head = num_rows // 2 + 1
        num_cols_for_front = num_cols // 2 + 1

        if len(self.index) <= num_rows:
            head = self._query_compiler
            tail = None
        else:
            head = self._query_compiler.head(num_rows_for_head)
            tail = self._query_compiler.tail(num_rows_for_head)

        if len(self.columns) <= num_cols:
            head_front = head.to_pandas()
            # Creating these empty to make the concat logic simpler
            head_back = pandas.DataFrame()
            tail_back = pandas.DataFrame()

            if tail is not None:
                tail_front = tail.to_pandas()
            else:
                tail_front = pandas.DataFrame()
        else:
            head_front = head.front(num_cols_for_front).to_pandas()
            head_back = head.back(num_cols_for_front).to_pandas()

            if tail is not None:
                tail_front = tail.front(num_cols_for_front).to_pandas()
                tail_back = tail.back(num_cols_for_front).to_pandas()
            else:
                tail_front = tail_back = pandas.DataFrame()

        head_for_repr = pandas.concat([head_front, head_back], axis=1)
        tail_for_repr = pandas.concat([tail_front, tail_back], axis=1)

        return pandas.concat([head_for_repr, tail_for_repr])

    def __repr__(self):
        # In the future, we can have this be configurable, just like Pandas.
        num_rows = 60
        num_cols = 30

        result = repr(self._build_repr_df(num_rows, num_cols))
        if len(self.index) > num_rows or len(self.columns) > num_cols:
            # The split here is so that we don't repr pandas row lengths.
            return result.rsplit("\n\n", 1)[0] + "\n\n[{0} rows x {1} columns]".format(
                len(self.index), len(self.columns)
            )
        else:
            return result

    def _repr_html_(self):
        """repr function for rendering in Jupyter Notebooks like Pandas
        Dataframes.

        Returns:
            The HTML representation of a Dataframe.
        """
        # In the future, we can have this be configurable, just like Pandas.
        num_rows = 60
        num_cols = 20

        # We use pandas _repr_html_ to get a string of the HTML representation
        # of the dataframe.
        result = self._build_repr_df(num_rows, num_cols)._repr_html_()
        if len(self.index) > num_rows or len(self.columns) > num_cols:
            # We split so that we insert our correct dataframe dimensions.
            return result.split("<p>")[
                0
            ] + "<p>{0} rows x {1} columns</p>\n</div>".format(
                len(self.index), len(self.columns)
            )
        else:
            return result

    def _get_index(self):
        """Get the index for this DataFrame.

        Returns:
            The union of all indexes across the partitions.
        """
        return self._query_compiler.index

    def _get_columns(self):
        """Get the columns for this DataFrame.

        Returns:
            The union of all indexes across the partitions.
        """
        return self._query_compiler.columns

    def _set_index(self, new_index):
        """Set the index for this DataFrame.

        Args:
            new_index: The new index to set this
        """
        self._query_compiler.index = new_index

    def _set_columns(self, new_columns):
        """Set the columns for this DataFrame.

        Args:
            new_index: The new index to set this
        """
        self._query_compiler.columns = new_columns

    index = property(_get_index, _set_index)
    columns = property(_get_columns, _set_columns)

    def _validate_eval_query(self, expr, **kwargs):
        """Helper function to check the arguments to eval() and query()

        Args:
            expr: The expression to evaluate. This string cannot contain any
                Python statements, only Python expressions.
        """
<<<<<<< HEAD
        if isinstance(expr, str) and expr is "":  # noqa: F632
=======
        if isinstance(expr, str) and expr == "":
>>>>>>> 505c0f6b
            raise ValueError("expr cannot be an empty string")

        if isinstance(expr, str) and "@" in expr:
            ErrorMessage.not_implemented("Local variables not yet supported in eval.")

        if isinstance(expr, str) and "not" in expr:
            if "parser" in kwargs and kwargs["parser"] == "python":
                ErrorMessage.not_implemented("'Not' nodes are not implemented.")

    @property
    def size(self):
        """Get the number of elements in the DataFrame.

        Returns:
            The number of elements in the DataFrame.
        """
        return len(self.index) * len(self.columns)

    @property
    def ndim(self):
        """Get the number of dimensions for this DataFrame.

        Returns:
            The number of dimensions for this DataFrame.
        """
        # DataFrames have an invariant that requires they be 2 dimensions.
        return 2

    @property
    def ftypes(self):
        """Get the ftypes for this DataFrame.

        Returns:
            The ftypes for this DataFrame.
        """
        # The ftypes are common across all partitions.
        # The first partition will be enough.
        dtypes = self.dtypes.copy()
        ftypes = ["{0}:dense".format(str(dtype)) for dtype in dtypes.values]
        result = pandas.Series(ftypes, index=self.columns)
        return result

    @property
    def dtypes(self):
        """Get the dtypes for this DataFrame.

        Returns:
            The dtypes for this DataFrame.
        """
        return self._query_compiler.dtypes

    @property
    def empty(self):
        """Determines if the DataFrame is empty.

        Returns:
            True if the DataFrame is empty.
            False otherwise.
        """
        return len(self.columns) == 0 or len(self.index) == 0

    @property
    def values(self):
        """Create a numpy array with the values from this DataFrame.

        Returns:
            The numpy representation of this DataFrame.
        """
        return to_pandas(self).values

    @property
    def axes(self):
        """Get the axes for the DataFrame.

        Returns:
            The axes for the DataFrame.
        """
        return [self.index, self.columns]

    @property
    def shape(self):
        """Get the size of each of the dimensions in the DataFrame.

        Returns:
            A tuple with the size of each dimension as they appear in axes().
        """
        return len(self.index), len(self.columns)

    def _update_inplace(self, new_query_compiler):
        """Updates the current DataFrame inplace.

        Args:
            new_query_compiler: The new QueryCompiler to use to manage the data
        """
        old_query_compiler = self._query_compiler
        self._query_compiler = new_query_compiler
        old_query_compiler.free()

    def add_prefix(self, prefix):
        """Add a prefix to each of the column names.

        Returns:
            A new DataFrame containing the new column names.
        """
        return DataFrame(query_compiler=self._query_compiler.add_prefix(prefix))

    def add_suffix(self, suffix):
        """Add a suffix to each of the column names.

        Returns:
            A new DataFrame containing the new column names.
        """
        return DataFrame(query_compiler=self._query_compiler.add_suffix(suffix))

    def applymap(self, func):
        """Apply a function to a DataFrame elementwise.

        Args:
            func (callable): The function to apply.
        """
        if not callable(func):
            raise ValueError("'{0}' object is not callable".format(type(func)))
        ErrorMessage.non_verified_udf()
        return DataFrame(query_compiler=self._query_compiler.applymap(func))

    def copy(self, deep=True):
        """Creates a shallow copy of the DataFrame.

        Returns:
            A new DataFrame pointing to the same partitions as this one.
        """
        return DataFrame(query_compiler=self._query_compiler.copy())

    def groupby(
        self,
        by=None,
        axis=0,
        level=None,
        as_index=True,
        sort=True,
        group_keys=True,
        squeeze=False,
        **kwargs
    ):
        """Apply a groupby to this DataFrame. See _groupby() remote task.
        Args:
            by: The value to groupby.
            axis: The axis to groupby.
            level: The level of the groupby.
            as_index: Whether or not to store result as index.
            sort: Whether or not to sort the result by the index.
            group_keys: Whether or not to group the keys.
            squeeze: Whether or not to squeeze.
        Returns:
            A new DataFrame resulting from the groupby.
        """
        axis = pandas.DataFrame()._get_axis_number(axis)
        idx_name = None
        if callable(by):
            by = by(self.index)
        elif isinstance(by, string_types):
            idx_name = by
            by = self.__getitem__(by).values.tolist()
        elif is_list_like(by):
            if isinstance(by, pandas.Series):
                idx_name = by.name
                by = by.values.tolist()

            mismatch = (
                len(by) != len(self) if axis == 0 else len(by) != len(self.columns)
            )

            if all(obj in self for obj in by) and mismatch:
                # In the future, we will need to add logic to handle this, but for now
                # we default to pandas in this case.
                pass
            elif mismatch:
                raise KeyError(next(x for x in by if x not in self))

        from .groupby import DataFrameGroupBy

        return DataFrameGroupBy(
            self,
            by,
            axis,
            level,
            as_index,
            sort,
            group_keys,
            squeeze,
            idx_name,
            **kwargs
        )

    def sum(
        self,
        axis=None,
        skipna=True,
        level=None,
        numeric_only=None,
        min_count=0,
        **kwargs
    ):
        """Perform a sum across the DataFrame.

        Args:
            axis (int): The axis to sum on.
            skipna (bool): True to skip NA values, false otherwise.

        Returns:
            The sum of the DataFrame.
        """
        axis = pandas.DataFrame()._get_axis_number(axis) if axis is not None else 0
        self._validate_dtypes_sum_prod_mean(axis, numeric_only, ignore_axis=False)

        return self._query_compiler.sum(
            axis=axis,
            skipna=skipna,
            level=level,
            numeric_only=numeric_only,
            min_count=min_count,
            **kwargs
        )

    def abs(self):
        """Apply an absolute value function to all numeric columns.

        Returns:
            A new DataFrame with the applied absolute value.
        """
        self._validate_dtypes(numeric_only=True)

        return DataFrame(query_compiler=self._query_compiler.abs())

    def isin(self, values):
        """Fill a DataFrame with booleans for cells contained in values.

        Args:
            values (iterable, DataFrame, Series, or dict): The values to find.

        Returns:
            A new DataFrame with booleans representing whether or not a cell
            is in values.
            True: cell is contained in values.
            False: otherwise
        """
        return DataFrame(query_compiler=self._query_compiler.isin(values=values))

    def isna(self):
        """Fill a DataFrame with booleans for cells containing NA.

        Returns:
            A new DataFrame with booleans representing whether or not a cell
            is NA.
            True: cell contains NA.
            False: otherwise.
        """
        return DataFrame(query_compiler=self._query_compiler.isna())

    def isnull(self):
        """Fill a DataFrame with booleans for cells containing a null value.

        Returns:
            A new DataFrame with booleans representing whether or not a cell
                is null.
            True: cell contains null.
            False: otherwise.
        """
        return DataFrame(query_compiler=self._query_compiler.isnull())

    def keys(self):
        """Get the info axis for the DataFrame.

        Returns:
            A pandas Index for this DataFrame.
        """
        return self.columns

    def transpose(self, *args, **kwargs):
        """Transpose columns and rows for the DataFrame.

        Returns:
            A new DataFrame transposed from this DataFrame.
        """
        return DataFrame(query_compiler=self._query_compiler.transpose(*args, **kwargs))

    T = property(transpose)

    def dropna(self, axis=0, how="any", thresh=None, subset=None, inplace=False):
        """Create a new DataFrame from the removed NA values from this one.

        Args:
            axis (int, tuple, or list): The axis to apply the drop.
            how (str): How to drop the NA values.
                'all': drop the label if all values are NA.
                'any': drop the label if any values are NA.
            thresh (int): The minimum number of NAs to require.
            subset ([label]): Labels to consider from other axis.
            inplace (bool): Change this DataFrame or return a new DataFrame.
                True: Modify the data for this DataFrame, return None.
                False: Create a new DataFrame and return it.

        Returns:
            If inplace is set to True, returns None, otherwise returns a new
            DataFrame with the dropna applied.
        """
        inplace = validate_bool_kwarg(inplace, "inplace")

        if is_list_like(axis):
            axis = [pandas.DataFrame()._get_axis_number(ax) for ax in axis]
            result = self

            for ax in axis:
                result = result.dropna(axis=ax, how=how, thresh=thresh, subset=subset)
            return self._create_dataframe_from_compiler(result._query_compiler, inplace)

        axis = pandas.DataFrame()._get_axis_number(axis)
        if how is not None and how not in ["any", "all"]:
            raise ValueError("invalid how option: %s" % how)
        if how is None and thresh is None:
            raise TypeError("must specify how or thresh")
        if subset is not None:
            if axis == 1:
                indices = self.index.get_indexer_for(subset)
                check = indices == -1
                if check.any():
                    raise KeyError(list(np.compress(check, subset)))
            else:
                indices = self.columns.get_indexer_for(subset)
                check = indices == -1
                if check.any():
                    raise KeyError(list(np.compress(check, subset)))
        new_query_compiler = self._query_compiler.dropna(
            axis=axis, how=how, thresh=thresh, subset=subset
        )
        return self._create_dataframe_from_compiler(new_query_compiler, inplace)

    def add(self, other, axis="columns", level=None, fill_value=None):
        """Add this DataFrame to another or a scalar/list.

        Args:
            other: What to add this this DataFrame.
            axis: The axis to apply addition over. Only applicaable to Series
                or list 'other'.
            level: A level in the multilevel axis to add over.
            fill_value: The value to fill NaN.

        Returns:
            A new DataFrame with the applied addition.
        """
        axis = pandas.DataFrame()._get_axis_number(axis)
        if level is not None:
            if isinstance(other, DataFrame):
                other = other._query_compiler.to_pandas()
            return self._default_to_pandas(
                pandas.DataFrame.add,
                other,
                axis=axis,
                level=level,
                fill_value=fill_value,
            )
        other = self._validate_other(other, axis, numeric_or_object_only=True)
        new_query_compiler = self._query_compiler.add(
            other=other, axis=axis, level=level, fill_value=fill_value
        )
        return self._create_dataframe_from_compiler(new_query_compiler)

    def agg(self, func, axis=0, *args, **kwargs):
        return self.aggregate(func, axis, *args, **kwargs)

    def aggregate(self, func, axis=0, *args, **kwargs):
        axis = pandas.DataFrame()._get_axis_number(axis)

        result = None

        if axis == 0:
            try:
                result = self._aggregate(func, axis=axis, *args, **kwargs)
            except TypeError:
                pass

        if result is None:
            kwargs.pop("is_transform", None)
            return self.apply(func, axis=axis, args=args, **kwargs)

        return result

    def _aggregate(self, arg, *args, **kwargs):
        _axis = kwargs.pop("_axis", None)
        if _axis is None:
            _axis = getattr(self, "axis", 0)
        kwargs.pop("_level", None)

        if isinstance(arg, string_types):
            return self._string_function(arg, *args, **kwargs)

        # Dictionaries have complex behavior because they can be renamed here.
        elif isinstance(arg, dict):
            return self._default_to_pandas(pandas.DataFrame.agg, arg, *args, **kwargs)
        elif is_list_like(arg) or callable(arg):
            return self.apply(arg, axis=_axis, args=args, **kwargs)
        else:
            # TODO Make pandas error
            raise ValueError("type {} is not callable".format(type(arg)))

    def _string_function(self, func, *args, **kwargs):
        assert isinstance(func, string_types)

        f = getattr(self, func, None)

        if f is not None:
            if callable(f):
                return f(*args, **kwargs)

            assert len(args) == 0
            assert (
                len([kwarg for kwarg in kwargs if kwarg not in ["axis", "_level"]]) == 0
            )
            return f

        f = getattr(np, func, None)
        if f is not None:
            return self._default_to_pandas(pandas.DataFrame.agg, func, *args, **kwargs)

        raise ValueError("{} is an unknown string function".format(func))

    def align(
        self,
        other,
        join="outer",
        axis=None,
        level=None,
        copy=True,
        fill_value=None,
        method=None,
        limit=None,
        fill_axis=0,
        broadcast_axis=None,
    ):
        if isinstance(other, DataFrame):
            other = other._query_compiler.to_pandas()
        return self._default_to_pandas(
            pandas.DataFrame.align,
            other,
            join=join,
            axis=axis,
            level=level,
            copy=copy,
            fill_value=fill_value,
            method=method,
            limit=limit,
            fill_axis=fill_axis,
            broadcast_axis=broadcast_axis,
        )

    def all(self, axis=0, bool_only=None, skipna=None, level=None, **kwargs):
        """Return whether all elements are True over requested axis

        Note:
            If axis=None or axis=0, this call applies df.all(axis=1)
                to the transpose of df.
        """
        if axis is not None:
            axis = pandas.DataFrame()._get_axis_number(axis)
        else:
            if bool_only:
                raise ValueError("Axis must be 0 or 1 (got {})".format(axis))
        return self._query_compiler.all(
            axis=axis, bool_only=bool_only, skipna=skipna, level=level, **kwargs
        )

    def any(self, axis=0, bool_only=None, skipna=None, level=None, **kwargs):
        """Return whether any elements are True over requested axis

        Note:
            If axis=None or axis=0, this call applies on the column partitions,
                otherwise operates on row partitions
        """
        if axis is not None:
            axis = pandas.DataFrame()._get_axis_number(axis)
        else:
            if bool_only:
                raise ValueError("Axis must be 0 or 1 (got {})".format(axis))
        return self._query_compiler.any(
            axis=axis, bool_only=bool_only, skipna=skipna, level=level, **kwargs
        )

    def append(self, other, ignore_index=False, verify_integrity=False, sort=None):
        """Append another DataFrame/list/Series to this one.

        Args:
            other: The object to append to this.
            ignore_index: Ignore the index on appending.
            verify_integrity: Verify the integrity of the index on completion.

        Returns:
            A new DataFrame containing the concatenated values.
        """
        if isinstance(other, (pandas.Series, dict)):
            if isinstance(other, dict):
                other = pandas.Series(other)
            if other.name is None and not ignore_index:
                raise TypeError(
                    "Can only append a Series if ignore_index=True"
                    " or if the Series has a name"
                )

            if other.name is None:
                index = None
            else:
                # other must have the same index name as self, otherwise
                # index name will be reset
                index = pandas.Index([other.name], name=self.index.name)

            # Create a Modin DataFrame from this Series for ease of development
            other = DataFrame(pandas.DataFrame(other).T, index=index)._query_compiler
        elif isinstance(other, list):
            if not isinstance(other[0], DataFrame):
                other = pandas.DataFrame(other)
                if (self.columns.get_indexer(other.columns) >= 0).all():
                    other = DataFrame(other.loc[:, self.columns])._query_compiler
                else:
                    other = DataFrame(other)._query_compiler
            else:
                other = [obj._query_compiler for obj in other]
        else:
            other = other._query_compiler

        # If ignore_index is False, by definition the Index will be correct.
        # We also do this first to ensure that we don't waste compute/memory.
        if verify_integrity and not ignore_index:
            appended_index = self.index.append(other.index)
            is_valid = next((False for idx in appended_index.duplicated() if idx), True)
            if not is_valid:
                raise ValueError(
                    "Indexes have overlapping values: {}".format(
                        appended_index[appended_index.duplicated()]
                    )
                )

        query_compiler = self._query_compiler.concat(
            0, other, ignore_index=ignore_index, sort=sort
        )
        return DataFrame(query_compiler=query_compiler)

    def apply(
        self, func, axis=0, broadcast=False, raw=False, reduce=None, args=(), **kwds
    ):
        """Apply a function along input axis of DataFrame.

        Args:
            func: The function to apply
            axis: The axis over which to apply the func.
            broadcast: Whether or not to broadcast.
            raw: Whether or not to convert to a Series.
            reduce: Whether or not to try to apply reduction procedures.

        Returns:
            Series or DataFrame, depending on func.
        """
        axis = pandas.DataFrame()._get_axis_number(axis)
        ErrorMessage.non_verified_udf()

        if isinstance(func, string_types):
            if axis == 1:
                kwds["axis"] = axis
            return getattr(self, func)(*args, **kwds)
        elif isinstance(func, dict):
            if axis == 1:
                raise TypeError(
                    "(\"'dict' object is not callable\", "
                    "'occurred at index {0}'".format(self.index[0])
                )
            if len(self.columns) != len(set(self.columns)):
                warnings.warn(
                    "duplicate column names not supported with apply().",
                    FutureWarning,
                    stacklevel=2,
                )
        elif is_list_like(func):
            if axis == 1:
                raise TypeError(
                    "(\"'list' object is not callable\", "
                    "'occurred at index {0}'".format(self.index[0])
                )
        elif not callable(func):
            return

        query_compiler = self._query_compiler.apply(func, axis, *args, **kwds)
        if isinstance(query_compiler, pandas.Series):
            return query_compiler
        return DataFrame(query_compiler=query_compiler)

    def as_blocks(self, copy=True):
        return self._default_to_pandas(pandas.DataFrame.as_blocks, copy=copy)

    def as_matrix(self, columns=None):
        """Convert the frame to its Numpy-array representation.

        Args:
            columns: If None, return all columns, otherwise,
                returns specified columns.

        Returns:
            values: ndarray
        """
        # TODO this is very inefficient, also see __array__
        return to_pandas(self).as_matrix(columns)

    def asfreq(self, freq, method=None, how=None, normalize=False, fill_value=None):
        return self._default_to_pandas(
            pandas.DataFrame.asfreq,
            freq,
            method=method,
            how=how,
            normalize=normalize,
            fill_value=fill_value,
        )

    def asof(self, where, subset=None):
        return self._default_to_pandas(pandas.DataFrame.asof, where, subset=subset)

    def assign(self, **kwargs):
        return self._default_to_pandas(pandas.DataFrame.assign, **kwargs)

    def astype(self, dtype, copy=True, errors="raise", **kwargs):
        col_dtypes = {}
        if isinstance(dtype, dict):
            if not set(dtype.keys()).issubset(set(self.columns)) and errors == "raise":
                raise KeyError(
                    "Only a column name can be used for the key in"
                    "a dtype mappings argument."
                )
            col_dtypes = dtype

        else:
            for column in self.columns:
                col_dtypes[column] = dtype

        new_query_compiler = self._query_compiler.astype(col_dtypes, **kwargs)
        return self._create_dataframe_from_compiler(new_query_compiler, not copy)

    def at_time(self, time, asof=False):
        return self._default_to_pandas(pandas.DataFrame.at_time, time, asof=asof)

    def between_time(self, start_time, end_time, include_start=True, include_end=True):
        return self._default_to_pandas(
            pandas.DataFrame.between_time,
            start_time,
            end_time,
            include_start=include_start,
            include_end=include_end,
        )

    def bfill(self, axis=None, inplace=False, limit=None, downcast=None):
        """Synonym for DataFrame.fillna(method='bfill')"""
        new_df = self.fillna(
            method="bfill", axis=axis, limit=limit, downcast=downcast, inplace=inplace
        )
        if not inplace:
            return new_df

    def bool(self):
        """Return the bool of a single element PandasObject.

        This must be a boolean scalar value, either True or False.  Raise a
        ValueError if the PandasObject does not have exactly 1 element, or that
        element is not boolean
        """
        shape = self.shape
        if shape != (1,) and shape != (1, 1):
            raise ValueError(
                """The PandasObject does not have exactly
                                1 element. Return the bool of a single
                                element PandasObject. The truth value is
                                ambiguous. Use a.empty, a.item(), a.any()
                                or a.all()."""
            )
        else:
            return to_pandas(self).bool()

    def boxplot(
        self,
        column=None,
        by=None,
        ax=None,
        fontsize=None,
        rot=0,
        grid=True,
        figsize=None,
        layout=None,
        return_type=None,
        **kwargs
    ):
        return to_pandas(self).boxplot(
            column=column,
            by=by,
            ax=ax,
            fontsize=fontsize,
            rot=rot,
            grid=grid,
            figsize=figsize,
            layout=layout,
            return_type=return_type,
            **kwargs
        )

    def clip(self, lower=None, upper=None, axis=None, inplace=False, *args, **kwargs):
        # validate inputs
        if axis is not None:
            axis = pandas.DataFrame()._get_axis_number(axis)
        self._validate_dtypes(numeric_only=True)
        if is_list_like(lower) or is_list_like(upper):
            if axis is None:
                raise ValueError("Must specify axis = 0 or 1")
            self._validate_other(lower, axis)
            self._validate_other(upper, axis)
        inplace = validate_bool_kwarg(inplace, "inplace")
        axis = numpy_compat.function.validate_clip_with_axis(axis, args, kwargs)
        # any np.nan bounds are treated as None
        if lower is not None and np.any(np.isnan(lower)):
            lower = None
        if upper is not None and np.any(np.isnan(upper)):
            upper = None
        new_query_compiler = self._query_compiler.clip(
            lower=lower, upper=upper, axis=axis, inplace=inplace, *args, **kwargs
        )
        return self._create_dataframe_from_compiler(new_query_compiler, inplace)

    def clip_lower(self, threshold, axis=None, inplace=False):
        return self.clip(lower=threshold, axis=axis, inplace=inplace)

    def clip_upper(self, threshold, axis=None, inplace=False):
        return self.clip(upper=threshold, axis=axis, inplace=inplace)

    def combine(self, other, func, fill_value=None, overwrite=True):
        if isinstance(other, DataFrame):
            other = other._query_compiler.to_pandas()
        return self._default_to_pandas(
            pandas.DataFrame.combine,
            other,
            func,
            fill_value=fill_value,
            overwrite=overwrite,
        )

    def combine_first(self, other):
        if isinstance(other, DataFrame):
            other = other._query_compiler.to_pandas()
        return self._default_to_pandas(pandas.DataFrame.combine_first, other=other)

    def compound(self, axis=None, skipna=None, level=None):
        return self._default_to_pandas(
            pandas.DataFrame.compound, axis=axis, skipna=skipna, level=level
        )

    def consolidate(self, inplace=False):
        return self._default_to_pandas(pandas.DataFrame.consolidate, inplace=inplace)

    def convert_objects(
        self,
        convert_dates=True,
        convert_numeric=False,
        convert_timedeltas=True,
        copy=True,
    ):
        return self._default_to_pandas(
            pandas.DataFrame.convert_objects,
            convert_dates=convert_dates,
            convert_numeric=convert_numeric,
            convert_timedeltas=convert_timedeltas,
            copy=copy,
        )

    def corr(self, method="pearson", min_periods=1):
        return self._default_to_pandas(
            pandas.DataFrame.corr, method=method, min_periods=min_periods
        )

    def corrwith(self, other, axis=0, drop=False):
        if isinstance(other, DataFrame):
            other = other._query_compiler.to_pandas()
        return self._default_to_pandas(
            pandas.DataFrame.corrwith, other, axis=axis, drop=drop
        )

    def count(self, axis=0, level=None, numeric_only=False):
        """Get the count of non-null objects in the DataFrame.

        Arguments:
            axis: 0 or 'index' for row-wise, 1 or 'columns' for column-wise.
            level: If the axis is a MultiIndex (hierarchical), count along a
                particular level, collapsing into a DataFrame.
            numeric_only: Include only float, int, boolean data

        Returns:
            The count, in a Series (or DataFrame if level is specified).
        """
        axis = pandas.DataFrame()._get_axis_number(axis) if axis is not None else 0
        return self._query_compiler.count(
            axis=axis, level=level, numeric_only=numeric_only
        )

    def cov(self, min_periods=None):
        return self._default_to_pandas(pandas.DataFrame.cov, min_periods=min_periods)

    def cummax(self, axis=None, skipna=True, *args, **kwargs):
        """Perform a cumulative maximum across the DataFrame.

        Args:
            axis (int): The axis to take maximum on.
            skipna (bool): True to skip NA values, false otherwise.

        Returns:
            The cumulative maximum of the DataFrame.
        """
        axis = pandas.DataFrame()._get_axis_number(axis) if axis is not None else 0
        if axis:
            self._validate_dtypes()
        return DataFrame(
            query_compiler=self._query_compiler.cummax(
                axis=axis, skipna=skipna, **kwargs
            )
        )

    def cummin(self, axis=None, skipna=True, *args, **kwargs):
        """Perform a cumulative minimum across the DataFrame.

        Args:
            axis (int): The axis to cummin on.
            skipna (bool): True to skip NA values, false otherwise.

        Returns:
            The cumulative minimum of the DataFrame.
        """
        axis = pandas.DataFrame()._get_axis_number(axis) if axis is not None else 0
        if axis:
            self._validate_dtypes()
        return DataFrame(
            query_compiler=self._query_compiler.cummin(
                axis=axis, skipna=skipna, **kwargs
            )
        )

    def cumprod(self, axis=None, skipna=True, *args, **kwargs):
        """Perform a cumulative product across the DataFrame.

        Args:
            axis (int): The axis to take product on.
            skipna (bool): True to skip NA values, false otherwise.

        Returns:
            The cumulative product of the DataFrame.
        """
        axis = pandas.DataFrame()._get_axis_number(axis) if axis is not None else 0
        self._validate_dtypes(numeric_only=True)
        return DataFrame(
            query_compiler=self._query_compiler.cumprod(
                axis=axis, skipna=skipna, **kwargs
            )
        )

    def cumsum(self, axis=None, skipna=True, *args, **kwargs):
        """Perform a cumulative sum across the DataFrame.

        Args:
            axis (int): The axis to take sum on.
            skipna (bool): True to skip NA values, false otherwise.

        Returns:
            The cumulative sum of the DataFrame.
        """
        axis = pandas.DataFrame()._get_axis_number(axis) if axis is not None else 0
        self._validate_dtypes(numeric_only=True)
        return DataFrame(
            query_compiler=self._query_compiler.cumsum(
                axis=axis, skipna=skipna, **kwargs
            )
        )

    def describe(self, percentiles=None, include=None, exclude=None):
        """
        Generates descriptive statistics that summarize the central tendency,
        dispersion and shape of a dataset's distribution, excluding NaN values.

        Args:
            percentiles (list-like of numbers, optional):
                The percentiles to include in the output.
            include: White-list of data types to include in results
            exclude: Black-list of data types to exclude in results

        Returns: Series/DataFrame of summary statistics
        """
        if include is not None:
            if not is_list_like(include):
                include = [include]
            include = [np.dtype(i) for i in include]
        if exclude is not None:
            if not is_list_like(include):
                exclude = [exclude]
            exclude = [np.dtype(e) for e in exclude]
        if percentiles is not None:
            pandas.DataFrame()._check_percentile(percentiles)
        return DataFrame(
            query_compiler=self._query_compiler.describe(
                percentiles=percentiles, include=include, exclude=exclude
            )
        )

    def diff(self, periods=1, axis=0):
        """Finds the difference between elements on the axis requested

        Args:
            periods: Periods to shift for forming difference
            axis: Take difference over rows or columns

        Returns:
            DataFrame with the diff applied
        """
        axis = pandas.DataFrame()._get_axis_number(axis)
        return DataFrame(
            query_compiler=self._query_compiler.diff(periods=periods, axis=axis)
        )

    def div(self, other, axis="columns", level=None, fill_value=None):
        """Divides this DataFrame against another DataFrame/Series/scalar.

        Args:
            other: The object to use to apply the divide against this.
            axis: The axis to divide over.
            level: The Multilevel index level to apply divide over.
            fill_value: The value to fill NaNs with.

        Returns:
            A new DataFrame with the Divide applied.
        """
        if level is not None:
            if isinstance(other, DataFrame):
                other = other._query_compiler.to_pandas()
            return self._default_to_pandas(
                pandas.DataFrame.div,
                other,
                axis=axis,
                level=level,
                fill_value=fill_value,
            )
        other = self._validate_other(other, axis, numeric_only=True)
        new_query_compiler = self._query_compiler.div(
            other=other, axis=axis, level=level, fill_value=fill_value
        )
        return self._create_dataframe_from_compiler(new_query_compiler)

    def divide(self, other, axis="columns", level=None, fill_value=None):
        """Synonym for div.

        Args:
            other: The object to use to apply the divide against this.
            axis: The axis to divide over.
            level: The Multilevel index level to apply divide over.
            fill_value: The value to fill NaNs with.

        Returns:
            A new DataFrame with the Divide applied.
        """
        return self.div(other, axis, level, fill_value)

    def dot(self, other):
        if isinstance(other, DataFrame):
            other = other._query_compiler.to_pandas()
        return self._default_to_pandas(pandas.DataFrame.dot, other)

    def drop(
        self,
        labels=None,
        axis=0,
        index=None,
        columns=None,
        level=None,
        inplace=False,
        errors="raise",
    ):
        """Return new object with labels in requested axis removed.
        Args:
            labels: Index or column labels to drop.
            axis: Whether to drop labels from the index (0 / 'index') or
                columns (1 / 'columns').
            index, columns: Alternative to specifying axis (labels, axis=1 is
                equivalent to columns=labels).
            level: For MultiIndex
            inplace: If True, do operation inplace and return None.
            errors: If 'ignore', suppress error and existing labels are
                dropped.
        Returns:
            dropped : type of caller
        """
        # TODO implement level
        if level is not None:
            return self._default_to_pandas(
                pandas.DataFrame.drop,
                labels=labels,
                axis=axis,
                index=index,
                columns=columns,
                level=level,
                inplace=inplace,
                errors=errors,
            )

        inplace = validate_bool_kwarg(inplace, "inplace")
        if labels is not None:
            if index is not None or columns is not None:
                raise ValueError("Cannot specify both 'labels' and 'index'/'columns'")
            axis = pandas.DataFrame()._get_axis_name(axis)
            axes = {axis: labels}
        elif index is not None or columns is not None:
            axes, _ = pandas.DataFrame()._construct_axes_from_arguments(
                (index, columns), {}
            )
        else:
            raise ValueError(
                "Need to specify at least one of 'labels', 'index' or 'columns'"
            )

        # TODO Clean up this error checking
        if "index" not in axes:
            axes["index"] = None
        elif axes["index"] is not None:
            if not is_list_like(axes["index"]):
                axes["index"] = [axes["index"]]
            if errors == "raise":
                non_existant = [obj for obj in axes["index"] if obj not in self.index]
                if len(non_existant):
                    raise ValueError(
                        "labels {} not contained in axis".format(non_existant)
                    )
            else:
                axes["index"] = [obj for obj in axes["index"] if obj in self.index]
                # If the length is zero, we will just do nothing
                if not len(axes["index"]):
                    axes["index"] = None

        if "columns" not in axes:
            axes["columns"] = None
        elif axes["columns"] is not None:
            if not is_list_like(axes["columns"]):
                axes["columns"] = [axes["columns"]]
            if errors == "raise":
                non_existant = [
                    obj for obj in axes["columns"] if obj not in self.columns
                ]
                if len(non_existant):
                    raise ValueError(
                        "labels {} not contained in axis".format(non_existant)
                    )
            else:
                axes["columns"] = [
                    obj for obj in axes["columns"] if obj in self.columns
                ]
                # If the length is zero, we will just do nothing
                if not len(axes["columns"]):
                    axes["columns"] = None

        new_query_compiler = self._query_compiler.drop(
            index=axes["index"], columns=axes["columns"]
        )
        return self._create_dataframe_from_compiler(new_query_compiler, inplace)

    def drop_duplicates(self, subset=None, keep="first", inplace=False):
        return self._default_to_pandas(
            pandas.DataFrame.drop_duplicates, subset=subset, keep=keep, inplace=inplace
        )

    def duplicated(self, subset=None, keep="first"):
        return self._default_to_pandas(
            pandas.DataFrame.duplicated, subset=subset, keep=keep
        )

    def eq(self, other, axis="columns", level=None):
        """Checks element-wise that this is equal to other.

        Args:
            other: A DataFrame or Series or scalar to compare to.
            axis: The axis to perform the eq over.
            level: The Multilevel index level to apply eq over.

        Returns:
            A new DataFrame filled with Booleans.
        """
        if level is not None:
            if isinstance(other, DataFrame):
                other = other._query_compiler.to_pandas()
            return self._default_to_pandas(
                pandas.DataFrame.eq, other, axis=axis, level=level
            )
        other = self._validate_other(other, axis)
        new_query_compiler = self._query_compiler.eq(
            other=other, axis=axis, level=level
        )
        return self._create_dataframe_from_compiler(new_query_compiler)

    def equals(self, other):
        """
        Checks if other DataFrame is elementwise equal to the current one

        Returns:
            Boolean: True if equal, otherwise False
        """
        if isinstance(other, pandas.DataFrame):
            # Copy into a Ray DataFrame to simplify logic below
            other = DataFrame(other)
        if not self.index.equals(other.index) or not self.columns.equals(other.columns):
            return False

        return all(self.eq(other).all())

    def eval(self, expr, inplace=False, **kwargs):
        """Evaluate a Python expression as a string using various backends.
        Args:
            expr: The expression to evaluate. This string cannot contain any
                Python statements, only Python expressions.

            parser: The parser to use to construct the syntax tree from the
                expression. The default of 'pandas' parses code slightly
                different than standard Python. Alternatively, you can parse
                an expression using the 'python' parser to retain strict
                Python semantics. See the enhancing performance documentation
                for more details.

            engine: The engine used to evaluate the expression.

            truediv: Whether to use true division, like in Python >= 3

            local_dict: A dictionary of local variables, taken from locals()
                by default.

            global_dict: A dictionary of global variables, taken from
                globals() by default.

            resolvers: A list of objects implementing the __getitem__ special
                method that you can use to inject an additional collection
                of namespaces to use for variable lookup. For example, this is
                used in the query() method to inject the index and columns
                variables that refer to their respective DataFrame instance
                attributes.

            level: The number of prior stack frames to traverse and add to
                the current scope. Most users will not need to change this
                parameter.

            target: This is the target object for assignment. It is used when
                there is variable assignment in the expression. If so, then
                target must support item assignment with string keys, and if a
                copy is being returned, it must also support .copy().

            inplace: If target is provided, and the expression mutates target,
                whether to modify target inplace. Otherwise, return a copy of
                target with the mutation.
        Returns:
            ndarray, numeric scalar, DataFrame, Series
        """
        self._validate_eval_query(expr, **kwargs)
        inplace = validate_bool_kwarg(inplace, "inplace")
        new_query_compiler = self._query_compiler.eval(expr, **kwargs)

        if isinstance(new_query_compiler, pandas.Series):
            return new_query_compiler
        else:
            return self._create_dataframe_from_compiler(new_query_compiler, inplace)

    def ewm(
        self,
        com=None,
        span=None,
        halflife=None,
        alpha=None,
        min_periods=0,
        freq=None,
        adjust=True,
        ignore_na=False,
        axis=0,
    ):
        return self._default_to_pandas(
            pandas.DataFrame.ewm,
            com=com,
            span=span,
            halflife=halflife,
            alpha=alpha,
            min_periods=min_periods,
            freq=freq,
            adjust=adjust,
            ignore_na=ignore_na,
            axis=axis,
        )

    def expanding(self, min_periods=1, freq=None, center=False, axis=0):
        return self._default_to_pandas(
            pandas.DataFrame.expanding,
            min_periods=min_periods,
            freq=freq,
            center=center,
            axis=axis,
        )

    def ffill(self, axis=None, inplace=False, limit=None, downcast=None):
        """Synonym for DataFrame.fillna(method='ffill')
        """
        new_df = self.fillna(
            method="ffill", axis=axis, limit=limit, downcast=downcast, inplace=inplace
        )
        if not inplace:
            return new_df

    def fillna(
        self,
        value=None,
        method=None,
        axis=None,
        inplace=False,
        limit=None,
        downcast=None,
        **kwargs
    ):
        """Fill NA/NaN values using the specified method.

        Args:
            value: Value to use to fill holes. This value cannot be a list.

            method: Method to use for filling holes in reindexed Series pad.
                ffill: propagate last valid observation forward to next valid
                backfill.
                bfill: use NEXT valid observation to fill gap.

            axis: 0 or 'index', 1 or 'columns'.

            inplace: If True, fill in place. Note: this will modify any other
                views on this object.

            limit: If method is specified, this is the maximum number of
                consecutive NaN values to forward/backward fill. In other
                words, if there is a gap with more than this number of
                consecutive NaNs, it will only be partially filled. If method
                is not specified, this is the maximum number of entries along
                the entire axis where NaNs will be filled. Must be greater
                than 0 if not None.

            downcast: A dict of item->dtype of what to downcast if possible,
                or the string 'infer' which will try to downcast to an
                appropriate equal type.

        Returns:
            filled: DataFrame
        """
        # TODO implement value passed as DataFrame
        if isinstance(value, pandas.DataFrame) or isinstance(value, pandas.Series):
            new_query_compiler = self._default_to_pandas(
                pandas.DataFrame.fillna,
                value=value,
                method=method,
                axis=axis,
                inplace=False,
                limit=limit,
                downcast=downcast,
                **kwargs
            )._query_compiler
            return self._create_dataframe_from_compiler(new_query_compiler, inplace)
        inplace = validate_bool_kwarg(inplace, "inplace")
        axis = pandas.DataFrame()._get_axis_number(axis) if axis is not None else 0

        if isinstance(value, (list, tuple)):
            raise TypeError(
                '"value" parameter must be a scalar or dict, but '
                'you passed a "{0}"'.format(type(value).__name__)
            )
        if value is None and method is None:
            raise ValueError("must specify a fill method or value")
        if value is not None and method is not None:
            raise ValueError("cannot specify both a fill method and value")
        if method is not None and method not in ["backfill", "bfill", "pad", "ffill"]:
            expecting = "pad (ffill) or backfill (bfill)"
            msg = "Invalid fill method. Expecting {expecting}. Got {method}".format(
                expecting=expecting, method=method
            )
            raise ValueError(msg)

        new_query_compiler = self._query_compiler.fillna(
            value=value,
            method=method,
            axis=axis,
            inplace=False,
            limit=limit,
            downcast=downcast,
            **kwargs
        )
        return self._create_dataframe_from_compiler(new_query_compiler, inplace)

    def filter(self, items=None, like=None, regex=None, axis=None):
        """Subset rows or columns based on their labels

        Args:
            items (list): list of labels to subset
            like (string): retain labels where `arg in label == True`
            regex (string): retain labels matching regex input
            axis: axis to filter on

        Returns:
            A new DataFrame with the filter applied.
        """
        nkw = com._count_not_none(items, like, regex)
        if nkw > 1:
            raise TypeError(
                "Keyword arguments `items`, `like`, or `regex` "
                "are mutually exclusive"
            )
        if nkw == 0:
            raise TypeError("Must pass either `items`, `like`, or `regex`")
        if axis is None:
            axis = "columns"  # This is the default info axis for dataframes

        axis = pandas.DataFrame()._get_axis_number(axis)
        labels = self.columns if axis else self.index

        if items is not None:
            bool_arr = labels.isin(items)
        elif like is not None:

            def f(x):
                return like in to_str(x)

            bool_arr = labels.map(f).tolist()
        else:

            def f(x):
                return matcher.search(to_str(x)) is not None

            matcher = re.compile(regex)
            bool_arr = labels.map(f).tolist()
        if not axis:
            return self[bool_arr]
        return self[self.columns[bool_arr]]

    def first(self, offset):
        return self._default_to_pandas(pandas.DataFrame.first, offset)

    def first_valid_index(self):
        """Return index for first non-NA/null value.

        Returns:
            scalar: type of index
        """
        return self._query_compiler.first_valid_index()

    def floordiv(self, other, axis="columns", level=None, fill_value=None):
        """Divides this DataFrame against another DataFrame/Series/scalar.

        Args:
            other: The object to use to apply the divide against this.
            axis: The axis to divide over.
            level: The Multilevel index level to apply divide over.
            fill_value: The value to fill NaNs with.

        Returns:
            A new DataFrame with the Divide applied.
        """
        if level is not None:
            if isinstance(other, DataFrame):
                other = other._query_compiler.to_pandas()
            return self._default_to_pandas(
                pandas.DataFrame.floordiv,
                other,
                axis=axis,
                level=level,
                fill_value=fill_value,
            )
        other = self._validate_other(other, axis, numeric_only=True)
        new_query_compiler = self._query_compiler.floordiv(
            other=other, axis=axis, level=level, fill_value=fill_value
        )
        return self._create_dataframe_from_compiler(new_query_compiler)

    @classmethod
    def from_csv(
        cls,
        path,
        header=0,
        sep=", ",
        index_col=0,
        parse_dates=True,
        encoding=None,
        tupleize_cols=None,
        infer_datetime_format=False,
    ):
        from .io import read_csv

        return read_csv(
            path,
            header=header,
            sep=sep,
            index_col=index_col,
            parse_dates=parse_dates,
            encoding=encoding,
            tupleize_cols=tupleize_cols,
            infer_datetime_format=infer_datetime_format,
        )

    @classmethod
    def from_dict(cls, data, orient="columns", dtype=None):
        ErrorMessage.default_to_pandas("`from_dict`")
        return from_pandas(pandas.DataFrame.from_dict(data, orient=orient, dtype=dtype))

    @classmethod
    def from_items(cls, items, columns=None, orient="columns"):
        ErrorMessage.default_to_pandas("`from_items`")
        return from_pandas(
            pandas.DataFrame.from_items(items, columns=columns, orient=orient)
        )

    @classmethod
    def from_records(
        cls,
        data,
        index=None,
        exclude=None,
        columns=None,
        coerce_float=False,
        nrows=None,
    ):
        ErrorMessage.default_to_pandas("`from_records`")
        return from_pandas(
            pandas.DataFrame.from_records(
                data,
                index=index,
                exclude=exclude,
                columns=columns,
                coerce_float=coerce_float,
                nrows=nrows,
            )
        )

    def ge(self, other, axis="columns", level=None):
        """Checks element-wise that this is greater than or equal to other.

        Args:
            other: A DataFrame or Series or scalar to compare to.
            axis: The axis to perform the gt over.
            level: The Multilevel index level to apply gt over.

        Returns:
            A new DataFrame filled with Booleans.
        """
        if level is not None:
            if isinstance(other, DataFrame):
                other = other._query_compiler.to_pandas()
            return self._default_to_pandas(
                pandas.DataFrame.ge, other, axis=axis, level=level
            )
        other = self._validate_other(other, axis, comparison_dtypes_only=True)
        new_query_compiler = self._query_compiler.ge(
            other=other, axis=axis, level=level
        )
        return self._create_dataframe_from_compiler(new_query_compiler)

    def get(self, key, default=None):
        """Get item from object for given key (DataFrame column, Panel
        slice, etc.). Returns default value if not found.

        Args:
            key (DataFrame column, Panel slice) : the key for which value
            to get

        Returns:
            value (type of items contained in object) : A value that is
            stored at the key
        """
        try:
            return self[key]
        except (KeyError, ValueError, IndexError):
            return default

    def get_dtype_counts(self):
        """Get the counts of dtypes in this object.

        Returns:
            The counts of dtypes in this object.
        """
        result = self.dtypes.value_counts()
        result.index = result.index.map(lambda x: str(x))
        return result

    def get_ftype_counts(self):
        """Get the counts of ftypes in this object.

        Returns:
            The counts of ftypes in this object.
        """
        return self.ftypes.value_counts().sort_index()

    def get_value(self, index, col, takeable=False):
        return self._default_to_pandas(
            pandas.DataFrame.get_value, index, col, takeable=takeable
        )

    def get_values(self):
        return self._default_to_pandas(pandas.DataFrame.get_values)

    def gt(self, other, axis="columns", level=None):
        """Checks element-wise that this is greater than other.

        Args:
            other: A DataFrame or Series or scalar to compare to.
            axis: The axis to perform the gt over.
            level: The Multilevel index level to apply gt over.

        Returns:
            A new DataFrame filled with Booleans.
        """
        if level is not None:
            if isinstance(other, DataFrame):
                other = other._query_compiler.to_pandas()
            return self._default_to_pandas(
                pandas.DataFrame.gt, other, axis=axis, level=level
            )
        other = self._validate_other(other, axis, comparison_dtypes_only=True)
        new_query_compiler = self._query_compiler.gt(
            other=other, axis=axis, level=level
        )
        return self._create_dataframe_from_compiler(new_query_compiler)

    def head(self, n=5):
        """Get the first n rows of the DataFrame.

        Args:
            n (int): The number of rows to return.

        Returns:
            A new DataFrame with the first n rows of the DataFrame.
        """
        if n >= len(self.index):
            return self.copy()
        return DataFrame(query_compiler=self._query_compiler.head(n))

    def hist(
        self,
        column=None,
        by=None,
        grid=True,
        xlabelsize=None,
        xrot=None,
        ylabelsize=None,
        yrot=None,
        ax=None,
        sharex=False,
        sharey=False,
        figsize=None,
        layout=None,
        bins=10,
        **kwargs
    ):
        return self._default_to_pandas(
            pandas.DataFrame.hist,
            column=column,
            by=by,
            grid=grid,
            xlabelsize=xlabelsize,
            xrot=xrot,
            ylabelsize=ylabelsize,
            yrot=yrot,
            ax=ax,
            sharex=sharex,
            sharey=sharey,
            figsize=figsize,
            layout=layout,
            bins=bins,
            **kwargs
        )

    def idxmax(self, axis=0, skipna=True):
        """Get the index of the first occurrence of the max value of the axis.

        Args:
            axis (int): Identify the max over the rows (1) or columns (0).
            skipna (bool): Whether or not to skip NA values.

        Returns:
            A Series with the index for each maximum value for the axis
                specified.
        """
        if not all(d != np.dtype("O") for d in self.dtypes):
            raise TypeError("reduction operation 'argmax' not allowed for this dtype")
        return self._query_compiler.idxmax(axis=axis, skipna=skipna)

    def idxmin(self, axis=0, skipna=True):
        """Get the index of the first occurrence of the min value of the axis.

        Args:
            axis (int): Identify the min over the rows (1) or columns (0).
            skipna (bool): Whether or not to skip NA values.

        Returns:
            A Series with the index for each minimum value for the axis
                specified.
        """
        if not all(d != np.dtype("O") for d in self.dtypes):
            raise TypeError("reduction operation 'argmax' not allowed for this dtype")
        return self._query_compiler.idxmin(axis=axis, skipna=skipna)

    def infer_objects(self):
        return self._default_to_pandas(pandas.DataFrame.infer_objects)

    def info(
        self, verbose=None, buf=None, max_cols=None, memory_usage=None, null_counts=None
    ):
        """Print a concise summary of a DataFrame, which includes the index
        dtype and column dtypes, non-null values and memory usage.

        Args:
            verbose (bool, optional): Whether to print the full summary. Defaults
                to true

            buf (writable buffer): Where to send output. Defaults to sys.stdout

            max_cols (int, optional): When to switch from verbose to truncated
                output. By defualt, this is 100.

            memory_usage (bool, str, optional): Specifies whether the total memory
                usage of the DataFrame elements (including index) should be displayed.
                True always show memory usage. False never shows memory usage. A value
                of 'deep' is equivalent to "True with deep introspection". Memory usage
                is shown in human-readable units (base-2 representation). Without deep
                introspection a memory estimation is made based in column dtype and
                number of rows assuming values consume the same memory amount for
                corresponding dtypes. With deep memory introspection, a real memory
                usage calculation is performed at the cost of computational resources.
                Defaults to True.

            null_counts (bool, optional): Whetehr to show the non-null counts. By
                default, this is shown only when the frame is smaller than 100 columns
                and 1690785 rows. A value of True always shows the counts and False
                never shows the counts.

        Returns:
            Prints the summary of a DataFrame and returns None.
        """
        # We will default to pandas because it will be faster than doing two passes
        # over the data
        buf = sys.stdout if not buf else buf
        import io

        with io.StringIO() as tmp_buf:
            self._default_to_pandas(
                pandas.DataFrame.info,
                verbose=verbose,
                buf=tmp_buf,
                max_cols=max_cols,
                memory_usage=memory_usage,
                null_counts=null_counts,
            )
            result = tmp_buf.getvalue()
            result = result.replace(
                "pandas.core.frame.DataFrame", "modin.pandas.dataframe.DataFrame"
            )
            buf.write(result)
        return None

        index = self.index
        columns = self.columns
        dtypes = self.dtypes
        # Set up default values
        verbose = True if verbose is None else verbose
        buf = sys.stdout if not buf else buf
        max_cols = 100 if not max_cols else max_cols
        memory_usage = True if memory_usage is None else memory_usage
        if not null_counts:
            if len(columns) < 100 and len(index) < 1690785:
                null_counts = True
            else:
                null_counts = False

        # Determine if actually verbose
        actually_verbose = True if verbose and max_cols > len(columns) else False

        if type(memory_usage) == str and memory_usage == "deep":
            memory_usage_deep = True
        else:
            memory_usage_deep = False

        # Start putting together output
        # Class denoted in info() output
        class_string = "<class 'modin.pandas.dataframe.DataFrame'>\n"

        # Create the Index info() string by parsing self.index
        index_string = index.summary() + "\n"

        if null_counts:
            counts = self._query_compiler.count()
        if memory_usage:
            memory_usage_data = self._query_compiler.memory_usage(
                deep=memory_usage_deep, index=True
            )
        if actually_verbose:
            # Create string for verbose output
            col_string = "Data columns (total {0} columns):\n".format(len(columns))
            for col, dtype in zip(columns, dtypes):
                col_string += "{0}\t".format(col)
                if null_counts:
                    col_string += "{0} not-null ".format(counts[col])
                col_string += "{0}\n".format(dtype)
        else:
            # Create string for not verbose output
            col_string = "Columns: {0} entries, {1} to {2}\n".format(
                len(columns), columns[0], columns[-1]
            )
        # A summary of the dtypes in the dataframe
        dtypes_string = "dtypes: "
        for dtype, count in dtypes.value_counts().iteritems():
            dtypes_string += "{0}({1}),".format(dtype, count)
        dtypes_string = dtypes_string[:-1] + "\n"

        # Create memory usage string
        memory_string = ""
        if memory_usage:
            if memory_usage_deep:
                memory_string = "memory usage: {0} bytes".format(memory_usage_data)
            else:
                memory_string = "memory usage: {0}+ bytes".format(memory_usage_data)
        # Combine all the components of the info() output
        result = "".join(
            [class_string, index_string, col_string, dtypes_string, memory_string]
        )
        # Write to specified output buffer
        buf.write(result)

    def insert(self, loc, column, value, allow_duplicates=False):
        """Insert column into DataFrame at specified location.
        Args:
            loc (int): Insertion index. Must verify 0 <= loc <= len(columns).
            column (hashable object): Label of the inserted column.
            value (int, Series, or array-like): The values to insert.
            allow_duplicates (bool): Whether to allow duplicate column names.
        """
        if isinstance(value, (DataFrame, pandas.DataFrame)):
            if len(value.columns) != 1:
                raise ValueError("Wrong number of items passed 2, placement implies 1")
            value = value.iloc[:, 0]
        if len(self.index) == 0:
            try:
                value = pandas.Series(value)
            except (TypeError, ValueError, IndexError):
                raise ValueError(
                    "Cannot insert into a DataFrame with no defined index "
                    "and a value that cannot be converted to a "
                    "Series"
                )
            new_index = value.index.copy()
            new_columns = self.columns.insert(loc, column)
            new_query_compiler = DataFrame(
                value, index=new_index, columns=new_columns
            )._query_compiler
        else:
            if not is_list_like(value):
                value = np.full(len(self.index), value)
            if not isinstance(value, pandas.Series) and len(value) != len(self.index):
                raise ValueError("Length of values does not match length of index")
            if not allow_duplicates and column in self.columns:
                raise ValueError("cannot insert {0}, already exists".format(column))
            if loc > len(self.columns):
                raise IndexError(
                    "index {0} is out of bounds for axis 0 with size {1}".format(
                        loc, len(self.columns)
                    )
                )
            if loc < 0:
                raise ValueError("unbounded slice")
            new_query_compiler = self._query_compiler.insert(loc, column, value)

        self._update_inplace(new_query_compiler=new_query_compiler)

    def interpolate(
        self,
        method="linear",
        axis=0,
        limit=None,
        inplace=False,
        limit_direction="forward",
        downcast=None,
        **kwargs
    ):
        return self._default_to_pandas(
            pandas.DataFrame.interpolate,
            method=method,
            axis=axis,
            limit=limit,
            inplace=inplace,
            limit_direction=limit_direction,
            downcast=downcast,
            **kwargs
        )

    def iterrows(self):
        """Iterate over DataFrame rows as (index, Series) pairs.

        Note:
            Generators can't be pickled so from the remote function
            we expand the generator into a list before getting it.
            This is not that ideal.

        Returns:
            A generator that iterates over the rows of the frame.
        """
        index_iter = iter(self.index)

        def iterrow_builder(df):
            df.columns = self.columns
            df.index = [next(index_iter)]
            return df.iterrows()

        partition_iterator = PartitionIterator(self._query_compiler, 0, iterrow_builder)
        for v in partition_iterator:
            yield v

    def items(self):
        """Iterator over (column name, Series) pairs.

        Note:
            Generators can't be pickled so from the remote function
            we expand the generator into a list before getting it.
            This is not that ideal.

        Returns:
            A generator that iterates over the columns of the frame.
        """
        col_iter = iter(self.columns)

        def items_builder(df):
            df.columns = [next(col_iter)]
            df.index = self.index
            return df.items()

        partition_iterator = PartitionIterator(self._query_compiler, 1, items_builder)
        for v in partition_iterator:
            yield v

    def iteritems(self):
        """Iterator over (column name, Series) pairs.

        Note:
            Returns the same thing as .items()

        Returns:
            A generator that iterates over the columns of the frame.
        """
        return self.items()

    def itertuples(self, index=True, name="Pandas"):
        """Iterate over DataFrame rows as namedtuples.

        Args:
            index (boolean, default True): If True, return the index as the
                first element of the tuple.
            name (string, default "Pandas"): The name of the returned
            namedtuples or None to return regular tuples.
        Note:
            Generators can't be pickled so from the remote function
            we expand the generator into a list before getting it.
            This is not that ideal.

        Returns:
            A tuple representing row data. See args for varying tuples.
        """
        index_iter = iter(self.index)

        def itertuples_builder(df):
            df.columns = self.columns
            df.index = [next(index_iter)]
            return df.itertuples(index=index, name=name)

        partition_iterator = PartitionIterator(
            self._query_compiler, 0, itertuples_builder
        )
        for v in partition_iterator:
            yield v

    def join(self, other, on=None, how="left", lsuffix="", rsuffix="", sort=False):
        """Join two or more DataFrames, or a DataFrame with a collection.

        Args:
            other: What to join this DataFrame with.
            on: A column name to use from the left for the join.
            how: What type of join to conduct.
            lsuffix: The suffix to add to column names that match on left.
            rsuffix: The suffix to add to column names that match on right.
            sort: Whether or not to sort.

        Returns:
            The joined DataFrame.
        """

        if on is not None:
            if isinstance(other, DataFrame):
                other = other._query_compiler.to_pandas()
            return self._default_to_pandas(
                pandas.DataFrame.join,
                other,
                on=on,
                how=how,
                lsuffix=lsuffix,
                rsuffix=rsuffix,
                sort=sort,
            )
        if isinstance(other, pandas.Series):
            if other.name is None:
                raise ValueError("Other Series must have a name")
            other = DataFrame({other.name: other})
        if isinstance(other, DataFrame):
            # Joining the empty DataFrames with either index or columns is
            # fast. It gives us proper error checking for the edge cases that
            # would otherwise require a lot more logic.
            pandas.DataFrame(columns=self.columns).join(
                pandas.DataFrame(columns=other.columns),
                lsuffix=lsuffix,
                rsuffix=rsuffix,
            ).columns

            return DataFrame(
                query_compiler=self._query_compiler.join(
                    other._query_compiler,
                    how=how,
                    lsuffix=lsuffix,
                    rsuffix=rsuffix,
                    sort=sort,
                )
            )
        else:
            # This constraint carried over from Pandas.
            if on is not None:
                raise ValueError(
                    "Joining multiple DataFrames only supported for joining on index"
                )
            # See note above about error checking with an empty join.
            pandas.DataFrame(columns=self.columns).join(
                [pandas.DataFrame(columns=obj.columns) for obj in other],
                lsuffix=lsuffix,
                rsuffix=rsuffix,
            ).columns

            return DataFrame(
                query_compiler=self._query_compiler.join(
                    [obj._query_compiler for obj in other],
                    how=how,
                    lsuffix=lsuffix,
                    rsuffix=rsuffix,
                    sort=sort,
                )
            )

    def kurt(self, axis=None, skipna=None, level=None, numeric_only=None, **kwargs):
        return self._default_to_pandas(
            pandas.DataFrame.kurt,
            axis=axis,
            skipna=skipna,
            level=level,
            numeric_only=numeric_only,
            **kwargs
        )

    def kurtosis(self, axis=None, skipna=None, level=None, numeric_only=None, **kwargs):
        return self._default_to_pandas(
            pandas.DataFrame.kurtosis,
            axis=axis,
            skipna=skipna,
            level=level,
            numeric_only=numeric_only,
            **kwargs
        )

    def last(self, offset):
        return self._default_to_pandas(pandas.DataFrame.last, offset)

    def last_valid_index(self):
        """Return index for last non-NA/null value.

        Returns:
            scalar: type of index
        """
        return self._query_compiler.last_valid_index()

    def le(self, other, axis="columns", level=None):
        """Checks element-wise that this is less than or equal to other.

        Args:
            other: A DataFrame or Series or scalar to compare to.
            axis: The axis to perform the le over.
            level: The Multilevel index level to apply le over.

        Returns:
            A new DataFrame filled with Booleans.
        """
        if level is not None:
            if isinstance(other, DataFrame):
                other = other._query_compiler.to_pandas()
            return self._default_to_pandas(
                pandas.DataFrame.le, other, axis=axis, level=level
            )
        other = self._validate_other(other, axis, comparison_dtypes_only=True)
        new_query_compiler = self._query_compiler.le(
            other=other, axis=axis, level=level
        )
        return self._create_dataframe_from_compiler(new_query_compiler)

    def lookup(self, row_labels, col_labels):
        return self._default_to_pandas(pandas.DataFrame.lookup, row_labels, col_labels)

    def lt(self, other, axis="columns", level=None):
        """Checks element-wise that this is less than other.

        Args:
            other: A DataFrame or Series or scalar to compare to.
            axis: The axis to perform the lt over.
            level: The Multilevel index level to apply lt over.

        Returns:
            A new DataFrame filled with Booleans.
        """
        if level is not None:
            if isinstance(other, DataFrame):
                other = other._query_compiler.to_pandas()
            return self._default_to_pandas(
                pandas.DataFrame.lt, other, axis=axis, level=level
            )
        other = self._validate_other(other, axis, comparison_dtypes_only=True)
        new_query_compiler = self._query_compiler.lt(
            other=other, axis=axis, level=level
        )
        return self._create_dataframe_from_compiler(new_query_compiler)

    def mad(self, axis=None, skipna=None, level=None):
        return self._default_to_pandas(
            pandas.DataFrame.mad, axis=axis, skipna=skipna, level=level
        )

    def mask(
        self,
        cond,
        other=np.nan,
        inplace=False,
        axis=None,
        level=None,
        errors="raise",
        try_cast=False,
        raise_on_error=None,
    ):
        if isinstance(other, DataFrame):
            other = other._query_compiler.to_pandas()
        return self._default_to_pandas(
            pandas.DataFrame.mask,
            cond,
            other=other,
            inplace=inplace,
            axis=axis,
            level=level,
            errors=errors,
            try_cast=try_cast,
            raise_on_error=raise_on_error,
        )

    def max(self, axis=None, skipna=None, level=None, numeric_only=None, **kwargs):
        """Perform max across the DataFrame.

        Args:
            axis (int): The axis to take the max on.
            skipna (bool): True to skip NA values, false otherwise.

        Returns:
            The max of the DataFrame.
        """
        axis = pandas.DataFrame()._get_axis_number(axis) if axis is not None else 0
        self._validate_dtypes_min_max(axis, numeric_only)

        return self._query_compiler.max(
            axis=axis, skipna=skipna, level=level, numeric_only=numeric_only, **kwargs
        )

    def mean(self, axis=None, skipna=None, level=None, numeric_only=None, **kwargs):
        """Computes mean across the DataFrame.

        Args:
            axis (int): The axis to take the mean on.
            skipna (bool): True to skip NA values, false otherwise.

        Returns:
            The mean of the DataFrame. (Pandas series)
        """
        axis = pandas.DataFrame()._get_axis_number(axis) if axis is not None else 0
        self._validate_dtypes_sum_prod_mean(axis, numeric_only, ignore_axis=False)

        return self._query_compiler.mean(
            axis=axis, skipna=skipna, level=level, numeric_only=numeric_only, **kwargs
        )

    def median(self, axis=None, skipna=None, level=None, numeric_only=None, **kwargs):
        """Computes median across the DataFrame.

        Args:
            axis (int): The axis to take the median on.
            skipna (bool): True to skip NA values, false otherwise.

        Returns:
            The median of the DataFrame. (Pandas series)
        """
        axis = pandas.DataFrame()._get_axis_number(axis) if axis is not None else 0
        if numeric_only is not None and not numeric_only:
            self._validate_dtypes(numeric_only=True)

        return self._query_compiler.median(
            axis=axis, skipna=skipna, level=level, numeric_only=numeric_only, **kwargs
        )

    def melt(
        self,
        id_vars=None,
        value_vars=None,
        var_name=None,
        value_name="value",
        col_level=None,
    ):
        return self._default_to_pandas(
            pandas.DataFrame.melt,
            id_vars=id_vars,
            value_vars=value_vars,
            var_name=var_name,
            value_name=value_name,
            col_level=col_level,
        )

    def memory_usage(self, index=True, deep=False):
        """Returns the memory usage of each column in bytes

        Args:
            index (bool): Whether to include the memory usage of the DataFrame's
                index in returned Series. Defaults to True
            deep (bool): If True, introspect the data deeply by interrogating
            objects dtypes for system-level memory consumption. Defaults to False

        Returns:
            A Series where the index are the column names and the values are
            the memory usage of each of the columns in bytes. If `index=true`,
            then the first value of the Series will be 'Index' with its memory usage.
        """
        result = self._query_compiler.memory_usage(index=index, deep=deep)
        result.index = self.columns
        if index:
            index_value = self.index.memory_usage(deep=deep)
            return pandas.Series(index_value, index=["Index"]).append(result)

        return result

    def merge(
        self,
        right,
        how="inner",
        on=None,
        left_on=None,
        right_on=None,
        left_index=False,
        right_index=False,
        sort=False,
        suffixes=("_x", "_y"),
        copy=True,
        indicator=False,
        validate=None,
    ):
        """Database style join, where common columns in "on" are merged.

        Args:
            right: The DataFrame to merge against.
            how: What type of join to use.
            on: The common column name(s) to join on. If None, and left_on and
                right_on  are also None, will default to all commonly named
                columns.
            left_on: The column(s) on the left to use for the join.
            right_on: The column(s) on the right to use for the join.
            left_index: Use the index from the left as the join keys.
            right_index: Use the index from the right as the join keys.
            sort: Sort the join keys lexicographically in the result.
            suffixes: Add this suffix to the common names not in the "on".
            copy: Does nothing in our implementation
            indicator: Adds a column named _merge to the DataFrame with
                metadata from the merge about each row.
            validate: Checks if merge is a specific type.

        Returns:
             A merged Dataframe
        """

        if not isinstance(right, DataFrame):
            raise ValueError(
                "can not merge DataFrame with instance of type "
                "{}".format(type(right))
            )
        if left_index is False or right_index is False:
            if isinstance(right, DataFrame):
                right = right._query_compiler.to_pandas()
            return self._default_to_pandas(
                pandas.DataFrame.merge,
                right,
                how=how,
                on=on,
                left_on=left_on,
                right_on=right_on,
                left_index=left_index,
                right_index=right_index,
                sort=sort,
                suffixes=suffixes,
                copy=copy,
                indicator=indicator,
                validate=validate,
            )
        if left_index and right_index:
            return self.join(
                right, how=how, lsuffix=suffixes[0], rsuffix=suffixes[1], sort=sort
            )

    def min(self, axis=None, skipna=None, level=None, numeric_only=None, **kwargs):
        """Perform min across the DataFrame.

        Args:
            axis (int): The axis to take the min on.
            skipna (bool): True to skip NA values, false otherwise.

        Returns:
            The min of the DataFrame.
        """
        axis = pandas.DataFrame()._get_axis_number(axis) if axis is not None else 0
        self._validate_dtypes_min_max(axis, numeric_only)

        return self._query_compiler.min(
            axis=axis, skipna=skipna, level=level, numeric_only=numeric_only, **kwargs
        )

    def mod(self, other, axis="columns", level=None, fill_value=None):
        """Mods this DataFrame against another DataFrame/Series/scalar.

        Args:
            other: The object to use to apply the mod against this.
            axis: The axis to mod over.
            level: The Multilevel index level to apply mod over.
            fill_value: The value to fill NaNs with.

        Returns:
            A new DataFrame with the Mod applied.
        """
        if level is not None:
            if isinstance(other, DataFrame):
                other = other._query_compiler.to_pandas()
            return self._default_to_pandas(
                pandas.DataFrame.mod,
                other,
                axis=axis,
                level=level,
                fill_value=fill_value,
            )
        other = self._validate_other(other, axis, numeric_only=True)
        new_query_compiler = self._query_compiler.mod(
            other=other, axis=axis, level=level, fill_value=fill_value
        )
        return self._create_dataframe_from_compiler(new_query_compiler)

    def mode(self, axis=0, numeric_only=False):
        """Perform mode across the DataFrame.

        Args:
            axis (int): The axis to take the mode on.
            numeric_only (bool): if True, only apply to numeric columns.

        Returns:
            DataFrame: The mode of the DataFrame.
        """
        axis = pandas.DataFrame()._get_axis_number(axis)
        return DataFrame(
            query_compiler=self._query_compiler.mode(
                axis=axis, numeric_only=numeric_only
            )
        )

    def mul(self, other, axis="columns", level=None, fill_value=None):
        """Multiplies this DataFrame against another DataFrame/Series/scalar.

        Args:
            other: The object to use to apply the multiply against this.
            axis: The axis to multiply over.
            level: The Multilevel index level to apply multiply over.
            fill_value: The value to fill NaNs with.

        Returns:
            A new DataFrame with the Multiply applied.
        """
        if level is not None:
            if isinstance(other, DataFrame):
                other = other._query_compiler.to_pandas()
            return self._default_to_pandas(
                pandas.DataFrame.mul,
                other,
                axis=axis,
                level=level,
                fill_value=fill_value,
            )
        other = self._validate_other(other, axis, numeric_only=True)
        new_query_compiler = self._query_compiler.mul(
            other=other, axis=axis, level=level, fill_value=fill_value
        )
        return self._create_dataframe_from_compiler(new_query_compiler)

    def multiply(self, other, axis="columns", level=None, fill_value=None):
        """Synonym for mul.

        Args:
            other: The object to use to apply the multiply against this.
            axis: The axis to multiply over.
            level: The Multilevel index level to apply multiply over.
            fill_value: The value to fill NaNs with.

        Returns:
            A new DataFrame with the Multiply applied.
        """
        return self.mul(other, axis, level, fill_value)

    def ne(self, other, axis="columns", level=None):
        """Checks element-wise that this is not equal to other.

        Args:
            other: A DataFrame or Series or scalar to compare to.
            axis: The axis to perform the ne over.
            level: The Multilevel index level to apply ne over.

        Returns:
            A new DataFrame filled with Booleans.
        """
        if level is not None:
            if isinstance(other, DataFrame):
                other = other._query_compiler.to_pandas()
            return self._default_to_pandas(
                pandas.DataFrame.ne, other, axis=axis, level=level
            )
        other = self._validate_other(other, axis)
        new_query_compiler = self._query_compiler.ne(
            other=other, axis=axis, level=level
        )
        return self._create_dataframe_from_compiler(new_query_compiler)

    def nlargest(self, n, columns, keep="first"):
        return self._default_to_pandas(pandas.DataFrame.nlargest, n, columns, keep=keep)

    def notna(self):
        """Perform notna across the DataFrame.

        Returns:
            Boolean DataFrame where value is False if corresponding
            value is NaN, True otherwise
        """
        return DataFrame(query_compiler=self._query_compiler.notna())

    def notnull(self):
        """Perform notnull across the DataFrame.

        Returns:
            Boolean DataFrame where value is False if corresponding
            value is NaN, True otherwise
        """
        return DataFrame(query_compiler=self._query_compiler.notnull())

    def nsmallest(self, n, columns, keep="first"):
        return self._default_to_pandas(
            pandas.DataFrame.nsmallest, n, columns, keep=keep
        )

    def nunique(self, axis=0, dropna=True):
        """Return Series with number of distinct
           observations over requested axis.

        Args:
            axis : {0 or 'index', 1 or 'columns'}, default 0
            dropna : boolean, default True

        Returns:
            nunique : Series
        """
        axis = pandas.DataFrame()._get_axis_number(axis) if axis is not None else 0
        return self._query_compiler.nunique(axis=axis, dropna=dropna)

    def pct_change(self, periods=1, fill_method="pad", limit=None, freq=None, **kwargs):
        return self._default_to_pandas(
            pandas.DataFrame.pct_change,
            periods=periods,
            fill_method=fill_method,
            limit=limit,
            freq=freq,
            **kwargs
        )

    def pipe(self, func, *args, **kwargs):
        """Apply func(self, *args, **kwargs)

        Args:
            func: function to apply to the df.
            args: positional arguments passed into ``func``.
            kwargs: a dictionary of keyword arguments passed into ``func``.

        Returns:
            object: the return type of ``func``.
        """
        return com._pipe(self, func, *args, **kwargs)

    def pivot(self, index=None, columns=None, values=None):
        return self._default_to_pandas(
            pandas.DataFrame.pivot, index=index, columns=columns, values=values
        )

    def pivot_table(
        self,
        values=None,
        index=None,
        columns=None,
        aggfunc="mean",
        fill_value=None,
        margins=False,
        dropna=True,
        margins_name="All",
    ):
        return self._default_to_pandas(
            pandas.DataFrame.pivot_table,
            values=values,
            index=index,
            columns=columns,
            aggfunc=aggfunc,
            fill_value=fill_value,
            margins=margins,
            dropna=dropna,
            margins_name=margins_name,
        )

    @property
    def plot(
        self,
        x=None,
        y=None,
        kind="line",
        ax=None,
        subplots=False,
        sharex=None,
        sharey=False,
        layout=None,
        figsize=None,
        use_index=True,
        title=None,
        grid=None,
        legend=True,
        style=None,
        logx=False,
        logy=False,
        loglog=False,
        xticks=None,
        yticks=None,
        xlim=None,
        ylim=None,
        rot=None,
        fontsize=None,
        colormap=None,
        table=False,
        yerr=None,
        xerr=None,
        secondary_y=False,
        sort_columns=False,
        **kwargs
    ):
        return to_pandas(self).plot

    def pop(self, item):
        """Pops an item from this DataFrame and returns it.

        Args:
            item (str): Column label to be popped

        Returns:
            A Series containing the popped values. Also modifies this
            DataFrame.
        """
        result = self[item]
        del self[item]
        return result

    def pow(self, other, axis="columns", level=None, fill_value=None):
        """Pow this DataFrame against another DataFrame/Series/scalar.

        Args:
            other: The object to use to apply the pow against this.
            axis: The axis to pow over.
            level: The Multilevel index level to apply pow over.
            fill_value: The value to fill NaNs with.

        Returns:
            A new DataFrame with the Pow applied.
        """
        if level is not None:
            if isinstance(other, DataFrame):
                other = other._query_compiler.to_pandas()
            return self._default_to_pandas(
                pandas.DataFrame.pow,
                other,
                axis=axis,
                level=level,
                fill_value=fill_value,
            )
        other = self._validate_other(other, axis, numeric_only=True)
        new_query_compiler = self._query_compiler.pow(
            other=other, axis=axis, level=level, fill_value=fill_value
        )
        return self._create_dataframe_from_compiler(new_query_compiler)

    def prod(
        self,
        axis=None,
        skipna=None,
        level=None,
        numeric_only=None,
        min_count=1,
        **kwargs
    ):
        """Return the product of the values for the requested axis

        Args:
            axis : {index (0), columns (1)}
            skipna : boolean, default True
            level : int or level name, default None
            numeric_only : boolean, default None
            min_count : int, default 1

        Returns:
            prod : Series or DataFrame (if level specified)
        """
        axis = pandas.DataFrame()._get_axis_number(axis) if axis is not None else 0
        self._validate_dtypes_sum_prod_mean(axis, numeric_only, ignore_axis=True)
        return self._query_compiler.prod(
            axis=axis,
            skipna=skipna,
            level=level,
            numeric_only=numeric_only,
            min_count=min_count,
            **kwargs
        )

    def product(
        self,
        axis=None,
        skipna=None,
        level=None,
        numeric_only=None,
        min_count=1,
        **kwargs
    ):
        """Return the product of the values for the requested axis

        Args:
            axis : {index (0), columns (1)}
            skipna : boolean, default True
            level : int or level name, default None
            numeric_only : boolean, default None
            min_count : int, default 1

        Returns:
            product : Series or DataFrame (if level specified)
        """
        return self.prod(
            axis=axis,
            skipna=skipna,
            level=level,
            numeric_only=numeric_only,
            min_count=min_count,
            **kwargs
        )

    def quantile(self, q=0.5, axis=0, numeric_only=True, interpolation="linear"):
        """Return values at the given quantile over requested axis,
            a la numpy.percentile.

        Args:
            q (float): 0 <= q <= 1, the quantile(s) to compute
            axis (int): 0 or 'index' for row-wise,
                        1 or 'columns' for column-wise
            interpolation: {'linear', 'lower', 'higher', 'midpoint', 'nearest'}
                Specifies which interpolation method to use

        Returns:
            quantiles : Series or DataFrame
                    If q is an array, a DataFrame will be returned where the
                    index is q, the columns are the columns of self, and the
                    values are the quantiles.

                    If q is a float, a Series will be returned where the
                    index is the columns of self and the values
                    are the quantiles.
        """
        axis = pandas.DataFrame()._get_axis_number(axis) if axis is not None else 0

        def check_dtype(t):
            return is_numeric_dtype(t) or is_datetime_or_timedelta_dtype(t)

        if not numeric_only:
            # If not numeric_only and columns, then check all columns are either
            # numeric, timestamp, or timedelta
            if not axis and not all(check_dtype(t) for t in self.dtypes):
                raise TypeError("can't multiply sequence by non-int of type 'float'")
            # If over rows, then make sure that all dtypes are equal for not
            # numeric_only
            elif axis:
                for i in range(1, len(self.dtypes)):
                    pre_dtype = self.dtypes[i - 1]
                    curr_dtype = self.dtypes[i]
                    if not is_dtype_equal(pre_dtype, curr_dtype):
                        raise TypeError(
                            "Cannot compare type '{0}' with type '{1}'".format(
                                pre_dtype, curr_dtype
                            )
                        )
        else:
            # Normally pandas returns this near the end of the quantile, but we
            # can't afford the overhead of running the entire operation before
            # we error.
            if not any(is_numeric_dtype(t) for t in self.dtypes):
                raise ValueError("need at least one array to concatenate")

        # check that all qs are between 0 and 1
        pandas.DataFrame()._check_percentile(q)
        axis = pandas.DataFrame()._get_axis_number(axis)

        if isinstance(q, (pandas.Series, np.ndarray, pandas.Index, list)):
            return DataFrame(
                query_compiler=self._query_compiler.quantile_for_list_of_values(
                    q=q,
                    axis=axis,
                    numeric_only=numeric_only,
                    interpolation=interpolation,
                )
            )
        else:
            return self._query_compiler.quantile_for_single_value(
                q=q, axis=axis, numeric_only=numeric_only, interpolation=interpolation
            )

    def query(self, expr, inplace=False, **kwargs):
        """Queries the Dataframe with a boolean expression

        Returns:
            A new DataFrame if inplace=False
        """
        ErrorMessage.non_verified_udf()
        self._validate_eval_query(expr, **kwargs)
        inplace = validate_bool_kwarg(inplace, "inplace")
        new_query_compiler = self._query_compiler.query(expr, **kwargs)
        return self._create_dataframe_from_compiler(new_query_compiler, inplace)

    def radd(self, other, axis="columns", level=None, fill_value=None):
        return self.add(other, axis, level, fill_value)

    def rank(
        self,
        axis=0,
        method="average",
        numeric_only=None,
        na_option="keep",
        ascending=True,
        pct=False,
    ):
        """
        Compute numerical data ranks (1 through n) along axis.
        Equal values are assigned a rank that is the [method] of
        the ranks of those values.

        Args:
            axis (int): 0 or 'index' for row-wise,
                        1 or 'columns' for column-wise
            method: {'average', 'min', 'max', 'first', 'dense'}
                Specifies which method to use for equal vals
            numeric_only (boolean)
                Include only float, int, boolean data.
            na_option: {'keep', 'top', 'bottom'}
                Specifies how to handle NA options
            ascending (boolean):
                Decedes ranking order
            pct (boolean):
                Computes percentage ranking of data
        Returns:
            A new DataFrame
        """
        axis = pandas.DataFrame()._get_axis_number(axis)
        return DataFrame(
            query_compiler=self._query_compiler.rank(
                axis=axis,
                method=method,
                numeric_only=numeric_only,
                na_option=na_option,
                ascending=ascending,
                pct=pct,
            )
        )

    def rdiv(self, other, axis="columns", level=None, fill_value=None):
        """Div this DataFrame against another DataFrame/Series/scalar.

        Args:
            other: The object to use to apply the div against this.
            axis: The axis to div over.
            level: The Multilevel index level to apply div over.
            fill_value: The value to fill NaNs with.

        Returns:
            A new DataFrame with the rdiv applied.
        """
        if level is not None:
            if isinstance(other, DataFrame):
                other = other._query_compiler.to_pandas()
            return self._default_to_pandas(
                pandas.DataFrame.rdiv,
                other,
                axis=axis,
                level=level,
                fill_value=fill_value,
            )
        other = self._validate_other(other, axis, numeric_only=True)
        new_query_compiler = self._query_compiler.rdiv(
            other=other, axis=axis, level=level, fill_value=fill_value
        )
        return self._create_dataframe_from_compiler(new_query_compiler)

    def reindex(
        self,
        labels=None,
        index=None,
        columns=None,
        axis=None,
        method=None,
        copy=True,
        level=None,
        fill_value=np.nan,
        limit=None,
        tolerance=None,
    ):
        if (
            level is not None
            or (
                isinstance(self.columns, pandas.MultiIndex)
                and (columns is not None or axis == 1)
            )
            or (
                isinstance(self.index, pandas.MultiIndex)
                and (index is not None or axis == 0)
            )
        ):
            return self._default_to_pandas(
                pandas.DataFrame.reindex,
                labels=labels,
                index=index,
                columns=columns,
                axis=axis,
                method=method,
                copy=copy,
                level=level,
                fill_value=fill_value,
                limit=limit,
                tolerance=tolerance,
            )
        axis = pandas.DataFrame()._get_axis_number(axis) if axis is not None else 0
        if axis == 0 and labels is not None:
            index = labels
        elif labels is not None:
            columns = labels
        if index is not None:
            new_query_compiler = self._query_compiler.reindex(
                0,
                index,
                method=method,
                fill_value=fill_value,
                limit=limit,
                tolerance=tolerance,
            )
        else:
            new_query_compiler = self._query_compiler
        if columns is not None:
            final_query_compiler = new_query_compiler.reindex(
                1,
                columns,
                method=method,
                fill_value=fill_value,
                limit=limit,
                tolerance=tolerance,
            )
        else:
            final_query_compiler = new_query_compiler
        return self._create_dataframe_from_compiler(final_query_compiler, not copy)

    def reindex_axis(
        self,
        labels,
        axis=0,
        method=None,
        level=None,
        copy=True,
        limit=None,
        fill_value=np.nan,
    ):
        return self._default_to_pandas(
            pandas.DataFrame.reindex_axis,
            labels,
            axis=axis,
            method=method,
            level=level,
            copy=copy,
            limit=limit,
            fill_value=fill_value,
        )

    def reindex_like(self, other, method=None, copy=True, limit=None, tolerance=None):
        if isinstance(other, DataFrame):
            other = other._query_compiler.to_pandas()
        return self._default_to_pandas(
            pandas.DataFrame.reindex_like,
            other,
            method=method,
            copy=copy,
            limit=limit,
            tolerance=tolerance,
        )

    def rename(
        self,
        mapper=None,
        index=None,
        columns=None,
        axis=None,
        copy=True,
        inplace=False,
        level=None,
    ):
        """Alters axes labels.

        Args:
            mapper, index, columns: Transformations to apply to the axis's
                values.
            axis: Axis to target with mapper.
            copy: Also copy underlying data.
            inplace: Whether to return a new DataFrame.
            level: Only rename a specific level of a MultiIndex.

        Returns:
            If inplace is False, a new DataFrame with the updated axes.
        """
        inplace = validate_bool_kwarg(inplace, "inplace")
        # We have to do this with the args because of how rename handles
        # kwargs. It doesn't ignore None values passed in, so we have to filter
        # them ourselves.
        args = locals()
        kwargs = {k: v for k, v in args.items() if v is not None and k != "self"}
        # inplace should always be true because this is just a copy, and we
        # will use the results after.
        kwargs["inplace"] = True
        df_to_rename = pandas.DataFrame(index=self.index, columns=self.columns)
        df_to_rename.rename(**kwargs)

        if inplace:
            obj = self
        else:
            obj = self.copy()
        obj.index = df_to_rename.index
        obj.columns = df_to_rename.columns

        if not inplace:
            return obj

    def rename_axis(self, mapper, axis=0, copy=True, inplace=False):
        axes_is_columns = axis == 1 or axis == "columns"
        renamed = self if inplace else self.copy()
        if axes_is_columns:
            renamed.columns.name = mapper
        else:
            renamed.index.name = mapper
        if not inplace:
            return renamed

    def _set_axis_name(self, name, axis=0, inplace=False):
        """Alter the name or names of the axis.

        Args:
            name: Name for the Index, or list of names for the MultiIndex
            axis: 0 or 'index' for the index; 1 or 'columns' for the columns
            inplace: Whether to modify `self` directly or return a copy

        Returns:
            Type of caller or None if inplace=True.
        """
        axes_is_columns = axis == 1 or axis == "columns"
        renamed = self if inplace else self.copy()
        if axes_is_columns:
            renamed.columns.set_names(name)
        else:
            renamed.index.set_names(name)
        if not inplace:
            return renamed

    def reorder_levels(self, order, axis=0):
        return self._default_to_pandas(
            pandas.DataFrame.reorder_levels, order, axis=axis
        )

    def replace(
        self,
        to_replace=None,
        value=None,
        inplace=False,
        limit=None,
        regex=False,
        method="pad",
    ):
        return self._default_to_pandas(
            pandas.DataFrame.replace,
            to_replace=to_replace,
            value=value,
            inplace=inplace,
            limit=limit,
            regex=regex,
            method=method,
        )

    def resample(
        self,
        rule,
        how=None,
        axis=0,
        fill_method=None,
        closed=None,
        label=None,
        convention="start",
        kind=None,
        loffset=None,
        limit=None,
        base=0,
        on=None,
        level=None,
    ):
        return self._default_to_pandas(
            pandas.DataFrame.resample,
            rule,
            how=how,
            axis=axis,
            fill_method=fill_method,
            closed=closed,
            label=label,
            convention=convention,
            kind=kind,
            loffset=loffset,
            limit=limit,
            base=base,
            on=on,
            level=level,
        )

    def reset_index(
        self, level=None, drop=False, inplace=False, col_level=0, col_fill=""
    ):
        """Reset this index to default and create column from current index.

        Args:
            level: Only remove the given levels from the index. Removes all
                levels by default
            drop: Do not try to insert index into DataFrame columns. This
                resets the index to the default integer index.
            inplace: Modify the DataFrame in place (do not create a new object)
            col_level : If the columns have multiple levels, determines which
                level the labels are inserted into. By default it is inserted
                into the first level.
            col_fill: If the columns have multiple levels, determines how the
                other levels are named. If None then the index name is
                repeated.

        Returns:
            A new DataFrame if inplace is False, None otherwise.
        """
        inplace = validate_bool_kwarg(inplace, "inplace")
        # TODO Implement level
        if level is not None:
            new_query_compiler = self._default_to_pandas(
                pandas.DataFrame.reset_index,
                level=level,
                drop=drop,
                inplace=inplace,
                col_level=col_level,
                col_fill=col_fill,
            )
            return self._create_dataframe_from_compiler(new_query_compiler, inplace)
        # Error checking for matching Pandas. Pandas does not allow you to
        # insert a dropped index into a DataFrame if these columns already
        # exist.
        if (
            not drop
            and not isinstance(self.index, pandas.MultiIndex)
            and all(n in self.columns for n in ["level_0", "index"])
        ):
            raise ValueError("cannot insert level_0, already exists")
        new_query_compiler = self._query_compiler.reset_index(drop=drop, level=level)
        return self._create_dataframe_from_compiler(new_query_compiler, inplace)

    def rfloordiv(self, other, axis="columns", level=None, fill_value=None):
        if level is not None:
            if isinstance(other, DataFrame):
                other = other._query_compiler.to_pandas()
            return self._default_to_pandas(
                pandas.DataFrame.rfloordiv,
                other,
                axis=axis,
                level=level,
                fill_value=fill_value,
            )
        other = self._validate_other(other, axis, numeric_only=True)
        new_query_compiler = self._query_compiler.rfloordiv(
            other=other, axis=axis, level=level, fill_value=fill_value
        )
        return self._create_dataframe_from_compiler(new_query_compiler)

    def rmod(self, other, axis="columns", level=None, fill_value=None):
        """Mod this DataFrame against another DataFrame/Series/scalar.

        Args:
            other: The object to use to apply the div against this.
            axis: The axis to div over.
            level: The Multilevel index level to apply div over.
            fill_value: The value to fill NaNs with.

        Returns:
            A new DataFrame with the rdiv applied.
        """
        if level is not None:
            if isinstance(other, DataFrame):
                other = other._query_compiler.to_pandas()
            return self._default_to_pandas(
                pandas.DataFrame.rmod,
                other,
                axis=axis,
                level=level,
                fill_value=fill_value,
            )
        other = self._validate_other(other, axis, numeric_only=True)
        new_query_compiler = self._query_compiler.rmod(
            other=other, axis=axis, level=level, fill_value=fill_value
        )
        return self._create_dataframe_from_compiler(new_query_compiler)

    def rmul(self, other, axis="columns", level=None, fill_value=None):
        return self.mul(other, axis, level, fill_value)

    def rolling(
        self,
        window,
        min_periods=None,
        freq=None,
        center=False,
        win_type=None,
        on=None,
        axis=0,
        closed=None,
    ):
        return self._default_to_pandas(
            pandas.DataFrame.rolling,
            window,
            min_periods=min_periods,
            freq=freq,
            center=center,
            win_type=win_type,
            on=on,
            axis=axis,
            closed=closed,
        )

    def round(self, decimals=0, *args, **kwargs):
        """Round each element in the DataFrame.

        Args:
            decimals: The number of decimals to round to.

        Returns:
             A new DataFrame.
        """
        return DataFrame(
            query_compiler=self._query_compiler.round(decimals=decimals, **kwargs)
        )

    def rpow(self, other, axis="columns", level=None, fill_value=None):
        """Pow this DataFrame against another DataFrame/Series/scalar.

        Args:
            other: The object to use to apply the pow against this.
            axis: The axis to pow over.
            level: The Multilevel index level to apply pow over.
            fill_value: The value to fill NaNs with.

        Returns:
            A new DataFrame with the Pow applied.
        """
        if level is not None:
            if isinstance(other, DataFrame):
                other = other._query_compiler.to_pandas()
            return self._default_to_pandas(
                pandas.DataFrame.rpow,
                other,
                axis=axis,
                level=level,
                fill_value=fill_value,
            )
        other = self._validate_other(other, axis, numeric_only=True)
        # Check to make sure integers are not raised to negative integer powers
        if (
            is_integer_dtype(type(other))
            and other < 0
            and all(is_integer_dtype(t) for t in self.dtypes)
        ):
            raise ValueError("Integers to negative integer powers are not allowed.")
        new_query_compiler = self._query_compiler.rpow(
            other=other, axis=axis, level=level, fill_value=fill_value
        )

        return self._create_dataframe_from_compiler(new_query_compiler)

    def rsub(self, other, axis="columns", level=None, fill_value=None):
        """Subtract a DataFrame/Series/scalar from this DataFrame.

        Args:
            other: The object to use to apply the subtraction to this.
            axis: The axis to apply the subtraction over.
            level: Mutlilevel index level to subtract over.
            fill_value: The value to fill NaNs with.

        Returns:
             A new DataFrame with the subtraciont applied.
        """
        axis = pandas.DataFrame()._get_axis_number(axis)
        if level is not None:
            if isinstance(other, DataFrame):
                other = other._query_compiler.to_pandas()
            return self._default_to_pandas(
                pandas.DataFrame.rsub,
                other,
                axis=axis,
                level=level,
                fill_value=fill_value,
            )
        other = self._validate_other(other, axis, numeric_or_time_only=True)
        new_query_compiler = self._query_compiler.rsub(
            other=other, axis=axis, level=level, fill_value=fill_value
        )
        return self._create_dataframe_from_compiler(new_query_compiler)

    def rtruediv(self, other, axis="columns", level=None, fill_value=None):
        return self.truediv(other, axis, level, fill_value)

    def sample(
        self,
        n=None,
        frac=None,
        replace=False,
        weights=None,
        random_state=None,
        axis=None,
    ):
        """Returns a random sample of items from an axis of object.

        Args:
            n: Number of items from axis to return. Cannot be used with frac.
                Default = 1 if frac = None.
            frac: Fraction of axis items to return. Cannot be used with n.
            replace: Sample with or without replacement. Default = False.
            weights: Default 'None' results in equal probability weighting.
                If passed a Series, will align with target object on index.
                Index values in weights not found in sampled object will be
                ignored and index values in sampled object not in weights will
                be assigned weights of zero. If called on a DataFrame, will
                accept the name of a column when axis = 0. Unless weights are
                a Series, weights must be same length as axis being sampled.
                If weights do not sum to 1, they will be normalized to sum
                to 1. Missing values in the weights column will be treated as
                zero. inf and -inf values not allowed.
            random_state: Seed for the random number generator (if int), or
                numpy RandomState object.
            axis: Axis to sample. Accepts axis number or name.

        Returns:
            A new Dataframe
        """
        axis = pandas.DataFrame()._get_axis_number(axis) if axis is not None else 0
        if axis:
            axis_labels = self.columns
            axis_length = len(axis_labels)
        else:
            # Getting rows requires indices instead of labels. RangeIndex provides this.
            axis_labels = pandas.RangeIndex(len(self.index))
            axis_length = len(axis_labels)
        if weights is not None:
            # Index of the weights Series should correspond to the index of the
            # Dataframe in order to sample
            if isinstance(weights, pandas.Series):
                weights = weights.reindex(self.axes[axis])
            # If weights arg is a string, the weights used for sampling will
            # the be values in the column corresponding to that string
            if isinstance(weights, string_types):
                if axis == 0:
                    try:
                        weights = self[weights]
                    except KeyError:
                        raise KeyError("String passed to weights not a valid column")
                else:
                    raise ValueError(
                        "Strings can only be passed to "
                        "weights when sampling from rows on "
                        "a DataFrame"
                    )
            weights = pandas.Series(weights, dtype="float64")

            if len(weights) != axis_length:
                raise ValueError(
                    "Weights and axis to be sampled must be of same length"
                )
            if (weights == np.inf).any() or (weights == -np.inf).any():
                raise ValueError("weight vector may not include `inf` values")
            if (weights < 0).any():
                raise ValueError("weight vector many not include negative values")
            # weights cannot be NaN when sampling, so we must set all nan
            # values to 0
            weights = weights.fillna(0)
            # If passed in weights are not equal to 1, renormalize them
            # otherwise numpy sampling function will error
            weights_sum = weights.sum()
            if weights_sum != 1:
                if weights_sum != 0:
                    weights = weights / weights_sum
                else:
                    raise ValueError("Invalid weights: weights sum to zero")
            weights = weights.values

        if n is None and frac is None:
            # default to n = 1 if n and frac are both None (in accordance with
            # Pandas specification)
            n = 1
        elif n is not None and frac is None and n % 1 != 0:
            # n must be an integer
            raise ValueError("Only integers accepted as `n` values")
        elif n is None and frac is not None:
            # compute the number of samples based on frac
            n = int(round(frac * axis_length))
        elif n is not None and frac is not None:
            # Pandas specification does not allow both n and frac to be passed
            # in
            raise ValueError("Please enter a value for `frac` OR `n`, not both")
        if n < 0:
            raise ValueError(
                "A negative number of rows requested. Please provide positive value."
            )
        if n == 0:
            # An Empty DataFrame is returned if the number of samples is 0.
            # The Empty Dataframe should have either columns or index specified
            # depending on which axis is passed in.
            return DataFrame(
                columns=[] if axis == 1 else self.columns,
                index=self.index if axis == 1 else [],
            )
        if random_state is not None:
            # Get a random number generator depending on the type of
            # random_state that is passed in
            if isinstance(random_state, int):
                random_num_gen = np.random.RandomState(random_state)
            elif isinstance(random_state, np.random.randomState):
                random_num_gen = random_state
            else:
                # random_state must be an int or a numpy RandomState object
                raise ValueError(
                    "Please enter an `int` OR a "
                    "np.random.RandomState for random_state"
                )
            # choose random numbers and then get corresponding labels from
            # chosen axis
            sample_indices = random_num_gen.choice(
                np.arange(0, axis_length), size=n, replace=replace
            )
            samples = axis_labels[sample_indices]
        else:
            # randomly select labels from chosen axis
            samples = np.random.choice(
                a=axis_labels, size=n, replace=replace, p=weights
            )
        if axis:
            query_compiler = self._query_compiler.getitem_column_array(samples)
            return DataFrame(query_compiler=query_compiler)
        else:
            query_compiler = self._query_compiler.getitem_row_array(samples)
            return DataFrame(query_compiler=query_compiler)

    def select(self, crit, axis=0):
        return self._default_to_pandas(pandas.DataFrame.select, crit, axis=axis)

    def select_dtypes(self, include=None, exclude=None):
        # Validates arguments for whether both include and exclude are None or
        # if they are disjoint. Also invalidates string dtypes.
        pandas.DataFrame().select_dtypes(include, exclude)

        if include and not is_list_like(include):
            include = [include]
        elif not include:
            include = []
        if exclude and not is_list_like(exclude):
            exclude = [exclude]
        elif not exclude:
            exclude = []

        sel = tuple(map(set, (include, exclude)))
        include, exclude = map(lambda x: set(map(_get_dtype_from_object, x)), sel)
        include_these = pandas.Series(not bool(include), index=self.columns)
        exclude_these = pandas.Series(not bool(exclude), index=self.columns)

        def is_dtype_instance_mapper(column, dtype):
            return column, functools.partial(issubclass, dtype.type)

        for column, f in itertools.starmap(
            is_dtype_instance_mapper, self.dtypes.iteritems()
        ):
            if include:  # checks for the case of empty include or exclude
                include_these[column] = any(map(f, include))
            if exclude:
                exclude_these[column] = not any(map(f, exclude))

        dtype_indexer = include_these & exclude_these
        indicate = [
            i for i in range(len(dtype_indexer.values)) if not dtype_indexer.values[i]
        ]
        return self.drop(columns=self.columns[indicate], inplace=False)

    def sem(
        self, axis=None, skipna=None, level=None, ddof=1, numeric_only=None, **kwargs
    ):
        return self._default_to_pandas(
            pandas.DataFrame.sem,
            axis=axis,
            skipna=skipna,
            level=level,
            ddof=ddof,
            numeric_only=numeric_only,
            **kwargs
        )

    def set_axis(self, labels, axis=0, inplace=None):
        """Assign desired index to given axis.

        Args:
            labels (pandas.Index or list-like): The Index to assign.
            axis (string or int): The axis to reassign.
            inplace (bool): Whether to make these modifications inplace.

        Returns:
            If inplace is False, returns a new DataFrame, otherwise None.
        """
        if is_scalar(labels):
            warnings.warn(
                'set_axis now takes "labels" as first argument, and '
                '"axis" as named parameter. The old form, with "axis" as '
                'first parameter and "labels" as second, is still supported '
                "but will be deprecated in a future version of pandas.",
                FutureWarning,
                stacklevel=2,
            )
            labels, axis = axis, labels
        if inplace is None:
            warnings.warn(
                "set_axis currently defaults to operating inplace.\nThis "
                "will change in a future version of pandas, use "
                "inplace=True to avoid this warning.",
                FutureWarning,
                stacklevel=2,
            )
            inplace = True
        if inplace:
            setattr(self, pandas.DataFrame()._get_axis_name(axis), labels)
        else:
            obj = self.copy()
            obj.set_axis(labels, axis=axis, inplace=True)
            return obj

    def set_index(
        self, keys, drop=True, append=False, inplace=False, verify_integrity=False
    ):
        """Set the DataFrame index using one or more existing columns.

        Args:
            keys: column label or list of column labels / arrays.
            drop (boolean): Delete columns to be used as the new index.
            append (boolean): Whether to append columns to existing index.
            inplace (boolean): Modify the DataFrame in place.
            verify_integrity (boolean): Check the new index for duplicates.
                Otherwise defer the check until necessary. Setting to False
                will improve the performance of this method

        Returns:
            If inplace is set to false returns a new DataFrame, otherwise None.
        """
        inplace = validate_bool_kwarg(inplace, "inplace")
        if not isinstance(keys, list):
            keys = [keys]
        if inplace:
            frame = self
        else:
            frame = self.copy()

        arrays = []
        names = []
        if append:
            names = [x for x in self.index.names]
            if isinstance(self.index, pandas.MultiIndex):
                for i in range(self.index.nlevels):
                    arrays.append(self.index._get_level_values(i))
            else:
                arrays.append(self.index)
        to_remove = []
        for col in keys:
            if isinstance(col, pandas.MultiIndex):
                # append all but the last column so we don't have to modify
                # the end of this loop
                for n in range(col.nlevels - 1):
                    arrays.append(col._get_level_values(n))

                level = col._get_level_values(col.nlevels - 1)
                names.extend(col.names)
            elif isinstance(col, pandas.Series):
                level = col._values
                names.append(col.name)
            elif isinstance(col, pandas.Index):
                level = col
                names.append(col.name)
            elif isinstance(col, (list, np.ndarray, pandas.Index)):
                level = col
                names.append(None)
            else:
                level = frame[col]._values
                names.append(col)
                if drop:
                    to_remove.append(col)
            arrays.append(level)
        index = _ensure_index_from_sequences(arrays, names)

        if verify_integrity and not index.is_unique:
            duplicates = index.get_duplicates()
            raise ValueError("Index has duplicate keys: %s" % duplicates)

        for c in to_remove:
            del frame[c]
        # clear up memory usage
        index._cleanup()
        frame.index = index

        if not inplace:
            return frame

    def set_value(self, index, col, value, takeable=False):
        return self._default_to_pandas(
            pandas.DataFrame.set_values, index, col, value, takeable=takeable
        )

    def shift(self, periods=1, freq=None, axis=0):
        return self._default_to_pandas(
            pandas.DataFrame.shift, periods=periods, freq=freq, axis=axis
        )

    def skew(self, axis=None, skipna=None, level=None, numeric_only=None, **kwargs):
        """Return unbiased skew over requested axis Normalized by N-1

        Args:
            axis : {index (0), columns (1)}
            skipna : boolean, default True
            Exclude NA/null values when computing the result.
            level : int or level name, default None
            numeric_only : boolean, default None

        Returns:
            skew : Series or DataFrame (if level specified)
        """
        axis = pandas.DataFrame()._get_axis_number(axis) if axis is not None else 0
        if numeric_only is not None and not numeric_only:
            self._validate_dtypes(numeric_only=True)

        return self._query_compiler.skew(
            axis=axis, skipna=skipna, level=level, numeric_only=numeric_only, **kwargs
        )

    def slice_shift(self, periods=1, axis=0):
        return self._default_to_pandas(
            pandas.DataFrame.slice_shift, periods=periods, axis=axis
        )

    def sort_index(
        self,
        axis=0,
        level=None,
        ascending=True,
        inplace=False,
        kind="quicksort",
        na_position="last",
        sort_remaining=True,
        by=None,
    ):
        """Sort a DataFrame by one of the indices (columns or index).

        Args:
            axis: The axis to sort over.
            level: The MultiIndex level to sort over.
            ascending: Ascending or descending
            inplace: Whether or not to update this DataFrame inplace.
            kind: How to perform the sort.
            na_position: Where to position NA on the sort.
            sort_remaining: On Multilevel Index sort based on all levels.
            by: (Deprecated) argument to pass to sort_values.

        Returns:
            A sorted DataFrame
        """
        axis = pandas.DataFrame()._get_axis_number(axis)
        if level is not None:
            new_query_compiler = self._default_to_pandas(
                pandas.DataFrame.sort_index,
                axis=axis,
                level=level,
                ascending=ascending,
                inplace=False,
                kind=kind,
                na_position=na_position,
                sort_remaining=sort_remaining,
            )
            return self._create_dataframe_from_compiler(new_query_compiler, inplace)
        if by is not None:
            warnings.warn(
                "by argument to sort_index is deprecated, "
                "please use .sort_values(by=...)",
                FutureWarning,
                stacklevel=2,
            )
            if level is not None:
                raise ValueError("unable to simultaneously sort by and level")
            return self.sort_values(by, axis=axis, ascending=ascending, inplace=inplace)
        new_query_compiler = self._query_compiler.sort_index(
            axis=axis, ascending=ascending, kind=kind, na_position=na_position
        )
        if inplace:
            self._update_inplace(new_query_compiler=new_query_compiler)
        else:
            return DataFrame(query_compiler=new_query_compiler)

    def sort_values(
        self,
        by,
        axis=0,
        ascending=True,
        inplace=False,
        kind="quicksort",
        na_position="last",
    ):
        """Sorts by a column/row or list of columns/rows.

        Args:
            by: A list of labels for the axis to sort over.
            axis: The axis to sort.
            ascending: Sort in ascending or descending order.
            inplace: If true, do the operation inplace.
            kind: How to sort.
            na_position: Where to put np.nan values.

        Returns:
             A sorted DataFrame.
        """
        axis = pandas.DataFrame()._get_axis_number(axis)
        if not is_list_like(by):
            by = [by]
        # Currently, sort_values will just reindex based on the sorted values.
        # TODO create a more efficient way to sort
        if axis == 0:
            broadcast_value_dict = {col: self[col] for col in by}
            broadcast_values = pandas.DataFrame(broadcast_value_dict, index=self.index)
            new_index = broadcast_values.sort_values(
                by=by,
                axis=axis,
                ascending=ascending,
                kind=kind,
                na_position=na_position,
            ).index
            return self.reindex(index=new_index, copy=not inplace)
        else:
            broadcast_value_list = [
                to_pandas(self[row :: len(self.index)]) for row in by
            ]
            index_builder = list(zip(broadcast_value_list, by))
            broadcast_values = pandas.concat(
                [row for row, idx in index_builder], copy=False
            )
            broadcast_values.columns = self.columns
            new_columns = broadcast_values.sort_values(
                by=by,
                axis=axis,
                ascending=ascending,
                kind=kind,
                na_position=na_position,
            ).columns
            return self.reindex(columns=new_columns, copy=not inplace)

    def sortlevel(
        self, level=0, axis=0, ascending=True, inplace=False, sort_remaining=True
    ):
        return self._default_to_pandas(
            pandas.DataFrame.sortlevel,
            level=level,
            axis=axis,
            ascending=ascending,
            inplace=inplace,
            sort_remaining=sort_remaining,
        )

    def squeeze(self, axis=None):
        # Checks for 1x1 DF, passes into squeeze with approproate ndim
        if (
            self._query_compiler.data.shape[0] == 1
            and self._query_compiler.data.shape[1] == 1
        ):
            return self._query_compiler.squeeze(0, axis)
        # Checks for 1xN or Nx1 DF, passes into squeeze with appropriate ndim
        elif 1 in self._query_compiler.data.shape:
            return self._query_compiler.squeeze(1, axis)
        # NxN DF, don't need to pass into squeeze
        else:
            return self.copy()

    def stack(self, level=-1, dropna=True):
        return self._default_to_pandas(
            pandas.DataFrame.stack, level=level, dropna=dropna
        )

    def std(
        self, axis=None, skipna=None, level=None, ddof=1, numeric_only=None, **kwargs
    ):
        """Computes standard deviation across the DataFrame.

        Args:
            axis (int): The axis to take the std on.
            skipna (bool): True to skip NA values, false otherwise.
            ddof (int): degrees of freedom

        Returns:
            The std of the DataFrame (Pandas Series)
        """
        axis = pandas.DataFrame()._get_axis_number(axis) if axis is not None else 0
        if numeric_only is not None and not numeric_only:
            self._validate_dtypes(numeric_only=True)

        return self._query_compiler.std(
            axis=axis,
            skipna=skipna,
            level=level,
            ddof=ddof,
            numeric_only=numeric_only,
            **kwargs
        )

    def sub(self, other, axis="columns", level=None, fill_value=None):
        """Subtract a DataFrame/Series/scalar from this DataFrame.

        Args:
            other: The object to use to apply the subtraction to this.
            axis: The axis to apply the subtraction over.
            level: Mutlilevel index level to subtract over.
            fill_value: The value to fill NaNs with.

        Returns:
             A new DataFrame with the subtraciont applied.
        """
        axis = pandas.DataFrame()._get_axis_number(axis)
        if level is not None:
            if isinstance(other, DataFrame):
                other = other._query_compiler.to_pandas()
            return self._default_to_pandas(
                pandas.DataFrame.sub,
                other,
                axis=axis,
                level=level,
                fill_value=fill_value,
            )
        other = self._validate_other(other, axis, numeric_or_time_only=True)
        new_query_compiler = self._query_compiler.sub(
            other=other, axis=axis, level=level, fill_value=fill_value
        )
        return self._create_dataframe_from_compiler(new_query_compiler)

    def subtract(self, other, axis="columns", level=None, fill_value=None):
        """Alias for sub.

        Args:
            other: The object to use to apply the subtraction to this.
            axis: THe axis to apply the subtraction over.
            level: Mutlilevel index level to subtract over.
            fill_value: The value to fill NaNs with.

        Returns:
             A new DataFrame with the subtraciont applied.
        """
        return self.sub(other, axis, level, fill_value)

    def swapaxes(self, axis1, axis2, copy=True):
        return self._default_to_pandas(
            pandas.DataFrame.swapaxes, axis1, axis2, copy=copy
        )

    def swaplevel(self, i=-2, j=-1, axis=0):
        return self._default_to_pandas(pandas.DataFrame.swaplevel, i=i, j=j, axis=axis)

    def tail(self, n=5):
        """Get the last n rows of the DataFrame.

        Args:
            n (int): The number of rows to return.

        Returns:
            A new DataFrame with the last n rows of this DataFrame.
        """
        if n >= len(self.index):
            return self.copy()
        return DataFrame(query_compiler=self._query_compiler.tail(n))

    def take(self, indices, axis=0, convert=None, is_copy=True, **kwargs):
        return self._default_to_pandas(
            pandas.DataFrame.take,
            indices,
            axis=axis,
            convert=convert,
            is_copy=is_copy,
            **kwargs
        )

    def to_clipboard(self, excel=None, sep=None, **kwargs):
        return self._default_to_pandas(
            pandas.DataFrame.to_clipboard, excel=excel, sep=sep, **kwargs
        )

    def to_csv(
        self,
        path_or_buf=None,
        sep=",",
        na_rep="",
        float_format=None,
        columns=None,
        header=True,
        index=True,
        index_label=None,
        mode="w",
        encoding=None,
        compression=None,
        quoting=None,
        quotechar='"',
        line_terminator="\n",
        chunksize=None,
        tupleize_cols=None,
        date_format=None,
        doublequote=True,
        escapechar=None,
        decimal=".",
    ):

        kwargs = {
            "path_or_buf": path_or_buf,
            "sep": sep,
            "na_rep": na_rep,
            "float_format": float_format,
            "columns": columns,
            "header": header,
            "index": index,
            "index_label": index_label,
            "mode": mode,
            "encoding": encoding,
            "compression": compression,
            "quoting": quoting,
            "quotechar": quotechar,
            "line_terminator": line_terminator,
            "chunksize": chunksize,
            "tupleize_cols": tupleize_cols,
            "date_format": date_format,
            "doublequote": doublequote,
            "escapechar": escapechar,
            "decimal": decimal,
        }
        return self._default_to_pandas(pandas.DataFrame.to_csv, **kwargs)

    def to_dense(self):
        return self._default_to_pandas(pandas.DataFrame.to_dense)

    def to_dict(self, orient="dict", into=dict):
        return self._default_to_pandas(
            pandas.DataFrame.to_dict, orient=orient, into=into
        )

    def to_excel(
        self,
        excel_writer,
        sheet_name="Sheet1",
        na_rep="",
        float_format=None,
        columns=None,
        header=True,
        index=True,
        index_label=None,
        startrow=0,
        startcol=0,
        engine=None,
        merge_cells=True,
        encoding=None,
        inf_rep="inf",
        verbose=True,
        freeze_panes=None,
    ):
        return self._default_to_pandas(
            pandas.DataFrame.to_excel,
            excel_writer,
            sheet_name,
            na_rep,
            float_format,
            columns,
            header,
            index,
            index_label,
            startrow,
            startcol,
            engine,
            merge_cells,
            encoding,
            inf_rep,
            verbose,
            freeze_panes,
        )

    def to_feather(self, fname):
        return self._default_to_pandas(pandas.DataFrame.to_feather, fname)

    def to_gbq(
        self,
        destination_table,
        project_id,
        chunksize=10000,
        verbose=True,
        reauth=False,
        if_exists="fail",
        private_key=None,
    ):
        return self._default_to_pandas(
            pandas.DataFrame.to_gbq,
            destination_table,
            project_id,
            chunksize=chunksize,
            verbose=verbose,
            reauth=reauth,
            if_exists=if_exists,
            private_key=private_key,
        )

    def to_hdf(self, path_or_buf, key, **kwargs):
        return self._default_to_pandas(
            pandas.DataFrame.to_hdf, path_or_buf, key, **kwargs
        )

    def to_html(
        self,
        buf=None,
        columns=None,
        col_space=None,
        header=True,
        index=True,
        na_rep="np.NaN",
        formatters=None,
        float_format=None,
        sparsify=None,
        index_names=True,
        justify=None,
        bold_rows=True,
        classes=None,
        escape=True,
        max_rows=None,
        max_cols=None,
        show_dimensions=False,
        notebook=False,
        decimal=".",
        border=None,
    ):
        return self._default_to_pandas(
            pandas.DataFrame.to_html,
            buf,
            columns,
            col_space,
            header,
            index,
            na_rep,
            formatters,
            float_format,
            sparsify,
            index_names,
            justify,
            bold_rows,
            classes,
            escape,
            max_rows,
            max_cols,
            show_dimensions,
            notebook,
            decimal,
            border,
        )

    def to_json(
        self,
        path_or_buf=None,
        orient=None,
        date_format=None,
        double_precision=10,
        force_ascii=True,
        date_unit="ms",
        default_handler=None,
        lines=False,
        compression=None,
    ):
        return self._default_to_pandas(
            pandas.DataFrame.to_json,
            path_or_buf,
            orient,
            date_format,
            double_precision,
            force_ascii,
            date_unit,
            default_handler,
            lines,
            compression,
        )

    def to_latex(
        self,
        buf=None,
        columns=None,
        col_space=None,
        header=True,
        index=True,
        na_rep="np.NaN",
        formatters=None,
        float_format=None,
        sparsify=None,
        index_names=True,
        bold_rows=False,
        column_format=None,
        longtable=None,
        escape=None,
        encoding=None,
        decimal=".",
        multicolumn=None,
        multicolumn_format=None,
        multirow=None,
    ):
        return self._default_to_pandas(
            pandas.DataFrame.to_latex,
            buf=buf,
            columns=columns,
            col_space=col_space,
            header=header,
            index=index,
            na_rep=na_rep,
            formatters=formatters,
            float_format=float_format,
            sparsify=sparsify,
            index_names=index_names,
            bold_rows=bold_rows,
            column_format=column_format,
            longtable=longtable,
            escape=escape,
            encoding=encoding,
            decimal=decimal,
            multicolumn=multicolumn,
            multicolumn_format=multicolumn_format,
            multirow=multirow,
        )

    def to_msgpack(self, path_or_buf=None, encoding="utf-8", **kwargs):
        return self._default_to_pandas(
            pandas.DataFrame.to_msgpack,
            path_or_buf=path_or_buf,
            encoding=encoding,
            **kwargs
        )

    def to_panel(self):
        return self._default_to_pandas(pandas.DataFrame.to_panel)

    def to_parquet(self, fname, engine="auto", compression="snappy", **kwargs):
        return self._default_to_pandas(
            pandas.DataFrame.to_parquet,
            fname,
            engine=engine,
            compression=compression,
            **kwargs
        )

    def to_period(self, freq=None, axis=0, copy=True):
        return self._default_to_pandas(
            pandas.DataFrame.to_period, freq=freq, axis=axis, copy=copy
        )

    def to_pickle(self, path, compression="infer", protocol=pkl.HIGHEST_PROTOCOL):
        return self._default_to_pandas(
            pandas.DataFrame.to_pickle, path, compression=compression, protocol=protocol
        )

    def to_records(self, index=True, convert_datetime64=True):
        return self._default_to_pandas(
            pandas.DataFrame.to_records,
            index=index,
            convert_datetime64=convert_datetime64,
        )

    def to_sparse(self, fill_value=None, kind="block"):
        return self._default_to_pandas(
            pandas.DataFrame.to_sparse, fill_value=fill_value, kind=kind
        )

    def to_sql(
        self,
        name,
        con,
        flavor=None,
        schema=None,
        if_exists="fail",
        index=True,
        index_label=None,
        chunksize=None,
        dtype=None,
    ):
        return self._default_to_pandas(
            pandas.DataFrame.to_sql,
            name,
            con,
            flavor,
            schema,
            if_exists,
            index,
            index_label,
            chunksize,
            dtype,
        )

    def to_stata(
        self,
        fname,
        convert_dates=None,
        write_index=True,
        encoding="latin-1",
        byteorder=None,
        time_stamp=None,
        data_label=None,
        variable_labels=None,
    ):
        return self._default_to_pandas(
            pandas.DataFrame.to_stata,
            fname,
            convert_dates,
            write_index,
            encoding,
            byteorder,
            time_stamp,
            data_label,
            variable_labels,
        )

    def to_string(
        self,
        buf=None,
        columns=None,
        col_space=None,
        header=True,
        index=True,
        na_rep="np.NaN",
        formatters=None,
        float_format=None,
        sparsify=None,
        index_names=True,
        justify=None,
        line_width=None,
        max_rows=None,
        max_cols=None,
        show_dimensions=False,
    ):
        return self._default_to_pandas(
            pandas.DataFrame.to_string,
            buf=buf,
            columns=columns,
            col_space=col_space,
            header=header,
            index=index,
            na_rep=na_rep,
            formatters=formatters,
            float_format=float_format,
            sparsify=sparsify,
            index_names=index_names,
            justify=justify,
            line_width=line_width,
            max_rows=max_rows,
            max_cols=max_cols,
            show_dimensions=show_dimensions,
        )

    def to_timestamp(self, freq=None, how="start", axis=0, copy=True):
        return self._default_to_pandas(
            pandas.DataFrame.to_timestamp, freq=freq, how=how, axis=axis, copy=copy
        )

    def to_xarray(self):
        return self._default_to_pandas(pandas.DataFrame.to_xarray)

    def transform(self, func, *args, **kwargs):
        kwargs["is_transform"] = True
        result = self.agg(func, *args, **kwargs)
        try:
            result.columns = self.columns
            result.index = self.index
        except ValueError:
            raise ValueError("transforms cannot produce aggregated results")
        return result

    def truediv(self, other, axis="columns", level=None, fill_value=None):
        """Divides this DataFrame against another DataFrame/Series/scalar.

        Args:
            other: The object to use to apply the divide against this.
            axis: The axis to divide over.
            level: The Multilevel index level to apply divide over.
            fill_value: The value to fill NaNs with.

        Returns:
            A new DataFrame with the Divide applied.
        """
        if level is not None:
            if isinstance(other, DataFrame):
                other = other._query_compiler.to_pandas()
            return self._default_to_pandas(
                pandas.DataFrame.truediv,
                other,
                axis=axis,
                level=level,
                fill_value=fill_value,
            )
        other = self._validate_other(other, axis, numeric_only=True)
        new_query_compiler = self._query_compiler.truediv(
            other=other, axis=axis, level=level, fill_value=fill_value
        )
        return self._create_dataframe_from_compiler(new_query_compiler)

    def truncate(self, before=None, after=None, axis=None, copy=True):
        return self._default_to_pandas(
            pandas.DataFrame.truncate, before=before, after=after, axis=axis, copy=copy
        )

    def tshift(self, periods=1, freq=None, axis=0):
        return self._default_to_pandas(
            pandas.DataFrame.tshift, periods=periods, freq=freq, axis=axis
        )

    def tz_convert(self, tz, axis=0, level=None, copy=True):
        return self._default_to_pandas(
            pandas.DataFrame.tz_convert, tz, axis=axis, level=level, copy=copy
        )

    def tz_localize(self, tz, axis=0, level=None, copy=True, ambiguous="raise"):
        return self._default_to_pandas(
            pandas.DataFrame.tz_localize,
            tz,
            axis=axis,
            level=level,
            copy=copy,
            ambiguous=ambiguous,
        )

    def unstack(self, level=-1, fill_value=None):
        return self._default_to_pandas(
            pandas.DataFrame.unstack, level=level, fill_value=fill_value
        )

    def update(
        self, other, join="left", overwrite=True, filter_func=None, raise_conflict=False
    ):
        """Modify DataFrame in place using non-NA values from other.

        Args:
            other: DataFrame, or object coercible into a DataFrame
            join: {'left'}, default 'left'
            overwrite: If True then overwrite values for common keys in frame
            filter_func: Can choose to replace values other than NA.
            raise_conflict: If True, will raise an error if the DataFrame and
                other both contain data in the same place.

        Returns:
            None
        """
        if raise_conflict:
            return self._default_to_pandas(
                pandas.DataFrame.update,
                other,
                join=join,
                overwrite=overwrite,
                filter_func=filter_func,
                raise_conflict=raise_conflict,
            )
        if not isinstance(other, DataFrame):
            other = DataFrame(other)
        query_compiler = self._query_compiler.update(
            other._query_compiler,
            join=join,
            overwrite=overwrite,
            filter_func=filter_func,
            raise_conflict=raise_conflict,
        )
        self._update_inplace(new_query_compiler=query_compiler)

    def var(
        self, axis=None, skipna=None, level=None, ddof=1, numeric_only=None, **kwargs
    ):
        """Computes variance across the DataFrame.

        Args:
            axis (int): The axis to take the variance on.
            skipna (bool): True to skip NA values, false otherwise.
            ddof (int): degrees of freedom

        Returns:
            The variance of the DataFrame.
        """
        axis = pandas.DataFrame()._get_axis_number(axis) if axis is not None else 0
        if numeric_only is not None and not numeric_only:
            self._validate_dtypes(numeric_only=True)

        return self._query_compiler.var(
            axis=axis,
            skipna=skipna,
            level=level,
            ddof=ddof,
            numeric_only=numeric_only,
            **kwargs
        )

    def where(
        self,
        cond,
        other=np.nan,
        inplace=False,
        axis=None,
        level=None,
        errors="raise",
        try_cast=False,
        raise_on_error=None,
    ):
        """Replaces values not meeting condition with values in other.

        Args:
            cond: A condition to be met, can be callable, array-like or a
                DataFrame.
            other: A value or DataFrame of values to use for setting this.
            inplace: Whether or not to operate inplace.
            axis: The axis to apply over. Only valid when a Series is passed
                as other.
            level: The MultiLevel index level to apply over.
            errors: Whether or not to raise errors. Does nothing in Pandas.
            try_cast: Try to cast the result back to the input type.
            raise_on_error: Whether to raise invalid datatypes (deprecated).

        Returns:
            A new DataFrame with the replaced values.
        """
        inplace = validate_bool_kwarg(inplace, "inplace")
        if isinstance(other, pandas.Series) and axis is None:
            raise ValueError("Must specify axis=0 or 1")
        if level is not None:
            if isinstance(other, DataFrame):
                other = other._query_compiler.to_pandas()
            if isinstance(cond, DataFrame):
                cond = cond._query_compiler.to_pandas()
            new_query_compiler = self._default_to_pandas(
                pandas.DataFrame.where,
                cond,
                other=other,
                inplace=False,
                axis=axis,
                level=level,
                errors=errors,
                try_cast=try_cast,
                raise_on_error=raise_on_error,
            )
            return self._create_dataframe_from_compiler(new_query_compiler, inplace)
        axis = pandas.DataFrame()._get_axis_number(axis) if axis is not None else 0
        cond = cond(self) if callable(cond) else cond

        if not isinstance(cond, DataFrame):
            if not hasattr(cond, "shape"):
                cond = np.asanyarray(cond)
            if cond.shape != self.shape:
                raise ValueError("Array conditional must be same shape as self")
            cond = DataFrame(cond, index=self.index, columns=self.columns)
        if isinstance(other, DataFrame):
            other = other._query_compiler
        elif isinstance(other, pandas.Series):
            other = other.reindex(self.index if not axis else self.columns)
        else:
            index = self.index if not axis else self.columns
            other = pandas.Series(other, index=index)
        query_compiler = self._query_compiler.where(
            cond._query_compiler, other, axis=axis, level=level
        )
        return self._create_dataframe_from_compiler(query_compiler, inplace)

    def xs(self, key, axis=0, level=None, drop_level=True):
        return self._default_to_pandas(
            pandas.DataFrame.xs, key, axis=axis, level=level, drop_level=drop_level
        )

    def __getitem__(self, key):
        """Get the column specified by key for this DataFrame.

        Args:
            key : The column name.

        Returns:
            A Pandas Series representing the value for the column.
        """
        key = com._apply_if_callable(key, self)
        # Shortcut if key is an actual column
        is_mi_columns = isinstance(self.columns, pandas.MultiIndex)
        try:
            if key in self.columns and not is_mi_columns:
                return self._getitem_column(key)
        except (KeyError, ValueError, TypeError):
            pass
        # see if we can slice the rows
        # This lets us reuse code in Pandas to error check
        indexer = convert_to_index_sliceable(pandas.DataFrame(index=self.index), key)
        if indexer is not None:
            return self._getitem_slice(indexer)
        if isinstance(key, (pandas.Series, np.ndarray, pandas.Index, list)):
            return self._getitem_array(key)
        elif isinstance(key, DataFrame):
            return self.where(key)
        elif is_mi_columns:
            return self._default_to_pandas(pandas.DataFrame.__getitem__, key)
            # return self._getitem_multilevel(key)
        else:
            return self._getitem_column(key)

    def _getitem_column(self, key):
        return SeriesView(
            self._query_compiler.getitem_single_key(key), self, (slice(None), key)
        )

    def _getitem_array(self, key):
        if com.is_bool_indexer(key):
            if isinstance(key, pandas.Series) and not key.index.equals(self.index):
                warnings.warn(
                    "Boolean Series key will be reindexed to match DataFrame index.",
                    PendingDeprecationWarning,
                    stacklevel=3,
                )
            elif len(key) != len(self.index):
                raise ValueError(
                    "Item wrong length {} instead of {}.".format(
                        len(key), len(self.index)
                    )
                )
            key = check_bool_indexer(self.index, key)
            # We convert to a RangeIndex because getitem_row_array is expecting a list
            # of indices, and RangeIndex will give us the exact indices of each boolean
            # requested.
            key = pandas.RangeIndex(len(self.index))[key]
            return DataFrame(query_compiler=self._query_compiler.getitem_row_array(key))
        else:
            if any(k not in self.columns for k in key):
                raise KeyError(
                    "{} not index".format(
                        str([k for k in key if k not in self.columns]).replace(",", "")
                    )
                )
            return DataFrame(
                query_compiler=self._query_compiler.getitem_column_array(key)
            )

    def _getitem_slice(self, key):
        # We convert to a RangeIndex because getitem_row_array is expecting a list
        # of indices, and RangeIndex will give us the exact indices of each boolean
        # requested.
        key = pandas.RangeIndex(len(self.index))[key]
        return DataFrame(query_compiler=self._query_compiler.getitem_row_array(key))

    def __getattr__(self, key):
        """After regular attribute access, looks up the name in the columns

        Args:
            key (str): Attribute name.

        Returns:
            The value of the attribute.
        """
        try:
            return object.__getattribute__(self, key)
        except AttributeError as e:
            if key in self.columns:
                return self[key]
            raise e

    def __setattr__(self, key, value):
        # We have to check for this first because we have to be able to set
        # _query_compiler before we check if the key is in self
        if key in ["_query_compiler"] or key in self.__dict__:
            pass
        elif key in self:
            self.__setitem__(key, value)
        elif isinstance(value, pandas.Series):
            warnings.warn(
                "Modin doesn't allow columns to be created via a new attribute name - see "
                "https://pandas.pydata.org/pandas-docs/stable/indexing.html#attribute-access",
                UserWarning,
            )
        object.__setattr__(self, key, value)

    def __setitem__(self, key, value):
        if not isinstance(key, str):
            return self._default_to_pandas(pandas.DataFrame.__setitem__, key, value)
        if key not in self.columns:
            self.insert(loc=len(self.columns), column=key, value=value)
        else:
            loc = self.columns.get_loc(key)
            self.__delitem__(key)
            self.insert(loc=loc, column=key, value=value)

    def __len__(self):
        """Gets the length of the DataFrame.

        Returns:
            Returns an integer length of the DataFrame object.
        """
        return len(self.index)

    def __unicode__(self):
        return self._default_to_pandas(pandas.DataFrame.__unicode__)

    def __invert__(self):
        return self._default_to_pandas(pandas.DataFrame.__invert__)

    def __hash__(self):
        return self._default_to_pandas(pandas.DataFrame.__hash__)

    def __iter__(self):
        """Iterate over the columns

        Returns:
            An Iterator over the columns of the DataFrame.
        """
        return iter(self.columns)

    def __contains__(self, key):
        """Searches columns for specific key

        Args:
            key : The column name

        Returns:
            Returns a boolean if the specified key exists as a column name
        """
        return self.columns.__contains__(key)

    def __nonzero__(self):
        raise ValueError(
            "The truth value of a {0} is ambiguous. "
            "Use a.empty, a.bool(), a.item(), a.any() or a.all().".format(
                self.__class__.__name__
            )
        )

    __bool__ = __nonzero__

    def __abs__(self):
        """Creates a modified DataFrame by taking the absolute value.

        Returns:
            A modified DataFrame
        """
        return self.abs()

    def __round__(self, decimals=0):
        return self._default_to_pandas(pandas.DataFrame.__round__, decimals=decimals)

    def __array__(self, dtype=None):
        # TODO: This is very inefficient and needs fix, also see as_matrix
        return to_pandas(self).__array__(dtype=dtype)

    def __array_wrap__(self, result, context=None):
        # TODO: This is very inefficient, see also __array__ and as_matrix
        return to_pandas(self).__array_wrap__(result, context=context)

    def __getstate__(self):
        return self._default_to_pandas(pandas.DataFrame.__getstate__)

    def __setstate__(self, state):
        return self._default_to_pandas(pandas.DataFrame.__setstate__, state)

    def __delitem__(self, key):
        """Delete a column by key. `del a[key]` for example.
           Operation happens in place.

           Notes: This operation happen on row and column partition
                  simultaneously. No rebuild.
        Args:
            key: key to delete
        """
        if key not in self:
            raise KeyError(key)
        self._update_inplace(new_query_compiler=self._query_compiler.delitem(key))

    def __finalize__(self, other, method=None, **kwargs):
        if isinstance(other, DataFrame):
            other = other._query_compiler.to_pandas()
        return self._default_to_pandas(
            pandas.DataFrame.__finalize__, other, method=method, **kwargs
        )

    def __copy__(self, deep=True):
        """Make a copy using modin.DataFrame.copy method

        Args:
            deep: Boolean, deep copy or not.
                  Currently we do not support deep copy.

        Returns:
            A Ray DataFrame object.
        """
        return self.copy(deep=deep)

    def __deepcopy__(self, memo=None):
        """Make a -deep- copy using modin.DataFrame.copy method
           This is equivalent to copy(deep=True).

        Args:
            memo: No effect. Just to comply with Pandas API.

        Returns:
            A Ray DataFrame object.
        """
        return self.copy(deep=True)

    def __and__(self, other):
        return self.__bool__() and other

    def __or__(self, other):
        return self.__bool__() or other

    def __xor__(self, other):
        return self.__bool__() ^ other

    def __lt__(self, other):
        return self.lt(other)

    def __le__(self, other):
        return self.le(other)

    def __gt__(self, other):
        return self.gt(other)

    def __ge__(self, other):
        return self.ge(other)

    def __eq__(self, other):
        return self.eq(other)

    def __ne__(self, other):
        return self.ne(other)

    def __add__(self, other):
        return self.add(other)

    def __iadd__(self, other):
        return self.add(other)

    def __radd__(self, other, axis="columns", level=None, fill_value=None):
        return self.radd(other, axis, level, fill_value)

    def __mul__(self, other):
        return self.mul(other)

    def __imul__(self, other):
        return self.mul(other)

    def __rmul__(self, other, axis="columns", level=None, fill_value=None):
        return self.rmul(other, axis, level, fill_value)

    def __pow__(self, other):
        return self.pow(other)

    def __ipow__(self, other):
        return self.pow(other)

    def __rpow__(self, other, axis="columns", level=None, fill_value=None):
        return self.rpow(other, axis, level, fill_value)

    def __sub__(self, other):
        return self.sub(other)

    def __isub__(self, other):
        return self.sub(other)

    def __rsub__(self, other, axis="columns", level=None, fill_value=None):
        return self.rsub(other, axis, level, fill_value)

    def __floordiv__(self, other):
        return self.floordiv(other)

    def __ifloordiv__(self, other):
        return self.floordiv(other)

    def __rfloordiv__(self, other, axis="columns", level=None, fill_value=None):
        return self.rfloordiv(other, axis, level, fill_value)

    def __truediv__(self, other):
        return self.truediv(other)

    def __itruediv__(self, other):
        return self.truediv(other)

    def __rtruediv__(self, other, axis="columns", level=None, fill_value=None):
        return self.rtruediv(other, axis, level, fill_value)

    def __mod__(self, other):
        return self.mod(other)

    def __imod__(self, other):
        return self.mod(other)

    def __rmod__(self, other, axis="columns", level=None, fill_value=None):
        return self.rmod(other, axis, level, fill_value)

    def __div__(self, other, axis="columns", level=None, fill_value=None):
        return self.div(other, axis, level, fill_value)

    def __rdiv__(self, other, axis="columns", level=None, fill_value=None):
        return self.rdiv(other, axis, level, fill_value)

    def __neg__(self):
        """Computes an element wise negative DataFrame

        Returns:
            A modified DataFrame where every element is the negation of before
        """
        self._validate_dtypes(numeric_only=True)
        return DataFrame(query_compiler=self._query_compiler.negative())

    def __sizeof__(self):
        return self._default_to_pandas(pandas.DataFrame.__sizeof__)

    @property
    def __doc__(self):
        return self._query_compiler.to_pandas().__doc__

    @property
    def blocks(self):
        return self._query_compiler.to_pandas().blocks

    @property
    def style(self):
        return self._query_compiler.to_pandas().style

    @property
    def iat(self, axis=None):
        from .indexing import _iLocIndexer

        return _iLocIndexer(self)

    @property
    def loc(self):
        """Purely label-location based indexer for selection by label.

        We currently support: single label, list array, slice object
        We do not support: boolean array, callable
        """
        from .indexing import _LocIndexer

        return _LocIndexer(self)

    @property
    def is_copy(self):
        return self._query_compiler.to_pandas().is_copy

    @property
    def at(self, axis=None):
        from .indexing import _LocIndexer

        return _LocIndexer(self)

    @property
    def ix(self, axis=None):
        raise ErrorMessage.not_implemented("ix is not implemented.")

    @property
    def iloc(self):
        """Purely integer-location based indexing for selection by position.

        We currently support: single label, list array, slice object
        We do not support: boolean array, callable
        """
        from .indexing import _iLocIndexer

        return _iLocIndexer(self)

    def _create_dataframe_from_compiler(self, new_query_compiler, inplace=False):
        """Returns or updates a DataFrame given new query_compiler"""
        assert (
            isinstance(new_query_compiler, type(self._query_compiler))
            or type(new_query_compiler) in self._query_compiler.__class__.__bases__
        ), "Invalid Query Compiler object: {}".format(type(new_query_compiler))
        if not inplace:
            return DataFrame(query_compiler=new_query_compiler)
        else:
            self._update_inplace(new_query_compiler=new_query_compiler)

    def _validate_other(
        self,
        other,
        axis,
        numeric_only=False,
        numeric_or_time_only=False,
        numeric_or_object_only=False,
        comparison_dtypes_only=False,
    ):
        """Helper method to check validity of other in inter-df operations"""
        axis = pandas.DataFrame()._get_axis_number(axis)
        result = other
        if isinstance(other, DataFrame):
            return other._query_compiler
        elif is_list_like(other):
            other_dtypes = [type(x) for x in other]
            if axis == 0:
                if len(other) != len(self.index):
                    raise ValueError(
                        "Unable to coerce to Series, length must be {0}: "
                        "given {1}".format(len(self.index), len(other))
                    )
            else:
                if len(other) != len(self.columns):
                    raise ValueError(
                        "Unable to coerce to Series, length must be {0}: "
                        "given {1}".format(len(self.columns), len(other))
                    )
        else:
            other_dtypes = [
                type(other)
                for _ in range(len(self.index) if axis else len(self.columns))
            ]

        # Do dtype checking
        if numeric_only:
            if not all(
                is_numeric_dtype(self_dtype) and is_numeric_dtype(other_dtype)
                for self_dtype, other_dtype in zip(self.dtypes, other_dtypes)
            ):
                raise TypeError("Cannot do operation on non-numeric dtypes")
        elif numeric_or_object_only:
            if not all(
                (is_numeric_dtype(self_dtype) and is_numeric_dtype(other_dtype))
                or (is_object_dtype(self_dtype) and is_object_dtype(other_dtype))
                for self_dtype, other_dtype in zip(self.dtypes, other_dtypes)
            ):
                raise TypeError("Cannot do operation non-numeric dtypes")
        elif comparison_dtypes_only:
            if not all(
                (is_numeric_dtype(self_dtype) and is_numeric_dtype(other_dtype))
                or (
                    is_datetime_or_timedelta_dtype(self_dtype)
                    and is_datetime_or_timedelta_dtype(other_dtype)
                )
                or is_dtype_equal(self_dtype, other_dtype)
                for self_dtype, other_dtype in zip(self.dtypes, other_dtypes)
            ):
                raise TypeError(
                    "Cannot do operation non-numeric objects with numeric objects"
                )
        elif numeric_or_time_only:
            if not all(
                (is_numeric_dtype(self_dtype) and is_numeric_dtype(other_dtype))
                or (
                    is_datetime_or_timedelta_dtype(self_dtype)
                    and is_datetime_or_timedelta_dtype(other_dtype)
                )
                for self_dtype, other_dtype in zip(self.dtypes, other_dtypes)
            ):
                raise TypeError(
                    "Cannot do operation non-numeric objects with numeric objects"
                )

        return result

    def _validate_dtypes(self, numeric_only=False):
        """Helper method to check that all the dtypes are the same"""
        dtype = self.dtypes[0]
        for t in self.dtypes:
            if numeric_only and not is_numeric_dtype(t):
                raise TypeError("{0} is not a numeric data type".format(t))
            elif not numeric_only and t != dtype:
                raise TypeError(
                    "Cannot compare type '{0}' with type '{1}'".format(t, dtype)
                )

    def _validate_dtypes_min_max(self, axis, numeric_only):
        # If our DataFrame has both numeric and non-numeric dtypes then
        # comparisons between these types do not make sense and we must raise a
        # TypeError. The exception to this rule is when there are datetime and
        # timedelta objects, in which case we proceed with the comparison
        # without ignoring any non-numeric types. We must check explicitly if
        # numeric_only is False because if it is None, it will default to True
        # if the operation fails with mixed dtypes.
        if (
            axis
            and numeric_only is False
            and np.unique([is_numeric_dtype(dtype) for dtype in self.dtypes]).size == 2
        ):
            # check if there are columns with dtypes datetime or timedelta
            if all(
                dtype != np.dtype("datetime64[ns]")
                and dtype != np.dtype("timedelta64[ns]")
                for dtype in self.dtypes
            ):
                raise TypeError("Cannot compare Numeric and Non-Numeric Types")

    def _validate_dtypes_sum_prod_mean(self, axis, numeric_only, ignore_axis=False):
        """Raises TypeErrors for sum, prod, and mean where necessary"""
        # We cannot add datetime types, so if we are summing a column with
        # dtype datetime64 and cannot ignore non-numeric types, we must throw a
        # TypeError.
        if (
            not axis
            and numeric_only is False
            and any(dtype == np.dtype("datetime64[ns]") for dtype in self.dtypes)
        ):
            raise TypeError("Cannot add Timestamp Types")

        # If our DataFrame has both numeric and non-numeric dtypes then
        # operations between these types do not make sense and we must raise a
        # TypeError. The exception to this rule is when there are datetime and
        # timedelta objects, in which case we proceed with the comparison
        # without ignoring any non-numeric types. We must check explicitly if
        # numeric_only is False because if it is None, it will default to True
        # if the operation fails with mixed dtypes.
        if (
            (axis or ignore_axis)
            and numeric_only is False
            and np.unique([is_numeric_dtype(dtype) for dtype in self.dtypes]).size == 2
        ):
            # check if there are columns with dtypes datetime or timedelta
            if all(
                dtype != np.dtype("datetime64[ns]")
                and dtype != np.dtype("timedelta64[ns]")
                for dtype in self.dtypes
            ):
                raise TypeError("Cannot operate on Numeric and Non-Numeric Types")

    def _default_to_pandas(self, op, *args, **kwargs):
        """Helper method to use default pandas function"""
        ErrorMessage.default_to_pandas("`{}`".format(op.__name__))
        result = op(self._query_compiler.to_pandas(), *args, **kwargs)
        if isinstance(result, pandas.DataFrame):
            return DataFrame(result)
        else:
            try:
                if (
                    isinstance(result, (list, tuple))
                    and len(result) == 2
                    and isinstance(result[0], pandas.DataFrame)
                ):
                    # Some operations split the DataFrame into two (e.g. align). We need to wrap
                    # both of the returned results
                    if isinstance(result[1], pandas.DataFrame):
                        second = DataFrame(result[1])
                    else:
                        second = result[1]
                    return DataFrame(result[0]), second
                else:
                    return result
            except TypeError:
                return result<|MERGE_RESOLUTION|>--- conflicted
+++ resolved
@@ -198,11 +198,7 @@
             expr: The expression to evaluate. This string cannot contain any
                 Python statements, only Python expressions.
         """
-<<<<<<< HEAD
-        if isinstance(expr, str) and expr is "":  # noqa: F632
-=======
         if isinstance(expr, str) and expr == "":
->>>>>>> 505c0f6b
             raise ValueError("expr cannot be an empty string")
 
         if isinstance(expr, str) and "@" in expr:
