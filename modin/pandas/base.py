# Licensed to Modin Development Team under one or more contributor license agreements.
# See the NOTICE file distributed with this work for additional information regarding
# copyright ownership.  The Modin Development Team licenses this file to you under the
# Apache License, Version 2.0 (the "License"); you may not use this file except in
# compliance with the License.  You may obtain a copy of the License at
#
#     http://www.apache.org/licenses/LICENSE-2.0
#
# Unless required by applicable law or agreed to in writing, software distributed under
# the License is distributed on an "AS IS" BASIS, WITHOUT WARRANTIES OR CONDITIONS OF
# ANY KIND, either express or implied. See the License for the specific language
# governing permissions and limitations under the License.
"""Implement DataFrame/Series public API as pandas does."""
from __future__ import annotations
import numpy as np
import pandas
from pandas.compat import numpy as numpy_compat
from pandas.core.common import count_not_none, pipe
from pandas.core.describe import refine_percentiles
from pandas.core.dtypes.common import (
    is_list_like,
    is_dict_like,
    is_numeric_dtype,
    is_datetime_or_timedelta_dtype,
    is_dtype_equal,
    is_object_dtype,
    is_integer,
)
from pandas.core.indexes.api import ensure_index
import pandas.core.window.rolling
import pandas.core.resample
import pandas.core.generic
from pandas.util._validators import (
    validate_percentile,
    validate_bool_kwarg,
    validate_ascending,
    validate_inclusive,
)
from pandas._libs.lib import no_default, NoDefault
from pandas._libs.tslibs import to_offset
from pandas._typing import (
    IndexKeyFunc,
    StorageOptions,
    CompressionOptions,
    Axis,
    IndexLabel,
    Level,
    TimedeltaConvertibleTypes,
    TimestampConvertibleTypes,
    RandomState,
<<<<<<< HEAD
    DtypeBackend,
=======
    npt,
>>>>>>> 2263838d
)
import pickle as pkl
import re
from types import SimpleNamespace
from typing import Optional, Union, Sequence, Hashable
import warnings


from .utils import is_full_grab_slice, _doc_binary_op
from modin.utils import try_cast_to_pandas, _inherit_docstrings
from modin.error_message import ErrorMessage
from modin import pandas as pd
from modin.pandas.utils import is_scalar
from modin.config import IsExperimental
from modin.logging import disable_logging, ClassLogger

# Similar to pandas, sentinel value to use as kwarg in place of None when None has
# special meaning and needs to be distinguished from a user explicitly passing None.
sentinel = object()

# Do not lookup certain attributes in columns or index, as they're used for some
# special purposes, like serving remote context
_ATTRS_NO_LOOKUP = {"____id_pack__", "__name__", "_cache"}

_DEFAULT_BEHAVIOUR = {
    "__init__",
    "__class__",
    "_get_index",
    "_set_index",
    "_pandas_class",
    "_get_axis_number",
    "empty",
    "index",
    "columns",
    "name",
    "dtypes",
    "dtype",
    "groupby",
    "_get_name",
    "_set_name",
    "_default_to_pandas",
    "_query_compiler",
    "_to_pandas",
    "_repartition",
    "_build_repr_df",
    "_reduce_dimension",
    "__repr__",
    "__len__",
    "__constructor__",
    "_create_or_update_from_compiler",
    "_update_inplace",
    # for persistance support;
    # see DataFrame methods docstrings for more
    "_inflate_light",
    "_inflate_full",
    "__reduce__",
    "__reduce_ex__",
    "_init",
} | _ATTRS_NO_LOOKUP

_doc_binary_op_kwargs = {"returns": "BasePandasDataset", "left": "BasePandasDataset"}


@_inherit_docstrings(pandas.DataFrame, apilink=["pandas.DataFrame", "pandas.Series"])
class BasePandasDataset(ClassLogger):
    """
    Implement most of the common code that exists in DataFrame/Series.

    Since both objects share the same underlying representation, and the algorithms
    are the same, we use this object to define the general behavior of those objects
    and then use those objects to define the output type.
    """

    # Pandas class that we pretend to be; usually it has the same name as our class
    # but lives in "pandas" namespace.
    _pandas_class = pandas.core.generic.NDFrame

    @pandas.util.cache_readonly
    def _is_dataframe(self) -> bool:
        """
        Tell whether this is a dataframe.

        Ideally, other methods of BasePandasDataset shouldn't care whether this
        is a dataframe or a series, but sometimes we need to know. This method
        is better than hasattr(self, "columns"), which for series will call
        self.__getattr__("columns"), which requires materializing the index.

        Returns
        -------
        bool : Whether this is a dataframe.
        """
        return issubclass(self._pandas_class, pandas.DataFrame)

    def _create_or_update_from_compiler(self, new_query_compiler, inplace=False):
        """
        Return or update a ``DataFrame`` or ``Series`` with given `new_query_compiler`.

        Parameters
        ----------
        new_query_compiler : PandasQueryCompiler
            QueryCompiler to use to manage the data.
        inplace : bool, default: False
            Whether or not to perform update or creation inplace.

        Returns
        -------
        DataFrame, Series or None
            None if update was done, ``DataFrame`` or ``Series`` otherwise.
        """
        raise NotImplementedError()

    def _add_sibling(self, sibling):
        """
        Add a DataFrame or Series object to the list of siblings.

        Siblings are objects that share the same query compiler. This function is called
        when a shallow copy is made.

        Parameters
        ----------
        sibling : BasePandasDataset
            Dataset to add to siblings list.
        """
        sibling._siblings = self._siblings + [self]
        self._siblings += [sibling]
        for sib in self._siblings:
            sib._siblings += [sibling]

    def _build_repr_df(self, num_rows, num_cols):
        """
        Build pandas DataFrame for string representation.

        Parameters
        ----------
        num_rows : int
            Number of rows to show in string representation. If number of
            rows in this dataset is greater than `num_rows` then half of
            `num_rows` rows from the beginning and half of `num_rows` rows
            from the end are shown.
        num_cols : int
            Number of columns to show in string representation. If number of
            columns in this dataset is greater than `num_cols` then half of
            `num_cols` columns from the beginning and half of `num_cols`
            columns from the end are shown.

        Returns
        -------
        pandas.DataFrame or pandas.Series
            A pandas dataset with `num_rows` or fewer rows and `num_cols` or fewer columns.
        """
        # Fast track for empty dataframe.
        if len(self.index) == 0 or (self._is_dataframe and len(self.columns) == 0):
            return pandas.DataFrame(
                index=self.index,
                columns=self.columns if self._is_dataframe else None,
            )
        if len(self.index) <= num_rows:
            row_indexer = slice(None)
        else:
            # Add one here so that pandas automatically adds the dots
            # It turns out to be faster to extract 2 extra rows and columns than to
            # build the dots ourselves.
            num_rows_for_head = num_rows // 2 + 1
            num_rows_for_tail = (
                num_rows_for_head
                if len(self.index) > num_rows
                else len(self.index) - num_rows_for_head
                if len(self.index) - num_rows_for_head >= 0
                else None
            )
            row_indexer = list(range(len(self.index))[:num_rows_for_head]) + (
                list(range(len(self.index))[-num_rows_for_tail:])
                if num_rows_for_tail is not None
                else []
            )
        if self._is_dataframe:
            if len(self.columns) <= num_cols:
                col_indexer = slice(None)
            else:
                num_cols_for_front = num_cols // 2 + 1
                num_cols_for_back = (
                    num_cols_for_front
                    if len(self.columns) > num_cols
                    else len(self.columns) - num_cols_for_front
                    if len(self.columns) - num_cols_for_front >= 0
                    else None
                )
                col_indexer = list(range(len(self.columns))[:num_cols_for_front]) + (
                    list(range(len(self.columns))[-num_cols_for_back:])
                    if num_cols_for_back is not None
                    else []
                )
            indexer = row_indexer, col_indexer
        else:
            indexer = row_indexer
        return self.iloc[indexer]._query_compiler.to_pandas()

    def _update_inplace(self, new_query_compiler):
        """
        Update the current DataFrame inplace.

        Parameters
        ----------
        new_query_compiler : query_compiler
            The new QueryCompiler to use to manage the data.
        """
        old_query_compiler = self._query_compiler
        self._query_compiler = new_query_compiler
        for sib in self._siblings:
            sib._query_compiler = new_query_compiler
        old_query_compiler.free()

    def _validate_other(
        self,
        other,
        axis,
        dtype_check=False,
        compare_index=False,
    ):
        """
        Help to check validity of other in inter-df operations.

        Parameters
        ----------
        other : modin.pandas.BasePandasDataset
            Another dataset to validate against `self`.
        axis : {None, 0, 1}
            Specifies axis along which to do validation. When `1` or `None`
            is specified, validation is done along `index`, if `0` is specified
            validation is done along `columns` of `other` frame.
        dtype_check : bool, default: False
            Validates that both frames have compatible dtypes.
        compare_index : bool, default: False
            Compare Index if True.

        Returns
        -------
        modin.pandas.BasePandasDataset
            Other frame if it is determined to be valid.

        Raises
        ------
        ValueError
            If `other` is `Series` and its length is different from
            length of `self` `axis`.
        TypeError
            If any validation checks fail.
        """
        if isinstance(other, BasePandasDataset):
            return other._query_compiler
        if not is_list_like(other):
            # We skip dtype checking if the other is a scalar. Note that pandas
            # is_scalar can be misleading as it is False for almost all objects,
            # even when those objects should be treated as scalars. See e.g.
            # https://github.com/modin-project/modin/issues/5236. Therefore, we
            # detect scalars by checking that `other` is neither a list-like nor
            # another BasePandasDataset.
            return other
        axis = self._get_axis_number(axis) if axis is not None else 1
        result = other
        if axis == 0:
            if len(other) != len(self._query_compiler.index):
                raise ValueError(
                    f"Unable to coerce to Series, length must be {len(self._query_compiler.index)}: "
                    + f"given {len(other)}"
                )
        else:
            if len(other) != len(self._query_compiler.columns):
                raise ValueError(
                    f"Unable to coerce to Series, length must be {len(self._query_compiler.columns)}: "
                    + f"given {len(other)}"
                )
        if hasattr(other, "dtype"):
            other_dtypes = [other.dtype] * len(other)
        elif is_dict_like(other):
            other_dtypes = [
                type(other[label])
                for label in self._query_compiler.get_axis(axis)
                # The binary operation is applied for intersection of axis labels
                # and dictionary keys. So filtering out extra keys.
                if label in other
            ]
        else:
            other_dtypes = [type(x) for x in other]
        if compare_index:
            if not self.index.equals(other.index):
                raise TypeError("Cannot perform operation with non-equal index")
        # Do dtype checking.
        if dtype_check:
            self_dtypes = self._get_dtypes()
            if is_dict_like(other):
                # The binary operation is applied for the intersection of axis labels
                # and dictionary keys. So filtering `self_dtypes` to match the `other`
                # dictionary.
                self_dtypes = [
                    dtype
                    for label, dtype in zip(
                        self._query_compiler.get_axis(axis), self._get_dtypes()
                    )
                    if label in other
                ]

            # TODO(https://github.com/modin-project/modin/issues/5239):
            # this spuriously rejects other that is a list including some
            # custom type that can be added to self's elements.
            if not all(
                (is_numeric_dtype(self_dtype) and is_numeric_dtype(other_dtype))
                or (is_object_dtype(self_dtype) and is_object_dtype(other_dtype))
                or (
                    is_datetime_or_timedelta_dtype(self_dtype)
                    and is_datetime_or_timedelta_dtype(other_dtype)
                )
                or is_dtype_equal(self_dtype, other_dtype)
                for self_dtype, other_dtype in zip(self_dtypes, other_dtypes)
            ):
                raise TypeError("Cannot do operation with improper dtypes")
        return result

    def _validate_function(self, func, on_invalid=None):
        """
        Check the validity of the function which is intended to be applied to the frame.

        Parameters
        ----------
        func : object
        on_invalid : callable(str, cls), optional
            Function to call in case invalid `func` is met, `on_invalid` takes an error
            message and an exception type as arguments. If not specified raise an
            appropriate exception.
            **Note:** This parameter is a hack to concord with pandas error types.
        """

        def error_raiser(msg, exception=Exception):
            raise exception(msg)

        if on_invalid is None:
            on_invalid = error_raiser

        if isinstance(func, dict):
            [self._validate_function(fn, on_invalid) for fn in func.values()]
            return
            # We also could validate this, but it may be quite expensive for lazy-frames
            # if not all(idx in self.axes[axis] for idx in func.keys()):
            #     error_raiser("Invalid dict keys", KeyError)

        if not is_list_like(func):
            func = [func]

        for fn in func:
            if isinstance(fn, str):
                if not (hasattr(self, fn) or hasattr(np, fn)):
                    on_invalid(
                        f"{fn} is not valid function for {type(self)} object.",
                        AttributeError,
                    )
            elif not callable(fn):
                on_invalid(
                    f"One of the passed functions has an invalid type: {type(fn)}: {fn}, "
                    + "only callable or string is acceptable.",
                    TypeError,
                )

    def _binary_op(self, op, other, **kwargs):
        """
        Do binary operation between two datasets.

        Parameters
        ----------
        op : str
            Name of binary operation.
        other : modin.pandas.BasePandasDataset
            Second operand of binary operation.
        **kwargs : dict
            Additional parameters to binary operation.

        Returns
        -------
        modin.pandas.BasePandasDataset
            Result of binary operation.
        """
        # _axis indicates the operator will use the default axis
        if kwargs.pop("_axis", None) is None:
            if kwargs.get("axis", None) is not None:
                kwargs["axis"] = axis = self._get_axis_number(kwargs.get("axis", None))
            else:
                kwargs["axis"] = axis = 1
        else:
            axis = 0
        if kwargs.get("level", None) is not None:
            # Broadcast is an internally used argument
            kwargs.pop("broadcast", None)
            return self._default_to_pandas(
                getattr(self._pandas_class, op), other, **kwargs
            )
        other = self._validate_other(other, axis, dtype_check=True)
        exclude_list = [
            "__add__",
            "__radd__",
            "__and__",
            "__rand__",
            "__or__",
            "__ror__",
            "__xor__",
            "__rxor__",
        ]
        if op in exclude_list:
            kwargs.pop("axis")
        new_query_compiler = getattr(self._query_compiler, op)(other, **kwargs)
        return self._create_or_update_from_compiler(new_query_compiler)

    def _default_to_pandas(self, op, *args, **kwargs):
        """
        Convert dataset to pandas type and call a pandas function on it.

        Parameters
        ----------
        op : str
            Name of pandas function.
        *args : list
            Additional positional arguments to be passed to `op`.
        **kwargs : dict
            Additional keywords arguments to be passed to `op`.

        Returns
        -------
        object
            Result of operation.
        """
        empty_self_str = "" if not self.empty else " for empty DataFrame"
        ErrorMessage.default_to_pandas(
            "`{}.{}`{}".format(
                type(self).__name__,
                op if isinstance(op, str) else op.__name__,
                empty_self_str,
            )
        )

        args = try_cast_to_pandas(args)
        kwargs = try_cast_to_pandas(kwargs)
        pandas_obj = self._to_pandas()
        if callable(op):
            result = op(pandas_obj, *args, **kwargs)
        elif isinstance(op, str):
            # The inner `getattr` is ensuring that we are treating this object (whether
            # it is a DataFrame, Series, etc.) as a pandas object. The outer `getattr`
            # will get the operation (`op`) from the pandas version of the class and run
            # it on the object after we have converted it to pandas.
            attr = getattr(self._pandas_class, op)
            if isinstance(attr, property):
                result = getattr(pandas_obj, op)
            else:
                result = attr(pandas_obj, *args, **kwargs)
        else:
            ErrorMessage.catch_bugs_and_request_email(
                failure_condition=True,
                extra_log="{} is an unsupported operation".format(op),
            )
        # SparseDataFrames cannot be serialized by arrow and cause problems for Modin.
        # For now we will use pandas.
        if isinstance(result, type(self)) and not isinstance(
            result, (pandas.SparseDataFrame, pandas.SparseSeries)
        ):
            return self._create_or_update_from_compiler(
                result, inplace=kwargs.get("inplace", False)
            )
        elif isinstance(result, pandas.DataFrame):
            from .dataframe import DataFrame

            return DataFrame(result)
        elif isinstance(result, pandas.Series):
            from .series import Series

            return Series(result)
        # inplace
        elif result is None:
            return self._create_or_update_from_compiler(
                getattr(pd, type(pandas_obj).__name__)(pandas_obj)._query_compiler,
                inplace=True,
            )
        else:
            try:
                if (
                    isinstance(result, (list, tuple))
                    and len(result) == 2
                    and isinstance(result[0], pandas.DataFrame)
                ):
                    # Some operations split the DataFrame into two (e.g. align). We need to wrap
                    # both of the returned results
                    if isinstance(result[1], pandas.DataFrame):
                        second = self.__constructor__(result[1])
                    else:
                        second = result[1]
                    return self.__constructor__(result[0]), second
                else:
                    return result
            except TypeError:
                return result

    @classmethod
    def _get_axis_number(cls, axis):
        """
        Convert axis name or number to axis index.

        Parameters
        ----------
        axis : int, str or pandas._libs.lib.NoDefault
            Axis name ('index' or 'columns') or number to be converted to axis index.

        Returns
        -------
        int
            0 or 1 - axis index in the array of axes stored in the dataframe.
        """
        if axis is no_default:
            axis = None

        return cls._pandas_class._get_axis_number(axis) if axis is not None else 0

    def _get_axis_name(cls, axis):
        axis_number = cls._get_axis_number(axis)
        return cls._AXIS_ORDERS[axis_number]

    @pandas.util.cache_readonly
    def __constructor__(self):
        """
        Construct DataFrame or Series object depending on self type.

        Returns
        -------
        modin.pandas.BasePandasDataset
            Constructed object.
        """
        return type(self)

    def abs(self):  # noqa: RT01, D200
        """
        Return a `BasePandasDataset` with absolute numeric value of each element.
        """
        self._validate_dtypes(numeric_only=True)
        return self.__constructor__(query_compiler=self._query_compiler.abs())

    def _set_index(self, new_index):
        """
        Set the index for this DataFrame.

        Parameters
        ----------
        new_index : pandas.Index
            The new index to set this.
        """
        self._query_compiler.index = new_index

    def _get_index(self):
        """
        Get the index for this DataFrame.

        Returns
        -------
        pandas.Index
            The union of all indexes across the partitions.
        """
        return self._query_compiler.index

    index = property(_get_index, _set_index)

    def add(
        self, other, axis="columns", level=None, fill_value=None
    ):  # noqa: PR01, RT01, D200
        """
        Return addition of `BasePandasDataset` and `other`, element-wise (binary operator `add`).
        """
        return self._binary_op(
            "add", other, axis=axis, level=level, fill_value=fill_value
        )

    def aggregate(self, func=None, axis=0, *args, **kwargs):  # noqa: PR01, RT01, D200
        """
        Aggregate using one or more operations over the specified axis.
        """
        axis = self._get_axis_number(axis)
        result = None

        if axis == 0:
            result = self._aggregate(func, _axis=axis, *args, **kwargs)
        # TODO: handle case when axis == 1
        if result is None:
            kwargs.pop("is_transform", None)
            return self.apply(func, axis=axis, args=args, **kwargs)
        return result

    agg = aggregate

    def _aggregate(self, func, *args, **kwargs):
        """
        Aggregate using one or more operations over index axis.

        Parameters
        ----------
        func : function, str, list or dict
            Function to use for aggregating the data.
        *args : list
            Positional arguments to pass to func.
        **kwargs : dict
            Keyword arguments to pass to func.

        Returns
        -------
        scalar or BasePandasDataset

        See Also
        --------
        aggregate : Aggregate along any axis.
        """
        _axis = kwargs.pop("_axis", 0)
        kwargs.pop("_level", None)

        if isinstance(func, str):
            kwargs.pop("is_transform", None)
            return self._string_function(func, *args, **kwargs)

        # Dictionaries have complex behavior because they can be renamed here.
        elif func is None or isinstance(func, dict):
            return self._default_to_pandas("agg", func, *args, **kwargs)
        kwargs.pop("is_transform", None)
        return self.apply(func, axis=_axis, args=args, **kwargs)

    def _string_function(self, func, *args, **kwargs):
        """
        Execute a function identified by its string name.

        Parameters
        ----------
        func : str
            Function name to call on `self`.
        *args : list
            Positional arguments to pass to func.
        **kwargs : dict
            Keyword arguments to pass to func.

        Returns
        -------
        object
            Function result.
        """
        assert isinstance(func, str)
        f = getattr(self, func, None)
        if f is not None:
            if callable(f):
                return f(*args, **kwargs)
            assert len(args) == 0
            assert (
                len([kwarg for kwarg in kwargs if kwarg not in ["axis", "_level"]]) == 0
            )
            return f
        f = getattr(np, func, None)
        if f is not None:
            return self._default_to_pandas("agg", func, *args, **kwargs)
        raise ValueError("{} is an unknown string function".format(func))

    def _get_dtypes(self):
        """
        Get dtypes as list.

        Returns
        -------
        list
            Either a one-element list that contains `dtype` if object denotes a Series
            or a list that contains `dtypes` if object denotes a DataFrame.
        """
        if hasattr(self, "dtype"):
            return [self.dtype]
        else:
            return list(self.dtypes)

    def align(
        self,
        other,
        join="outer",
        axis=None,
        level=None,
        copy=None,
        fill_value=None,
        method=None,
        limit=None,
        fill_axis=0,
        broadcast_axis=None,
    ):  # noqa: PR01, RT01, D200
        """
        Align two objects on their axes with the specified join method.
        """
        left, right = self._query_compiler.align(
            other._query_compiler,
            join=join,
            axis=axis,
            level=level,
            copy=copy,
            fill_value=fill_value,
            method=method,
            limit=limit,
            fill_axis=fill_axis,
            broadcast_axis=broadcast_axis,
        )
        return self.__constructor__(query_compiler=left), self.__constructor__(
            query_compiler=right
        )

    def all(
        self, axis=0, bool_only=None, skipna=True, **kwargs
    ):  # noqa: PR01, RT01, D200
        """
        Return whether all elements are True, potentially over an axis.
        """
        validate_bool_kwarg(skipna, "skipna", none_allowed=False)
        if axis is not None:
            axis = self._get_axis_number(axis)
            if bool_only and axis == 0:
                if hasattr(self, "dtype"):
                    raise NotImplementedError(
                        "{}.{} does not implement numeric_only.".format(
                            type(self).__name__, "all"
                        )
                    )
                data_for_compute = self[self.columns[self.dtypes == np.bool_]]
                return data_for_compute.all(
                    axis=axis, bool_only=False, skipna=skipna, **kwargs
                )
            return self._reduce_dimension(
                self._query_compiler.all(
                    axis=axis, bool_only=bool_only, skipna=skipna, **kwargs
                )
            )
        else:
            if bool_only:
                raise ValueError("Axis must be 0 or 1 (got {})".format(axis))
            # Reduce to a scalar if axis is None.
            result = self._reduce_dimension(
                # FIXME: Judging by pandas docs `**kwargs` serves only compatibility
                # purpose and does not affect the result, we shouldn't pass them to the query compiler.
                self._query_compiler.all(
                    axis=0,
                    bool_only=bool_only,
                    skipna=skipna,
                    **kwargs,
                )
            )
            if isinstance(result, BasePandasDataset):
                return result.all(
                    axis=axis, bool_only=bool_only, skipna=skipna, **kwargs
                )
            return result

    def any(
        self, *, axis=0, bool_only=None, skipna=True, **kwargs
    ):  # noqa: PR01, RT01, D200
        """
        Return whether any element is True, potentially over an axis.
        """
        validate_bool_kwarg(skipna, "skipna", none_allowed=False)
        if axis is not None:
            axis = self._get_axis_number(axis)
            if bool_only and axis == 0:
                if hasattr(self, "dtype"):
                    raise NotImplementedError(
                        "{}.{} does not implement numeric_only.".format(
                            type(self).__name__, "all"
                        )
                    )
                data_for_compute = self[self.columns[self.dtypes == np.bool_]]
                return data_for_compute.any(
                    axis=axis, bool_only=False, skipna=skipna, **kwargs
                )
            return self._reduce_dimension(
                self._query_compiler.any(
                    axis=axis, bool_only=bool_only, skipna=skipna, **kwargs
                )
            )
        else:
            if bool_only:
                raise ValueError("Axis must be 0 or 1 (got {})".format(axis))
            # Reduce to a scalar if axis is None.
            result = self._reduce_dimension(
                self._query_compiler.any(
                    axis=0,
                    bool_only=bool_only,
                    skipna=skipna,
                    **kwargs,
                )
            )
            if isinstance(result, BasePandasDataset):
                return result.any(
                    axis=axis, bool_only=bool_only, skipna=skipna, **kwargs
                )
            return result

    def apply(
        self,
        func,
        axis,
        broadcast,
        raw,
        reduce,
        result_type,
        convert_dtype,
        args,
        **kwds,
    ):  # noqa: PR01, RT01, D200
        """
        Apply a function along an axis of the `BasePandasDataset`.
        """

        def error_raiser(msg, exception):
            """Convert passed exception to the same type as pandas do and raise it."""
            # HACK: to concord with pandas error types by replacing all of the
            # TypeErrors to the AssertionErrors
            exception = exception if exception is not TypeError else AssertionError
            raise exception(msg)

        self._validate_function(func, on_invalid=error_raiser)
        axis = self._get_axis_number(axis)
        if isinstance(func, str):
            # if axis != 1 function can be bounded to the Series, which doesn't
            # support axis parameter
            if axis == 1:
                kwds["axis"] = axis
            result = self._string_function(func, *args, **kwds)
            if isinstance(result, BasePandasDataset):
                return result._query_compiler
            return result
        elif isinstance(func, dict):
            if len(self.columns) != len(set(self.columns)):
                warnings.warn(
                    "duplicate column names not supported with apply().",
                    FutureWarning,
                    stacklevel=2,
                )
        query_compiler = self._query_compiler.apply(
            func,
            axis,
            args=args,
            raw=raw,
            result_type=result_type,
            **kwds,
        )
        return query_compiler

    def asfreq(
        self, freq, method=None, how=None, normalize=False, fill_value=None
    ):  # noqa: PR01, RT01, D200
        """
        Convert time series to specified frequency.
        """
        return self.__constructor__(
            query_compiler=self._query_compiler.asfreq(
                freq=freq,
                method=method,
                how=how,
                normalize=normalize,
                fill_value=fill_value,
            )
        )

    def asof(self, where, subset=None):  # noqa: PR01, RT01, D200
        """
        Return the last row(s) without any NaNs before `where`.
        """
        scalar = not is_list_like(where)
        if isinstance(where, pandas.Index):
            # Prevent accidental mutation of original:
            where = where.copy()
        else:
            if scalar:
                where = [where]
            where = pandas.Index(where)

        if subset is None:
            data = self
        else:
            # Only relevant for DataFrames:
            data = self[subset]
        no_na_index = data.dropna().index
        new_index = pandas.Index([no_na_index.asof(i) for i in where])
        result = self.reindex(new_index)
        result.index = where

        if scalar:
            # Need to return a Series:
            result = result.squeeze()
        return result

    def astype(self, dtype, copy=None, errors="raise"):  # noqa: PR01, RT01, D200
        """
        Cast a Modin object to a specified dtype `dtype`.
        """
        if copy is None:
            copy = True
        # dtype can be a series, a dict, or a scalar. If it's series or scalar,
        # convert it to a dict before passing it to the query compiler.
        if isinstance(dtype, (pd.Series, pandas.Series)):
            if not dtype.index.is_unique:
                raise ValueError(
                    "The new Series of types must have a unique index, i.e. "
                    + "it must be one-to-one mapping from column names to "
                    + " their new dtypes."
                )
            dtype = {column: dtype for column, dtype in dtype.items()}
        # If we got a series or dict originally, dtype is a dict now. Its keys
        # must be column names.
        if isinstance(dtype, dict):
            # avoid materializing columns in lazy mode. the query compiler
            # will handle errors where dtype dict includes keys that are not
            # in columns.
            if (
                not self._query_compiler.lazy_execution
                and not set(dtype.keys()).issubset(set(self._query_compiler.columns))
                and errors == "raise"
            ):
                raise KeyError(
                    "Only a column name can be used for the key in "
                    + "a dtype mappings argument."
                )
            col_dtypes = dtype
        else:
            # Assume that the dtype is a scalar.
            col_dtypes = {column: dtype for column in self._query_compiler.columns}

        if not copy:
            # If the new types match the old ones, then copying can be avoided
            if self._query_compiler._modin_frame.has_materialized_dtypes:
                frame_dtypes = self._query_compiler._modin_frame.dtypes
                for col in col_dtypes:
                    if col_dtypes[col] != frame_dtypes[col]:
                        copy = True
                        break
            else:
                copy = True

        if copy:
            new_query_compiler = self._query_compiler.astype(col_dtypes, errors=errors)
            return self._create_or_update_from_compiler(new_query_compiler)
        return self

    @property
    def at(self, axis=None):  # noqa: PR01, RT01, D200
        """
        Get a single value for a row/column label pair.
        """
        from .indexing import _LocIndexer

        return _LocIndexer(self)

    def at_time(self, time, asof=False, axis=None):  # noqa: PR01, RT01, D200
        """
        Select values at particular time of day (e.g., 9:30AM).
        """
        if asof:
            # pandas raises NotImplementedError for asof=True, so we do, too.
            raise NotImplementedError("'asof' argument is not supported")
        return self.between_time(
            start_time=time, end_time=time, inclusive="both", axis=axis
        )

    @_inherit_docstrings(
        pandas.DataFrame.between_time, apilink="pandas.DataFrame.between_time"
    )
    def between_time(
        self: "BasePandasDataset",
        start_time,
        end_time,
        inclusive="both",
        axis=None,
    ):  # noqa: PR01, RT01, D200
<<<<<<< HEAD
        axis = self._get_axis_number(axis)
        idx = self.index if axis == 0 else self.columns
        indexer = (
            pandas.Series(index=idx)
            .between_time(
                start_time,
                end_time,
                inclusive=inclusive,
=======
        old_include_arg_used = (include_start is not no_default) or (
            include_end is not no_default
        )

        if old_include_arg_used and inclusive is not None:
            raise ValueError(
                "Deprecated arguments `include_start` and `include_end` "
                + "cannot be passed if `inclusive` has been given."
            )
        elif old_include_arg_used:
            warnings.warn(
                "`include_start` and `include_end` are deprecated in "
                + "favour of `inclusive`.",
                FutureWarning,
                stacklevel=2,
            )
            left = True if include_start is no_default else include_start
            right = True if include_end is no_default else include_end

            inc_dict = {
                (True, True): "both",
                (True, False): "left",
                (False, True): "right",
                (False, False): "neither",
            }
            inclusive = inc_dict[(left, right)]
        elif inclusive is None:
            # On arg removal inclusive can default to "both"
            inclusive = "both"
        left_inclusive, right_inclusive = validate_inclusive(inclusive)
        return self._create_or_update_from_compiler(
            self._query_compiler.between_time(
                start_time=pandas.core.tools.times.to_time(start_time),
                end_time=pandas.core.tools.times.to_time(end_time),
                include_start=left_inclusive,
                include_end=right_inclusive,
                axis=self._get_axis_number(axis),
>>>>>>> 2263838d
            )
        )

    def bfill(
        self, axis=None, inplace=False, limit=None, downcast=None
    ):  # noqa: PR01, RT01, D200
        """
        Synonym for `DataFrame.fillna` with ``method='bfill'``.
        """
        return self.fillna(
            method="bfill", axis=axis, limit=limit, downcast=downcast, inplace=inplace
        )

    backfill = bfill

    def bool(self):  # noqa: RT01, D200
        """
        Return the bool of a single element `BasePandasDataset`.
        """
        shape = self.shape
        if shape != (1,) and shape != (1, 1):
            raise ValueError(
                """The PandasObject does not have exactly
                                1 element. Return the bool of a single
                                element PandasObject. The truth value is
                                ambiguous. Use a.empty, a.item(), a.any()
                                or a.all()."""
            )
        else:
            return self._to_pandas().bool()

    def clip(
        self, lower=None, upper=None, *, axis=None, inplace=False, **kwargs
    ):  # noqa: PR01, RT01, D200
        """
        Trim values at input threshold(s).
        """
        # validate inputs
        if axis is not None:
            axis = self._get_axis_number(axis)
        self._validate_dtypes(numeric_only=True)
        inplace = validate_bool_kwarg(inplace, "inplace")
        axis = numpy_compat.function.validate_clip_with_axis(axis, (), kwargs)
        # any np.nan bounds are treated as None
        if lower is not None and np.any(np.isnan(lower)):
            lower = None
        if upper is not None and np.any(np.isnan(upper)):
            upper = None
        if is_list_like(lower) or is_list_like(upper):
            if axis is None:
                raise ValueError("Must specify axis = 0 or 1")
            lower = self._validate_other(lower, axis)
            upper = self._validate_other(upper, axis)
        # FIXME: Judging by pandas docs `*args` and `**kwargs` serves only compatibility
        # purpose and does not affect the result, we shouldn't pass them to the query compiler.
        new_query_compiler = self._query_compiler.clip(
            lower=lower, upper=upper, axis=axis, **kwargs
        )
        return self._create_or_update_from_compiler(new_query_compiler, inplace)

    def combine(self, other, func, fill_value=None, **kwargs):  # noqa: PR01, RT01, D200
        """
        Perform combination of `BasePandasDataset`-s according to `func`.
        """
        return self._binary_op(
            "combine", other, _axis=0, func=func, fill_value=fill_value, **kwargs
        )

    def combine_first(self, other):  # noqa: PR01, RT01, D200
        """
        Update null elements with value in the same location in `other`.
        """
        return self._binary_op("combine_first", other, _axis=0)

    def copy(self, deep=True):  # noqa: PR01, RT01, D200
        """
        Make a copy of the object's metadata.
        """
        if deep:
            return self.__constructor__(query_compiler=self._query_compiler.copy())
        new_obj = self.__constructor__(query_compiler=self._query_compiler)
        self._add_sibling(new_obj)
        return new_obj

    def count(self, axis=0, numeric_only=False):  # noqa: PR01, RT01, D200
        """
        Count non-NA cells for `BasePandasDataset`.
        """
        axis = self._get_axis_number(axis)
        # select_dtypes is only implemented on DataFrames, but the numeric_only
        # flag will always be set to false by the Series frontend
        frame = self.select_dtypes([np.number, np.bool_]) if numeric_only else self

        return frame._reduce_dimension(
            frame._query_compiler.count(axis=axis, numeric_only=numeric_only)
        )

    def cummax(self, axis=None, skipna=True, *args, **kwargs):  # noqa: PR01, RT01, D200
        """
        Return cumulative maximum over a `BasePandasDataset` axis.
        """
        axis = self._get_axis_number(axis)
        if axis == 1:
            self._validate_dtypes(numeric_only=True)
        return self.__constructor__(
            # FIXME: Judging by pandas docs `*args` and `**kwargs` serves only compatibility
            # purpose and does not affect the result, we shouldn't pass them to the query compiler.
            query_compiler=self._query_compiler.cummax(
                fold_axis=axis, axis=axis, skipna=skipna, **kwargs
            )
        )

    def cummin(self, axis=None, skipna=True, *args, **kwargs):  # noqa: PR01, RT01, D200
        """
        Return cumulative minimum over a `BasePandasDataset` axis.
        """
        axis = self._get_axis_number(axis)
        if axis == 1:
            self._validate_dtypes(numeric_only=True)
        return self.__constructor__(
            # FIXME: Judging by pandas docs `*args` and `**kwargs` serves only compatibility
            # purpose and does not affect the result, we shouldn't pass them to the query compiler.
            query_compiler=self._query_compiler.cummin(
                fold_axis=axis, axis=axis, skipna=skipna, **kwargs
            )
        )

    def cumprod(
        self, axis=None, skipna=True, *args, **kwargs
    ):  # noqa: PR01, RT01, D200
        """
        Return cumulative product over a `BasePandasDataset` axis.
        """
        axis = self._get_axis_number(axis)
        self._validate_dtypes(numeric_only=True)
        return self.__constructor__(
            # FIXME: Judging by pandas docs `**kwargs` serves only compatibility
            # purpose and does not affect the result, we shouldn't pass them to the query compiler.
            query_compiler=self._query_compiler.cumprod(
                fold_axis=axis, axis=axis, skipna=skipna, **kwargs
            )
        )

    def cumsum(self, axis=None, skipna=True, *args, **kwargs):  # noqa: PR01, RT01, D200
        """
        Return cumulative sum over a `BasePandasDataset` axis.
        """
        axis = self._get_axis_number(axis)
        self._validate_dtypes(numeric_only=True)
        return self.__constructor__(
            # FIXME: Judging by pandas docs `*args` and `**kwargs` serves only compatibility
            # purpose and does not affect the result, we shouldn't pass them to the query compiler.
            query_compiler=self._query_compiler.cumsum(
                fold_axis=axis, axis=axis, skipna=skipna, **kwargs
            )
        )

    def describe(
        self,
        percentiles=None,
        include=None,
        exclude=None,
    ):  # noqa: PR01, RT01, D200
        """
        Generate descriptive statistics.
        """
        # copied from pandas.core.describe.describe_ndframe
        percentiles = refine_percentiles(percentiles)
        data = self
        if self._is_dataframe:
            # include/exclude arguments are ignored for Series
            if (include is None) and (exclude is None):
                # when some numerics are found, keep only numerics
                default_include: list[npt.DTypeLike] = [np.number]
                if datetime_is_numeric:
                    default_include.append("datetime")
                data = self.select_dtypes(include=default_include)
                if len(data.columns) == 0:
                    data = self
            elif include == "all":
                if exclude is not None:
                    msg = "exclude must be None when include is 'all'"
                    raise ValueError(msg)
                data = self
            else:
                data = self.select_dtypes(
                    include=include,
                    exclude=exclude,
                )
        if data.empty:
            # Match pandas error from concatenting empty list of series descriptions.
            raise ValueError("No objects to concatenate")
        return self.__constructor__(
            query_compiler=data._query_compiler.describe(
                percentiles=percentiles,
<<<<<<< HEAD
                include=include,
                exclude=exclude,
=======
                datetime_is_numeric=datetime_is_numeric,
>>>>>>> 2263838d
            )
        )

    def diff(self, periods=1, axis=0):  # noqa: PR01, RT01, D200
        """
        First discrete difference of element.
        """
        axis = self._get_axis_number(axis)
        return self.__constructor__(
            query_compiler=self._query_compiler.diff(
                fold_axis=axis, axis=axis, periods=periods
            )
        )

    def drop(
        self,
        labels=None,
        *,
        axis=0,
        index=None,
        columns=None,
        level=None,
        inplace=False,
        errors="raise",
    ):  # noqa: PR01, RT01, D200
        """
        Drop specified labels from `BasePandasDataset`.
        """
        # TODO implement level
        if level is not None:
            return self._default_to_pandas(
                "drop",
                labels=labels,
                axis=axis,
                index=index,
                columns=columns,
                level=level,
                inplace=inplace,
                errors=errors,
            )

        inplace = validate_bool_kwarg(inplace, "inplace")
        if labels is not None:
            if index is not None or columns is not None:
                raise ValueError("Cannot specify both 'labels' and 'index'/'columns'")
            axis_name = self._get_axis_name(axis)
            axes = {axis_name: labels}
        elif index is not None or columns is not None:
            axes = {"index": index}
            if self.ndim == 2:
                axes["columns"] = columns
        else:
            raise ValueError(
                "Need to specify at least one of 'labels', 'index' or 'columns'"
            )

        for axis in ["index", "columns"]:
            if axis not in axes:
                axes[axis] = None
            elif axes[axis] is not None:
                if not is_list_like(axes[axis]):
                    axes[axis] = [axes[axis]]
                # In case of lazy execution we should bypass these error checking components
                # because they can force the materialization of the row or column labels.
                if self._query_compiler.lazy_execution:
                    continue
                if errors == "raise":
                    non_existent = pandas.Index(axes[axis]).difference(
                        getattr(self, axis)
                    )
                    if len(non_existent):
                        raise KeyError(f"labels {non_existent} not contained in axis")
                else:
                    axes[axis] = [
                        obj for obj in axes[axis] if obj in getattr(self, axis)
                    ]
                    # If the length is zero, we will just do nothing
                    if not len(axes[axis]):
                        axes[axis] = None

        new_query_compiler = self._query_compiler.drop(
            index=axes["index"], columns=axes["columns"], errors=errors
        )
        return self._create_or_update_from_compiler(new_query_compiler, inplace)

    def dropna(
        self,
        *,
        axis: Axis = 0,
        how: str | NoDefault = no_default,
        thresh: int | NoDefault = no_default,
        subset: IndexLabel = None,
        inplace: bool = False,
        ignore_index: bool = False,
    ):  # noqa: PR01, RT01, D200
        """
        Remove missing values.
        """
        inplace = validate_bool_kwarg(inplace, "inplace")

        if is_list_like(axis):
            raise TypeError("supplying multiple axes to axis is no longer supported.")

        axis = self._get_axis_number(axis)
        if how is not None and how not in ["any", "all", no_default]:
            raise ValueError("invalid how option: %s" % how)
        if how is None and thresh is None:
            raise TypeError("must specify how or thresh")
        if subset is not None:
            if axis == 1:
                indices = self.index.get_indexer_for(subset)
                check = indices == -1
                if check.any():
                    raise KeyError(list(np.compress(check, subset)))
            else:
                indices = self.columns.get_indexer_for(subset)
                check = indices == -1
                if check.any():
                    raise KeyError(list(np.compress(check, subset)))
        new_query_compiler = self._query_compiler.dropna(
            axis=axis, how=how, thresh=thresh, subset=subset
        )
        if ignore_index:
            new_query_compiler.index = pandas.RangeIndex(
                stop=len(new_query_compiler.index)
            )
        return self._create_or_update_from_compiler(new_query_compiler, inplace)

    def droplevel(self, level, axis=0):  # noqa: PR01, RT01, D200
        """
        Return `BasePandasDataset` with requested index / column level(s) removed.
        """
        axis = self._get_axis_number(axis)
        new_axis = self.axes[axis].droplevel(level)
        result = self.copy()
        if axis == 0:
            result.index = new_axis
        else:
            result.columns = new_axis
        return result

    def drop_duplicates(
        self, keep="first", inplace=False, **kwargs
    ):  # noqa: PR01, RT01, D200
        """
        Return `BasePandasDataset` with duplicate rows removed.
        """
        inplace = validate_bool_kwarg(inplace, "inplace")
        ignore_index = kwargs.get("ignore_index", False)
        subset = kwargs.get("subset", None)
        if subset is not None:
            if is_list_like(subset):
                if not isinstance(subset, list):
                    subset = list(subset)
            else:
                subset = [subset]
            df = self[subset]
        else:
            df = self
        duplicated = df.duplicated(keep=keep)
        result = self[~duplicated]
        if ignore_index:
            result.index = pandas.RangeIndex(stop=len(result))
        if inplace:
            self._update_inplace(result._query_compiler)
        else:
            return result

    def eq(self, other, axis="columns", level=None):  # noqa: PR01, RT01, D200
        """
        Get equality of `BasePandasDataset` and `other`, element-wise (binary operator `eq`).
        """
        return self._binary_op("eq", other, axis=axis, level=level, dtypes=np.bool_)

    def explode(self, column, ignore_index: bool = False):  # noqa: PR01, RT01, D200
        """
        Transform each element of a list-like to a row.
        """
        exploded = self.__constructor__(
            query_compiler=self._query_compiler.explode(column)
        )
        if ignore_index:
            exploded = exploded.reset_index(drop=True)
        return exploded

    def ewm(
        self,
        com: "float | None" = None,
        span: "float | None" = None,
        halflife: "float | TimedeltaConvertibleTypes | None" = None,
        alpha: "float | None" = None,
        min_periods: "int | None" = 0,
        adjust: bool = True,
        ignore_na: bool = False,
        axis: "Axis" = 0,
        times: "str | np.ndarray | BasePandasDataset | None" = None,
        method: "str" = "single",
    ) -> pandas.core.window.ewm.ExponentialMovingWindow:  # noqa: PR01, RT01, D200
        """
        Provide exponentially weighted (EW) calculations.
        """
        return self._default_to_pandas(
            "ewm",
            com=com,
            span=span,
            halflife=halflife,
            alpha=alpha,
            min_periods=min_periods,
            adjust=adjust,
            ignore_na=ignore_na,
            axis=axis,
            times=times,
            method=method,
        )

    def expanding(
        self, min_periods=1, axis=0, method="single"
    ):  # noqa: PR01, RT01, D200
        """
        Provide expanding window calculations.
        """
        from .window import Expanding

        return Expanding(
            self,
            min_periods=min_periods,
            axis=axis,
            method=method,
        )

    def ffill(
        self, axis=None, inplace=False, limit=None, downcast=None
    ):  # noqa: PR01, RT01, D200
        """
        Synonym for `DataFrame.fillna` with ``method='ffill'``.
        """
        return self.fillna(
            method="ffill", axis=axis, limit=limit, downcast=downcast, inplace=inplace
        )

    pad = ffill

    def fillna(
        self,
        squeeze_self,
        squeeze_value,
        value=None,
        method=None,
        axis=None,
        inplace=False,
        limit=None,
        downcast=None,
    ):
        """
        Fill NA/NaN values using the specified method.

        Parameters
        ----------
        squeeze_self : bool
            If True then self contains a Series object, if False then self contains
            a DataFrame object.
        squeeze_value : bool
            If True then value contains a Series object, if False then value contains
            a DataFrame object.
        value : scalar, dict, Series, or DataFrame, default: None
            Value to use to fill holes (e.g. 0), alternately a
            dict/Series/DataFrame of values specifying which value to use for
            each index (for a Series) or column (for a DataFrame).  Values not
            in the dict/Series/DataFrame will not be filled. This value cannot
            be a list.
        method : {'backfill', 'bfill', 'pad', 'ffill', None}, default: None
            Method to use for filling holes in reindexed Series
            pad / ffill: propagate last valid observation forward to next valid
            backfill / bfill: use next valid observation to fill gap.
        axis : {None, 0, 1}, default: None
            Axis along which to fill missing values.
        inplace : bool, default: False
            If True, fill in-place. Note: this will modify any
            other views on this object (e.g., a no-copy slice for a column in a
            DataFrame).
        limit : int, default: None
            If method is specified, this is the maximum number of consecutive
            NaN values to forward/backward fill. In other words, if there is
            a gap with more than this number of consecutive NaNs, it will only
            be partially filled. If method is not specified, this is the
            maximum number of entries along the entire axis where NaNs will be
            filled. Must be greater than 0 if not None.
        downcast : dict, default: None
            A dict of item->dtype of what to downcast if possible,
            or the string 'infer' which will try to downcast to an appropriate
            equal type (e.g. float64 to int64 if possible).

        Returns
        -------
        Series, DataFrame or None
            Object with missing values filled or None if ``inplace=True``.
        """
        inplace = validate_bool_kwarg(inplace, "inplace")
        axis = self._get_axis_number(axis)
        if isinstance(value, (list, tuple)):
            raise TypeError(
                '"value" parameter must be a scalar or dict, but '
                + f'you passed a "{type(value).__name__}"'
            )
        if value is None and method is None:
            raise ValueError("must specify a fill method or value")
        if value is not None and method is not None:
            raise ValueError("cannot specify both a fill method and value")
        if method is not None and method not in ["backfill", "bfill", "pad", "ffill"]:
            expecting = "pad (ffill) or backfill (bfill)"
            msg = "Invalid fill method. Expecting {expecting}. Got {method}".format(
                expecting=expecting, method=method
            )
            raise ValueError(msg)
        if limit is not None:
            if not isinstance(limit, int):
                raise ValueError("Limit must be an integer")
            elif limit <= 0:
                raise ValueError("Limit must be greater than 0")

        if isinstance(value, BasePandasDataset):
            value = value._query_compiler

        new_query_compiler = self._query_compiler.fillna(
            squeeze_self=squeeze_self,
            squeeze_value=squeeze_value,
            value=value,
            method=method,
            axis=axis,
            inplace=False,
            limit=limit,
            downcast=downcast,
        )
        return self._create_or_update_from_compiler(new_query_compiler, inplace)

    def filter(
        self, items=None, like=None, regex=None, axis=None
    ):  # noqa: PR01, RT01, D200
        """
        Subset the `BasePandasDataset` rows or columns according to the specified index labels.
        """
        nkw = count_not_none(items, like, regex)
        if nkw > 1:
            raise TypeError(
                "Keyword arguments `items`, `like`, or `regex` are mutually exclusive"
            )
        if nkw == 0:
            raise TypeError("Must pass either `items`, `like`, or `regex`")
        if axis is None:
            axis = "columns"  # This is the default info axis for dataframes

        axis = self._get_axis_number(axis)
        labels = self.columns if axis else self.index

        if items is not None:
            bool_arr = labels.isin(items)
        elif like is not None:

            def f(x):
                return like in str(x)

            bool_arr = labels.map(f).tolist()
        else:

            def f(x):
                return matcher.search(str(x)) is not None

            matcher = re.compile(regex)
            bool_arr = labels.map(f).tolist()
        if not axis:
            return self[bool_arr]
        return self[self.columns[bool_arr]]

    def first(self, offset):  # noqa: PR01, RT01, D200
        """
        Select initial periods of time series data based on a date offset.
        """
        return self._create_or_update_from_compiler(
            self._query_compiler.first(offset=to_offset(offset))
        )

    def first_valid_index(self):  # noqa: RT01, D200
        """
        Return index for first non-NA value or None, if no non-NA value is found.
        """
        return self._query_compiler.first_valid_index()

    def floordiv(
        self, other, axis="columns", level=None, fill_value=None
    ):  # noqa: PR01, RT01, D200
        """
        Get integer division of `BasePandasDataset` and `other`, element-wise (binary operator `floordiv`).
        """
        return self._binary_op(
            "floordiv", other, axis=axis, level=level, fill_value=fill_value
        )

    def ge(self, other, axis="columns", level=None):  # noqa: PR01, RT01, D200
        """
        Get greater than or equal comparison of `BasePandasDataset` and `other`, element-wise (binary operator `ge`).
        """
        return self._binary_op("ge", other, axis=axis, level=level, dtypes=np.bool_)

    def get(self, key, default=None):  # noqa: PR01, RT01, D200
        """
        Get item from object for given key.
        """
        # Match pandas behavior here
        try:
            return self.__getitem__(key)
        except (KeyError, ValueError, IndexError):
            return default

    def gt(self, other, axis="columns", level=None):  # noqa: PR01, RT01, D200
        """
        Get greater than comparison of `BasePandasDataset` and `other`, element-wise (binary operator `gt`).
        """
        return self._binary_op("gt", other, axis=axis, level=level, dtypes=np.bool_)

    def head(self, n=5):  # noqa: PR01, RT01, D200
        """
        Return the first `n` rows.
        """
        return self.iloc[:n]

    @property
    def iat(self, axis=None):  # noqa: PR01, RT01, D200
        """
        Get a single value for a row/column pair by integer position.
        """
        from .indexing import _iLocIndexer

        return _iLocIndexer(self)

    def idxmax(self, axis=0, skipna=True, numeric_only=False):  # noqa: PR01, RT01, D200
        """
        Return index of first occurrence of maximum over requested axis.
        """
        if not all(d != np.dtype("O") for d in self._get_dtypes()):
            raise TypeError("reduce operation 'argmax' not allowed for this dtype")
        axis = self._get_axis_number(axis)
        return self._reduce_dimension(
            self._query_compiler.idxmax(
                axis=axis, skipna=skipna, numeric_only=numeric_only
            )
        )

    def idxmin(self, axis=0, skipna=True, numeric_only=False):  # noqa: PR01, RT01, D200
        """
        Return index of first occurrence of minimum over requested axis.
        """
        if not all(d != np.dtype("O") for d in self._get_dtypes()):
            raise TypeError("reduce operation 'argmin' not allowed for this dtype")
        axis = self._get_axis_number(axis)
        return self._reduce_dimension(
            self._query_compiler.idxmin(
                axis=axis, skipna=skipna, numeric_only=numeric_only
            )
        )

    def infer_objects(self, copy=None):  # noqa: PR01, RT01, D200
        """
        Attempt to infer better dtypes for object columns.
        """
        if copy is None:
            copy = True
        return self._query_compiler.infer_objects(copy)

    def convert_dtypes(
        self,
        infer_objects: bool = True,
        convert_string: bool = True,
        convert_integer: bool = True,
        convert_boolean: bool = True,
        convert_floating: bool = True,
        dtype_backend: DtypeBackend = "numpy_nullable",
    ):  # noqa: PR01, RT01, D200
        """
        Convert columns to best possible dtypes using dtypes supporting ``pd.NA``.
        """
        return self.__constructor__(
            query_compiler=self._query_compiler.convert_dtypes(
                infer_objects=infer_objects,
                convert_string=convert_string,
                convert_integer=convert_integer,
                convert_boolean=convert_boolean,
                convert_floating=convert_floating,
                dtype_backend=dtype_backend,
            )
        )

    def isin(self, values, **kwargs):  # noqa: PR01, RT01, D200
        """
        Whether elements in `BasePandasDataset` are contained in `values`.
        """
        from .series import Series

        ignore_indices = isinstance(values, Series)
        values = getattr(values, "_query_compiler", values)
        return self.__constructor__(
            query_compiler=self._query_compiler.isin(
                values=values, ignore_indices=ignore_indices, **kwargs
            )
        )

    def isna(self):  # noqa: RT01, D200
        """
        Detect missing values.
        """
        return self.__constructor__(query_compiler=self._query_compiler.isna())

    isnull = isna

    @property
    def iloc(self):  # noqa: RT01, D200
        """
        Purely integer-location based indexing for selection by position.
        """
        from .indexing import _iLocIndexer

        return _iLocIndexer(self)

    @_inherit_docstrings(pandas.DataFrame.kurt, apilink="pandas.DataFrame.kurt")
    def kurt(self, axis=0, skipna=True, numeric_only=False, **kwargs):
        validate_bool_kwarg(skipna, "skipna", none_allowed=False)
        axis = self._get_axis_number(axis)

        if not numeric_only:
            self._validate_dtypes(numeric_only=True)

        data = self._get_numeric_data(axis) if numeric_only else self

        return self._reduce_dimension(
            data._query_compiler.kurt(
                axis=axis,
                skipna=skipna,
                numeric_only=numeric_only,
                **kwargs,
            )
        )

    kurtosis = kurt

    def last(self, offset):  # noqa: PR01, RT01, D200
        """
        Select final periods of time series data based on a date offset.
        """
        return self._create_or_update_from_compiler(
            self._query_compiler.last(offset=to_offset(offset))
        )

    def last_valid_index(self):  # noqa: RT01, D200
        """
        Return index for last non-NA value or None, if no non-NA value is found.
        """
        return self._query_compiler.last_valid_index()

    def le(self, other, axis="columns", level=None):  # noqa: PR01, RT01, D200
        """
        Get less than or equal comparison of `BasePandasDataset` and `other`, element-wise (binary operator `le`).
        """
        return self._binary_op("le", other, axis=axis, level=level, dtypes=np.bool_)

    def lt(self, other, axis="columns", level=None):  # noqa: PR01, RT01, D200
        """
        Get less than comparison of `BasePandasDataset` and `other`, element-wise (binary operator `lt`).
        """
        return self._binary_op("lt", other, axis=axis, level=level, dtypes=np.bool_)

    @property
    def loc(self):  # noqa: RT01, D200
        """
        Get a group of rows and columns by label(s) or a boolean array.
        """
        from .indexing import _LocIndexer

        return _LocIndexer(self)

    def mask(
        self,
        cond,
        other=no_default,
        *,
        inplace: bool = False,
        axis: Axis = None,
        level: Level = None,
    ):  # noqa: PR01, RT01, D200
        """
        Replace values where the condition is True.
        """
        return self._create_or_update_from_compiler(
            self._query_compiler.mask(
                cond,
                other=other,
                inplace=False,
                axis=axis,
                level=level,
                errors=errors,
                try_cast=try_cast,
            ),
            inplace=inplace,
<<<<<<< HEAD
            axis=axis,
            level=level,
=======
>>>>>>> 2263838d
        )

    def max(
        self,
        axis: Axis = 0,
        skipna=True,
        numeric_only=False,
        **kwargs,
    ):  # noqa: PR01, RT01, D200
        """
        Return the maximum of the values over the requested axis.
        """
        validate_bool_kwarg(skipna, "skipna", none_allowed=False)
        axis = self._get_axis_number(axis)
        data = self._validate_dtypes_min_max(axis, numeric_only)
        return data._reduce_dimension(
            data._query_compiler.max(
                axis=axis,
                skipna=skipna,
                numeric_only=numeric_only,
                **kwargs,
            )
        )

    def _stat_operation(
        self,
        op_name: str,
        axis: Union[int, str],
        skipna: bool,
        numeric_only: Optional[bool] = False,
        **kwargs,
    ):
        """
        Do common statistic reduce operations under frame.

        Parameters
        ----------
        op_name : str
            Name of method to apply.
        axis : int or str
            Axis to apply method on.
        skipna : bool
            Exclude NA/null values when computing the result.
        numeric_only : bool, default: False
            Include only float, int, boolean columns. If None, will attempt
            to use everything, then use only numeric data.
        **kwargs : dict
            Additional keyword arguments to pass to `op_name`.

        Returns
        -------
        scalar, Series or DataFrame
            `scalar` - self is Series and level is not specified.
            `Series` - self is Series and level is specified, or
                self is DataFrame and level is not specified.
            `DataFrame` - self is DataFrame and level is specified.
        """
        axis = self._get_axis_number(axis)
        validate_bool_kwarg(skipna, "skipna", none_allowed=False)
        if op_name == "median":
            numpy_compat.function.validate_median((), kwargs)
        elif op_name in ("sem", "var", "std"):
            val_kwargs = {k: v for k, v in kwargs.items() if k != "ddof"}
            numpy_compat.function.validate_stat_ddof_func((), val_kwargs, fname=op_name)
        else:
            numpy_compat.function.validate_stat_func((), kwargs, fname=op_name)

        if not numeric_only:
            # fix for 'test_reduce_specific'
            self._validate_dtypes(numeric_only=True)

        data = self._get_numeric_data(axis) if numeric_only else self
        result_qc = getattr(data._query_compiler, op_name)(
            axis=axis,
            skipna=skipna,
            numeric_only=numeric_only,
            **kwargs,
        )
        return self._reduce_dimension(result_qc)

    def memory_usage(self, index=True, deep=False):  # noqa: PR01, RT01, D200
        """
        Return the memory usage of the `BasePandasDataset`.
        """
        return self._reduce_dimension(
            self._query_compiler.memory_usage(index=index, deep=deep)
        )

    def min(
        self,
        axis: Axis = 0,
        skipna: bool = True,
        numeric_only=False,
        **kwargs,
    ):  # noqa: PR01, RT01, D200
        """
        Return the minimum of the values over the requested axis.
        """
        validate_bool_kwarg(skipna, "skipna", none_allowed=False)
        axis = self._get_axis_number(axis)
        data = self._validate_dtypes_min_max(axis, numeric_only)
        return data._reduce_dimension(
            data._query_compiler.min(
                axis=axis,
                skipna=skipna,
                numeric_only=numeric_only,
                **kwargs,
            )
        )

    def mod(
        self, other, axis="columns", level=None, fill_value=None
    ):  # noqa: PR01, RT01, D200
        """
        Get modulo of `BasePandasDataset` and `other`, element-wise (binary operator `mod`).
        """
        return self._binary_op(
            "mod", other, axis=axis, level=level, fill_value=fill_value
        )

    def mode(self, axis=0, numeric_only=False, dropna=True):  # noqa: PR01, RT01, D200
        """
        Get the mode(s) of each element along the selected axis.
        """
        axis = self._get_axis_number(axis)
        return self.__constructor__(
            query_compiler=self._query_compiler.mode(
                axis=axis, numeric_only=numeric_only, dropna=dropna
            )
        )

    def mul(
        self, other, axis="columns", level=None, fill_value=None
    ):  # noqa: PR01, RT01, D200
        """
        Get multiplication of `BasePandasDataset` and `other`, element-wise (binary operator `mul`).
        """
        return self._binary_op(
            "mul", other, axis=axis, level=level, fill_value=fill_value
        )

    multiply = mul

    def ne(self, other, axis="columns", level=None):  # noqa: PR01, RT01, D200
        """
        Get Not equal comparison of `BasePandasDataset` and `other`, element-wise (binary operator `ne`).
        """
        return self._binary_op("ne", other, axis=axis, level=level, dtypes=np.bool_)

    def notna(self):  # noqa: RT01, D200
        """
        Detect existing (non-missing) values.
        """
        return self.__constructor__(query_compiler=self._query_compiler.notna())

    notnull = notna

    def nunique(self, axis=0, dropna=True):  # noqa: PR01, RT01, D200
        """
        Return number of unique elements in the `BasePandasDataset`.
        """
        axis = self._get_axis_number(axis)
        return self._reduce_dimension(
            self._query_compiler.nunique(axis=axis, dropna=dropna)
        )

    def pct_change(
        self, periods=1, fill_method="pad", limit=None, freq=None, **kwargs
    ):  # noqa: PR01, RT01, D200
        """
        Percentage change between the current and a prior element.
        """
        # Attempting to match pandas error behavior here
        if not isinstance(periods, int):
            raise ValueError(f"periods must be an int. got {type(periods)} instead")

        # Attempting to match pandas error behavior here
        for dtype in self._get_dtypes():
            if not is_numeric_dtype(dtype):
                raise TypeError(f"unsupported operand type for /: got {dtype}")

        return self.__constructor__(
            query_compiler=self._query_compiler.pct_change(
                periods=periods,
                fill_method=fill_method,
                limit=limit,
                freq=freq,
                **kwargs,
            )
        )

    def pipe(self, func, *args, **kwargs):  # noqa: PR01, RT01, D200
        """
        Apply chainable functions that expect `BasePandasDataset`.
        """
        return pipe(self, func, *args, **kwargs)

    def pop(self, item):  # noqa: PR01, RT01, D200
        """
        Return item and drop from frame. Raise KeyError if not found.
        """
        result = self[item]
        del self[item]
        return result

    def pow(
        self, other, axis="columns", level=None, fill_value=None
    ):  # noqa: PR01, RT01, D200
        """
        Get exponential power of `BasePandasDataset` and `other`, element-wise (binary operator `pow`).
        """
        return self._binary_op(
            "pow", other, axis=axis, level=level, fill_value=fill_value
        )

    def quantile(
        self, q, axis, numeric_only, interpolation, method
    ):  # noqa: PR01, RT01, D200
        """
        Return values at the given quantile over requested axis.
        """
        axis = self._get_axis_number(axis)

        def check_dtype(t):
            return is_numeric_dtype(t) or is_datetime_or_timedelta_dtype(t)

        if not numeric_only:
            # If not numeric_only and columns, then check all columns are either
            # numeric, timestamp, or timedelta
            if not axis and not all(check_dtype(t) for t in self._get_dtypes()):
                raise TypeError("can't multiply sequence by non-int of type 'float'")
            # If over rows, then make sure that all dtypes are equal for not
            # numeric_only
            elif axis:
                for i in range(1, len(self._get_dtypes())):
                    pre_dtype = self._get_dtypes()[i - 1]
                    curr_dtype = self._get_dtypes()[i]
                    if not is_dtype_equal(pre_dtype, curr_dtype):
                        raise TypeError(
                            "Cannot compare type '{0}' with type '{1}'".format(
                                pre_dtype, curr_dtype
                            )
                        )
        else:
            # Normally pandas returns this near the end of the quantile, but we
            # can't afford the overhead of running the entire operation before
            # we error.
            if not any(is_numeric_dtype(t) for t in self._get_dtypes()):
                raise ValueError("need at least one array to concatenate")

        # check that all qs are between 0 and 1
        validate_percentile(q)
        axis = self._get_axis_number(axis)
        if isinstance(q, (pandas.Series, np.ndarray, pandas.Index, list)):
            return self.__constructor__(
                query_compiler=self._query_compiler.quantile_for_list_of_values(
                    q=q,
                    axis=axis,
                    numeric_only=numeric_only,
                    interpolation=interpolation,
                    method=method,
                )
            )
        else:
            result = self._reduce_dimension(
                self._query_compiler.quantile_for_single_value(
                    q=q,
                    axis=axis,
                    numeric_only=numeric_only,
                    interpolation=interpolation,
                    method=method,
                )
            )
            if isinstance(result, BasePandasDataset):
                result.name = q
            return result

    @_inherit_docstrings(pandas.DataFrame.rank, apilink="pandas.DataFrame.rank")
    def rank(
        self,
        axis=0,
        method: str = "average",
        numeric_only=False,
        na_option: str = "keep",
        ascending: bool = True,
        pct: bool = False,
    ):
        axis = self._get_axis_number(axis)
        return self.__constructor__(
            query_compiler=self._query_compiler.rank(
                axis=axis,
                method=method,
                numeric_only=numeric_only,
                na_option=na_option,
                ascending=ascending,
                pct=pct,
            )
        )

    def _copy_index_metadata(self, source, destination):  # noqa: PR01, RT01, D200
        """
        Copy Index metadata from `source` to `destination` inplace.
        """
        if hasattr(source, "name") and hasattr(destination, "name"):
            destination.name = source.name
        if hasattr(source, "names") and hasattr(destination, "names"):
            destination.names = source.names
        return destination

    def _ensure_index(self, index_like, axis=0):  # noqa: PR01, RT01, D200
        """
        Ensure that we have an index from some index-like object.
        """
        if (
            self._query_compiler.has_multiindex(axis=axis)
            and not isinstance(index_like, pandas.Index)
            and is_list_like(index_like)
            and len(index_like) > 0
            and isinstance(index_like[0], tuple)
        ):
            try:
                return pandas.MultiIndex.from_tuples(index_like)
            except TypeError:
                # not all tuples
                pass
        return ensure_index(index_like)

    def reindex(
        self,
        index=None,
        columns=None,
        copy=True,
        **kwargs,
    ):  # noqa: PR01, RT01, D200
        """
        Conform `BasePandasDataset` to new index with optional filling logic.
        """
        new_query_compiler = None
        if index is not None:
            if not isinstance(index, pandas.Index) or not index.equals(self.index):
                new_query_compiler = self._query_compiler.reindex(
                    axis=0, labels=index, **kwargs
                )
        if new_query_compiler is None:
            new_query_compiler = self._query_compiler
        final_query_compiler = None
        if columns is not None:
            if not isinstance(index, pandas.Index) or not columns.equals(self.columns):
                final_query_compiler = new_query_compiler.reindex(
                    axis=1, labels=columns, **kwargs
                )
        if final_query_compiler is None:
            final_query_compiler = new_query_compiler
        return self._create_or_update_from_compiler(
            final_query_compiler, inplace=False if copy is None else not copy
        )

<<<<<<< HEAD
    def reindex_like(
        self, other, method=None, copy=None, limit=None, tolerance=None
    ):  # noqa: PR01, RT01, D200
        """
        Return an object with matching indices as `other` object.
        """
        return self._default_to_pandas(
            "reindex_like",
            other,
            method=method,
            copy=copy,
            limit=limit,
            tolerance=tolerance,
        )

=======
>>>>>>> 2263838d
    def rename_axis(
        self,
        mapper=no_default,
        *,
        index=no_default,
        columns=no_default,
        axis=0,
        copy=None,
        inplace=False,
    ):  # noqa: PR01, RT01, D200
        """
        Set the name of the axis for the index or columns.
        """
        axes = {"index": index, "columns": columns}

        if copy is None:
            copy = True

        if axis is not None:
            axis = self._get_axis_number(axis)

        inplace = validate_bool_kwarg(inplace, "inplace")

        if mapper is not no_default:
            # Use v0.23 behavior if a scalar or list
            non_mapper = is_scalar(mapper) or (
                is_list_like(mapper) and not is_dict_like(mapper)
            )
            if non_mapper:
                return self._set_axis_name(mapper, axis=axis, inplace=inplace)
            else:
                raise ValueError("Use `.rename` to alter labels with a mapper.")
        else:
            # Use new behavior.  Means that index and/or columns is specified
            result = self if inplace else self.copy(deep=copy)

            for axis in range(self._AXIS_LEN):
                v = axes.get(self._get_axis_name(axis))
                if v is no_default:
                    continue
                non_mapper = is_scalar(v) or (is_list_like(v) and not is_dict_like(v))
                if non_mapper:
                    newnames = v
                else:

                    def _get_rename_function(mapper):
                        if isinstance(mapper, (dict, BasePandasDataset)):

                            def f(x):
                                if x in mapper:
                                    return mapper[x]
                                else:
                                    return x

                        else:
                            f = mapper

                        return f

                    f = _get_rename_function(v)
                    curnames = self.index.names if axis == 0 else self.columns.names
                    newnames = [f(name) for name in curnames]
                result._set_axis_name(newnames, axis=axis, inplace=True)
            if not inplace:
                return result

    def reorder_levels(self, order, axis=0):  # noqa: PR01, RT01, D200
        """
        Rearrange index levels using input order.
        """
        axis = self._get_axis_number(axis)
        new_labels = self.axes[axis].reorder_levels(order)
        return self.set_axis(new_labels, axis=axis)

    def resample(
        self,
        rule,
        axis: Axis = 0,
        closed: Optional[str] = None,
        label: Optional[str] = None,
        convention: str = "start",
        kind: Optional[str] = None,
        on: Level = None,
        level: Level = None,
        origin: Union[str, TimestampConvertibleTypes] = "start_day",
        offset: Optional[TimedeltaConvertibleTypes] = None,
        group_keys=False,
    ):  # noqa: PR01, RT01, D200
        """
        Resample time-series data.
        """
        from .resample import Resampler

        return Resampler(
            dataframe=self,
            rule=rule,
            axis=axis,
            closed=closed,
            label=label,
            convention=convention,
            kind=kind,
            on=on,
            level=level,
            origin=origin,
            offset=offset,
            group_keys=group_keys,
        )

    def reset_index(
        self,
        level: IndexLabel = None,
        *,
        drop: bool = False,
        inplace: bool = False,
        col_level: Hashable = 0,
        col_fill: Hashable = "",
        allow_duplicates=no_default,
        names: Hashable | Sequence[Hashable] = None,
    ):  # noqa: PR01, RT01, D200
        """
        Reset the index, or a level of it.
        """
        inplace = validate_bool_kwarg(inplace, "inplace")
        # Error checking for matching pandas. Pandas does not allow you to
        # insert a dropped index into a DataFrame if these columns already
        # exist.
        if (
            not drop
            and not self._query_compiler.lazy_execution
            and not self._query_compiler.has_multiindex()
            and all(n in self.columns for n in ["level_0", "index"])
        ):
            raise ValueError("cannot insert level_0, already exists")
        new_query_compiler = self._query_compiler.reset_index(
            drop=drop,
            level=level,
            col_level=col_level,
            col_fill=col_fill,
            allow_duplicates=allow_duplicates,
            names=names,
        )
        return self._create_or_update_from_compiler(new_query_compiler, inplace)

    def radd(
        self, other, axis="columns", level=None, fill_value=None
    ):  # noqa: PR01, RT01, D200
        """
        Return addition of `BasePandasDataset` and `other`, element-wise (binary operator `radd`).
        """
        return self._binary_op(
            "radd", other, axis=axis, level=level, fill_value=fill_value
        )

    def rfloordiv(
        self, other, axis="columns", level=None, fill_value=None
    ):  # noqa: PR01, RT01, D200
        """
        Get integer division of `BasePandasDataset` and `other`, element-wise (binary operator `rfloordiv`).
        """
        return self._binary_op(
            "rfloordiv", other, axis=axis, level=level, fill_value=fill_value
        )

    def rmod(
        self, other, axis="columns", level=None, fill_value=None
    ):  # noqa: PR01, RT01, D200
        """
        Get modulo of `BasePandasDataset` and `other`, element-wise (binary operator `rmod`).
        """
        return self._binary_op(
            "rmod", other, axis=axis, level=level, fill_value=fill_value
        )

    def rmul(
        self, other, axis="columns", level=None, fill_value=None
    ):  # noqa: PR01, RT01, D200
        """
        Get Multiplication of dataframe and other, element-wise (binary operator `rmul`).
        """
        return self._binary_op(
            "rmul", other, axis=axis, level=level, fill_value=fill_value
        )

    def rolling(
        self,
        window,
        min_periods: int | None = None,
        center: bool = False,
        win_type: str | None = None,
        on: str | None = None,
        axis: Axis = 0,
        closed: str | None = None,
        step: int | None = None,
        method: str = "single",
    ):  # noqa: PR01, RT01, D200
        """
        Provide rolling window calculations.
        """
        if win_type is not None:
            from .window import Window

            return Window(
                self,
                window=window,
                min_periods=min_periods,
                center=center,
                win_type=win_type,
                on=on,
                axis=axis,
                closed=closed,
                step=step,
                method=method,
            )
        from .window import Rolling

        return Rolling(
            self,
            window=window,
            min_periods=min_periods,
            center=center,
            win_type=win_type,
            on=on,
            axis=axis,
            closed=closed,
            step=step,
            method=method,
        )

    def round(self, decimals=0, *args, **kwargs):  # noqa: PR01, RT01, D200
        """
        Round a `BasePandasDataset` to a variable number of decimal places.
        """
        # FIXME: Judging by pandas docs `*args` and `**kwargs` serves only compatibility
        # purpose and does not affect the result, we shouldn't pass them to the query compiler.
        return self.__constructor__(
            query_compiler=self._query_compiler.round(decimals=decimals, **kwargs)
        )

    def rpow(
        self, other, axis="columns", level=None, fill_value=None
    ):  # noqa: PR01, RT01, D200
        """
        Get exponential power of `BasePandasDataset` and `other`, element-wise (binary operator `rpow`).
        """
        return self._binary_op(
            "rpow", other, axis=axis, level=level, fill_value=fill_value
        )

    def rsub(
        self, other, axis="columns", level=None, fill_value=None
    ):  # noqa: PR01, RT01, D200
        """
        Get subtraction of `BasePandasDataset` and `other`, element-wise (binary operator `rsub`).
        """
        return self._binary_op(
            "rsub", other, axis=axis, level=level, fill_value=fill_value
        )

    def rtruediv(
        self, other, axis="columns", level=None, fill_value=None
    ):  # noqa: PR01, RT01, D200
        """
        Get floating division of `BasePandasDataset` and `other`, element-wise (binary operator `rtruediv`).
        """
        return self._binary_op(
            "rtruediv", other, axis=axis, level=level, fill_value=fill_value
        )

    rdiv = rtruediv

    def sample(
        self,
        n: int | None = None,
        frac: float | None = None,
        replace: bool = False,
        weights=None,
        random_state: RandomState | None = None,
        axis: Axis | None = None,
        ignore_index: bool = False,
    ):  # noqa: PR01, RT01, D200
        """
        Return a random sample of items from an axis of object.
        """
        axis = self._get_axis_number(axis)
        if axis:
            axis_labels = self.columns
            axis_length = len(axis_labels)
        else:
            # Getting rows requires indices instead of labels. RangeIndex provides this.
            axis_labels = pandas.RangeIndex(len(self.index))
            axis_length = len(axis_labels)
        if weights is not None:
            # Index of the weights Series should correspond to the index of the
            # Dataframe in order to sample
            if isinstance(weights, BasePandasDataset):
                weights = weights.reindex(self.axes[axis])
            # If weights arg is a string, the weights used for sampling will
            # the be values in the column corresponding to that string
            if isinstance(weights, str):
                if axis == 0:
                    try:
                        weights = self[weights]
                    except KeyError:
                        raise KeyError("String passed to weights not a valid column")
                else:
                    raise ValueError(
                        "Strings can only be passed to "
                        + "weights when sampling from rows on "
                        + "a DataFrame"
                    )
            weights = pandas.Series(weights, dtype="float64")

            if len(weights) != axis_length:
                raise ValueError(
                    "Weights and axis to be sampled must be of same length"
                )
            if (weights == np.inf).any() or (weights == -np.inf).any():
                raise ValueError("weight vector may not include `inf` values")
            if (weights < 0).any():
                raise ValueError("weight vector many not include negative values")
            # weights cannot be NaN when sampling, so we must set all nan
            # values to 0
            weights = weights.fillna(0)
            # If passed in weights are not equal to 1, renormalize them
            # otherwise numpy sampling function will error
            weights_sum = weights.sum()
            if weights_sum != 1:
                if weights_sum != 0:
                    weights = weights / weights_sum
                else:
                    raise ValueError("Invalid weights: weights sum to zero")
            weights = weights.values

        if n is None and frac is None:
            # default to n = 1 if n and frac are both None (in accordance with
            # pandas specification)
            n = 1
        elif n is not None and frac is None and n % 1 != 0:
            # n must be an integer
            raise ValueError("Only integers accepted as `n` values")
        elif n is None and frac is not None:
            # compute the number of samples based on frac
            n = int(round(frac * axis_length))
        elif n is not None and frac is not None:
            # Pandas specification does not allow both n and frac to be passed
            # in
            raise ValueError("Please enter a value for `frac` OR `n`, not both")
        if n < 0:
            raise ValueError(
                "A negative number of rows requested. Please provide positive value."
            )
        if n == 0:
            # This returns an empty object, and since it is a weird edge case that
            # doesn't need to be distributed, we default to pandas for n=0.
            # We don't need frac to be set to anything since n is already 0.
            return self._default_to_pandas(
                "sample",
                n=n,
                frac=None,
                replace=replace,
                weights=weights,
                random_state=random_state,
                axis=axis,
                ignore_index=ignore_index,
            )
        if random_state is not None:
            # Get a random number generator depending on the type of
            # random_state that is passed in
            if isinstance(random_state, int):
                random_num_gen = np.random.RandomState(random_state)
            elif isinstance(random_state, np.random.RandomState):
                random_num_gen = random_state
            else:
                # random_state must be an int or a numpy RandomState object
                raise ValueError(
                    "Please enter an `int` OR a "
                    + "np.random.RandomState for random_state"
                )
            # choose random numbers and then get corresponding labels from
            # chosen axis
            sample_indices = random_num_gen.choice(
                np.arange(0, axis_length), size=n, replace=replace, p=weights
            )
            samples = axis_labels[sample_indices]
        else:
            # randomly select labels from chosen axis
            samples = np.random.choice(
                a=axis_labels, size=n, replace=replace, p=weights
            )
        if axis:
            query_compiler = self._query_compiler.getitem_column_array(samples)
            return self.__constructor__(query_compiler=query_compiler)
        else:
            query_compiler = self._query_compiler.getitem_row_array(samples)
            return self.__constructor__(query_compiler=query_compiler)

    def sem(
        self,
        axis: Optional[Axis] = None,
        skipna: bool = True,
        ddof: int = 1,
        numeric_only=False,
        **kwargs,
    ):  # noqa: PR01, RT01, D200
        """
        Return unbiased standard error of the mean over requested axis.
        """
        return self._stat_operation(
            "sem", axis, skipna, numeric_only, ddof=ddof, **kwargs
        )

    def mean(
        self,
        axis: Axis = 0,
        skipna=True,
        numeric_only=False,
        **kwargs,
    ):  # noqa: PR01, RT01, D200
        """
        Return the mean of the values over the requested axis.
        """
        return self._stat_operation("mean", axis, skipna, numeric_only, **kwargs)

    def median(
        self,
        axis: Axis = 0,
        skipna=True,
        numeric_only=False,
        **kwargs,
    ):  # noqa: PR01, RT01, D200
        """
        Return the mean of the values over the requested axis.
        """
        return self._stat_operation("median", axis, skipna, numeric_only, **kwargs)

    def set_axis(
        self,
        labels,
        *,
        axis: Axis = 0,
        copy=None,
    ):  # noqa: PR01, RT01, D200
        """
        Assign desired index to given axis.
        """
        if copy is None:
            copy = True
        obj = self.copy() if copy else self
        setattr(obj, pandas.DataFrame._get_axis_name(axis), labels)
        return obj

    def set_flags(
        self, *, copy: bool = False, allows_duplicate_labels: Optional[bool] = None
    ):  # noqa: PR01, RT01, D200
        """
        Return a new `BasePandasDataset` with updated flags.
        """
        return self._default_to_pandas(
            pandas.DataFrame.set_flags,
            copy=copy,
            allows_duplicate_labels=allows_duplicate_labels,
        )

    @property
    def flags(self):
        return self._default_to_pandas(lambda df: df.flags)

    def shift(
        self,
        periods: int = 1,
        freq=None,
        axis: Axis = 0,
        fill_value: Hashable = no_default,
    ):  # noqa: PR01, RT01, D200
        """
        Shift index by desired number of periods with an optional time `freq`.
        """
        if periods == 0:
            # Check obvious case first
            return self.copy()

        empty_frame = False
        if axis == "index" or axis == 0:
            if abs(periods) >= len(self.index):
                fill_index = self.index
                empty_frame = True
            else:
                fill_index = pandas.RangeIndex(start=0, stop=abs(periods), step=1)
        else:
            fill_index = self.index
        from .dataframe import DataFrame

        fill_columns = None
        if isinstance(self, DataFrame):
            if axis == "columns" or axis == 1:
                if abs(periods) >= len(self.columns):
                    fill_columns = self.columns
                    empty_frame = True
                else:
                    fill_columns = pandas.RangeIndex(start=0, stop=abs(periods), step=1)
            else:
                fill_columns = self.columns

        filled_df = (
            self.__constructor__(index=fill_index, columns=fill_columns)
            if isinstance(self, DataFrame)
            else self.__constructor__(index=fill_index, name=self.name)
        )
        if fill_value is not None:
            filled_df.fillna(fill_value, inplace=True)

        if empty_frame:
            return filled_df

        if freq is None:
            if axis == "index" or axis == 0:
                new_frame = (
                    pd.concat([filled_df, self.iloc[:-periods]], ignore_index=True)
                    if periods > 0
                    else pd.concat([self.iloc[-periods:], filled_df], ignore_index=True)
                )
                new_frame.index = self.index.copy()
                if isinstance(self, DataFrame):
                    new_frame.columns = self.columns.copy()
                return new_frame
            else:
                if not isinstance(self, DataFrame):
                    raise ValueError(
                        f"No axis named {axis} for object type {type(self)}"
                    )
                res_columns = self.columns
                from .general import concat

                if periods > 0:
                    dropped_df = self.drop(self.columns[-periods:], axis="columns")
                    new_frame = concat([filled_df, dropped_df], axis="columns")
                    new_frame.columns = res_columns
                    return new_frame
                else:
                    dropped_df = self.drop(self.columns[:-periods], axis="columns")
                    new_frame = concat([dropped_df, filled_df], axis="columns")
                    new_frame.columns = res_columns
                    return new_frame
        else:
            axis = self._get_axis_number(axis)
            new_labels = self.axes[axis].shift(periods, freq=freq)
            return self.set_axis(new_labels, axis=axis)

    def skew(
        self,
        axis: Axis = 0,
        skipna: bool = True,
        numeric_only=False,
        **kwargs,
    ):  # noqa: PR01, RT01, D200
        """
        Return unbiased skew over requested axis.
        """
        return self._stat_operation("skew", axis, skipna, numeric_only, **kwargs)

    def sort_index(
        self,
        axis=0,
        level=None,
        ascending=True,
        inplace=False,
        kind="quicksort",
        na_position="last",
        sort_remaining=True,
        ignore_index: bool = False,
        key: Optional[IndexKeyFunc] = None,
    ):  # noqa: PR01, RT01, D200
        """
        Sort object by labels (along an axis).
        """
        # pandas throws this exception. See pandas issie #39434
        if ascending is None:
            raise ValueError(
                "the `axis` parameter is not supported in the pandas implementation of argsort()"
            )
        axis = self._get_axis_number(axis)
        inplace = validate_bool_kwarg(inplace, "inplace")
        new_query_compiler = self._query_compiler.sort_index(
            axis=axis,
            level=level,
            ascending=ascending,
            inplace=inplace,
            kind=kind,
            na_position=na_position,
            sort_remaining=sort_remaining,
            ignore_index=ignore_index,
            key=key,
        )
        return self._create_or_update_from_compiler(new_query_compiler, inplace)

    def sort_values(
        self,
        by,
        axis=0,
        ascending=True,
        inplace: bool = False,
        kind="quicksort",
        na_position="last",
        ignore_index: bool = False,
        key: Optional[IndexKeyFunc] = None,
    ):  # noqa: PR01, RT01, D200
        """
        Sort by the values along either axis.
        """
        axis = self._get_axis_number(axis)
        inplace = validate_bool_kwarg(inplace, "inplace")
        ascending = validate_ascending(ascending)
        if axis == 0:
            result = self._query_compiler.sort_rows_by_column_values(
                by,
                ascending=ascending,
                kind=kind,
                na_position=na_position,
                ignore_index=ignore_index,
                key=key,
            )
        else:
            result = self._query_compiler.sort_columns_by_row_values(
                by,
                ascending=ascending,
                kind=kind,
                na_position=na_position,
                ignore_index=ignore_index,
                key=key,
            )
        return self._create_or_update_from_compiler(result, inplace)

    def std(
        self,
        axis: Optional[Axis] = None,
        skipna: bool = True,
        ddof: int = 1,
        numeric_only=False,
        **kwargs,
    ):  # noqa: PR01, RT01, D200
        """
        Return sample standard deviation over requested axis.
        """
        return self._stat_operation(
            "std", axis, skipna, numeric_only, ddof=ddof, **kwargs
        )

    def sub(
        self, other, axis="columns", level=None, fill_value=None
    ):  # noqa: PR01, RT01, D200
        """
        Get subtraction of `BasePandasDataset` and `other`, element-wise (binary operator `sub`).
        """
        return self._binary_op(
            "sub", other, axis=axis, level=level, fill_value=fill_value
        )

    subtract = sub

    def swapaxes(self, axis1, axis2, copy=None):  # noqa: PR01, RT01, D200
        """
        Interchange axes and swap values axes appropriately.
        """
        if copy is None:
            copy = True
        axis1 = self._get_axis_number(axis1)
        axis2 = self._get_axis_number(axis2)
        if axis1 != axis2:
            return self.transpose()
        if copy:
            return self.copy()
        return self

    def swaplevel(self, i=-2, j=-1, axis=0):  # noqa: PR01, RT01, D200
        """
        Swap levels `i` and `j` in a `MultiIndex`.
        """
        axis = self._get_axis_number(axis)
        idx = self.index if axis == 0 else self.columns
        return self.set_axis(idx.swaplevel(i, j), axis=axis)

    def tail(self, n=5):  # noqa: PR01, RT01, D200
        """
        Return the last `n` rows.
        """
        if n != 0:
            return self.iloc[-n:]
        return self.iloc[len(self.index) :]

    def take(self, indices, axis=0, **kwargs):  # noqa: PR01, RT01, D200
        """
        Return the elements in the given *positional* indices along an axis.
        """
        axis = self._get_axis_number(axis)
        slice_obj = indices if axis == 0 else (slice(None), indices)
        return self.iloc[slice_obj]

    def to_clipboard(
        self, excel=True, sep=None, **kwargs
    ):  # pragma: no cover  # noqa: PR01, RT01, D200
        """
        Copy object to the system clipboard.
        """
        return self._default_to_pandas("to_clipboard", excel=excel, sep=sep, **kwargs)

    def to_csv(
        self,
        path_or_buf=None,
        sep=",",
        na_rep="",
        float_format=None,
        columns=None,
        header=True,
        index=True,
        index_label=None,
        mode="w",
        encoding=None,
        compression="infer",
        quoting=None,
        quotechar='"',
        lineterminator=None,
        chunksize=None,
        date_format=None,
        doublequote=True,
        escapechar=None,
        decimal=".",
        errors: str = "strict",
        storage_options: StorageOptions = None,
    ):  # pragma: no cover
        from modin.core.execution.dispatching.factories.dispatcher import (
            FactoryDispatcher,
        )

        return FactoryDispatcher.to_csv(
            self._query_compiler,
            path_or_buf=path_or_buf,
            sep=sep,
            na_rep=na_rep,
            float_format=float_format,
            columns=columns,
            header=header,
            index=index,
            index_label=index_label,
            mode=mode,
            encoding=encoding,
            compression=compression,
            quoting=quoting,
            quotechar=quotechar,
            lineterminator=lineterminator,
            chunksize=chunksize,
            date_format=date_format,
            doublequote=doublequote,
            escapechar=escapechar,
            decimal=decimal,
            errors=errors,
            storage_options=storage_options,
        )

    def to_excel(
        self,
        excel_writer,
        sheet_name="Sheet1",
        na_rep="",
        float_format=None,
        columns=None,
        header=True,
        index=True,
        index_label=None,
        startrow=0,
        startcol=0,
        engine=None,
        merge_cells=True,
        inf_rep="inf",
        freeze_panes=None,
        storage_options: StorageOptions = None,
    ):  # pragma: no cover  # noqa: PR01, RT01, D200
        """
        Write object to an Excel sheet.
        """
        return self._default_to_pandas(
            "to_excel",
            excel_writer,
            sheet_name=sheet_name,
            na_rep=na_rep,
            float_format=float_format,
            columns=columns,
            header=header,
            index=index,
            index_label=index_label,
            startrow=startrow,
            startcol=startcol,
            engine=engine,
            merge_cells=merge_cells,
            inf_rep=inf_rep,
            freeze_panes=freeze_panes,
            storage_options=storage_options,
        )

<<<<<<< HEAD
    def to_dict(self, orient="dict", into=dict, index=True):  # pragma: no cover
        return self._default_to_pandas("to_dict", orient=orient, into=into, index=index)
=======
    def to_dict(self, orient="dict", into=dict):  # pragma: no cover
        return self._query_compiler.dataframe_to_dict(orient, into)
>>>>>>> 2263838d

    def to_hdf(
        self, path_or_buf, key, format="table", **kwargs
    ):  # pragma: no cover  # noqa: PR01, RT01, D200
        """
        Write the contained data to an HDF5 file using HDFStore.
        """
        return self._default_to_pandas(
            "to_hdf", path_or_buf, key, format=format, **kwargs
        )

    def to_json(
        self,
        path_or_buf=None,
        orient=None,
        date_format=None,
        double_precision=10,
        force_ascii=True,
        date_unit="ms",
        default_handler=None,
        lines=False,
        compression="infer",
        index=True,
        indent=None,
        storage_options: StorageOptions = None,
        mode="w",
    ):  # pragma: no cover  # noqa: PR01, RT01, D200
        """
        Convert the object to a JSON string.
        """
        return self._default_to_pandas(
            "to_json",
            path_or_buf,
            orient=orient,
            date_format=date_format,
            double_precision=double_precision,
            force_ascii=force_ascii,
            date_unit=date_unit,
            default_handler=default_handler,
            lines=lines,
            compression=compression,
            index=index,
            indent=indent,
            storage_options=storage_options,
            mode=mode,
        )

    def to_latex(
        self,
        buf=None,
        columns=None,
        header=True,
        index=True,
        na_rep="NaN",
        formatters=None,
        float_format=None,
        sparsify=None,
        index_names=True,
        bold_rows=False,
        column_format=None,
        longtable=None,
        escape=None,
        encoding=None,
        decimal=".",
        multicolumn=None,
        multicolumn_format=None,
        multirow=None,
        caption=None,
        label=None,
        position=None,
    ):  # pragma: no cover  # noqa: PR01, RT01, D200
        """
        Render object to a LaTeX tabular, longtable, or nested table.
        """
        return self._default_to_pandas(
            "to_latex",
            buf=buf,
            columns=columns,
            header=header,
            index=index,
            na_rep=na_rep,
            formatters=formatters,
            float_format=float_format,
            sparsify=sparsify,
            index_names=index_names,
            bold_rows=bold_rows,
            column_format=column_format,
            longtable=longtable,
            escape=escape,
            encoding=encoding,
            decimal=decimal,
            multicolumn=multicolumn,
            multicolumn_format=multicolumn_format,
            multirow=multirow,
            caption=caption,
            label=label,
            position=position,
        )

    def to_markdown(
        self,
        buf=None,
        mode: str = "wt",
        index: bool = True,
        storage_options: StorageOptions = None,
        **kwargs,
    ):  # noqa: PR01, RT01, D200
        """
        Print `BasePandasDataset` in Markdown-friendly format.
        """
        return self._default_to_pandas(
            "to_markdown",
            buf=buf,
            mode=mode,
            index=index,
            storage_options=storage_options,
            **kwargs,
        )

    def to_pickle(
        self,
        path,
        compression: CompressionOptions = "infer",
        protocol: int = pkl.HIGHEST_PROTOCOL,
        storage_options: StorageOptions = None,
    ):  # pragma: no cover  # noqa: PR01, D200
        """
        Pickle (serialize) object to file.
        """
        from modin.pandas import to_pickle

        to_pickle(
            self,
            path,
            compression=compression,
            protocol=protocol,
            storage_options=storage_options,
        )

    def to_numpy(
        self, dtype=None, copy=False, na_value=no_default
    ):  # noqa: PR01, RT01, D200
        """
        Convert the `BasePandasDataset` to a NumPy array.
        """
        from modin.config import ExperimentalNumPyAPI

        if ExperimentalNumPyAPI.get():
            from ..numpy.arr import array

            return array(self, copy=copy)

        return self._query_compiler.to_numpy(
            dtype=dtype,
            copy=copy,
            na_value=na_value,
        )

    # TODO(williamma12): When this gets implemented, have the series one call this.
    def to_period(
        self, freq=None, axis=0, copy=None
    ):  # pragma: no cover  # noqa: PR01, RT01, D200
        """
        Convert `BasePandasDataset` from DatetimeIndex to PeriodIndex.
        """
        return self._default_to_pandas("to_period", freq=freq, axis=axis, copy=copy)

    def to_string(
        self,
        buf=None,
        columns=None,
        col_space=None,
        header=True,
        index=True,
        na_rep="NaN",
        formatters=None,
        float_format=None,
        sparsify=None,
        index_names=True,
        justify=None,
        max_rows=None,
        min_rows=None,
        max_cols=None,
        show_dimensions=False,
        decimal=".",
        line_width=None,
        max_colwidth=None,
        encoding=None,
    ):  # noqa: PR01, RT01, D200
        """
        Render a `BasePandasDataset` to a console-friendly tabular output.
        """
        return self._default_to_pandas(
            "to_string",
            buf=buf,
            columns=columns,
            col_space=col_space,
            header=header,
            index=index,
            na_rep=na_rep,
            formatters=formatters,
            float_format=float_format,
            sparsify=sparsify,
            index_names=index_names,
            justify=justify,
            max_rows=max_rows,
            max_cols=max_cols,
            show_dimensions=show_dimensions,
            decimal=decimal,
            line_width=line_width,
            max_colwidth=max_colwidth,
            encoding=encoding,
        )

    def to_sql(
        self,
        name,
        con,
        schema=None,
        if_exists="fail",
        index=True,
        index_label=None,
        chunksize=None,
        dtype=None,
        method=None,
    ):  # noqa: PR01, D200
        """
        Write records stored in a `BasePandasDataset` to a SQL database.
        """
        new_query_compiler = self._query_compiler
        # writing the index to the database by inserting it to the DF
        if index:
            if not index_label:
                index_label = "index"
            new_query_compiler = new_query_compiler.insert(0, index_label, self.index)
            # so pandas._to_sql will not write the index to the database as well
            index = False

        from modin.core.execution.dispatching.factories.dispatcher import (
            FactoryDispatcher,
        )

        FactoryDispatcher.to_sql(
            new_query_compiler,
            name=name,
            con=con,
            schema=schema,
            if_exists=if_exists,
            index=index,
            index_label=index_label,
            chunksize=chunksize,
            dtype=dtype,
            method=method,
        )

    # TODO(williamma12): When this gets implemented, have the series one call this.
    def to_timestamp(
        self, freq=None, how="start", axis=0, copy=None
    ):  # noqa: PR01, RT01, D200
        """
        Cast to DatetimeIndex of timestamps, at *beginning* of period.
        """
        return self._default_to_pandas(
            "to_timestamp", freq=freq, how=how, axis=axis, copy=copy
        )

    def to_xarray(self):  # noqa: PR01, RT01, D200
        """
        Return an xarray object from the `BasePandasDataset`.
        """
        return self._default_to_pandas("to_xarray")

    def truediv(
        self, other, axis="columns", level=None, fill_value=None
    ):  # noqa: PR01, RT01, D200
        """
        Get floating division of `BasePandasDataset` and `other`, element-wise (binary operator `truediv`).
        """
        return self._binary_op(
            "truediv", other, axis=axis, level=level, fill_value=fill_value
        )

    div = divide = truediv

    def truncate(
        self, before=None, after=None, axis=None, copy=None
    ):  # noqa: PR01, RT01, D200
        """
        Truncate a `BasePandasDataset` before and after some index value.
        """
        axis = self._get_axis_number(axis)
        if (
            not self.axes[axis].is_monotonic_increasing
            and not self.axes[axis].is_monotonic_decreasing
        ):
            raise ValueError("truncate requires a sorted index")

        if before is not None and after is not None and before > after:
            raise ValueError(f"Truncate: {after} must be after {before}")

        s = slice(*self.axes[axis].slice_locs(before, after))
        slice_obj = s if axis == 0 else (slice(None), s)
        return self.iloc[slice_obj]

    def transform(self, func, axis=0, *args, **kwargs):  # noqa: PR01, RT01, D200
        """
        Call ``func`` on self producing a `BasePandasDataset` with the same axis shape as self.
        """
        kwargs["is_transform"] = True
        self._validate_function(func)
        try:
            result = self.agg(func, axis=axis, *args, **kwargs)
        except TypeError:
            raise
        except Exception as err:
            raise ValueError("Transform function failed") from err
        try:
            assert len(result) == len(self)
        except Exception:
            raise ValueError("transforms cannot produce aggregated results")
        return result

    def tz_convert(self, tz, axis=0, level=None, copy=None):  # noqa: PR01, RT01, D200
        """
        Convert tz-aware axis to target time zone.
        """
<<<<<<< HEAD
        if copy is None:
            copy = True
        axis = self._get_axis_number(axis)
        if level is not None:
            new_labels = (
                pandas.Series(index=self.axes[axis]).tz_convert(tz, level=level).index
            )
        else:
            new_labels = self.axes[axis].tz_convert(tz)
        obj = self.copy() if copy else self
        return obj.set_axis(new_labels, axis=axis, copy=copy)
=======
        return self._create_or_update_from_compiler(
            self._query_compiler.tz_convert(
                tz, axis=self._get_axis_number(axis), level=level, copy=copy
            ),
            inplace=(not copy),
        )
>>>>>>> 2263838d

    def tz_localize(
        self, tz, axis=0, level=None, copy=None, ambiguous="raise", nonexistent="raise"
    ):  # noqa: PR01, RT01, D200
        """
        Localize tz-naive index of a `BasePandasDataset` to target time zone.
        """
<<<<<<< HEAD
        if copy is None:
            copy = True
        axis = self._get_axis_number(axis)
        new_labels = (
            pandas.Series(index=self.axes[axis])
            .tz_localize(
=======
        return self._create_or_update_from_compiler(
            self._query_compiler.tz_localize(
>>>>>>> 2263838d
                tz,
                axis=self._get_axis_number(axis),
                level=level,
                copy=copy,
                ambiguous=ambiguous,
                nonexistent=nonexistent,
            ),
            inplace=(not copy),
        )

    def interpolate(
        self,
        method="linear",
        axis=0,
        limit=None,
        inplace=False,
        limit_direction: Optional[str] = None,
        limit_area=None,
        downcast=None,
        **kwargs,
    ):  # noqa: PR01, RT01, D200
        return self._create_or_update_from_compiler(
            self._query_compiler.interpolate(
                method=method,
                axis=axis,
                limit=limit,
                inplace=False,
                limit_direction=limit_direction,
                limit_area=limit_area,
                downcast=downcast,
                **kwargs,
            ),
            inplace=inplace,
        )
<<<<<<< HEAD
        return self.set_axis(new_labels, axis=axis, copy=copy)
=======
>>>>>>> 2263838d

    # TODO: uncomment the following lines when #3331 issue will be closed
    # @prepend_to_notes(
    #     """
    #     In comparison with pandas, Modin's ``value_counts`` returns Series with ``MultiIndex``
    #     only if multiple columns were passed via the `subset` parameter, otherwise, the resulted
    #     Series's index will be a regular single dimensional ``Index``.
    #     """
    # )
    @_inherit_docstrings(
        pandas.DataFrame.value_counts, apilink="pandas.DataFrame.value_counts"
    )
    def value_counts(
        self,
        subset: Sequence[Hashable] | None = None,
        normalize: bool = False,
        sort: bool = True,
        ascending: bool = False,
        dropna: bool = True,
    ):
        if subset is None:
            subset = self._query_compiler.columns
        counted_values = self.groupby(by=subset, dropna=dropna, observed=True).size()
        if sort:
            counted_values.sort_values(ascending=ascending, inplace=True)
        if normalize:
            counted_values = counted_values / counted_values.sum()
        # TODO: uncomment when strict compability mode will be implemented:
        # https://github.com/modin-project/modin/issues/3411
        # if STRICT_COMPABILITY and not isinstance(counted_values.index, MultiIndex):
        #     counted_values.index = pandas.MultiIndex.from_arrays(
        #         [counted_values.index], names=counted_values.index.names
        #     )
        # https://pandas.pydata.org/pandas-docs/version/2.0/whatsnew/v2.0.0.html#value-counts-sets-the-resulting-name-to-count
        counted_values.name = "proportion" if normalize else "count"
        return counted_values

    def var(
        self,
        axis: Optional[Axis] = None,
        skipna: bool = True,
        ddof: int = 1,
        numeric_only=False,
        **kwargs,
    ):  # noqa: PR01, RT01, D200
        """
        Return unbiased variance over requested axis.
        """
        return self._stat_operation(
            "var", axis, skipna, numeric_only, ddof=ddof, **kwargs
        )

    def __abs__(self):
        """
        Return a `BasePandasDataset` with absolute numeric value of each element.

        Returns
        -------
        BasePandasDataset
            Object containing the absolute value of each element.
        """
        return self.abs()

    @_doc_binary_op(
        operation="union", bin_op="and", right="other", **_doc_binary_op_kwargs
    )
    def __and__(self, other):
        return self._binary_op("__and__", other, axis=0)

    @_doc_binary_op(
        operation="union", bin_op="rand", right="other", **_doc_binary_op_kwargs
    )
    def __rand__(self, other):
        return self._binary_op("__rand__", other, axis=0)

    def __array__(self, dtype=None):
        """
        Return the values as a NumPy array.

        Parameters
        ----------
        dtype : str or np.dtype, optional
            The dtype of returned array.

        Returns
        -------
        arr : np.ndarray
            NumPy representation of Modin object.
        """
        arr = self.to_numpy(dtype)
        return arr

    def __copy__(self, deep=True):
        """
        Return the copy of the `BasePandasDataset`.

        Parameters
        ----------
        deep : bool, default: True
            Whether the copy should be deep or not.

        Returns
        -------
        BasePandasDataset
        """
        return self.copy(deep=deep)

    def __deepcopy__(self, memo=None):
        """
        Return the deep copy of the `BasePandasDataset`.

        Parameters
        ----------
        memo : Any, optional
           Deprecated parameter.

        Returns
        -------
        BasePandasDataset
        """
        return self.copy(deep=True)

    @_doc_binary_op(
        operation="equality comparison",
        bin_op="eq",
        right="other",
        **_doc_binary_op_kwargs,
    )
    def __eq__(self, other):
        return self.eq(other)

    def __finalize__(self, other, method=None, **kwargs):
        """
        Propagate metadata from `other` to `self`.

        Parameters
        ----------
        other : BasePandasDataset
            The object from which to get the attributes that we are going
            to propagate.
        method : str, optional
            A passed method name providing context on where `__finalize__`
            was called.
        **kwargs : dict
            Additional keywords arguments to be passed to `__finalize__`.

        Returns
        -------
        BasePandasDataset
        """
        return self._default_to_pandas("__finalize__", other, method=method, **kwargs)

    @_doc_binary_op(
        operation="greater than or equal comparison",
        bin_op="ge",
        right="right",
        **_doc_binary_op_kwargs,
    )
    def __ge__(self, right):
        return self.ge(right)

    def __getitem__(self, key):
        """
        Retrieve dataset according to `key`.

        Parameters
        ----------
        key : callable, scalar, slice, str or tuple
            The global row index to retrieve data from.

        Returns
        -------
        BasePandasDataset
            Located dataset.
        """
        if not self._query_compiler.lazy_execution and len(self) == 0:
            return self._default_to_pandas("__getitem__", key)
        # see if we can slice the rows
        # This lets us reuse code in pandas to error check
        indexer = None
<<<<<<< HEAD
        if isinstance(key, slice):
            indexer = self.index._convert_slice_indexer(key, kind="getitem")
=======
        if isinstance(key, slice) or (
            isinstance(key, str) and (not self._is_dataframe or key not in self.columns)
        ):
            # use convert_to_index_sliceable without creating a pandas.DataFrame because
            # of https://github.com/modin-project/modin/issues/6151
            indexer = convert_to_index_sliceable(
                SimpleNamespace(index=self.index, columns=pandas.Index([])), key
            )
>>>>>>> 2263838d
        if indexer is not None:
            return self._getitem_slice(indexer)
        else:
            return self._getitem(key)

    def xs(
        self,
        key,
        axis=0,
        level=None,
        drop_level: bool = True,
    ):  # noqa: PR01, RT01, D200
        """
        Return cross-section from the Series/DataFrame.
        """
        axis = self._get_axis_number(axis)
        labels = self.columns if axis else self.index

        if isinstance(key, list):
            # deprecated in pandas, to be removed in 2.0
            warnings.warn(
                "Passing lists as key for xs is deprecated and will be removed in a "
                + "future version. Pass key as a tuple instead.",
                FutureWarning,
            )

        if level is not None:
            if not isinstance(labels, pandas.MultiIndex):
                raise TypeError("Index must be a MultiIndex")
            loc, new_ax = labels.get_loc_level(key, level=level, drop_level=drop_level)

            # create the tuple of the indexer
            _indexer = [slice(None)] * self.ndim
            _indexer[axis] = loc
            indexer = tuple(_indexer)

            result = self.iloc[indexer]
            setattr(result, self._pandas_class._get_axis_name(axis), new_ax)
            return result

        if axis == 1:
            if drop_level:
                return self[key]
            index = self.columns
        else:
            index = self.index

        new_index = None
        if isinstance(index, pandas.MultiIndex):
            loc, new_index = index._get_loc_level(key, level=0)
            if not drop_level:
                if is_integer(loc):
                    new_index = index[loc : loc + 1]
                else:
                    new_index = index[loc]
        else:
            loc = index.get_loc(key)

            if isinstance(loc, np.ndarray):
                if loc.dtype == np.bool_:
                    (loc,) = loc.nonzero()
                # Note: pandas uses self._take_with_is_copy here
                return self.take(loc, axis=axis)

            if not is_scalar(loc):
                new_index = index[loc]

        if is_scalar(loc) and axis == 0:
            # In this case loc should be an integer
            if self.ndim == 1:
                # if we encounter an array-like and we only have 1 dim
                # that means that their are list/ndarrays inside the Series!
                # so just return them (pandas GH 6394)
                return self.iloc[loc]

            result = self.iloc[loc]
        elif is_scalar(loc):
            result = self.iloc[:, slice(loc, loc + 1)]
        elif axis == 1:
            result = self.iloc[:, loc]
        else:
            result = self.iloc[loc]
            if new_index is None:
                raise RuntimeError(
                    "`new_index` variable shouldn't be equal to None here, something went wrong."
                )
            result.index = new_index

        # Note: pandas does result._set_is_copy here
        return result

    __hash__ = None

    def _setitem_slice(self, key: slice, value):
        """
        Set rows specified by `key` slice with `value`.

        Parameters
        ----------
        key : location or index-based slice
            Key that points rows to modify.
        value : object
            Value to assing to the rows.
        """
<<<<<<< HEAD
        indexer = self.index._convert_slice_indexer(key, kind="getitem")
=======
        # use convert_to_index_sliceable without creating a pandas.DataFrame because of
        # https://github.com/modin-project/modin/issues/6151
        indexer = convert_to_index_sliceable(
            SimpleNamespace(index=self.index, columns=pandas.Index([])), key
        )
>>>>>>> 2263838d
        self.iloc[indexer] = value

    def _getitem_slice(self, key: slice):
        """
        Get rows specified by `key` slice.

        Parameters
        ----------
        key : location or index-based slice
            Key that points to rows to retrieve.

        Returns
        -------
        modin.pandas.BasePandasDataset
            Selected rows.
        """
        if is_full_grab_slice(
            key,
            # Avoid triggering shape computation for lazy executions
            sequence_len=(None if self._query_compiler.lazy_execution else len(self)),
        ):
            return self.copy()
        return self.iloc[key]

    @_doc_binary_op(
        operation="greater than comparison",
        bin_op="gt",
        right="right",
        **_doc_binary_op_kwargs,
    )
    def __gt__(self, right):
        return self.gt(right)

    def __invert__(self):
        """
        Apply bitwise inverse to each element of the `BasePandasDataset`.

        Returns
        -------
        BasePandasDataset
            New BasePandasDataset containing bitwise inverse to each value.
        """
        if not all(is_numeric_dtype(d) for d in self._get_dtypes()):
            raise TypeError(
                "bad operand type for unary ~: '{}'".format(
                    next(d for d in self._get_dtypes() if not is_numeric_dtype(d))
                )
            )
        return self.__constructor__(query_compiler=self._query_compiler.invert())

    @_doc_binary_op(
        operation="less than or equal comparison",
        bin_op="le",
        right="right",
        **_doc_binary_op_kwargs,
    )
    def __le__(self, right):
        return self.le(right)

    def __len__(self):
        """
        Return length of info axis.

        Returns
        -------
        int
        """
        return len(self.index)

    @_doc_binary_op(
        operation="less than comparison",
        bin_op="lt",
        right="right",
        **_doc_binary_op_kwargs,
    )
    def __lt__(self, right):
        return self.lt(right)

    def __matmul__(self, other):
        """
        Compute the matrix multiplication between the `BasePandasDataset` and `other`.

        Parameters
        ----------
        other : BasePandasDataset or array-like
            The other object to compute the matrix product with.

        Returns
        -------
        BasePandasDataset, np.ndarray or scalar
        """
        return self.dot(other)

    @_doc_binary_op(
        operation="not equal comparison",
        bin_op="ne",
        right="other",
        **_doc_binary_op_kwargs,
    )
    def __ne__(self, other):
        return self.ne(other)

    def __neg__(self):
        """
        Change the sign for every value of self.

        Returns
        -------
        BasePandasDataset
        """
        self._validate_dtypes(numeric_only=True)
        return self.__constructor__(query_compiler=self._query_compiler.negative())

    def __nonzero__(self):
        """
        Evaluate `BasePandasDataset` as boolean object.

        Raises
        ------
        ValueError
            Always since truth value for self is ambiguous.
        """
        raise ValueError(
            f"The truth value of a {self.__class__.__name__} is ambiguous. "
            + "Use a.empty, a.bool(), a.item(), a.any() or a.all()."
        )

    __bool__ = __nonzero__

    @_doc_binary_op(
        operation="disjunction",
        bin_op="or",
        right="other",
        **_doc_binary_op_kwargs,
    )
    def __or__(self, other):
        return self._binary_op("__or__", other, axis=0)

    @_doc_binary_op(
        operation="disjunction",
        bin_op="ror",
        right="other",
        **_doc_binary_op_kwargs,
    )
    def __ror__(self, other):
        return self._binary_op("__ror__", other, axis=0)

    def __sizeof__(self):
        """
        Generate the total memory usage for an `BasePandasDataset`.

        Returns
        -------
        int
        """
        return self._query_compiler.sizeof()

    def __str__(self):  # pragma: no cover
        """
        Return str(self).

        Returns
        -------
        str
        """
        return repr(self)

    @_doc_binary_op(
        operation="exclusive disjunction",
        bin_op="xor",
        right="other",
        **_doc_binary_op_kwargs,
    )
    def __xor__(self, other):
        return self._binary_op("__xor__", other, axis=0)

    @_doc_binary_op(
        operation="exclusive disjunction",
        bin_op="rxor",
        right="other",
        **_doc_binary_op_kwargs,
    )
    def __rxor__(self, other):
        return self._binary_op("__rxor__", other, axis=0)

    @property
    def size(self):  # noqa: RT01, D200
        """
        Return an int representing the number of elements in this `BasePandasDataset` object.
        """
        return len(self._query_compiler.index) * len(self._query_compiler.columns)

    @property
    def values(self):  # noqa: RT01, D200
        """
        Return a NumPy representation of the `BasePandasDataset`.
        """
        return self.to_numpy()

    def _repartition(self, axis: Optional[int] = None):
        """
        Repartitioning Modin objects to get ideal partitions inside.

        Allows to improve performance where the query compiler can't improve
        yet by doing implicit repartitioning.

        Parameters
        ----------
        axis : {0, 1, None}, optional
            The axis along which the repartitioning occurs.
            `None` is used for repartitioning along both axes.

        Returns
        -------
        DataFrame or Series
            The repartitioned dataframe or series, depending on the original type.
        """
        allowed_axis_values = (0, 1, None)
        if axis not in allowed_axis_values:
            raise ValueError(
                f"Passed `axis` parameter: {axis}, but should be one of {allowed_axis_values}"
            )
        return self.__constructor__(
            query_compiler=self._query_compiler.repartition(axis=axis)
        )

    @disable_logging
    def __getattribute__(self, item):
        """
        Return item from the `BasePandasDataset`.

        Parameters
        ----------
        item : hashable
            Item to get.

        Returns
        -------
        Any
        """
        attr = super().__getattribute__(item)
        if item not in _DEFAULT_BEHAVIOUR and not self._query_compiler.lazy_execution:
            # We default to pandas on empty DataFrames. This avoids a large amount of
            # pain in underlying implementation and returns a result immediately rather
            # than dealing with the edge cases that empty DataFrames have.
            if callable(attr) and self.empty and hasattr(self._pandas_class, item):

                def default_handler(*args, **kwargs):
                    return self._default_to_pandas(item, *args, **kwargs)

                return default_handler
        return attr


if IsExperimental.get():
    from modin.experimental.cloud.meta_magic import make_wrapped_class

    make_wrapped_class(BasePandasDataset, "make_base_dataset_wrapper")<|MERGE_RESOLUTION|>--- conflicted
+++ resolved
@@ -16,7 +16,7 @@
 import pandas
 from pandas.compat import numpy as numpy_compat
 from pandas.core.common import count_not_none, pipe
-from pandas.core.describe import refine_percentiles
+from pandas.core.methods.describe import refine_percentiles
 from pandas.core.dtypes.common import (
     is_list_like,
     is_dict_like,
@@ -48,15 +48,11 @@
     TimedeltaConvertibleTypes,
     TimestampConvertibleTypes,
     RandomState,
-<<<<<<< HEAD
     DtypeBackend,
-=======
     npt,
->>>>>>> 2263838d
 )
 import pickle as pkl
 import re
-from types import SimpleNamespace
 from typing import Optional, Union, Sequence, Hashable
 import warnings
 
@@ -1024,45 +1020,6 @@
         inclusive="both",
         axis=None,
     ):  # noqa: PR01, RT01, D200
-<<<<<<< HEAD
-        axis = self._get_axis_number(axis)
-        idx = self.index if axis == 0 else self.columns
-        indexer = (
-            pandas.Series(index=idx)
-            .between_time(
-                start_time,
-                end_time,
-                inclusive=inclusive,
-=======
-        old_include_arg_used = (include_start is not no_default) or (
-            include_end is not no_default
-        )
-
-        if old_include_arg_used and inclusive is not None:
-            raise ValueError(
-                "Deprecated arguments `include_start` and `include_end` "
-                + "cannot be passed if `inclusive` has been given."
-            )
-        elif old_include_arg_used:
-            warnings.warn(
-                "`include_start` and `include_end` are deprecated in "
-                + "favour of `inclusive`.",
-                FutureWarning,
-                stacklevel=2,
-            )
-            left = True if include_start is no_default else include_start
-            right = True if include_end is no_default else include_end
-
-            inc_dict = {
-                (True, True): "both",
-                (True, False): "left",
-                (False, True): "right",
-                (False, False): "neither",
-            }
-            inclusive = inc_dict[(left, right)]
-        elif inclusive is None:
-            # On arg removal inclusive can default to "both"
-            inclusive = "both"
         left_inclusive, right_inclusive = validate_inclusive(inclusive)
         return self._create_or_update_from_compiler(
             self._query_compiler.between_time(
@@ -1071,7 +1028,6 @@
                 include_start=left_inclusive,
                 include_end=right_inclusive,
                 axis=self._get_axis_number(axis),
->>>>>>> 2263838d
             )
         )
 
@@ -1246,8 +1202,6 @@
             if (include is None) and (exclude is None):
                 # when some numerics are found, keep only numerics
                 default_include: list[npt.DTypeLike] = [np.number]
-                if datetime_is_numeric:
-                    default_include.append("datetime")
                 data = self.select_dtypes(include=default_include)
                 if len(data.columns) == 0:
                     data = self
@@ -1267,12 +1221,8 @@
         return self.__constructor__(
             query_compiler=data._query_compiler.describe(
                 percentiles=percentiles,
-<<<<<<< HEAD
                 include=include,
                 exclude=exclude,
-=======
-                datetime_is_numeric=datetime_is_numeric,
->>>>>>> 2263838d
             )
         )
 
@@ -1870,15 +1820,8 @@
                 inplace=False,
                 axis=axis,
                 level=level,
-                errors=errors,
-                try_cast=try_cast,
             ),
             inplace=inplace,
-<<<<<<< HEAD
-            axis=axis,
-            level=level,
-=======
->>>>>>> 2263838d
         )
 
     def max(
@@ -2236,24 +2179,6 @@
             final_query_compiler, inplace=False if copy is None else not copy
         )
 
-<<<<<<< HEAD
-    def reindex_like(
-        self, other, method=None, copy=None, limit=None, tolerance=None
-    ):  # noqa: PR01, RT01, D200
-        """
-        Return an object with matching indices as `other` object.
-        """
-        return self._default_to_pandas(
-            "reindex_like",
-            other,
-            method=method,
-            copy=copy,
-            limit=limit,
-            tolerance=tolerance,
-        )
-
-=======
->>>>>>> 2263838d
     def rename_axis(
         self,
         mapper=no_default,
@@ -3052,13 +2977,12 @@
             storage_options=storage_options,
         )
 
-<<<<<<< HEAD
-    def to_dict(self, orient="dict", into=dict, index=True):  # pragma: no cover
-        return self._default_to_pandas("to_dict", orient=orient, into=into, index=index)
-=======
-    def to_dict(self, orient="dict", into=dict):  # pragma: no cover
+    def to_dict(self, orient="dict", into=dict, index=True):
+        if not index:
+            return self._default_to_pandas(
+                "to_dict", orient=orient, into=into, index=index
+            )
         return self._query_compiler.dataframe_to_dict(orient, into)
->>>>>>> 2263838d
 
     def to_hdf(
         self, path_or_buf, key, format="table", **kwargs
@@ -3385,26 +3309,14 @@
         """
         Convert tz-aware axis to target time zone.
         """
-<<<<<<< HEAD
         if copy is None:
             copy = True
-        axis = self._get_axis_number(axis)
-        if level is not None:
-            new_labels = (
-                pandas.Series(index=self.axes[axis]).tz_convert(tz, level=level).index
-            )
-        else:
-            new_labels = self.axes[axis].tz_convert(tz)
-        obj = self.copy() if copy else self
-        return obj.set_axis(new_labels, axis=axis, copy=copy)
-=======
         return self._create_or_update_from_compiler(
             self._query_compiler.tz_convert(
                 tz, axis=self._get_axis_number(axis), level=level, copy=copy
             ),
             inplace=(not copy),
         )
->>>>>>> 2263838d
 
     def tz_localize(
         self, tz, axis=0, level=None, copy=None, ambiguous="raise", nonexistent="raise"
@@ -3412,17 +3324,10 @@
         """
         Localize tz-naive index of a `BasePandasDataset` to target time zone.
         """
-<<<<<<< HEAD
         if copy is None:
             copy = True
-        axis = self._get_axis_number(axis)
-        new_labels = (
-            pandas.Series(index=self.axes[axis])
-            .tz_localize(
-=======
         return self._create_or_update_from_compiler(
             self._query_compiler.tz_localize(
->>>>>>> 2263838d
                 tz,
                 axis=self._get_axis_number(axis),
                 level=level,
@@ -3457,10 +3362,6 @@
             ),
             inplace=inplace,
         )
-<<<<<<< HEAD
-        return self.set_axis(new_labels, axis=axis, copy=copy)
-=======
->>>>>>> 2263838d
 
     # TODO: uncomment the following lines when #3331 issue will be closed
     # @prepend_to_notes(
@@ -3641,19 +3542,10 @@
         # see if we can slice the rows
         # This lets us reuse code in pandas to error check
         indexer = None
-<<<<<<< HEAD
-        if isinstance(key, slice):
-            indexer = self.index._convert_slice_indexer(key, kind="getitem")
-=======
         if isinstance(key, slice) or (
             isinstance(key, str) and (not self._is_dataframe or key not in self.columns)
         ):
-            # use convert_to_index_sliceable without creating a pandas.DataFrame because
-            # of https://github.com/modin-project/modin/issues/6151
-            indexer = convert_to_index_sliceable(
-                SimpleNamespace(index=self.index, columns=pandas.Index([])), key
-            )
->>>>>>> 2263838d
+            indexer = self.index._convert_slice_indexer(key, kind="getitem")
         if indexer is not None:
             return self._getitem_slice(indexer)
         else:
@@ -3758,15 +3650,7 @@
         value : object
             Value to assing to the rows.
         """
-<<<<<<< HEAD
         indexer = self.index._convert_slice_indexer(key, kind="getitem")
-=======
-        # use convert_to_index_sliceable without creating a pandas.DataFrame because of
-        # https://github.com/modin-project/modin/issues/6151
-        indexer = convert_to_index_sliceable(
-            SimpleNamespace(index=self.index, columns=pandas.Index([])), key
-        )
->>>>>>> 2263838d
         self.iloc[indexer] = value
 
     def _getitem_slice(self, key: slice):
