--- conflicted
+++ resolved
@@ -37,7 +37,7 @@
     from .dataframe import DataFrame
 
     return DataFrame(query_compiler=EngineDispatcher.from_pandas(df))
-<<<<<<< HEAD
+
 
 def from_arrow(at):
     """Converts an arrow Table to a Modin DataFrame.
@@ -51,8 +51,6 @@
     from .dataframe import DataFrame
 
     return DataFrame(query_compiler=EngineDispatcher.from_arrow(at))
-=======
->>>>>>> 79be7d6f
 
 
 def to_pandas(modin_obj):
