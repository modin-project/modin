# Licensed to Modin Development Team under one or more contributor license agreements.
# See the NOTICE file distributed with this work for additional information regarding
# copyright ownership.  The Modin Development Team licenses this file to you under the
# Apache License, Version 2.0 (the "License"); you may not use this file except in
# compliance with the License.  You may obtain a copy of the License at
#
#     http://www.apache.org/licenses/LICENSE-2.0
#
# Unless required by applicable law or agreed to in writing, software distributed under
# the License is distributed on an "AS IS" BASIS, WITHOUT WARRANTIES OR CONDITIONS OF
# ANY KIND, either express or implied. See the License for the specific language
# governing permissions and limitations under the License.

import pandas

__pandas_version__ = "1.3.2"

if pandas.__version__ != __pandas_version__:
    import warnings

    warnings.warn(
        "The pandas version installed {} does not match the supported pandas version in"
        " Modin {}. This may cause undesired side effects!".format(
            pandas.__version__, __pandas_version__
        )
    )

from pandas import (
    eval,
    cut,
    factorize,
    test,
    qcut,
    date_range,
    period_range,
    Index,
    MultiIndex,
    CategoricalIndex,
    bdate_range,
    DatetimeIndex,
    Timedelta,
    Timestamp,
    to_timedelta,
    set_eng_float_format,
    options,
    Flags,
    set_option,
    NaT,
    PeriodIndex,
    Categorical,
    Interval,
    UInt8Dtype,
    UInt16Dtype,
    UInt32Dtype,
    UInt64Dtype,
    SparseDtype,
    Int8Dtype,
    Int16Dtype,
    Int32Dtype,
    Int64Dtype,
    Float32Dtype,
    Float64Dtype,
    StringDtype,
    BooleanDtype,
    CategoricalDtype,
    DatetimeTZDtype,
    IntervalDtype,
    PeriodDtype,
    RangeIndex,
    Int64Index,
    UInt64Index,
    Float64Index,
    TimedeltaIndex,
    IntervalIndex,
    IndexSlice,
    Grouper,
    array,
    Period,
    show_versions,
    DateOffset,
    timedelta_range,
    infer_freq,
    interval_range,
    ExcelWriter,
    datetime,
    NamedAgg,
    NA,
)
import os
import multiprocessing

from modin.config import Engine, Parameter

# Set this so that Pandas doesn't try to multithread by itself
os.environ["OMP_NUM_THREADS"] = "1"

_is_first_update = {}
dask_client = None
_NOINIT_ENGINES = {
    "Python",
}  # engines that don't require initialization, useful for unit tests


def _update_engine(publisher: Parameter):
    global dask_client
    from modin.config import Backend, CpuCount

    if publisher.get() == "Ray":
<<<<<<< HEAD
        from modin.core.execution.ray.common.utils import initialize_ray
=======
        if _is_first_update.get("Ray", True):
            from modin.engines.ray.utils import initialize_ray
>>>>>>> 4abb53b4

            initialize_ray()
    elif publisher.get() == "Native":
        # With OmniSci backend there is only a single worker per node
        # and we allow it to work on all cores.
        if Backend.get() == "Omnisci":
            os.environ["OMP_NUM_THREADS"] = str(CpuCount.get())
        else:
            raise ValueError(
                f"Backend should be 'Omnisci' with 'Native' engine, but provided {Backend.get()}."
            )
    elif publisher.get() == "Dask":
        if _is_first_update.get("Dask", True):
            from modin.core.execution.dask.common.utils import initialize_dask

            initialize_dask()
    elif publisher.get() == "Cloudray":
        from modin.experimental.cloud import get_connection

        conn = get_connection()
        if _is_first_update.get("Cloudray", True):

            @conn.teleport
            def init_remote_ray(partition):
                from ray import ray_constants
                import modin
                from modin.core.execution.ray.common.utils import initialize_ray

                modin.set_backends("Ray", partition)
                initialize_ray(
                    override_is_cluster=True,
                    override_redis_address=f"localhost:{ray_constants.DEFAULT_PORT}",
                    override_redis_password=ray_constants.REDIS_DEFAULT_PASSWORD,
                )

            init_remote_ray(Backend.get())
            # import FactoryDispatcher here to initialize IO class
            # so it doesn't skew read_csv() timings later on
            import modin.core.execution.dispatching.factories.dispatcher  # noqa: F401
        else:
            get_connection().modules["modin"].set_backends("Ray", Backend.get())
    elif publisher.get() == "Cloudpython":
        from modin.experimental.cloud import get_connection

        get_connection().modules["modin"].set_backends("Python")
    elif publisher.get() == "Cloudnative":
        from modin.experimental.cloud import get_connection

        assert (
            Backend.get() == "Omnisci"
        ), f"Backend should be 'Omnisci' with 'Cloudnative' engine, but provided {Backend.get()}."
        get_connection().modules["modin"].set_backends("Native", "OmniSci")

    elif publisher.get() not in _NOINIT_ENGINES:
        raise ImportError("Unrecognized execution engine: {}.".format(publisher.get()))

    _is_first_update[publisher.get()] = False


from .. import __version__
from .dataframe import DataFrame
from .io import (
    read_csv,
    read_parquet,
    read_json,
    read_html,
    read_clipboard,
    read_excel,
    read_hdf,
    read_feather,
    read_stata,
    read_sas,
    read_pickle,
    read_sql,
    read_gbq,
    read_table,
    read_fwf,
    read_sql_table,
    read_sql_query,
    read_spss,
    ExcelFile,
    to_pickle,
    HDFStore,
    json_normalize,
    read_orc,
    read_xml,
)
from .series import Series
from .general import (
    concat,
    isna,
    isnull,
    merge,
    merge_asof,
    merge_ordered,
    pivot_table,
    notnull,
    notna,
    pivot,
    to_numeric,
    to_datetime,
    unique,
    value_counts,
    get_dummies,
    melt,
    crosstab,
    lreshape,
    wide_to_long,
)
from .plotting import Plotting as plotting

__all__ = [
    "DataFrame",
    "Series",
    "read_csv",
    "read_parquet",
    "read_json",
    "read_html",
    "read_clipboard",
    "read_excel",
    "read_hdf",
    "read_feather",
    "read_stata",
    "read_sas",
    "read_pickle",
    "read_sql",
    "read_gbq",
    "read_table",
    "read_spss",
    "read_orc",
    "json_normalize",
    "concat",
    "eval",
    "cut",
    "factorize",
    "test",
    "qcut",
    "to_datetime",
    "get_dummies",
    "isna",
    "isnull",
    "merge",
    "pivot_table",
    "date_range",
    "Index",
    "MultiIndex",
    "Series",
    "bdate_range",
    "period_range",
    "DatetimeIndex",
    "to_timedelta",
    "set_eng_float_format",
    "options",
    "set_option",
    "CategoricalIndex",
    "Timedelta",
    "Timestamp",
    "NaT",
    "PeriodIndex",
    "Categorical",
    "__version__",
    "melt",
    "crosstab",
    "plotting",
    "Interval",
    "UInt8Dtype",
    "UInt16Dtype",
    "UInt32Dtype",
    "UInt64Dtype",
    "SparseDtype",
    "Int8Dtype",
    "Int16Dtype",
    "Int32Dtype",
    "Int64Dtype",
    "CategoricalDtype",
    "DatetimeTZDtype",
    "IntervalDtype",
    "PeriodDtype",
    "BooleanDtype",
    "StringDtype",
    "NA",
    "RangeIndex",
    "Int64Index",
    "UInt64Index",
    "Float64Index",
    "TimedeltaIndex",
    "IntervalIndex",
    "IndexSlice",
    "Grouper",
    "array",
    "Period",
    "show_versions",
    "DateOffset",
    "timedelta_range",
    "infer_freq",
    "interval_range",
    "ExcelWriter",
    "read_fwf",
    "read_sql_table",
    "read_sql_query",
    "ExcelFile",
    "to_pickle",
    "HDFStore",
    "lreshape",
    "wide_to_long",
    "merge_asof",
    "merge_ordered",
    "notnull",
    "notna",
    "pivot",
    "to_numeric",
    "unique",
    "value_counts",
    "datetime",
    "NamedAgg",
]

del pandas, Engine, Parameter<|MERGE_RESOLUTION|>--- conflicted
+++ resolved
@@ -106,12 +106,8 @@
     from modin.config import Backend, CpuCount
 
     if publisher.get() == "Ray":
-<<<<<<< HEAD
-        from modin.core.execution.ray.common.utils import initialize_ray
-=======
         if _is_first_update.get("Ray", True):
-            from modin.engines.ray.utils import initialize_ray
->>>>>>> 4abb53b4
+            from modin.core.execution.ray.common.utils import initialize_ray
 
             initialize_ray()
     elif publisher.get() == "Native":
