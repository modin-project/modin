# Licensed to Modin Development Team under one or more contributor license agreements.
# See the NOTICE file distributed with this work for additional information regarding
# copyright ownership.  The Modin Development Team licenses this file to you under the
# Apache License, Version 2.0 (the "License"); you may not use this file except in
# compliance with the License.  You may obtain a copy of the License at
#
#     http://www.apache.org/licenses/LICENSE-2.0
#
# Unless required by applicable law or agreed to in writing, software distributed under
# the License is distributed on an "AS IS" BASIS, WITHOUT WARRANTIES OR CONDITIONS OF
# ANY KIND, either express or implied. See the License for the specific language
# governing permissions and limitations under the License.

import pandas
import numpy as np

from typing import Hashable, Iterable, Mapping, Optional, Union
from pandas._typing import FrameOrSeriesUnion
from pandas.core.dtypes.common import is_list_like

from modin.backends.base.query_compiler import BaseQueryCompiler
from .dataframe import DataFrame
from .series import Series


def concat(
    objs: Union[
        Iterable[FrameOrSeriesUnion], Mapping[Optional[Hashable], FrameOrSeriesUnion]
    ],
    axis=0,
    join="outer",
    ignore_index: bool = False,
    keys=None,
    levels=None,
    names=None,
    verify_integrity: bool = False,
    sort: bool = False,
    copy: bool = True,
) -> FrameOrSeriesUnion:
    if isinstance(objs, (pandas.Series, Series, DataFrame, str, pandas.DataFrame)):
        raise TypeError(
            "first argument must be an iterable of pandas "
            "objects, you passed an object of type "
            '"{name}"'.format(name=type(objs).__name__)
        )
    axis = pandas.DataFrame()._get_axis_number(axis)
    if isinstance(objs, dict):
        list_of_objs = list(objs.values())
    else:
        list_of_objs = list(objs)
    if len(list_of_objs) == 0:
        raise ValueError("No objects to concatenate")

    list_of_objs = [obj for obj in list_of_objs if obj is not None]

    if len(list_of_objs) == 0:
        raise ValueError("All objects passed were None")
    try:
        type_check = next(
            obj
            for obj in list_of_objs
            if not isinstance(obj, (pandas.Series, Series, pandas.DataFrame, DataFrame))
        )
    except StopIteration:
        type_check = None
    if type_check is not None:
        raise ValueError(
            'cannot concatenate object of type "{0}"; only '
            "modin.pandas.Series "
            "and modin.pandas.DataFrame objs are "
            "valid",
            type(type_check),
        )
    all_series = all(isinstance(obj, Series) for obj in list_of_objs)
    if all_series and axis == 0:
        return Series(
            query_compiler=list_of_objs[0]._query_compiler.concat(
                axis,
                [o._query_compiler for o in list_of_objs[1:]],
                join=join,
                join_axes=None,
                ignore_index=ignore_index,
                keys=None,
                levels=None,
                names=None,
                verify_integrity=False,
                copy=True,
                sort=sort,
            )
        )
    if join not in ["inner", "outer"]:
        raise ValueError(
            "Only can inner (intersect) or outer (union) join the other axis"
        )
    # We have the weird Series and axis check because, when concatenating a
    # dataframe to a series on axis=0, pandas ignores the name of the series,
    # and this check aims to mirror that (possibly buggy) functionality
    list_of_objs = [
        obj
        if isinstance(obj, DataFrame)
        else DataFrame(obj.rename())
        if isinstance(obj, (pandas.Series, Series)) and axis == 0
        else DataFrame(obj)
        for obj in list_of_objs
    ]
    list_of_objs = [
        obj._query_compiler
        for obj in list_of_objs
        if len(obj.index) or len(obj.columns)
    ]
<<<<<<< HEAD
    objs = [
        obj._query_compiler
        for obj in objs
        if (not obj._query_compiler.lazy_execution and len(obj.index))
        or len(obj.columns)
    ]
=======
>>>>>>> 79be7d6f
    if keys is not None:
        if all_series:
            new_idx = keys
        else:
            list_of_objs = [
                list_of_objs[i] for i in range(min(len(list_of_objs), len(keys)))
            ]
            new_idx_labels = {
                k: v.index if axis == 0 else v.columns
                for k, v in zip(keys, list_of_objs)
            }
            tuples = [
                (k, *o) if isinstance(o, tuple) else (k, o)
                for k, obj in new_idx_labels.items()
                for o in obj
            ]
            new_idx = pandas.MultiIndex.from_tuples(tuples)
            if names is not None:
                new_idx.names = names
            else:
                old_name = _determine_name(list_of_objs, axis)
                if old_name is not None:
                    new_idx.names = [None] + old_name
    elif isinstance(objs, dict):
        new_idx = pandas.concat(
            {k: pandas.Series(index=obj.axes[axis]) for k, obj in objs.items()}
        ).index
    else:
        new_idx = None
    new_query_compiler = list_of_objs[0].concat(
        axis,
        list_of_objs[1:],
        join=join,
        join_axes=None,
        ignore_index=ignore_index,
        keys=None,
        levels=None,
        names=None,
        verify_integrity=False,
        copy=True,
        sort=sort,
    )
    result_df = DataFrame(query_compiler=new_query_compiler)
    if new_idx is not None:
        if axis == 0:
            result_df.index = new_idx
        else:
            result_df.columns = new_idx
    return result_df


def _determine_name(objs: Iterable[BaseQueryCompiler], axis: Union[int, str]):
    """
    Determine names of index after concatenation along passed axis

    Parameters
    ----------
    objs : iterable of QueryCompilers
        objects to concatenate

    axis : int or str
        the axis to concatenate along

    Returns
    -------
        `list` with single element - computed index name, `None` if it could not
        be determined
    """
    axis = pandas.DataFrame()._get_axis_number(axis)

    def get_names(obj):
        return obj.columns.names if axis else obj.index.names

    names = np.array([get_names(obj) for obj in objs])

    # saving old name, only if index names of all objs are the same
    if np.all(names == names[0]):
        # we must do this check to avoid this calls `list(str_like_name)`
        return list(names[0]) if is_list_like(names[0]) else [names[0]]
    else:
        return None<|MERGE_RESOLUTION|>--- conflicted
+++ resolved
@@ -106,17 +106,9 @@
     list_of_objs = [
         obj._query_compiler
         for obj in list_of_objs
-        if len(obj.index) or len(obj.columns)
-    ]
-<<<<<<< HEAD
-    objs = [
-        obj._query_compiler
-        for obj in objs
         if (not obj._query_compiler.lazy_execution and len(obj.index))
         or len(obj.columns)
     ]
-=======
->>>>>>> 79be7d6f
     if keys is not None:
         if all_series:
             new_idx = keys
