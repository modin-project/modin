--- conflicted
+++ resolved
@@ -169,27 +169,12 @@
 
         if expand:
             return self._default_to_pandas(
-<<<<<<< HEAD
-                pandas.Series.str.split,
-                pat=pat,
-                n=n,
-                expand=expand,
-                regex=regex,
-=======
                 pandas.Series.str.split, pat=pat, n=n, expand=expand, regex=regex
->>>>>>> 583036ac
             )
         else:
             return self._Series(
                 query_compiler=self._query_compiler.str_split(
-<<<<<<< HEAD
-                    pat=pat,
-                    n=n,
-                    expand=expand,
-                    regex=regex,
-=======
                     pat=pat, n=n, expand=expand, regex=regex
->>>>>>> 583036ac
                 )
             )
 
