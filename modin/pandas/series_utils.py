--- conflicted
+++ resolved
@@ -21,7 +21,6 @@
 
 import numpy as np
 import pandas
-import pandas._libs.lib as lib
 from modin.logging import ClassLogger
 from modin.utils import _inherit_docstrings
 
@@ -62,27 +61,16 @@
     def codes(self):
         return self._Series(query_compiler=self._query_compiler.cat_codes())
 
-<<<<<<< HEAD
     def rename_categories(self, new_categories):
-=======
-    def rename_categories(self, new_categories, inplace=lib.no_default):
->>>>>>> e8e57d96
-        return self._default_to_pandas(
-            pandas.Series.cat.rename_categories, new_categories
-        )
-
-<<<<<<< HEAD
+        return self._default_to_pandas(pandas.Series.cat.rename_categories)
+
     def reorder_categories(self, new_categories, ordered=None):
-=======
-    def reorder_categories(self, new_categories, ordered=None, inplace=lib.no_default):
->>>>>>> e8e57d96
         return self._default_to_pandas(
             pandas.Series.cat.reorder_categories,
             new_categories,
             ordered=ordered,
         )
 
-<<<<<<< HEAD
     def add_categories(self, new_categories):
         return self._default_to_pandas(pandas.Series.cat.add_categories, new_categories)
 
@@ -93,26 +81,6 @@
         return self._default_to_pandas(pandas.Series.cat.remove_unused_categories)
 
     def set_categories(self, new_categories, ordered=None, rename=False):
-=======
-    def add_categories(self, new_categories, inplace=lib.no_default):
-        return self._default_to_pandas(
-            pandas.Series.cat.add_categories, new_categories, inplace=inplace
-        )
-
-    def remove_categories(self, removals, inplace=lib.no_default):
-        return self._default_to_pandas(
-            pandas.Series.cat.remove_categories, removals, inplace=inplace
-        )
-
-    def remove_unused_categories(self, inplace=lib.no_default):
-        return self._default_to_pandas(
-            pandas.Series.cat.remove_unused_categories, inplace=inplace
-        )
-
-    def set_categories(
-        self, new_categories, ordered=None, rename=False, inplace=lib.no_default
-    ):
->>>>>>> e8e57d96
         return self._default_to_pandas(
             pandas.Series.cat.set_categories,
             new_categories,
@@ -120,19 +88,11 @@
             rename=rename,
         )
 
-<<<<<<< HEAD
-    def as_ordered(self, *args, **kwargs):
-        return self._default_to_pandas(pandas.Series.cat.as_ordered, *args, **kwargs)
-
-    def as_unordered(self, *args, **kwargs):
-        return self._default_to_pandas(pandas.Series.cat.as_unordered, *args, **kwargs)
-=======
-    def as_ordered(self, inplace=lib.no_default):
-        return self._default_to_pandas(pandas.Series.cat.as_ordered, inplace=inplace)
-
-    def as_unordered(self, inplace=lib.no_default):
-        return self._default_to_pandas(pandas.Series.cat.as_unordered, inplace=inplace)
->>>>>>> e8e57d96
+    def as_ordered(self):
+        return self._default_to_pandas(pandas.Series.cat.as_ordered)
+
+    def as_unordered(self):
+        return self._default_to_pandas(pandas.Series.cat.as_unordered)
 
     def _default_to_pandas(self, op, *args, **kwargs):
         """
