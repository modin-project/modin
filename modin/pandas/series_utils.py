# Licensed to Modin Development Team under one or more contributor license agreements.
# See the NOTICE file distributed with this work for additional information regarding
# copyright ownership.  The Modin Development Team licenses this file to you under the
# Apache License, Version 2.0 (the "License"); you may not use this file except in
# compliance with the License.  You may obtain a copy of the License at
#
#     http://www.apache.org/licenses/LICENSE-2.0
#
# Unless required by applicable law or agreed to in writing, software distributed under
# the License is distributed on an "AS IS" BASIS, WITHOUT WARRANTIES OR CONDITIONS OF
# ANY KIND, either express or implied. See the License for the specific language
# governing permissions and limitations under the License.

"""
Implement Series's accessors public API as pandas does.

Accessors: `Series.cat`, `Series.str`, `Series.dt`
"""
from typing import TYPE_CHECKING
import sys
import numpy as np
import pandas
from modin.logging import ClassLogger
from modin.utils import _inherit_docstrings

if sys.version_info[0] == 3 and sys.version_info[1] >= 7:
    # Python >= 3.7
    from re import Pattern as _pattern_type
else:
    # Python <= 3.6
    from re import _pattern_type

if TYPE_CHECKING:
    from datetime import tzinfo
    from pandas._typing import npt


@_inherit_docstrings(pandas.core.arrays.categorical.CategoricalAccessor)
class CategoryMethods(ClassLogger):
    def __init__(self, series):
        self._series = series
        self._query_compiler = series._query_compiler

    @pandas.util.cache_readonly
    def _Series(self):  # noqa: GL08
        # to avoid cyclic import
        from .series import Series

        return Series

    @property
    def categories(self):
        return self._series.dtype.categories

    @categories.setter
    def categories(self, categories):
        def set_categories(series, categories):
            series.cat.categories = categories

        self._series._default_to_pandas(set_categories, categories=categories)

    @property
    def ordered(self):
        return self._series.dtype.ordered

    @property
    def codes(self):
        return self._Series(query_compiler=self._query_compiler.cat_codes())

    def rename_categories(self, new_categories):
        return self._default_to_pandas(
            pandas.Series.cat.rename_categories, new_categories
        )

    def reorder_categories(self, new_categories, ordered=None):
        return self._default_to_pandas(
            pandas.Series.cat.reorder_categories,
            new_categories,
            ordered=ordered,
        )

    def add_categories(self, new_categories):
        return self._default_to_pandas(pandas.Series.cat.add_categories, new_categories)

    def remove_categories(self, removals):
        return self._default_to_pandas(pandas.Series.cat.remove_categories, removals)

    def remove_unused_categories(self):
        return self._default_to_pandas(pandas.Series.cat.remove_unused_categories)

    def set_categories(self, new_categories, ordered=None, rename=False):
        return self._default_to_pandas(
            pandas.Series.cat.set_categories,
            new_categories,
            ordered=ordered,
            rename=rename,
        )

    def as_ordered(self, *args, **kwargs):
        return self._default_to_pandas(pandas.Series.cat.as_ordered, *args, **kwargs)

    def as_unordered(self, *args, **kwargs):
        return self._default_to_pandas(pandas.Series.cat.as_unordered, *args, **kwargs)

    def _default_to_pandas(self, op, *args, **kwargs):
        """
        Convert `self` to pandas type and call a pandas cat.`op` on it.

        Parameters
        ----------
        op : str
            Name of pandas function.
        *args : list
            Additional positional arguments to be passed in `op`.
        **kwargs : dict
            Additional keywords arguments to be passed in `op`.

        Returns
        -------
        object
            Result of operation.
        """
        return self._series._default_to_pandas(
            lambda series: op(series.cat, *args, **kwargs)
        )


@_inherit_docstrings(pandas.core.strings.accessor.StringMethods)
class StringMethods(ClassLogger):
    def __init__(self, data):
        # Check if dtypes is objects

        self._series = data
        self._query_compiler = data._query_compiler

    @pandas.util.cache_readonly
    def _Series(self):  # noqa: GL08
        # to avoid cyclic import
        from .series import Series

        return Series

    def casefold(self):
        return self._default_to_pandas(pandas.Series.str.casefold)

    def cat(self, others=None, sep=None, na_rep=None, join=None):
        if isinstance(others, self._Series):
            others = others._to_pandas()
        return self._default_to_pandas(
            pandas.Series.str.cat, others=others, sep=sep, na_rep=na_rep, join=join
        )

    def decode(self, encoding, errors="strict"):
        return self._default_to_pandas(
            pandas.Series.str.decode, encoding, errors=errors
        )

    def split(self, pat=None, *, n=-1, expand=False, regex=None):
        if not pat and pat is not None:
            raise ValueError("split() requires a non-empty pattern match.")

        if expand:
            return self._default_to_pandas(
                pandas.Series.str.split,
                pat=pat,
                n=n,
                expand=expand,
                regex=regex,
            )
        else:
            return self._Series(
                query_compiler=self._query_compiler.str_split(
                    pat=pat,
                    n=n,
                    expand=expand,
                    regex=regex,
                )
            )

    def rsplit(self, pat=None, *, n=-1, expand=False):
        if not pat and pat is not None:
            raise ValueError("rsplit() requires a non-empty pattern match.")

        if expand:
            return self._default_to_pandas(
                pandas.Series.str.rsplit, pat=pat, n=n, expand=expand
            )
        else:
            return self._Series(
                query_compiler=self._query_compiler.str_rsplit(
                    pat=pat, n=n, expand=expand
                )
            )

    def get(self, i):
        return self._Series(query_compiler=self._query_compiler.str_get(i))

    def join(self, sep):
        if sep is None:
            raise AttributeError("'NoneType' object has no attribute 'join'")
        return self._Series(query_compiler=self._query_compiler.str_join(sep))

    def get_dummies(self, sep="|"):
        return self._default_to_pandas(pandas.Series.str.get_dummies, sep=sep)

    def contains(self, pat, case=True, flags=0, na=np.NaN, regex=True):
        if pat is None and not case:
            raise AttributeError("'NoneType' object has no attribute 'upper'")
        return self._Series(
            query_compiler=self._query_compiler.str_contains(
                pat, case=case, flags=flags, na=na, regex=regex
            )
        )

    def replace(self, pat, repl, n=-1, case=None, flags=0, regex=True):
        if not (isinstance(repl, str) or callable(repl)):
            raise TypeError("repl must be a string or callable")
        return self._Series(
            query_compiler=self._query_compiler.str_replace(
                pat, repl, n=n, case=case, flags=flags, regex=regex
            )
        )

    def pad(self, width, side="left", fillchar=" "):
        if len(fillchar) != 1:
            raise TypeError("fillchar must be a character, not str")
        return self._Series(
            query_compiler=self._query_compiler.str_pad(
                width, side=side, fillchar=fillchar
            )
        )

    def center(self, width, fillchar=" "):
        if len(fillchar) != 1:
            raise TypeError("fillchar must be a character, not str")
        return self._Series(
            query_compiler=self._query_compiler.str_center(width, fillchar=fillchar)
        )

    def ljust(self, width, fillchar=" "):
        if len(fillchar) != 1:
            raise TypeError("fillchar must be a character, not str")
        return self._Series(
            query_compiler=self._query_compiler.str_ljust(width, fillchar=fillchar)
        )

    def rjust(self, width, fillchar=" "):
        if len(fillchar) != 1:
            raise TypeError("fillchar must be a character, not str")
        return self._Series(
            query_compiler=self._query_compiler.str_rjust(width, fillchar=fillchar)
        )

    def zfill(self, width):
        return self._Series(query_compiler=self._query_compiler.str_zfill(width))

    def wrap(self, width, **kwargs):
        if width <= 0:
            raise ValueError("invalid width {} (must be > 0)".format(width))
        return self._Series(
            query_compiler=self._query_compiler.str_wrap(width, **kwargs)
        )

    def slice(self, start=None, stop=None, step=None):
        if step == 0:
            raise ValueError("slice step cannot be zero")
        return self._Series(
            query_compiler=self._query_compiler.str_slice(
                start=start, stop=stop, step=step
            )
        )

    def slice_replace(self, start=None, stop=None, repl=None):
        return self._Series(
            query_compiler=self._query_compiler.str_slice_replace(
                start=start, stop=stop, repl=repl
            )
        )

    def count(self, pat, flags=0, **kwargs):
        if not isinstance(pat, (str, _pattern_type)):
            raise TypeError("first argument must be string or compiled pattern")
        return self._Series(
            query_compiler=self._query_compiler.str_count(pat, flags=flags, **kwargs)
        )

    def startswith(self, pat, na=np.NaN):
        return self._Series(
            query_compiler=self._query_compiler.str_startswith(pat, na=na)
        )

    def encode(self, encoding, errors="strict"):
        return self._default_to_pandas(
            pandas.Series.str.encode, encoding, errors=errors
        )

    def endswith(self, pat, na=np.NaN):
        return self._Series(
            query_compiler=self._query_compiler.str_endswith(pat, na=na)
        )

    def findall(self, pat, flags=0, **kwargs):
        if not isinstance(pat, (str, _pattern_type)):
            raise TypeError("first argument must be string or compiled pattern")
        return self._Series(
            query_compiler=self._query_compiler.str_findall(pat, flags=flags, **kwargs)
        )

    def fullmatch(self, pat, case=True, flags=0, na=None):
        if not isinstance(pat, (str, _pattern_type)):
            raise TypeError("first argument must be string or compiled pattern")
        return self._Series(
            query_compiler=self._query_compiler.str_fullmatch(
                pat, case=case, flags=flags, na=na
            )
        )

    def match(self, pat, case=True, flags=0, na=np.NaN):
        if not isinstance(pat, (str, _pattern_type)):
            raise TypeError("first argument must be string or compiled pattern")
        return self._Series(
            query_compiler=self._query_compiler.str_match(pat, flags=flags, na=na)
        )

    def extract(self, pat, flags=0, expand=True):
        if expand:
            from .dataframe import DataFrame

            return DataFrame(
                query_compiler=self._query_compiler.str_extract(
                    pat, flags=flags, expand=expand
                )
            )
        return self._default_to_pandas(
            pandas.Series.str.extract, pat, flags=flags, expand=expand
        )

    def extractall(self, pat, flags=0):
        return self._default_to_pandas(pandas.Series.str.extractall, pat, flags=flags)

    def len(self):
        return self._Series(query_compiler=self._query_compiler.str_len())

    def strip(self, to_strip=None):
        return self._Series(
            query_compiler=self._query_compiler.str_strip(to_strip=to_strip)
        )

    def rstrip(self, to_strip=None):
        return self._Series(
            query_compiler=self._query_compiler.str_rstrip(to_strip=to_strip)
        )

    def lstrip(self, to_strip=None):
        return self._Series(
            query_compiler=self._query_compiler.str_lstrip(to_strip=to_strip)
        )

    def partition(self, sep=" ", expand=True):
        if sep is not None and len(sep) == 0:
            raise ValueError("empty separator")

        if expand:
            return self._default_to_pandas(
                pandas.Series.str.partition, sep=sep, expand=expand
            )
        else:
            return self._Series(
                query_compiler=self._query_compiler.str_partition(
                    sep=sep, expand=expand
                )
            )

    def removeprefix(self, prefix):
        return self._Series(
            query_compiler=self._query_compiler.str_removeprefix(prefix)
        )

    def removesuffix(self, suffix):
        return self._Series(
            query_compiler=self._query_compiler.str_removesuffix(suffix)
        )

    def repeat(self, repeats):
        return self._Series(query_compiler=self._query_compiler.str_repeat(repeats))

    def rpartition(self, sep=" ", expand=True):
        if sep is not None and len(sep) == 0:
            raise ValueError("empty separator")

        if expand:
            return self._default_to_pandas(
                pandas.Series.str.rpartition, sep=sep, expand=expand
            )
        else:
            return self._Series(
                query_compiler=self._query_compiler.str_rpartition(
                    sep=sep, expand=expand
                )
            )

    def lower(self):
        return self._Series(query_compiler=self._query_compiler.str_lower())

    def upper(self):
        return self._Series(query_compiler=self._query_compiler.str_upper())

    def title(self):
        return self._Series(query_compiler=self._query_compiler.str_title())

    def find(self, sub, start=0, end=None):
        if not isinstance(sub, str):
            raise TypeError(
                "expected a string object, not {0}".format(type(sub).__name__)
            )
        return self._Series(
            query_compiler=self._query_compiler.str_find(sub, start=start, end=end)
        )

    def rfind(self, sub, start=0, end=None):
        if not isinstance(sub, str):
            raise TypeError(
                "expected a string object, not {0}".format(type(sub).__name__)
            )
        return self._Series(
            query_compiler=self._query_compiler.str_rfind(sub, start=start, end=end)
        )

    def index(self, sub, start=0, end=None):
        if not isinstance(sub, str):
            raise TypeError(
                "expected a string object, not {0}".format(type(sub).__name__)
            )
        return self._Series(
            query_compiler=self._query_compiler.str_index(sub, start=start, end=end)
        )

    def rindex(self, sub, start=0, end=None):
        if not isinstance(sub, str):
            raise TypeError(
                "expected a string object, not {0}".format(type(sub).__name__)
            )
        return self._Series(
            query_compiler=self._query_compiler.str_rindex(sub, start=start, end=end)
        )

    def capitalize(self):
        return self._Series(query_compiler=self._query_compiler.str_capitalize())

    def swapcase(self):
        return self._Series(query_compiler=self._query_compiler.str_swapcase())

    def normalize(self, form):
        return self._Series(query_compiler=self._query_compiler.str_normalize(form))

    def translate(self, table):
        return self._Series(query_compiler=self._query_compiler.str_translate(table))

    def isalnum(self):
        return self._Series(query_compiler=self._query_compiler.str_isalnum())

    def isalpha(self):
        return self._Series(query_compiler=self._query_compiler.str_isalpha())

    def isdigit(self):
        return self._Series(query_compiler=self._query_compiler.str_isdigit())

    def isspace(self):
        return self._Series(query_compiler=self._query_compiler.str_isspace())

    def islower(self):
        return self._Series(query_compiler=self._query_compiler.str_islower())

    def isupper(self):
        return self._Series(query_compiler=self._query_compiler.str_isupper())

    def istitle(self):
        return self._Series(query_compiler=self._query_compiler.str_istitle())

    def isnumeric(self):
        return self._Series(query_compiler=self._query_compiler.str_isnumeric())

    def isdecimal(self):
        return self._Series(query_compiler=self._query_compiler.str_isdecimal())

    def __getitem__(self, key):
        return self._Series(query_compiler=self._query_compiler.str___getitem__(key))

    def _default_to_pandas(self, op, *args, **kwargs):
        """
        Convert `self` to pandas type and call a pandas str.`op` on it.

        Parameters
        ----------
        op : str
            Name of pandas function.
        *args : list
            Additional positional arguments to be passed in `op`.
        **kwargs : dict
            Additional keywords arguments to be passed in `op`.

        Returns
        -------
        object
            Result of operation.
        """
        return self._series._default_to_pandas(
            lambda series: op(series.str, *args, **kwargs)
        )


@_inherit_docstrings(pandas.core.indexes.accessors.CombinedDatetimelikeProperties)
class DatetimeProperties(ClassLogger):
    def __init__(self, series):
        self._series = series
        self._query_compiler = series._query_compiler

    @pandas.util.cache_readonly
    def _Series(self):  # noqa: GL08
        # to avoid cyclic import
        from .series import Series

        return Series

    @property
    def date(self):
        return self._Series(query_compiler=self._query_compiler.dt_date())

    @property
    def time(self):
        return self._Series(query_compiler=self._query_compiler.dt_time())

    @property
    def timetz(self):
        return self._Series(query_compiler=self._query_compiler.dt_timetz())

    @property
    def year(self):
        return self._Series(query_compiler=self._query_compiler.dt_year())

    @property
    def month(self):
        return self._Series(query_compiler=self._query_compiler.dt_month())

    @property
    def day(self):
        return self._Series(query_compiler=self._query_compiler.dt_day())

    @property
    def hour(self):
        return self._Series(query_compiler=self._query_compiler.dt_hour())

    @property
    def minute(self):
        return self._Series(query_compiler=self._query_compiler.dt_minute())

    @property
    def second(self):
        return self._Series(query_compiler=self._query_compiler.dt_second())

    @property
    def microsecond(self):
        return self._Series(query_compiler=self._query_compiler.dt_microsecond())

    @property
    def nanosecond(self):
        return self._Series(query_compiler=self._query_compiler.dt_nanosecond())

    @property
<<<<<<< HEAD
=======
    def week(self):
        return self._Series(query_compiler=self._query_compiler.dt_week())

    @property
    def weekofyear(self):
        return self._Series(query_compiler=self._query_compiler.dt_weekofyear())

    @property
>>>>>>> 73cec65e
    def dayofweek(self):
        return self._Series(query_compiler=self._query_compiler.dt_dayofweek())

    day_of_week = dayofweek

    @property
    def weekday(self):
        return self._Series(query_compiler=self._query_compiler.dt_weekday())

    @property
    def dayofyear(self):
        return self._Series(query_compiler=self._query_compiler.dt_dayofyear())

    day_of_year = dayofyear

    @property
    def quarter(self):
        return self._Series(query_compiler=self._query_compiler.dt_quarter())

    @property
    def is_month_start(self):
        return self._Series(query_compiler=self._query_compiler.dt_is_month_start())

    @property
    def is_month_end(self):
        return self._Series(query_compiler=self._query_compiler.dt_is_month_end())

    @property
    def is_quarter_start(self):
        return self._Series(query_compiler=self._query_compiler.dt_is_quarter_start())

    @property
    def is_quarter_end(self):
        return self._Series(query_compiler=self._query_compiler.dt_is_quarter_end())

    @property
    def is_year_start(self):
        return self._Series(query_compiler=self._query_compiler.dt_is_year_start())

    @property
    def is_year_end(self):
        return self._Series(query_compiler=self._query_compiler.dt_is_year_end())

    @property
    def is_leap_year(self):
        return self._Series(query_compiler=self._query_compiler.dt_is_leap_year())

    @property
    def daysinmonth(self):
        return self._Series(query_compiler=self._query_compiler.dt_daysinmonth())

    @property
    def days_in_month(self):
        return self._Series(query_compiler=self._query_compiler.dt_days_in_month())

    @property
    def tz(self) -> "tzinfo | None":
        dtype = self._series.dtype
        if isinstance(dtype, np.dtype):
            return None
        return dtype.tz

    @property
    def freq(self):
        return self._query_compiler.dt_freq().to_pandas().squeeze()

    @property
    def unit(self):
        return Series(query_compiler=self._query_compiler.dt_unit())

    def as_unit(self, *args, **kwargs):
        return Series(query_compiler=self._query_compiler.dt_as_unit(*args, **kwargs))

    def to_period(self, *args, **kwargs):
        return self._Series(
            query_compiler=self._query_compiler.dt_to_period(*args, **kwargs)
        )

    def asfreq(self, *args, **kwargs):
        return self._Series(
            query_compiler=self._query_compiler.dt_asfreq(*args, **kwargs)
        )

    def to_pydatetime(self):
        return self._Series(
            query_compiler=self._query_compiler.dt_to_pydatetime()
        ).to_numpy()

    def tz_localize(self, *args, **kwargs):
        return self._Series(
            query_compiler=self._query_compiler.dt_tz_localize(*args, **kwargs)
        )

    def tz_convert(self, *args, **kwargs):
        return self._Series(
            query_compiler=self._query_compiler.dt_tz_convert(*args, **kwargs)
        )

    def normalize(self, *args, **kwargs):
        return self._Series(
            query_compiler=self._query_compiler.dt_normalize(*args, **kwargs)
        )

    def strftime(self, *args, **kwargs):
        return self._Series(
            query_compiler=self._query_compiler.dt_strftime(*args, **kwargs)
        )

    def round(self, *args, **kwargs):
        return self._Series(
            query_compiler=self._query_compiler.dt_round(*args, **kwargs)
        )

    def floor(self, *args, **kwargs):
        return self._Series(
            query_compiler=self._query_compiler.dt_floor(*args, **kwargs)
        )

    def ceil(self, *args, **kwargs):
        return self._Series(
            query_compiler=self._query_compiler.dt_ceil(*args, **kwargs)
        )

    def month_name(self, *args, **kwargs):
        return self._Series(
            query_compiler=self._query_compiler.dt_month_name(*args, **kwargs)
        )

    def day_name(self, *args, **kwargs):
        return self._Series(
            query_compiler=self._query_compiler.dt_day_name(*args, **kwargs)
        )

    def total_seconds(self, *args, **kwargs):
        return self._Series(
            query_compiler=self._query_compiler.dt_total_seconds(*args, **kwargs)
        )

    def to_pytimedelta(self) -> "npt.NDArray[np.object_]":
        res = self._query_compiler.dt_to_pytimedelta()
        return res.to_numpy()[:, 0]

    @property
    def seconds(self):
        return self._Series(query_compiler=self._query_compiler.dt_seconds())

    @property
    def days(self):
        return self._Series(query_compiler=self._query_compiler.dt_days())

    @property
    def microseconds(self):
        return self._Series(query_compiler=self._query_compiler.dt_microseconds())

    @property
    def nanoseconds(self):
        return self._Series(query_compiler=self._query_compiler.dt_nanoseconds())

    @property
    def components(self):
        from .dataframe import DataFrame

        return DataFrame(query_compiler=self._query_compiler.dt_components())

    def isocalendar(self):
        from .dataframe import DataFrame

        return DataFrame(query_compiler=self._query_compiler.dt_isocalendar())

    @property
    def qyear(self):
        return self._Series(query_compiler=self._query_compiler.dt_qyear())

    @property
    def start_time(self):
        return self._Series(query_compiler=self._query_compiler.dt_start_time())

    @property
    def end_time(self):
        return self._Series(query_compiler=self._query_compiler.dt_end_time())

    def to_timestamp(self, *args, **kwargs):
        return self._Series(
            query_compiler=self._query_compiler.dt_to_timestamp(*args, **kwargs)
        )<|MERGE_RESOLUTION|>--- conflicted
+++ resolved
@@ -567,17 +567,6 @@
         return self._Series(query_compiler=self._query_compiler.dt_nanosecond())
 
     @property
-<<<<<<< HEAD
-=======
-    def week(self):
-        return self._Series(query_compiler=self._query_compiler.dt_week())
-
-    @property
-    def weekofyear(self):
-        return self._Series(query_compiler=self._query_compiler.dt_weekofyear())
-
-    @property
->>>>>>> 73cec65e
     def dayofweek(self):
         return self._Series(query_compiler=self._query_compiler.dt_dayofweek())
 
@@ -646,10 +635,12 @@
 
     @property
     def unit(self):
-        return Series(query_compiler=self._query_compiler.dt_unit())
+        return self._Series(query_compiler=self._query_compiler.dt_unit())
 
     def as_unit(self, *args, **kwargs):
-        return Series(query_compiler=self._query_compiler.dt_as_unit(*args, **kwargs))
+        return self._Series(
+            query_compiler=self._query_compiler.dt_as_unit(*args, **kwargs)
+        )
 
     def to_period(self, *args, **kwargs):
         return self._Series(
