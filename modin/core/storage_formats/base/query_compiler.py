# Licensed to Modin Development Team under one or more contributor license agreements.
# See the NOTICE file distributed with this work for additional information regarding
# copyright ownership.  The Modin Development Team licenses this file to you under the
# Apache License, Version 2.0 (the "License"); you may not use this file except in
# compliance with the License.  You may obtain a copy of the License at
#
#     http://www.apache.org/licenses/LICENSE-2.0
#
# Unless required by applicable law or agreed to in writing, software distributed under
# the License is distributed on an "AS IS" BASIS, WITHOUT WARRANTIES OR CONDITIONS OF
# ANY KIND, either express or implied. See the License for the specific language
# governing permissions and limitations under the License.

"""
Module contains class ``BaseQueryCompiler``.

``BaseQueryCompiler`` is a parent abstract class for any other query compiler class.
"""

import abc

from modin.core.dataframe.algebra.default2pandas import (
    DataFrameDefault,
    SeriesDefault,
    DateTimeDefault,
    StrDefault,
    BinaryDefault,
    ResampleDefault,
    RollingDefault,
    ExpandingDefault,
    CatDefault,
    GroupByDefault,
)
from modin.error_message import ErrorMessage
from . import doc_utils
from modin.logging import ClassLogger
from modin.utils import MODIN_UNNAMED_SERIES_LABEL, try_cast_to_pandas
from modin.config import StorageFormat

from pandas.core.dtypes.common import is_scalar, is_number
import pandas.core.resample
import pandas
from pandas._typing import IndexLabel, Suffixes
import numpy as np
from typing import List, Hashable, Optional


def _get_axis(axis):
    """
    Build index labels getter of the specified axis.

    Parameters
    ----------
    axis : {0, 1}
        Axis to get labels from.

    Returns
    -------
    callable(BaseQueryCompiler) -> pandas.Index
    """

    def axis_getter(self):
        ErrorMessage.default_to_pandas(f"DataFrame.get_axis({axis})")
        return self.to_pandas().axes[axis]

    return axis_getter


def _set_axis(axis):
    """
    Build index labels setter of the specified axis.

    Parameters
    ----------
    axis : {0, 1}
        Axis to set labels on.

    Returns
    -------
    callable(BaseQueryCompiler)
    """

    def axis_setter(self, labels):
        new_qc = DataFrameDefault.register(pandas.DataFrame.set_axis)(
            self, axis=axis, labels=labels
        )
        self.__dict__.update(new_qc.__dict__)

    return axis_setter


# FIXME: many of the BaseQueryCompiler methods are hiding actual arguments
# by using *args and **kwargs. They should be spread into actual parameters.
# Currently actual arguments are placed in the methods docstrings, but since they're
# not presented in the function's signature it makes linter to raise `PR02: unknown parameters`
# warning. For now, they're silenced by using `noqa` (Modin issue #3108).
class BaseQueryCompiler(ClassLogger, abc.ABC):
    """
    Abstract class that handles the queries to Modin dataframes.

    This class defines common query compilers API, most of the methods
    are already implemented and defaulting to pandas.

    Attributes
    ----------
    lazy_execution : bool
        Whether underlying execution engine is designed to be executed in a lazy mode only.
        If True, such QueryCompiler will be handled differently at the front-end in order
        to reduce execution triggering as much as possible.
    _shape_hint : {"row", "column", None}, default: None
        Shape hint for frames known to be a column or a row, otherwise None.

    Notes
    -----
    See the Abstract Methods and Fields section immediately below this
    for a list of requirements for subclassing this object.
    """

    def default_to_pandas(self, pandas_op, *args, **kwargs):
        """
        Do fallback to pandas for the passed function.

        Parameters
        ----------
        pandas_op : callable(pandas.DataFrame) -> object
            Function to apply to the casted to pandas frame.
        *args : iterable
            Positional arguments to pass to `pandas_op`.
        **kwargs : dict
            Key-value arguments to pass to `pandas_op`.

        Returns
        -------
        BaseQueryCompiler
            The result of the `pandas_op`, converted back to ``BaseQueryCompiler``.
        """
        op_name = getattr(pandas_op, "__name__", str(pandas_op))
        ErrorMessage.default_to_pandas(op_name)
        args = try_cast_to_pandas(args)
        kwargs = try_cast_to_pandas(kwargs)

        result = pandas_op(try_cast_to_pandas(self), *args, **kwargs)
        if isinstance(result, pandas.Series):
            if result.name is None:
                result.name = MODIN_UNNAMED_SERIES_LABEL
            result = result.to_frame()
        if isinstance(result, pandas.DataFrame):
            return self.from_pandas(result, type(self._modin_frame))
        else:
            return result

    # Abstract Methods and Fields: Must implement in children classes
    # In some cases, there you may be able to use the same implementation for
    # some of these abstract methods, but for the sake of generality they are
    # treated differently.

    lazy_execution = False
    _shape_hint = None

    # Metadata modification abstract methods
    def add_prefix(self, prefix, axis=1):
        """
        Add string prefix to the index labels along specified axis.

        Parameters
        ----------
        prefix : str
            The string to add before each label.
        axis : {0, 1}, default: 1
            Axis to add prefix along. 0 is for index and 1 is for columns.

        Returns
        -------
        BaseQueryCompiler
            New query compiler with updated labels.
        """
        if axis:
            return DataFrameDefault.register(pandas.DataFrame.add_prefix)(
                self, prefix=prefix
            )
        else:
            return SeriesDefault.register(pandas.Series.add_prefix)(self, prefix=prefix)

    def add_suffix(self, suffix, axis=1):
        """
        Add string suffix to the index labels along specified axis.

        Parameters
        ----------
        suffix : str
            The string to add after each label.
        axis : {0, 1}, default: 1
            Axis to add suffix along. 0 is for index and 1 is for columns.

        Returns
        -------
        BaseQueryCompiler
            New query compiler with updated labels.
        """
        if axis:
            return DataFrameDefault.register(pandas.DataFrame.add_suffix)(
                self, suffix=suffix
            )
        else:
            return SeriesDefault.register(pandas.Series.add_suffix)(self, suffix=suffix)

    # END Metadata modification abstract methods

    # Abstract copy

    def copy(self):
        """
        Make a copy of this object.

        Returns
        -------
        BaseQueryCompiler
            Copy of self.

        Notes
        -----
        For copy, we don't want a situation where we modify the metadata of the
        copies if we end up modifying something here. We copy all of the metadata
        to prevent that.
        """
        return DataFrameDefault.register(pandas.DataFrame.copy)(self)

    # END Abstract copy

    # Abstract join and append helper functions

    def concat(self, axis, other, **kwargs):  # noqa: PR02
        """
        Concatenate `self` with passed query compilers along specified axis.

        Parameters
        ----------
        axis : {0, 1}
            Axis to concatenate along. 0 is for index and 1 is for columns.
        other : BaseQueryCompiler or list of such
            Objects to concatenate with `self`.
        join : {'outer', 'inner', 'right', 'left'}, default: 'outer'
            Type of join that will be used if indices on the other axis are different.
            (note: if specified, has to be passed as ``join=value``).
        ignore_index : bool, default: False
            If True, do not use the index values along the concatenation axis.
            The resulting axis will be labeled 0, …, n - 1.
            (note: if specified, has to be passed as ``ignore_index=value``).
        sort : bool, default: False
            Whether or not to sort non-concatenation axis.
            (note: if specified, has to be passed as ``sort=value``).
        **kwargs : dict
            Serves the compatibility purpose. Does not affect the result.

        Returns
        -------
        BaseQueryCompiler
            Concatenated objects.
        """
        concat_join = ["inner", "outer"]

        def concat(df, axis, other, **kwargs):
            kwargs.pop("join_axes", None)
            ignore_index = kwargs.get("ignore_index", False)
            if kwargs.get("join", "outer") in concat_join:
                if not isinstance(other, list):
                    other = [other]
                other = [df] + other
                result = pandas.concat(other, axis=axis, **kwargs)
            else:
                if isinstance(other, (list, np.ndarray)) and len(other) == 1:
                    other = other[0]
                ignore_index = kwargs.pop("ignore_index", None)
                kwargs["how"] = kwargs.pop("join", None)
                if (
                    isinstance(other, (pandas.DataFrame, pandas.Series))
                    or len(other) <= 1
                ):
                    kwargs["rsuffix"] = "r_"
                result = df.join(other, **kwargs)
            if ignore_index:
                if axis == 0:
                    result = result.reset_index(drop=True)
                else:
                    result.columns = pandas.RangeIndex(len(result.columns))
            return result

        return DataFrameDefault.register(concat)(self, axis=axis, other=other, **kwargs)

    # END Abstract join and append helper functions

    # Data Management Methods
    @abc.abstractmethod
    def free(self):
        """Trigger a cleanup of this object."""
        pass

    @abc.abstractmethod
    def finalize(self):
        """Finalize constructing the dataframe calling all deferred functions which were used to build it."""
        pass

    # END Data Management Methods

    # To/From Pandas
    @abc.abstractmethod
    def to_pandas(self):
        """
        Convert underlying query compilers data to ``pandas.DataFrame``.

        Returns
        -------
        pandas.DataFrame
            The QueryCompiler converted to pandas.
        """
        pass

    @classmethod
    @abc.abstractmethod
    def from_pandas(cls, df, data_cls):
        """
        Build QueryCompiler from pandas DataFrame.

        Parameters
        ----------
        df : pandas.DataFrame
            The pandas DataFrame to convert from.
        data_cls : type
            :py:class:`~modin.core.dataframe.pandas.dataframe.dataframe.PandasDataframe` class
            (or its descendant) to convert to.

        Returns
        -------
        BaseQueryCompiler
            QueryCompiler containing data from the pandas DataFrame.
        """
        pass

    # END To/From Pandas

    # From Arrow
    @classmethod
    @abc.abstractmethod
    def from_arrow(cls, at, data_cls):
        """
        Build QueryCompiler from Arrow Table.

        Parameters
        ----------
        at : Arrow Table
            The Arrow Table to convert from.
        data_cls : type
            :py:class:`~modin.core.dataframe.pandas.dataframe.dataframe.PandasDataframe` class
            (or its descendant) to convert to.

        Returns
        -------
        BaseQueryCompiler
            QueryCompiler containing data from the pandas DataFrame.
        """
        pass

    # END From Arrow

    # To NumPy

    def to_numpy(self, **kwargs):  # noqa: PR02
        """
        Convert underlying query compilers data to NumPy array.

        Parameters
        ----------
        dtype : dtype
            The dtype of the resulted array.
        copy : bool
            Whether to ensure that the returned value is not a view on another array.
        na_value : object
            The value to replace missing values with.
        **kwargs : dict
            Serves the compatibility purpose. Does not affect the result.

        Returns
        -------
        np.ndarray
            The QueryCompiler converted to NumPy array.
        """
        return DataFrameDefault.register(pandas.DataFrame.to_numpy)(self, **kwargs)

    # END To NumPy

    # Dataframe exchange protocol

    @abc.abstractmethod
    def to_dataframe(self, nan_as_null: bool = False, allow_copy: bool = True):
        """
        Get a DataFrame exchange protocol object representing data of the Modin DataFrame.

        See more about the protocol in https://data-apis.org/dataframe-protocol/latest/index.html.

        Parameters
        ----------
        nan_as_null : bool, default: False
            A keyword intended for the consumer to tell the producer
            to overwrite null values in the data with ``NaN`` (or ``NaT``).
            This currently has no effect; once support for nullable extension
            dtypes is added, this value should be propagated to columns.
        allow_copy : bool, default: True
            A keyword that defines whether or not the library is allowed
            to make a copy of the data. For example, copying data would be necessary
            if a library supports strided buffers, given that this protocol
            specifies contiguous buffers. Currently, if the flag is set to ``False``
            and a copy is needed, a ``RuntimeError`` will be raised.

        Returns
        -------
        ProtocolDataframe
            A dataframe object following the DataFrame protocol specification.
        """
        pass

    @classmethod
    @abc.abstractmethod
    def from_dataframe(cls, df, data_cls):
        """
        Build QueryCompiler from a DataFrame object supporting the dataframe exchange protocol `__dataframe__()`.

        Parameters
        ----------
        df : DataFrame
            The DataFrame object supporting the dataframe exchange protocol.
        data_cls : type
            :py:class:`~modin.core.dataframe.pandas.dataframe.dataframe.PandasDataframe` class
            (or its descendant) to convert to.

        Returns
        -------
        BaseQueryCompiler
            QueryCompiler containing data from the DataFrame.
        """
        pass

    # END Dataframe exchange protocol

    # Abstract inter-data operations (e.g. add, sub)
    # These operations require two DataFrames and will change the shape of the
    # data if the index objects don't match. An outer join + op is performed,
    # such that columns/rows that don't have an index on the other DataFrame
    # result in NaN values.

    @doc_utils.doc_binary_method(operation="addition", sign="+")
    def add(self, other, **kwargs):  # noqa: PR02
        return BinaryDefault.register(pandas.DataFrame.add)(self, other=other, **kwargs)

    @doc_utils.add_refer_to("DataFrame.combine")
    def combine(self, other, **kwargs):  # noqa: PR02
        """
        Perform column-wise combine with another QueryCompiler with passed `func`.

        If axes are not equal, perform frames alignment first.

        Parameters
        ----------
        other : BaseQueryCompiler
            Left operand of the binary operation.
        func : callable(pandas.Series, pandas.Series) -> pandas.Series
            Function that takes two ``pandas.Series`` with aligned axes
            and returns one ``pandas.Series`` as resulting combination.
        fill_value : float or None
            Value to fill missing values with after frame alignment occurred.
        overwrite : bool
            If True, columns in `self` that do not exist in `other`
            will be overwritten with NaNs.
        **kwargs : dict
            Serves the compatibility purpose. Does not affect the result.

        Returns
        -------
        BaseQueryCompiler
            Result of combine.
        """
        return BinaryDefault.register(pandas.DataFrame.combine)(
            self, other=other, **kwargs
        )

    @doc_utils.add_refer_to("DataFrame.combine_first")
    def combine_first(self, other, **kwargs):  # noqa: PR02
        """
        Fill null elements of `self` with value in the same location in `other`.

        If axes are not equal, perform frames alignment first.

        Parameters
        ----------
        other : BaseQueryCompiler
            Provided frame to use to fill null values from.
        **kwargs : dict
            Serves the compatibility purpose. Does not affect the result.

        Returns
        -------
        BaseQueryCompiler
        """
        return BinaryDefault.register(pandas.DataFrame.combine_first)(
            self, other=other, **kwargs
        )

    @doc_utils.doc_binary_method(operation="equality comparison", sign="==")
    def eq(self, other, **kwargs):  # noqa: PR02
        return BinaryDefault.register(pandas.DataFrame.eq)(self, other=other, **kwargs)

    @doc_utils.doc_binary_method(operation="integer division", sign="//")
    def floordiv(self, other, **kwargs):  # noqa: PR02
        return BinaryDefault.register(pandas.DataFrame.floordiv)(
            self, other=other, **kwargs
        )

    @doc_utils.doc_binary_method(
        operation="greater than or equal comparison", sign=">=", op_type="comparison"
    )
    def ge(self, other, **kwargs):  # noqa: PR02
        return BinaryDefault.register(pandas.DataFrame.ge)(self, other=other, **kwargs)

    @doc_utils.doc_binary_method(
        operation="greater than comparison", sign=">", op_type="comparison"
    )
    def gt(self, other, **kwargs):  # noqa: PR02
        return BinaryDefault.register(pandas.DataFrame.gt)(self, other=other, **kwargs)

    @doc_utils.doc_binary_method(
        operation="less than or equal comparison", sign="<=", op_type="comparison"
    )
    def le(self, other, **kwargs):  # noqa: PR02
        return BinaryDefault.register(pandas.DataFrame.le)(self, other=other, **kwargs)

    @doc_utils.doc_binary_method(
        operation="less than comparison", sign="<", op_type="comparison"
    )
    def lt(self, other, **kwargs):  # noqa: PR02
        return BinaryDefault.register(pandas.DataFrame.lt)(self, other=other, **kwargs)

    @doc_utils.doc_binary_method(operation="modulo", sign="%")
    def mod(self, other, **kwargs):  # noqa: PR02
        return BinaryDefault.register(pandas.DataFrame.mod)(self, other=other, **kwargs)

    @doc_utils.doc_binary_method(operation="multiplication", sign="*")
    def mul(self, other, **kwargs):  # noqa: PR02
        return BinaryDefault.register(pandas.DataFrame.mul)(self, other=other, **kwargs)

    @doc_utils.doc_binary_method(
        operation="multiplication", sign="*", self_on_right=True
    )
    def rmul(self, other, **kwargs):  # noqa: PR02
        return BinaryDefault.register(pandas.DataFrame.rmul)(
            self, other=other, **kwargs
        )

    @doc_utils.add_refer_to("DataFrame.corr")
    def corr(self, **kwargs):  # noqa: PR02
        """
        Compute pairwise correlation of columns, excluding NA/null values.

        Parameters
        ----------
        method : {'pearson', 'kendall', 'spearman'} or callable(pandas.Series, pandas.Series) -> pandas.Series
            Correlation method.
        min_periods : int
            Minimum number of observations required per pair of columns
            to have a valid result. If fewer than `min_periods` non-NA values
            are present the result will be NA.
        **kwargs : dict
            Serves the compatibility purpose. Does not affect the result.

        Returns
        -------
        BaseQueryCompiler
            Correlation matrix.
        """
        return DataFrameDefault.register(pandas.DataFrame.corr)(self, **kwargs)

    @doc_utils.add_refer_to("DataFrame.cov")
    def cov(self, **kwargs):  # noqa: PR02
        """
        Compute pairwise covariance of columns, excluding NA/null values.

        Parameters
        ----------
        min_periods : int
        **kwargs : dict
            Serves the compatibility purpose. Does not affect the result.

        Returns
        -------
        BaseQueryCompiler
            Covariance matrix.
        """
        return DataFrameDefault.register(pandas.DataFrame.cov)(self, **kwargs)

    def dot(self, other, **kwargs):  # noqa: PR02
        """
        Compute the matrix multiplication of `self` and `other`.

        Parameters
        ----------
        other : BaseQueryCompiler or NumPy array
            The other query compiler or NumPy array to matrix multiply with `self`.
        squeeze_self : boolean
            If `self` is a one-column query compiler, indicates whether it represents Series object.
        squeeze_other : boolean
            If `other` is a one-column query compiler, indicates whether it represents Series object.
        **kwargs : dict
            Serves the compatibility purpose. Does not affect the result.

        Returns
        -------
        BaseQueryCompiler
            A new query compiler that contains result of the matrix multiply.
        """
        if kwargs.get("squeeze_self", False):
            applyier = pandas.Series.dot
        else:
            applyier = pandas.DataFrame.dot
        return BinaryDefault.register(applyier)(self, other=other, **kwargs)

    @doc_utils.doc_binary_method(
        operation="not equal comparison", sign="!=", op_type="comparison"
    )
    def ne(self, other, **kwargs):  # noqa: PR02
        return BinaryDefault.register(pandas.DataFrame.ne)(self, other=other, **kwargs)

    @doc_utils.doc_binary_method(operation="exponential power", sign="**")
    def pow(self, other, **kwargs):  # noqa: PR02
        return BinaryDefault.register(pandas.DataFrame.pow)(self, other=other, **kwargs)

    @doc_utils.doc_binary_method(operation="addition", sign="+", self_on_right=True)
    def radd(self, other, **kwargs):  # noqa: PR02
        return BinaryDefault.register(pandas.DataFrame.radd)(
            self, other=other, **kwargs
        )

    @doc_utils.doc_binary_method(
        operation="integer division", sign="//", self_on_right=True
    )
    def rfloordiv(self, other, **kwargs):  # noqa: PR02
        return BinaryDefault.register(pandas.DataFrame.rfloordiv)(
            self, other=other, **kwargs
        )

    @doc_utils.doc_binary_method(operation="modulo", sign="%", self_on_right=True)
    def rmod(self, other, **kwargs):  # noqa: PR02
        return BinaryDefault.register(pandas.DataFrame.rmod)(
            self, other=other, **kwargs
        )

    @doc_utils.doc_binary_method(
        operation="exponential power", sign="**", self_on_right=True
    )
    def rpow(self, other, **kwargs):  # noqa: PR02
        return BinaryDefault.register(pandas.DataFrame.rpow)(
            self, other=other, **kwargs
        )

    @doc_utils.doc_binary_method(operation="subtraction", sign="-", self_on_right=True)
    def rsub(self, other, **kwargs):  # noqa: PR02
        return BinaryDefault.register(pandas.DataFrame.rsub)(
            self, other=other, **kwargs
        )

    @doc_utils.doc_binary_method(operation="division", sign="/", self_on_right=True)
    def rtruediv(self, other, **kwargs):  # noqa: PR02
        return BinaryDefault.register(pandas.DataFrame.rtruediv)(
            self, other=other, **kwargs
        )

    @doc_utils.doc_binary_method(operation="subtraction", sign="-")
    def sub(self, other, **kwargs):  # noqa: PR02
        return BinaryDefault.register(pandas.DataFrame.sub)(self, other=other, **kwargs)

    @doc_utils.doc_binary_method(operation="division", sign="/")
    def truediv(self, other, **kwargs):  # noqa: PR02
        return BinaryDefault.register(pandas.DataFrame.truediv)(
            self, other=other, **kwargs
        )

    @doc_utils.doc_binary_method(operation="conjunction", sign="&", op_type="logical")
    def __and__(self, other, **kwargs):  # noqa: PR02
        return BinaryDefault.register(pandas.DataFrame.__and__)(
            self, other=other, **kwargs
        )

    @doc_utils.doc_binary_method(operation="disjunction", sign="|", op_type="logical")
    def __or__(self, other, **kwargs):  # noqa: PR02
        return BinaryDefault.register(pandas.DataFrame.__or__)(
            self, other=other, **kwargs
        )

    @doc_utils.doc_binary_method(
        operation="conjunction", sign="&", op_type="logical", self_on_right=True
    )
    def __rand__(self, other, **kwargs):  # noqa: PR02
        return BinaryDefault.register(pandas.DataFrame.__rand__)(
            self, other=other, **kwargs
        )

    @doc_utils.doc_binary_method(
        operation="disjunction", sign="|", op_type="logical", self_on_right=True
    )
    def __ror__(self, other, **kwargs):  # noqa: PR02
        return BinaryDefault.register(pandas.DataFrame.__ror__)(
            self, other=other, **kwargs
        )

    @doc_utils.doc_binary_method(
        operation="exclusive or", sign="^", op_type="logical", self_on_right=True
    )
    def __rxor__(self, other, **kwargs):  # noqa: PR02
        return BinaryDefault.register(pandas.DataFrame.__rxor__)(
            self, other=other, **kwargs
        )

    @doc_utils.doc_binary_method(operation="exclusive or", sign="^", op_type="logical")
    def __xor__(self, other, **kwargs):  # noqa: PR02
        return BinaryDefault.register(pandas.DataFrame.__xor__)(
            self, other=other, **kwargs
        )

    # FIXME: query compiler shoudln't care about differences between Frame and Series.
    # We should combine `df_update` and `series_update` into one method (Modin issue #3101).
    @doc_utils.add_refer_to("DataFrame.update")
    def df_update(self, other, **kwargs):  # noqa: PR02
        """
        Update values of `self` using non-NA values of `other` at the corresponding positions.

        If axes are not equal, perform frames alignment first.

        Parameters
        ----------
        other : BaseQueryCompiler
            Frame to grab replacement values from.
        join : {"left"}
            Specify type of join to align frames if axes are not equal
            (note: currently only one type of join is implemented).
        overwrite : bool
            Whether to overwrite every corresponding value of self, or only if it's NAN.
        filter_func : callable(pandas.Series, pandas.Series) -> numpy.ndarray<bool>
            Function that takes column of the self and return bool mask for values, that
            should be overwritten in the self frame.
        errors : {"raise", "ignore"}
            If "raise", will raise a ``ValueError`` if `self` and `other` both contain
            non-NA data in the same place.
        **kwargs : dict
            Serves the compatibility purpose. Does not affect the result.

        Returns
        -------
        BaseQueryCompiler
            New QueryCompiler with updated values.
        """
        return BinaryDefault.register(pandas.DataFrame.update, inplace=True)(
            self, other=other, **kwargs
        )

    @doc_utils.add_refer_to("Series.update")
    def series_update(self, other, **kwargs):  # noqa: PR02
        """
        Update values of `self` using values of `other` at the corresponding indices.

        Parameters
        ----------
        other : BaseQueryCompiler
            One-column query compiler with updated values.
        **kwargs : dict
            Serves the compatibility purpose. Does not affect the result.

        Returns
        -------
        BaseQueryCompiler
            New QueryCompiler with updated values.
        """
        return BinaryDefault.register(pandas.Series.update, inplace=True)(
            self,
            other=other,
            squeeze_self=True,
            squeeze_other=True,
            **kwargs,
        )

    @doc_utils.add_refer_to("DataFrame.clip")
    def clip(self, lower, upper, **kwargs):  # noqa: PR02
        """
        Trim values at input threshold.

        Parameters
        ----------
        lower : float or list-like
        upper : float or list-like
        axis : {0, 1}
        **kwargs : dict
            Serves the compatibility purpose. Does not affect the result.

        Returns
        -------
        BaseQueryCompiler
            QueryCompiler with values limited by the specified thresholds.
        """
        if isinstance(lower, BaseQueryCompiler):
            lower = lower.to_pandas().squeeze(1)
        if isinstance(upper, BaseQueryCompiler):
            upper = upper.to_pandas().squeeze(1)
        return DataFrameDefault.register(pandas.DataFrame.clip)(
            self, lower=lower, upper=upper, **kwargs
        )

    @doc_utils.add_refer_to("DataFrame.where")
    def where(self, cond, other, **kwargs):  # noqa: PR02
        """
        Update values of `self` using values from `other` at positions where `cond` is False.

        Parameters
        ----------
        cond : BaseQueryCompiler
            Boolean mask. True - keep the self value, False - replace by `other` value.
        other : BaseQueryCompiler or pandas.Series
            Object to grab replacement values from.
        axis : {0, 1}
            Axis to align frames along if axes of self, `cond` and `other` are not equal.
            0 is for index, when 1 is for columns.
        level : int or label, optional
            Level of MultiIndex to align frames along if axes of self, `cond`
            and `other` are not equal. Currently `level` parameter is not implemented,
            so only None value is acceptable.
        **kwargs : dict
            Serves the compatibility purpose. Does not affect the result.

        Returns
        -------
        BaseQueryCompiler
            QueryCompiler with updated data.
        """
        return DataFrameDefault.register(pandas.DataFrame.where)(
            self, cond=cond, other=other, **kwargs
        )

    @doc_utils.add_refer_to("DataFrame.merge")
    def merge(self, right, **kwargs):  # noqa: PR02
        """
        Merge QueryCompiler objects using a database-style join.

        Parameters
        ----------
        right : BaseQueryCompiler
            QueryCompiler of the right frame to merge with.
        how : {"left", "right", "outer", "inner", "cross"}
        on : label or list of such
        left_on : label or list of such
        right_on : label or list of such
        left_index : bool
        right_index : bool
        sort : bool
        suffixes : list-like
        copy : bool
        indicator : bool or str
        validate : str
        **kwargs : dict
            Serves the compatibility purpose. Does not affect the result.

        Returns
        -------
        BaseQueryCompiler
            QueryCompiler that contains result of the merge.
        """
        return DataFrameDefault.register(pandas.DataFrame.merge)(
            self, right=right, **kwargs
        )

    def _get_column_as_pandas_series(self, key):
        """
        Get column data by label as pandas.Series.

        Parameters
        ----------
        key : Any
            Column label.

        Returns
        -------
        pandas.Series
        """
        result = self.getitem_array([key]).to_pandas().squeeze(axis=1)
        if not isinstance(result, pandas.Series):
            raise RuntimeError(
                f"Expected getting column {key} to give "
                + f"pandas.Series, but instead got {type(result)}"
            )
        return result

    def merge_asof(
        self,
        right: "BaseQueryCompiler",
        left_on: Optional[IndexLabel] = None,
        right_on: Optional[IndexLabel] = None,
        left_index: bool = False,
        right_index: bool = False,
        left_by=None,
        right_by=None,
        suffixes: Suffixes = ("_x", "_y"),
        tolerance=None,
        allow_exact_matches: bool = True,
        direction: str = "backward",
    ):
        # Pandas fallbacks for tricky cases:
        if (
            # No idea how this works or why it does what it does; and in fact
            # there's a Pandas bug suggesting it's wrong:
            # https://github.com/pandas-dev/pandas/issues/33463
            (left_index and right_on is not None)
            # This is the case where by is a list of columns. If we're copying lots
            # of columns out of Pandas, maybe not worth trying our path, it's not
            # clear it's any better:
            or not (left_by is None or is_scalar(left_by))
            or not (right_by is None or is_scalar(right_by))
            # The implementation below assumes that the right index is unique
            # because it uses merge_asof to map each position in the merged
            # index to the label of the one right row that should be merged
            # at that row position.
            or not right.index.is_unique
        ):
            return self.default_to_pandas(
                pandas.merge_asof,
                right,
                left_on=left_on,
                right_on=right_on,
                left_index=left_index,
                right_index=right_index,
                left_by=left_by,
                right_by=right_by,
                suffixes=suffixes,
                tolerance=tolerance,
                allow_exact_matches=allow_exact_matches,
                direction=direction,
            )

        if left_on is None:
            left_column = self.index
        else:
            left_column = self._get_column_as_pandas_series(left_on)

        if right_on is None:
            right_column = right.index
        else:
            right_column = right._get_column_as_pandas_series(right_on)

        left_pandas_limited = {"on": left_column}
        right_pandas_limited = {"on": right_column, "right_labels": right.index}
        extra_kwargs = {}  # extra arguments to Pandas merge_asof

        if left_by is not None or right_by is not None:
            extra_kwargs["by"] = "by"
            left_pandas_limited["by"] = self._get_column_as_pandas_series(left_by)
            right_pandas_limited["by"] = right._get_column_as_pandas_series(right_by)

        # 1. Construct Pandas DataFrames with just the 'on' and optional 'by'
        # columns, and the index as another column.
        left_pandas_limited = pandas.DataFrame(left_pandas_limited, index=self.index)
        right_pandas_limited = pandas.DataFrame(right_pandas_limited)

        # 2. Use Pandas' merge_asof to figure out how to map labels on left to
        # labels on the right.
        merged = pandas.merge_asof(
            left_pandas_limited,
            right_pandas_limited,
            on="on",
            direction=direction,
            allow_exact_matches=allow_exact_matches,
            tolerance=tolerance,
            **extra_kwargs,
        )
        # Now merged["right_labels"] shows which labels from right map to left's index.

        # 3. Re-index right using the merged["right_labels"]; at this point right
        # should be same length and (semantically) same order as left:
        right_subset = right.reindex(
            axis=0, labels=pandas.Index(merged["right_labels"])
        )
        if not right_index:
            right_subset = right_subset.drop(columns=[right_on])
        if right_by is not None and left_by == right_by:
            right_subset = right_subset.drop(columns=[right_by])
        right_subset.index = self.index

        # 4. Merge left and the new shrunken right:
        result = self.merge(
            right_subset,
            left_index=True,
            right_index=True,
            suffixes=suffixes,
            how="left",
        )

        # 5. Clean up to match Pandas output:
        if left_on is not None and right_index:
            result = result.insert(
                # In theory this could use get_indexer_for(), but that causes an error:
                list(result.columns).index(left_on + suffixes[0]),
                left_on,
                result.getitem_array([left_on + suffixes[0]]),
            )
        if not left_index and not right_index:
            result = result.reset_index(drop=True)

        return result

    @doc_utils.add_refer_to("DataFrame.join")
    def join(self, right, **kwargs):  # noqa: PR02
        """
        Join columns of another QueryCompiler.

        Parameters
        ----------
        right : BaseQueryCompiler
            QueryCompiler of the right frame to join with.
        on : label or list of such
        how : {"left", "right", "outer", "inner"}
        lsuffix : str
        rsuffix : str
        sort : bool
        **kwargs : dict
            Serves the compatibility purpose. Does not affect the result.

        Returns
        -------
        BaseQueryCompiler
            QueryCompiler that contains result of the join.
        """
        return DataFrameDefault.register(pandas.DataFrame.join)(self, right, **kwargs)

    # END Abstract inter-data operations

    # Abstract Transpose
    def transpose(self, *args, **kwargs):  # noqa: PR02
        """
        Transpose this QueryCompiler.

        Parameters
        ----------
        copy : bool
            Whether to copy the data after transposing.
        *args : iterable
            Serves the compatibility purpose. Does not affect the result.
        **kwargs : dict
            Serves the compatibility purpose. Does not affect the result.

        Returns
        -------
        BaseQueryCompiler
            Transposed new QueryCompiler.
        """
        return DataFrameDefault.register(pandas.DataFrame.transpose)(
            self, *args, **kwargs
        )

    def columnarize(self):
        """
        Transpose this QueryCompiler if it has a single row but multiple columns.

        This method should be called for QueryCompilers representing a Series object,
        i.e. ``self.is_series_like()`` should be True.

        Returns
        -------
        BaseQueryCompiler
            Transposed new QueryCompiler or self.
        """
        if self._shape_hint == "column":
            return self

        if len(self.columns) != 1 or (
            len(self.index) == 1 and self.index[0] == MODIN_UNNAMED_SERIES_LABEL
        ):
            return self.transpose()
        return self

    def is_series_like(self):
        """
        Check whether this QueryCompiler can represent ``modin.pandas.Series`` object.

        Returns
        -------
        bool
            Return True if QueryCompiler has a single column or row, False otherwise.
        """
        return len(self.columns) == 1 or len(self.index) == 1

    # END Abstract Transpose

    # Abstract reindex/reset_index (may shuffle data)
    @doc_utils.add_refer_to("DataFrame.reindex")
    def reindex(self, axis, labels, **kwargs):  # noqa: PR02
        """
        Align QueryCompiler data with a new index along specified axis.

        Parameters
        ----------
        axis : {0, 1}
            Axis to align labels along. 0 is for index, 1 is for columns.
        labels : list-like
            Index-labels to align with.
        method : {None, "backfill"/"bfill", "pad"/"ffill", "nearest"}
            Method to use for filling holes in reindexed frame.
        fill_value : scalar
            Value to use for missing values in the resulted frame.
        limit : int
        tolerance : int
        **kwargs : dict
            Serves the compatibility purpose. Does not affect the result.

        Returns
        -------
        BaseQueryCompiler
            QueryCompiler with aligned axis.
        """
        return DataFrameDefault.register(pandas.DataFrame.reindex)(
            self, axis=axis, labels=labels, **kwargs
        )

    @doc_utils.add_refer_to("DataFrame.reset_index")
    def reset_index(self, **kwargs):  # noqa: PR02
        """
        Reset the index, or a level of it.

        Parameters
        ----------
        drop : bool
            Whether to drop the reset index or insert it at the beginning of the frame.
        level : int or label, optional
            Level to remove from index. Removes all levels by default.
        col_level : int or label
            If the columns have multiple levels, determines which level the labels
            are inserted into.
        col_fill : label
            If the columns have multiple levels, determines how the other levels
            are named.
        **kwargs : dict
            Serves the compatibility purpose. Does not affect the result.

        Returns
        -------
        BaseQueryCompiler
            QueryCompiler with reset index.
        """
        return DataFrameDefault.register(pandas.DataFrame.reset_index)(self, **kwargs)

    def set_index_from_columns(
        self, keys: List[Hashable], drop: bool = True, append: bool = False
    ):
        """
        Create new row labels from a list of columns.

        Parameters
        ----------
        keys : list of hashable
            The list of column names that will become the new index.
        drop : bool, default: True
            Whether or not to drop the columns provided in the `keys` argument.
        append : bool, default: True
            Whether or not to add the columns in `keys` as new levels appended to the
            existing index.

        Returns
        -------
        BaseQueryCompiler
            A new QueryCompiler with updated index.
        """
        return DataFrameDefault.register(pandas.DataFrame.set_index)(
            self, keys=keys, drop=drop, append=append
        )

    # END Abstract reindex/reset_index

    # Full Reduce operations
    #
    # These operations result in a reduced dimensionality of data.
    # Currently, this means a Pandas Series will be returned, but in the future
    # we will implement a Distributed Series, and this will be returned
    # instead.

    def is_monotonic_increasing(self):
        """
        Return boolean if values in the object are monotonically increasing.

        Returns
        -------
        bool
        """
        return SeriesDefault.register(pandas.Series.is_monotonic_increasing)(self)

    def is_monotonic_decreasing(self):
        """
        Return boolean if values in the object are monotonically decreasing.

        Returns
        -------
        bool
        """
        return SeriesDefault.register(pandas.Series.is_monotonic_decreasing)(self)

    @doc_utils.doc_reduce_agg(
        method="number of non-NaN values", refer_to="count", extra_params=["**kwargs"]
    )
    def count(self, **kwargs):  # noqa: PR02
        return DataFrameDefault.register(pandas.DataFrame.count)(self, **kwargs)

    @doc_utils.doc_reduce_agg(
        method="maximum value", refer_to="max", extra_params=["skipna", "**kwargs"]
    )
    def max(self, **kwargs):  # noqa: PR02
        return DataFrameDefault.register(pandas.DataFrame.max)(self, **kwargs)

    @doc_utils.doc_reduce_agg(
        method="mean value", refer_to="mean", extra_params=["skipna", "**kwargs"]
    )
    def mean(self, **kwargs):  # noqa: PR02
        return DataFrameDefault.register(pandas.DataFrame.mean)(self, **kwargs)

    @doc_utils.doc_reduce_agg(
        method="minimum value", refer_to="min", extra_params=["skipna", "**kwargs"]
    )
    def min(self, **kwargs):  # noqa: PR02
        return DataFrameDefault.register(pandas.DataFrame.min)(self, **kwargs)

    @doc_utils.doc_reduce_agg(
        method="production",
        refer_to="prod",
        extra_params=["**kwargs"],
        params="axis : {0, 1}",
    )
    def prod(self, **kwargs):  # noqa: PR02
        return DataFrameDefault.register(pandas.DataFrame.prod)(self, **kwargs)

    @doc_utils.doc_reduce_agg(
        method="sum",
        refer_to="sum",
        extra_params=["**kwargs"],
        params="axis : {0, 1}",
    )
    def sum(self, **kwargs):  # noqa: PR02
        return DataFrameDefault.register(pandas.DataFrame.sum)(self, **kwargs)

    @doc_utils.add_refer_to("to_datetime")
    def to_datetime(self, *args, **kwargs):
        """
        Convert columns of the QueryCompiler to the datetime dtype.

        Parameters
        ----------
        *args : iterable
        **kwargs : dict

        Returns
        -------
        BaseQueryCompiler
            QueryCompiler with all columns converted to datetime dtype.
        """
        return SeriesDefault.register(pandas.to_datetime)(self, *args, **kwargs)

    # END Abstract full Reduce operations

    # Abstract map partitions operations
    # These operations are operations that apply a function to every partition.
    def abs(self):
        """
        Get absolute numeric value of each element.

        Returns
        -------
        BaseQueryCompiler
            QueryCompiler with absolute numeric value of each element.
        """
        return DataFrameDefault.register(pandas.DataFrame.abs)(self)

    def applymap(self, func, *args, **kwargs):
        """
        Apply passed function elementwise.

        Parameters
        ----------
        func : callable(scalar) -> scalar
            Function to apply to each element of the QueryCompiler.
        *args : iterable
        **kwargs : dict

        Returns
        -------
        BaseQueryCompiler
            Transformed QueryCompiler.
        """
        return DataFrameDefault.register(pandas.DataFrame.applymap)(
            self, func, *args, **kwargs
        )

    # FIXME: `**kwargs` which follows `numpy.conj` signature was inherited
    # from ``PandasQueryCompiler``, we should get rid of this dependency.
    # (Modin issue #3108)
    def conj(self, **kwargs):
        """
        Get the complex conjugate for every element of self.

        Parameters
        ----------
        **kwargs : dict

        Returns
        -------
        BaseQueryCompiler
            QueryCompiler with conjugate applied element-wise.

        Notes
        -----
        Please refer to ``numpy.conj`` for parameters description.
        """

        def conj(df, *args, **kwargs):
            return pandas.DataFrame(np.conj(df))

        return DataFrameDefault.register(conj)(self, **kwargs)

    # FIXME:
    #   1. This function takes Modin Series and DataFrames via `values` parameter,
    #      we should avoid leaking of the high-level objects to the query compiler level.
    #      (Modin issue #3106)
    #   2. Spread **kwargs into actual arguments (Modin issue #3108).
    def isin(self, values, ignore_indices=False, **kwargs):  # noqa: PR02
        """
        Check for each element of `self` whether it's contained in passed `values`.

        Parameters
        ----------
        values : list-like, modin.pandas.Series, modin.pandas.DataFrame or dict
            Values to check elements of self in.
        ignore_indices : bool, default: False
            Whether to execute ``isin()`` only on an intersection of indices.
        **kwargs : dict
            Serves the compatibility purpose. Does not affect the result.

        Returns
        -------
        BaseQueryCompiler
            Boolean mask for self of whether an element at the corresponding
            position is contained in `values`.
        """
        shape_hint = kwargs.pop("shape_hint", None)
        if isinstance(values, type(self)) and ignore_indices:
            # Pandas logic is that it ignores indexing if 'values' is a 1D object
            values = values.to_pandas().squeeze(axis=1)
        if shape_hint == "column":
            return SeriesDefault.register(pandas.Series.isin)(self, values, **kwargs)
        else:
            return DataFrameDefault.register(pandas.DataFrame.isin)(
                self, values, **kwargs
            )

    def isna(self):
        """
        Check for each element of self whether it's NaN.

        Returns
        -------
        BaseQueryCompiler
            Boolean mask for self of whether an element at the corresponding
            position is NaN.
        """
        return DataFrameDefault.register(pandas.DataFrame.isna)(self)

    # FIXME: this method is not supposed to take any parameters (Modin issue #3108).
    def negative(self, **kwargs):
        """
        Change the sign for every value of self.

        Parameters
        ----------
        **kwargs : dict
            Serves the compatibility purpose. Does not affect the result.

        Returns
        -------
        BaseQueryCompiler

        Notes
        -----
        Be aware, that all QueryCompiler values have to be numeric.
        """
        return DataFrameDefault.register(pandas.DataFrame.__neg__)(self, **kwargs)

    def notna(self):
        """
        Check for each element of `self` whether it's existing (non-missing) value.

        Returns
        -------
        BaseQueryCompiler
            Boolean mask for `self` of whether an element at the corresponding
            position is not NaN.
        """
        return DataFrameDefault.register(pandas.DataFrame.notna)(self)

    @doc_utils.add_refer_to("DataFrame.round")
    def round(self, **kwargs):  # noqa: PR02
        """
        Round every numeric value up to specified number of decimals.

        Parameters
        ----------
        decimals : int or list-like
            Number of decimals to round each column to.
        **kwargs : dict
            Serves the compatibility purpose. Does not affect the result.

        Returns
        -------
        BaseQueryCompiler
            QueryCompiler with rounded values.
        """
        return DataFrameDefault.register(pandas.DataFrame.round)(self, **kwargs)

    # FIXME:
    #   1. high-level objects leaks to the query compiler (Modin issue #3106).
    #   2. remove `inplace` parameter.
    @doc_utils.add_refer_to("DataFrame.replace")
    def replace(self, **kwargs):  # noqa: PR02
        """
        Replace values given in `to_replace` by `value`.

        Parameters
        ----------
        to_replace : scalar, list-like, regex, modin.pandas.Series, or None
        value : scalar, list-like, regex or dict
        inplace : {False}
            This parameter serves the compatibility purpose. Always has to be False.
        limit : int or None
        regex : bool or same types as `to_replace`
        method : {"pad", "ffill", "bfill", None}
        **kwargs : dict
            Serves the compatibility purpose. Does not affect the result.

        Returns
        -------
        BaseQueryCompiler
            QueryCompiler with all `to_replace` values replaced by `value`.
        """
        return DataFrameDefault.register(pandas.DataFrame.replace)(self, **kwargs)

    @doc_utils.add_one_column_warning
    # FIXME: adding refer-to note will create two instances of the "Notes" section,
    # this breaks numpydoc style rules and also crashes the doc-style checker script.
    # For now manually added the refer-to message.
    # @doc_utils.add_refer_to("Series.view")
    def series_view(self, **kwargs):  # noqa: PR02
        """
        Reinterpret underlying data with new dtype.

        Parameters
        ----------
        dtype : dtype
            Data type to reinterpret underlying data with.
        **kwargs : dict
            Serves the compatibility purpose. Does not affect the result.

        Returns
        -------
        BaseQueryCompiler
            New QueryCompiler of the same data in memory, with reinterpreted values.

        Notes
        -----
            - Be aware, that if this method do fallback to pandas, then newly created
              QueryCompiler will be the copy of the original data.
            - Please refer to ``modin.pandas.Series.view`` for more information
              about parameters and output format.
        """
        return SeriesDefault.register(pandas.Series.view)(self, **kwargs)

    @doc_utils.add_one_column_warning
    @doc_utils.add_refer_to("to_numeric")
    def to_numeric(self, *args, **kwargs):  # noqa: PR02
        """
        Convert underlying data to numeric dtype.

        Parameters
        ----------
        errors : {"ignore", "raise", "coerce"}
        downcast : {"integer", "signed", "unsigned", "float", None}
        *args : iterable
            Serves the compatibility purpose. Does not affect the result.
        **kwargs : dict
            Serves the compatibility purpose. Does not affect the result.

        Returns
        -------
        BaseQueryCompiler
            New QueryCompiler with converted to numeric values.
        """
        return SeriesDefault.register(pandas.to_numeric)(self, *args, **kwargs)

    @doc_utils.add_one_column_warning
    @doc_utils.add_refer_to("to_timedelta")
    def to_timedelta(self, unit="ns", errors="raise"):  # noqa: PR02
        """
        Convert argument to timedelta.

        Parameters
        ----------
        unit : str, default: "ns"
            Denotes the unit of the arg for numeric arg. Defaults to "ns".
        errors : {"ignore", "raise", "coerce"}, default: "raise"

        Returns
        -------
        BaseQueryCompiler
            New QueryCompiler with converted to timedelta values.
        """
        return SeriesDefault.register(pandas.to_timedelta)(
            self, unit=unit, errors=errors
        )

    # FIXME: get rid of `**kwargs` parameter (Modin issue #3108).
    @doc_utils.add_one_column_warning
    @doc_utils.add_refer_to("Series.unique")
    def unique(self, **kwargs):
        """
        Get unique values of `self`.

        Parameters
        ----------
        **kwargs : dict
            Serves compatibility purpose. Does not affect the result.

        Returns
        -------
        BaseQueryCompiler
            New QueryCompiler with unique values.
        """
        return SeriesDefault.register(pandas.Series.unique)(self, **kwargs)

    @doc_utils.add_one_column_warning
    @doc_utils.add_refer_to("Series.searchsorted")
    def searchsorted(self, **kwargs):  # noqa: PR02
        """
        Find positions in a sorted `self` where `value` should be inserted to maintain order.

        Parameters
        ----------
        value : list-like
        side : {"left", "right"}
        sorter : list-like, optional
        **kwargs : dict
            Serves the compatibility purpose. Does not affect the result.

        Returns
        -------
        BaseQueryCompiler
            One-column QueryCompiler which contains indices to insert.
        """
        return SeriesDefault.register(pandas.Series.searchsorted)(self, **kwargs)

    # END Abstract map partitions operations

    @doc_utils.add_refer_to("DataFrame.stack")
    def stack(self, level, dropna):
        """
        Stack the prescribed level(s) from columns to index.

        Parameters
        ----------
        level : int or label
        dropna : bool

        Returns
        -------
        BaseQueryCompiler
        """
        return DataFrameDefault.register(pandas.DataFrame.stack)(
            self, level=level, dropna=dropna
        )

    # Abstract map partitions across select indices
    def astype(self, col_dtypes, errors: str = "raise"):  # noqa: PR02
        """
        Convert columns dtypes to given dtypes.

        Parameters
        ----------
        col_dtypes : dict
            Map for column names and new dtypes.
        errors : {'raise', 'ignore'}, default: 'raise'
            Control raising of exceptions on invalid data for provided dtype.
            - raise : allow exceptions to be raised
            - ignore : suppress exceptions. On error return original object.

        Returns
        -------
        BaseQueryCompiler
            New QueryCompiler with updated dtypes.
        """
        return DataFrameDefault.register(pandas.DataFrame.astype)(
            self, dtype=col_dtypes, errors=errors
        )

    def infer_objects(self):
        """
        Attempt to infer better dtypes for object columns.

        Attempts soft conversion of object-dtyped columns, leaving non-object
        and unconvertible columns unchanged. The inference rules are the same
        as during normal Series/DataFrame construction.

        Returns
        -------
        BaseQueryCompiler
            New query compiler with udpated dtypes.
        """
        return DataFrameDefault.register(pandas.DataFrame.infer_objects)(self)

    def convert_dtypes(
        self,
        infer_objects: bool = True,
        convert_string: bool = True,
        convert_integer: bool = True,
        convert_boolean: bool = True,
        convert_floating: bool = True,
    ):
        """
        Convert columns to best possible dtypes using dtypes supporting ``pd.NA``.

        Parameters
        ----------
        infer_objects : bool, default: True
            Whether object dtypes should be converted to the best possible types.
        convert_string : bool, default: True
            Whether object dtypes should be converted to ``pd.StringDtype()``.
        convert_integer : bool, default: True
            Whether, if possbile, conversion should be done to integer extension types.
        convert_boolean : bool, default: True
            Whether object dtypes should be converted to ``pd.BooleanDtype()``.
        convert_floating : bool, default: True
            Whether, if possible, conversion can be done to floating extension types.
            If `convert_integer` is also True, preference will be give to integer dtypes
            if the floats can be faithfully casted to integers.

        Returns
        -------
        BaseQueryCompiler
            New QueryCompiler with updated dtypes.
        """
        return DataFrameDefault.register(pandas.DataFrame.convert_dtypes)(
            self,
            infer_objects=infer_objects,
            convert_string=convert_string,
            convert_integer=convert_integer,
            convert_boolean=convert_boolean,
            convert_floating=convert_floating,
        )

    @property
    def dtypes(self):
        """
        Get columns dtypes.

        Returns
        -------
        pandas.Series
            Series with dtypes of each column.
        """
        return self.to_pandas().dtypes

    # END Abstract map partitions across select indices

    # Abstract column/row partitions reduce operations
    #
    # These operations result in a reduced dimensionality of data.
    # Currently, this means a Pandas Series will be returned, but in the future
    # we will implement a Distributed Series, and this will be returned
    # instead.

    # FIXME: we're handling level parameter at front-end, it shouldn't
    # propagate to the query compiler (Modin issue #3102)
    @doc_utils.add_refer_to("DataFrame.all")
    def all(self, **kwargs):  # noqa: PR02
        """
        Return whether all the elements are true, potentially over an axis.

        Parameters
        ----------
        axis : {0, 1}, optional
        bool_only : bool, optional
        skipna : bool
        level : int or label
        **kwargs : dict
            Serves the compatibility purpose. Does not affect the result.

        Returns
        -------
        BaseQueryCompiler
            If axis was specified return one-column QueryCompiler with index labels
            of the specified axis, where each row contains boolean of whether all elements
            at the corresponding row or column are True. Otherwise return QueryCompiler
            with a single bool of whether all elements are True.
        """
        return DataFrameDefault.register(pandas.DataFrame.all)(self, **kwargs)

    @doc_utils.add_refer_to("DataFrame.any")
    def any(self, **kwargs):  # noqa: PR02
        """
        Return whether any element is true, potentially over an axis.

        Parameters
        ----------
        axis : {0, 1}, optional
        bool_only : bool, optional
        skipna : bool
        level : int or label
        **kwargs : dict
            Serves the compatibility purpose. Does not affect the result.

        Returns
        -------
        BaseQueryCompiler
            If axis was specified return one-column QueryCompiler with index labels
            of the specified axis, where each row contains boolean of whether any element
            at the corresponding row or column is True. Otherwise return QueryCompiler
            with a single bool of whether any element is True.
        """
        return DataFrameDefault.register(pandas.DataFrame.any)(self, **kwargs)

    def first_valid_index(self):
        """
        Return index label of first non-NaN/NULL value.

        Returns
        -------
        scalar
        """
        return (
            DataFrameDefault.register(pandas.DataFrame.first_valid_index)(self)
            .to_pandas()
            .squeeze()
        )

    @doc_utils.add_refer_to("DataFrame.idxmax")
    def idxmax(self, **kwargs):  # noqa: PR02
        """
        Get position of the first occurrence of the maximum for each row or column.

        Parameters
        ----------
        axis : {0, 1}
        skipna : bool
        **kwargs : dict
            Serves the compatibility purpose. Does not affect the result.

        Returns
        -------
        BaseQueryCompiler
            One-column QueryCompiler with index labels of the specified axis,
            where each row contains position of the maximum element for the
            corresponding row or column.
        """
        return DataFrameDefault.register(pandas.DataFrame.idxmax)(self, **kwargs)

    @doc_utils.add_refer_to("DataFrame.idxmin")
    def idxmin(self, **kwargs):  # noqa: PR02
        """
        Get position of the first occurrence of the minimum for each row or column.

        Parameters
        ----------
        axis : {0, 1}
        skipna : bool
        **kwargs : dict
            Serves the compatibility purpose. Does not affect the result.

        Returns
        -------
        BaseQueryCompiler
            One-column QueryCompiler with index labels of the specified axis,
            where each row contains position of the minimum element for the
            corresponding row or column.
        """
        return DataFrameDefault.register(pandas.DataFrame.idxmin)(self, **kwargs)

    def last_valid_index(self):
        """
        Return index label of last non-NaN/NULL value.

        Returns
        -------
        scalar
        """
        return (
            DataFrameDefault.register(pandas.DataFrame.last_valid_index)(self)
            .to_pandas()
            .squeeze()
        )

    @doc_utils.doc_reduce_agg(
        method="median value", refer_to="median", extra_params=["skipna", "**kwargs"]
    )
    def median(self, **kwargs):  # noqa: PR02
        return DataFrameDefault.register(pandas.DataFrame.median)(self, **kwargs)

    @doc_utils.add_refer_to("DataFrame.memory_usage")
    def memory_usage(self, **kwargs):  # noqa: PR02
        """
        Return the memory usage of each column in bytes.

        Parameters
        ----------
        index : bool
        deep : bool
        **kwargs : dict
            Serves the compatibility purpose. Does not affect the result.

        Returns
        -------
        BaseQueryCompiler
            One-column QueryCompiler with index labels of `self`, where each row
            contains the memory usage for the corresponding column.
        """
        return DataFrameDefault.register(pandas.DataFrame.memory_usage)(self, **kwargs)

    @doc_utils.doc_reduce_agg(
        method="number of unique values",
        refer_to="nunique",
        params="""
        axis : {0, 1}
        dropna : bool""",
        extra_params=["**kwargs"],
    )
    def nunique(self, **kwargs):  # noqa: PR02
        return DataFrameDefault.register(pandas.DataFrame.nunique)(self, **kwargs)

    @doc_utils.doc_reduce_agg(
        method="value at the given quantile",
        refer_to="quantile",
        params="""
        q : float
        axis : {0, 1}
        numeric_only : bool
        interpolation : {"linear", "lower", "higher", "midpoint", "nearest"}""",
        extra_params=["**kwargs"],
    )
    def quantile_for_single_value(self, **kwargs):  # noqa: PR02
        return DataFrameDefault.register(pandas.DataFrame.quantile)(self, **kwargs)

    @doc_utils.doc_reduce_agg(
        method="unbiased skew", refer_to="skew", extra_params=["skipna", "**kwargs"]
    )
    def skew(self, **kwargs):  # noqa: PR02
        return DataFrameDefault.register(pandas.DataFrame.skew)(self, **kwargs)

    @doc_utils.doc_reduce_agg(
        method="standard deviation of the mean",
        refer_to="sem",
        extra_params=["skipna", "ddof", "**kwargs"],
    )
    def sem(self, **kwargs):  # noqa: PR02
        return DataFrameDefault.register(pandas.DataFrame.sem)(self, **kwargs)

    @doc_utils.doc_reduce_agg(
        method="standard deviation",
        refer_to="std",
        extra_params=["skipna", "ddof", "**kwargs"],
    )
    def std(self, **kwargs):  # noqa: PR02
        return DataFrameDefault.register(pandas.DataFrame.std)(self, **kwargs)

    @doc_utils.doc_reduce_agg(
        method="variance", refer_to="var", extra_params=["skipna", "ddof", "**kwargs"]
    )
    def var(self, **kwargs):  # noqa: PR02
        return DataFrameDefault.register(pandas.DataFrame.var)(self, **kwargs)

    # END Abstract column/row partitions reduce operations

    # Abstract column/row partitions reduce operations over select indices
    #
    # These operations result in a reduced dimensionality of data.
    # Currently, this means a Pandas Series will be returned, but in the future
    # we will implement a Distributed Series, and this will be returned
    # instead.
    @doc_utils.add_refer_to("DataFrame.describe")
    def describe(self, **kwargs):  # noqa: PR02
        """
        Generate descriptive statistics.

        Parameters
        ----------
        percentiles : list-like
        include : "all" or list of dtypes, optional
        exclude : list of dtypes, optional
        datetime_is_numeric : bool
        **kwargs : dict
            Serves the compatibility purpose. Does not affect the result.

        Returns
        -------
        BaseQueryCompiler
            QueryCompiler object containing the descriptive statistics
            of the underlying data.
        """
        return DataFrameDefault.register(pandas.DataFrame.describe)(self, **kwargs)

    # END Abstract column/row partitions reduce operations over select indices

    # Map across rows/columns
    # These operations require some global knowledge of the full column/row
    # that is being operated on. This means that we have to put all of that
    # data in the same place.

    @doc_utils.doc_cum_agg(method="sum", refer_to="cumsum")
    def cumsum(self, fold_axis, **kwargs):  # noqa: PR02
        return DataFrameDefault.register(pandas.DataFrame.cumsum)(self, **kwargs)

    @doc_utils.doc_cum_agg(method="maximum", refer_to="cummax")
    def cummax(self, fold_axis, **kwargs):  # noqa: PR02
        return DataFrameDefault.register(pandas.DataFrame.cummax)(self, **kwargs)

    @doc_utils.doc_cum_agg(method="minimum", refer_to="cummin")
    def cummin(self, fold_axis, **kwargs):  # noqa: PR02
        return DataFrameDefault.register(pandas.DataFrame.cummin)(self, **kwargs)

    @doc_utils.doc_cum_agg(method="product", refer_to="cumprod")
    def cumprod(self, fold_axis, **kwargs):  # noqa: PR02
        return DataFrameDefault.register(pandas.DataFrame.cumprod)(self, **kwargs)

    @doc_utils.add_refer_to("DataFrame.diff")
    def diff(self, fold_axis, **kwargs):  # noqa: PR02
        """
        First discrete difference of element.

        Parameters
        ----------
        periods : int
        fold_axis : {0, 1}
        **kwargs : dict
            Serves the compatibility purpose. Does not affect the result.

        Returns
        -------
        BaseQueryCompiler
            QueryCompiler of the same shape as `self`, where each element is the difference
            between the corresponding value and the previous value in this row or column.
        """
        return DataFrameDefault.register(pandas.DataFrame.diff)(self, **kwargs)

    @doc_utils.add_refer_to("DataFrame.dropna")
    def dropna(self, **kwargs):  # noqa: PR02
        """
        Remove missing values.

        Parameters
        ----------
        axis : {0, 1}
        how : {"any", "all"}
        thresh : int, optional
        subset : list of labels
        **kwargs : dict
            Serves the compatibility purpose. Does not affect the result.

        Returns
        -------
        BaseQueryCompiler
            New QueryCompiler with null values dropped along given axis.
        """
        return DataFrameDefault.register(pandas.DataFrame.dropna)(self, **kwargs)

    @doc_utils.add_refer_to("DataFrame.duplicated")
    def duplicated(self, **kwargs):
        """
        Return boolean Series denoting duplicate rows.

        Parameters
        ----------
        **kwargs : dict
            Additional keyword arguments to be passed in to `pandas.DataFrame.duplicated`.

        Returns
        -------
        BaseQueryCompiler
            New QueryCompiler containing boolean Series denoting duplicate rows.
        """
        return DataFrameDefault.register(pandas.DataFrame.duplicated)(self, **kwargs)

    @doc_utils.add_refer_to("DataFrame.nlargest")
    def nlargest(self, n=5, columns=None, keep="first"):
        """
        Return the first `n` rows ordered by `columns` in descending order.

        Parameters
        ----------
        n : int, default: 5
        columns : list of labels, optional
            Column labels to order by.
            (note: this parameter can be omitted only for a single-column query compilers
            representing Series object, otherwise `columns` has to be specified).
        keep : {"first", "last", "all"}, default: "first"

        Returns
        -------
        BaseQueryCompiler
        """
        if columns is None:
            return SeriesDefault.register(pandas.Series.nlargest)(self, n=n, keep=keep)
        else:
            return DataFrameDefault.register(pandas.DataFrame.nlargest)(
                self, n=n, columns=columns, keep=keep
            )

    @doc_utils.add_refer_to("DataFrame.nsmallest")
    def nsmallest(self, n=5, columns=None, keep="first"):
        """
        Return the first `n` rows ordered by `columns` in ascending order.

        Parameters
        ----------
        n : int, default: 5
        columns : list of labels, optional
            Column labels to order by.
            (note: this parameter can be omitted only for a single-column query compilers
            representing Series object, otherwise `columns` has to be specified).
        keep : {"first", "last", "all"}, default: "first"

        Returns
        -------
        BaseQueryCompiler
        """
        if columns is None:
            return SeriesDefault.register(pandas.Series.nsmallest)(self, n=n, keep=keep)
        else:
            return DataFrameDefault.register(pandas.DataFrame.nsmallest)(
                self, n=n, columns=columns, keep=keep
            )

    @doc_utils.add_refer_to("DataFrame.eval")
    def eval(self, expr, **kwargs):
        """
        Evaluate string expression on QueryCompiler columns.

        Parameters
        ----------
        expr : str
        **kwargs : dict

        Returns
        -------
        BaseQueryCompiler
            QueryCompiler containing the result of evaluation.
        """
        return DataFrameDefault.register(pandas.DataFrame.eval)(
            self, expr=expr, **kwargs
        )

    @doc_utils.add_refer_to("DataFrame.mode")
    def mode(self, **kwargs):  # noqa: PR02
        """
        Get the modes for every column or row.

        Parameters
        ----------
        axis : {0, 1}
        numeric_only : bool
        dropna : bool
        **kwargs : dict
            Serves the compatibility purpose. Does not affect the result.

        Returns
        -------
        BaseQueryCompiler
            New QueryCompiler with modes calculated along given axis.
        """
        return DataFrameDefault.register(pandas.DataFrame.mode)(self, **kwargs)

    @doc_utils.add_refer_to("DataFrame.fillna")
    def fillna(self, **kwargs):  # noqa: PR02
        """
        Replace NaN values using provided method.

        Parameters
        ----------
        value : scalar or dict
        method : {"backfill", "bfill", "pad", "ffill", None}
        axis : {0, 1}
        inplace : {False}
            This parameter serves the compatibility purpose. Always has to be False.
        limit : int, optional
        downcast : dict, optional
        **kwargs : dict
            Serves the compatibility purpose. Does not affect the result.

        Returns
        -------
        BaseQueryCompiler
            New QueryCompiler with all null values filled.
        """
        squeeze_self = kwargs.pop("squeeze_self", False)
        squeeze_value = kwargs.pop("squeeze_value", False)

        def fillna(df, value, **kwargs):
            if squeeze_self:
                df = df.squeeze(axis=1)
            if squeeze_value:
                value = value.squeeze(axis=1)
            return df.fillna(value, **kwargs)

        return DataFrameDefault.register(fillna)(self, **kwargs)

    @doc_utils.add_refer_to("DataFrame.query")
    def query(self, expr, **kwargs):
        """
        Query columns of the QueryCompiler with a boolean expression.

        Parameters
        ----------
        expr : str
        **kwargs : dict

        Returns
        -------
        BaseQueryCompiler
            New QueryCompiler containing the rows where the boolean expression is satisfied.
        """
        return DataFrameDefault.register(pandas.DataFrame.query)(
            self, expr=expr, **kwargs
        )

    @doc_utils.add_refer_to("DataFrame.rank")
    def rank(self, **kwargs):  # noqa: PR02
        """
        Compute numerical rank along the specified axis.

        By default, equal values are assigned a rank that is the average of the ranks
        of those values, this behavior can be changed via `method` parameter.

        Parameters
        ----------
        axis : {0, 1}
        method : {"average", "min", "max", "first", "dense"}
        numeric_only : bool
        na_option : {"keep", "top", "bottom"}
        ascending : bool
        pct : bool
        **kwargs : dict
            Serves the compatibility purpose. Does not affect the result.

        Returns
        -------
        BaseQueryCompiler
            QueryCompiler of the same shape as `self`, where each element is the
            numerical rank of the corresponding value along row or column.
        """
        return DataFrameDefault.register(pandas.DataFrame.rank)(self, **kwargs)

    @doc_utils.add_refer_to("DataFrame.sort_index")
    def sort_index(self, **kwargs):  # noqa: PR02
        """
        Sort data by index or column labels.

        Parameters
        ----------
        axis : {0, 1}
        level : int, label or list of such
        ascending : bool
        inplace : bool
        kind : {"quicksort", "mergesort", "heapsort"}
        na_position : {"first", "last"}
        sort_remaining : bool
        ignore_index : bool
        key : callable(pandas.Index) -> pandas.Index, optional
        **kwargs : dict
            Serves the compatibility purpose. Does not affect the result.

        Returns
        -------
        BaseQueryCompiler
            New QueryCompiler containing the data sorted by columns or indices.
        """
        return DataFrameDefault.register(pandas.DataFrame.sort_index)(self, **kwargs)

    @doc_utils.add_refer_to("DataFrame.melt")
    def melt(self, *args, **kwargs):  # noqa: PR02
        """
        Unpivot QueryCompiler data from wide to long format.

        Parameters
        ----------
        id_vars : list of labels, optional
        value_vars : list of labels, optional
        var_name : label
        value_name : label
        col_level : int or label
        ignore_index : bool
        *args : iterable
            Serves the compatibility purpose. Does not affect the result.
        **kwargs : dict
            Serves the compatibility purpose. Does not affect the result.

        Returns
        -------
        BaseQueryCompiler
            New QueryCompiler with unpivoted data.
        """
        return DataFrameDefault.register(pandas.DataFrame.melt)(self, *args, **kwargs)

    @doc_utils.add_refer_to("DataFrame.sort_values")
    def sort_columns_by_row_values(self, rows, ascending=True, **kwargs):  # noqa: PR02
        """
        Reorder the columns based on the lexicographic order of the given rows.

        Parameters
        ----------
        rows : label or list of labels
            The row or rows to sort by.
        ascending : bool, default: True
            Sort in ascending order (True) or descending order (False).
        kind : {"quicksort", "mergesort", "heapsort"}
        na_position : {"first", "last"}
        ignore_index : bool
        key : callable(pandas.Index) -> pandas.Index, optional
        **kwargs : dict
            Serves the compatibility purpose. Does not affect the result.

        Returns
        -------
        BaseQueryCompiler
            New QueryCompiler that contains result of the sort.
        """
        return DataFrameDefault.register(pandas.DataFrame.sort_values)(
            self, by=rows, axis=1, ascending=ascending, **kwargs
        )

    @doc_utils.add_refer_to("DataFrame.sort_values")
    def sort_rows_by_column_values(
        self, columns, ascending=True, **kwargs
    ):  # noqa: PR02
        """
        Reorder the rows based on the lexicographic order of the given columns.

        Parameters
        ----------
        columns : label or list of labels
            The column or columns to sort by.
        ascending : bool, default: True
            Sort in ascending order (True) or descending order (False).
        kind : {"quicksort", "mergesort", "heapsort"}
        na_position : {"first", "last"}
        ignore_index : bool
        key : callable(pandas.Index) -> pandas.Index, optional
        **kwargs : dict
            Serves the compatibility purpose. Does not affect the result.

        Returns
        -------
        BaseQueryCompiler
            New QueryCompiler that contains result of the sort.
        """
        return DataFrameDefault.register(pandas.DataFrame.sort_values)(
            self, by=columns, axis=0, ascending=ascending, **kwargs
        )

    # END Abstract map across rows/columns

    # Map across rows/columns
    # These operations require some global knowledge of the full column/row
    # that is being operated on. This means that we have to put all of that
    # data in the same place.
    @doc_utils.doc_reduce_agg(
        method="value at the given quantile",
        refer_to="quantile",
        params="""
        q : list-like
        axis : {0, 1}
        numeric_only : bool
        interpolation : {"linear", "lower", "higher", "midpoint", "nearest"}""",
        extra_params=["**kwargs"],
    )
    def quantile_for_list_of_values(self, **kwargs):  # noqa: PR02
        return DataFrameDefault.register(pandas.DataFrame.quantile)(self, **kwargs)

    # END Abstract map across rows/columns

    # Abstract __getitem__ methods
    def getitem_array(self, key):
        """
        Mask QueryCompiler with `key`.

        Parameters
        ----------
        key : BaseQueryCompiler, np.ndarray or list of column labels
            Boolean mask represented by QueryCompiler or ``np.ndarray`` of the same
            shape as `self`, or enumerable of columns to pick.

        Returns
        -------
        BaseQueryCompiler
            New masked QueryCompiler.
        """
        if isinstance(key, type(self)):
            key = key.to_pandas().squeeze(axis=1)

        def getitem_array(df, key):
            return df[key]

        return DataFrameDefault.register(getitem_array)(self, key)

    def getitem_column_array(self, key, numeric=False):
        """
        Get column data for target labels.

        Parameters
        ----------
        key : list-like
            Target labels by which to retrieve data.
        numeric : bool, default: False
            Whether or not the key passed in represents the numeric index
            or the named index.

        Returns
        -------
        BaseQueryCompiler
            New QueryCompiler that contains specified columns.
        """

        def get_column(df, key):
            if numeric:
                return df.iloc[:, key]
            else:
                return df[key]

        return DataFrameDefault.register(get_column)(self, key=key)

    def getitem_row_array(self, key):
        """
        Get row data for target indices.

        Parameters
        ----------
        key : list-like
            Numeric indices of the rows to pick.

        Returns
        -------
        BaseQueryCompiler
            New QueryCompiler that contains specified rows.
        """

        def get_row(df, key):
            return df.iloc[key]

        return DataFrameDefault.register(get_row)(self, key=key)

    # END Abstract __getitem__ methods

    # Abstract insert
    # This method changes the shape of the resulting data. In Pandas, this
    # operation is always inplace, but this object is immutable, so we just
    # return a new one from here and let the front end handle the inplace
    # update.
    def insert(self, loc, column, value):
        """
        Insert new column.

        Parameters
        ----------
        loc : int
            Insertion position.
        column : label
            Label of the new column.
        value : One-column BaseQueryCompiler, 1D array or scalar
            Data to fill new column with.

        Returns
        -------
        BaseQueryCompiler
            QueryCompiler with new column inserted.
        """

        def inserter(df, loc, column, value):
            if isinstance(value, pandas.DataFrame):
                value = value.squeeze(axis=1)
            df.insert(loc, column, value)
            return df

        return DataFrameDefault.register(inserter, inplace=True)(
            self, loc=loc, column=column, value=value
        )

    # END Abstract insert

    # __setitem__ methods
    def setitem_bool(self, row_loc, col_loc, item):
        """
        Set an item to the given location based on `row_loc` and `col_loc`.

        Parameters
        ----------
        row_loc : BaseQueryCompiler
            Query Compiler holding a Series of booleans.
        col_loc : label
            Column label in `self`.
        item : scalar
            An item to be set.

        Returns
        -------
        BaseQueryCompiler
            New QueryCompiler with the inserted item.

        Notes
        -----
        Currently, this method is only used to set a scalar to the given location.
        """

        def _set_item(df, row_loc, col_loc, item):
            df.loc[row_loc.squeeze(axis=1), col_loc] = item
            return df

        return DataFrameDefault.register(_set_item)(
            self, row_loc=row_loc, col_loc=col_loc, item=item
        )

    # END __setitem__ methods

    # Abstract drop
    def drop(self, index=None, columns=None, errors: str = "raise"):
        """
        Drop specified rows or columns.

        Parameters
        ----------
        index : list of labels, optional
            Labels of rows to drop.
        columns : list of labels, optional
            Labels of columns to drop.
        errors : str, default: "raise"
            If 'ignore', suppress error and only existing labels are dropped.

        Returns
        -------
        BaseQueryCompiler
            New QueryCompiler with removed data.
        """
        if index is None and columns is None:
            return self
        else:
            return DataFrameDefault.register(pandas.DataFrame.drop)(
                self, index=index, columns=columns, errors=errors
            )

    # END drop

    # UDF (apply and agg) methods
    # There is a wide range of behaviors that are supported, so a lot of the
    # logic can get a bit convoluted.
    def apply(self, func, axis, raw=False, result_type=None, *args, **kwargs):
        """
        Apply passed function across given axis.

        Parameters
        ----------
        func : callable(pandas.Series) -> scalar, str, list or dict of such
            The function to apply to each column or row.
        axis : {0, 1}
            Target axis to apply the function along.
            0 is for index, 1 is for columns.
        raw : bool, default: False
            Whether to pass a high-level Series object (False) or a raw representation
            of the data (True).
        result_type : {"expand", "reduce", "broadcast", None}, default: None
            Determines how to treat list-like return type of the `func` (works only if
            a single function was passed):

            - "expand": expand list-like result into columns.
            - "reduce": keep result into a single cell (opposite of "expand").
            - "broadcast": broadcast result to original data shape (overwrite the existing column/row with the function result).
            - None: use "expand" strategy if Series is returned, "reduce" otherwise.
        *args : iterable
            Positional arguments to pass to `func`.
        **kwargs : dict
            Keyword arguments to pass to `func`.

        Returns
        -------
        BaseQueryCompiler
            QueryCompiler that contains the results of execution and is built by
            the following rules:

            - Index of the specified axis contains: the names of the passed functions if multiple
              functions are passed, otherwise: indices of the `func` result if "expand" strategy
              is used, indices of the original frame if "broadcast" strategy is used, a single
              label `MODIN_UNNAMED_SERIES_LABEL` if "reduce" strategy is used.
            - Labels of the opposite axis are preserved.
            - Each element is the result of execution of `func` against
              corresponding row/column.
        """
        return DataFrameDefault.register(pandas.DataFrame.apply)(
            self,
            func=func,
            axis=axis,
            raw=raw,
            result_type=result_type,
            *args,
            **kwargs,
        )

    def apply_on_series(self, func, *args, **kwargs):
        """
        Apply passed function on underlying Series.

        Parameters
        ----------
        func : callable(pandas.Series) -> scalar, str, list or dict of such
            The function to apply to each row.
        *args : iterable
            Positional arguments to pass to `func`.
        **kwargs : dict
            Keyword arguments to pass to `func`.

        Returns
        -------
        BaseQueryCompiler
        """
        assert self.is_series_like()

        return SeriesDefault.register(pandas.Series.apply)(
            self,
            func=func,
            *args,
            **kwargs,
        )

    def explode(self, column):
        """
        Explode the given columns.

        Parameters
        ----------
        column : Union[Hashable, Sequence[Hashable]]
            The columns to explode.

        Returns
        -------
        BaseQueryCompiler
            QueryCompiler that contains the results of execution. For each row
            in the input QueryCompiler, if the selected columns each contain M
            items, there will be M rows created by exploding the columns.
        """
        return DataFrameDefault.register(pandas.DataFrame.explode)(self, column)

    # END UDF

    # Manual Partitioning methods (e.g. merge, groupby)
    # These methods require some sort of manual partitioning due to their
    # nature. They require certain data to exist on the same partition, and
    # after the shuffle, there should be only a local map required.

    # FIXME: `map_args` and `reduce_args` leaked there from `PandasQueryCompiler.groupby_*`,
    # pandas storage format implements groupby via TreeReduce approach, but for other storage formats these
    # parameters make no sense, they shouldn't be present in a base class.

    @doc_utils.doc_groupby_method(
        action="count non-null values",
        result="number of non-null values",
        refer_to="count",
    )
    def groupby_count(
        self,
        by,
        axis,
        groupby_kwargs,
        agg_args,
        agg_kwargs,
        drop=False,
    ):
        return GroupByDefault.register(pandas.core.groupby.DataFrameGroupBy.count)(
            self,
            by=by,
            axis=axis,
            groupby_kwargs=groupby_kwargs,
            agg_args=agg_args,
            agg_kwargs=agg_kwargs,
            drop=drop,
        )

    @doc_utils.doc_groupby_method(
        action="check whether any element is True",
        result="boolean of whether there is any element which is True",
        refer_to="any",
    )
    def groupby_any(
        self,
        by,
        axis,
        groupby_kwargs,
        agg_args,
        agg_kwargs,
        drop=False,
    ):
        return GroupByDefault.register(pandas.core.groupby.DataFrameGroupBy.any)(
            self,
            by=by,
            axis=axis,
            groupby_kwargs=groupby_kwargs,
            agg_args=agg_args,
            agg_kwargs=agg_kwargs,
            drop=drop,
        )

    @doc_utils.doc_groupby_method(
        action="get the minimum value", result="minimum value", refer_to="min"
    )
    def groupby_min(
        self,
        by,
        axis,
        groupby_kwargs,
        agg_args,
        agg_kwargs,
        drop=False,
    ):
        return GroupByDefault.register(pandas.core.groupby.DataFrameGroupBy.min)(
            self,
            by=by,
            axis=axis,
            groupby_kwargs=groupby_kwargs,
            agg_args=agg_args,
            agg_kwargs=agg_kwargs,
            drop=drop,
        )

    @doc_utils.doc_groupby_method(result="product", refer_to="prod")
    def groupby_prod(
        self,
        by,
        axis,
        groupby_kwargs,
        agg_args,
        agg_kwargs,
        drop=False,
    ):
        return GroupByDefault.register(pandas.core.groupby.DataFrameGroupBy.prod)(
            self,
            by=by,
            axis=axis,
            groupby_kwargs=groupby_kwargs,
            agg_args=agg_args,
            agg_kwargs=agg_kwargs,
            drop=drop,
        )

    @doc_utils.doc_groupby_method(
        action="get the maximum value", result="maximum value", refer_to="max"
    )
    def groupby_max(
        self,
        by,
        axis,
        groupby_kwargs,
        agg_args,
        agg_kwargs,
        drop=False,
    ):
        return GroupByDefault.register(pandas.core.groupby.DataFrameGroupBy.max)(
            self,
            by=by,
            axis=axis,
            groupby_kwargs=groupby_kwargs,
            agg_args=agg_args,
            agg_kwargs=agg_kwargs,
            drop=drop,
        )

    @doc_utils.doc_groupby_method(
        action="check whether all elements are True",
        result="boolean of whether all elements are True",
        refer_to="all",
    )
    def groupby_all(
        self,
        by,
        axis,
        groupby_kwargs,
        agg_args,
        agg_kwargs,
        drop=False,
    ):
        return GroupByDefault.register(pandas.core.groupby.DataFrameGroupBy.all)(
            self,
            by=by,
            axis=axis,
            groupby_kwargs=groupby_kwargs,
            agg_args=agg_args,
            agg_kwargs=agg_kwargs,
            drop=drop,
        )

    @doc_utils.doc_groupby_method(result="sum", refer_to="sum")
    def groupby_sum(
        self,
        by,
        axis,
        groupby_kwargs,
        agg_args,
        agg_kwargs,
        drop=False,
    ):
        return GroupByDefault.register(pandas.core.groupby.DataFrameGroupBy.sum)(
            self,
            by=by,
            axis=axis,
            groupby_kwargs=groupby_kwargs,
            agg_args=agg_args,
            agg_kwargs=agg_kwargs,
            drop=drop,
        )

    @doc_utils.doc_groupby_method(
        action="get the number of elements",
        result="number of elements",
        refer_to="size",
    )
    def groupby_size(
        self,
        by,
        axis,
        groupby_kwargs,
        agg_args,
        agg_kwargs,
        drop=False,
    ):
        result = GroupByDefault.register(pandas.core.groupby.DataFrameGroupBy.size)(
            self,
            by=by,
            axis=axis,
            groupby_kwargs=groupby_kwargs,
            agg_args=agg_args,
            agg_kwargs=agg_kwargs,
            drop=drop,
            method="size",
        )
        if not groupby_kwargs.get("as_index", False):
            # Renaming 'MODIN_UNNAMED_SERIES_LABEL' to a proper name
            result.columns = result.columns[:-1].append(pandas.Index(["size"]))
        return result

    @doc_utils.add_refer_to("GroupBy.aggregate")
    def groupby_agg(
        self,
        by,
        agg_func,
        axis,
        groupby_kwargs,
        agg_args,
        agg_kwargs,
        how="axis_wise",
        drop=False,
    ):
        """
        Group QueryCompiler data and apply passed aggregation function.

        Parameters
        ----------
        by : BaseQueryCompiler, column or index label, Grouper or list of such
            Object that determine groups.
        agg_func : str, dict or callable(Series | DataFrame) -> scalar | Series | DataFrame
            Function to apply to the GroupBy object.
        axis : {0, 1}
            Axis to group and apply aggregation function along.
            0 is for index, when 1 is for columns.
        groupby_kwargs : dict
            GroupBy parameters as expected by ``modin.pandas.DataFrame.groupby`` signature.
        agg_args : list-like
            Positional arguments to pass to the `agg_func`.
        agg_kwargs : dict
            Key arguments to pass to the `agg_func`.
        how : {'axis_wise', 'group_wise', 'transform'}, default: 'axis_wise'
            How to apply passed `agg_func`:
                - 'axis_wise': apply the function against each row/column.
                - 'group_wise': apply the function against every group.
                - 'transform': apply the function against every group and broadcast
                  the result to the original Query Compiler shape.
        drop : bool, default: False
            If `by` is a QueryCompiler indicates whether or not by-data came
            from the `self`.

        Returns
        -------
        BaseQueryCompiler
            QueryCompiler containing the result of groupby aggregation.
        """
        if isinstance(by, type(self)) and len(by.columns) == 1:
            by = by.columns[0] if drop else by.to_pandas().squeeze()
        # converting QC 'by' to a list of column labels only if this 'by' comes from the self (if drop is True)
        elif drop and isinstance(by, type(self)):
            by = list(by.columns)

        return GroupByDefault.register(GroupByDefault.get_aggregation_method(how))(
            self,
            by=by,
            agg_func=agg_func,
            axis=axis,
            groupby_kwargs=groupby_kwargs,
            agg_args=agg_args,
            agg_kwargs=agg_kwargs,
            drop=drop,
        )

    @doc_utils.doc_groupby_method(
        action="compute the mean value", result="mean value", refer_to="mean"
    )
    def groupby_mean(
        self,
        by,
        axis,
        groupby_kwargs,
        agg_args,
        agg_kwargs,
        drop=False,
    ):
        return self.groupby_agg(
            by=by,
            agg_func="mean",
            axis=axis,
            groupby_kwargs=groupby_kwargs,
            agg_args=agg_args,
            agg_kwargs=agg_kwargs,
            drop=drop,
        )

    @doc_utils.doc_groupby_method(
        action="compute unbiased skew", result="unbiased skew", refer_to="skew"
    )
    def groupby_skew(
        self,
        by,
        axis,
        groupby_kwargs,
        agg_args,
        agg_kwargs,
        drop=False,
    ):
        return self.groupby_agg(
            by=by,
            agg_func="skew",
            axis=axis,
            groupby_kwargs=groupby_kwargs,
            agg_args=agg_args,
            agg_kwargs=agg_kwargs,
            drop=drop,
        )

    @doc_utils.doc_groupby_method(
        action="compute cumulative sum",
        result="sum of all the previous values",
        refer_to="cumsum",
    )
    def groupby_cumsum(
        self,
        by,
        axis,
        groupby_kwargs,
        agg_args,
        agg_kwargs,
        drop=False,
    ):
        return self.groupby_agg(
            by=by,
            agg_func="cumsum",
            axis=axis,
            groupby_kwargs=groupby_kwargs,
            agg_args=agg_args,
            agg_kwargs=agg_kwargs,
            drop=drop,
        )

    @doc_utils.doc_groupby_method(
        action="get cumulative maximum",
        result="maximum of all the previous values",
        refer_to="cummax",
    )
    def groupby_cummax(
        self,
        by,
        axis,
        groupby_kwargs,
        agg_args,
        agg_kwargs,
        drop=False,
    ):
        return self.groupby_agg(
            by=by,
            agg_func="cummax",
            axis=axis,
            groupby_kwargs=groupby_kwargs,
            agg_args=agg_args,
            agg_kwargs=agg_kwargs,
            drop=drop,
        )

    @doc_utils.doc_groupby_method(
        action="get cumulative minimum",
        result="minimum of all the previous values",
        refer_to="cummin",
    )
    def groupby_cummin(
        self,
        by,
        axis,
        groupby_kwargs,
        agg_args,
        agg_kwargs,
        drop=False,
    ):
        return self.groupby_agg(
            by=by,
            agg_func="cummin",
            axis=axis,
            groupby_kwargs=groupby_kwargs,
            agg_args=agg_args,
            agg_kwargs=agg_kwargs,
            drop=drop,
        )

    @doc_utils.doc_groupby_method(
        action="get cumulative production",
        result="production of all the previous values",
        refer_to="cumprod",
    )
    def groupby_cumprod(
        self,
        by,
        axis,
        groupby_kwargs,
        agg_args,
        agg_kwargs,
        drop=False,
    ):
        return self.groupby_agg(
            by=by,
            agg_func="cumprod",
            axis=axis,
            groupby_kwargs=groupby_kwargs,
            agg_args=agg_args,
            agg_kwargs=agg_kwargs,
            drop=drop,
        )

    @doc_utils.doc_groupby_method(
        action="compute standard deviation", result="standard deviation", refer_to="std"
    )
    def groupby_std(
        self,
        by,
        axis,
        groupby_kwargs,
        agg_args,
        agg_kwargs,
        drop=False,
    ):
        return self.groupby_agg(
            by=by,
            agg_func="std",
            axis=axis,
            groupby_kwargs=groupby_kwargs,
            agg_args=agg_args,
            agg_kwargs=agg_kwargs,
            drop=drop,
        )

    @doc_utils.doc_groupby_method(
        action="compute numerical rank", result="numerical rank", refer_to="rank"
    )
    def groupby_rank(
        self,
        by,
        axis,
        groupby_kwargs,
        agg_args,
        agg_kwargs,
        drop=False,
    ):
        return self.groupby_agg(
            by=by,
            agg_func="rank",
            axis=axis,
            groupby_kwargs=groupby_kwargs,
            agg_args=agg_args,
            agg_kwargs=agg_kwargs,
            drop=drop,
        )

    @doc_utils.doc_groupby_method(
        action="compute variance", result="variance", refer_to="var"
    )
    def groupby_var(
        self,
        by,
        axis,
        groupby_kwargs,
        agg_args,
        agg_kwargs,
        drop=False,
    ):
        return self.groupby_agg(
            by=by,
            agg_func="var",
            axis=axis,
            groupby_kwargs=groupby_kwargs,
            agg_args=agg_args,
            agg_kwargs=agg_kwargs,
            drop=drop,
        )

    @doc_utils.doc_groupby_method(
        action="get the number of unique values",
        result="number of unique values",
        refer_to="nunique",
    )
    def groupby_nunique(
        self,
        by,
        axis,
        groupby_kwargs,
        agg_args,
        agg_kwargs,
        drop=False,
    ):
        return self.groupby_agg(
            by=by,
            agg_func="nunique",
            axis=axis,
            groupby_kwargs=groupby_kwargs,
            agg_args=agg_args,
            agg_kwargs=agg_kwargs,
            drop=drop,
        )

    @doc_utils.doc_groupby_method(
        action="get the median value", result="median value", refer_to="median"
    )
    def groupby_median(
        self,
        by,
        axis,
        groupby_kwargs,
        agg_args,
        agg_kwargs,
        drop=False,
    ):
        return self.groupby_agg(
            by=by,
            agg_func="median",
            axis=axis,
            groupby_kwargs=groupby_kwargs,
            agg_args=agg_args,
            agg_kwargs=agg_kwargs,
            drop=drop,
        )

    @doc_utils.doc_groupby_method(
        action="compute specified quantile",
        result="quantile value",
        refer_to="quantile",
    )
    def groupby_quantile(
        self,
        by,
        axis,
        groupby_kwargs,
        agg_args,
        agg_kwargs,
        drop=False,
    ):
        return self.groupby_agg(
            by=by,
            agg_func="quantile",
            axis=axis,
            groupby_kwargs=groupby_kwargs,
            agg_args=agg_args,
            agg_kwargs=agg_kwargs,
            drop=drop,
        )

    @doc_utils.doc_groupby_method(
        action="fill NaN values",
        result="`fill_value` if it was NaN, original value otherwise",
        refer_to="fillna",
    )
    def groupby_fillna(
        self,
        by,
        axis,
        groupby_kwargs,
        agg_args,
        agg_kwargs,
        drop=False,
    ):
        return self.groupby_agg(
            by=by,
            agg_func="fillna",
            axis=axis,
            groupby_kwargs=groupby_kwargs,
            agg_args=agg_args,
            agg_kwargs=agg_kwargs,
            drop=drop,
        )

    @doc_utils.doc_groupby_method(
        action="get data types", result="data type", refer_to="dtypes"
    )
    def groupby_dtypes(
        self,
        by,
        axis,
        groupby_kwargs,
        agg_args,
        agg_kwargs,
        drop=False,
    ):
        return self.groupby_agg(
            by=by,
            agg_func="dtypes",
            axis=axis,
            groupby_kwargs=groupby_kwargs,
            agg_args=agg_args,
            agg_kwargs=agg_kwargs,
            drop=drop,
        )

    @doc_utils.doc_groupby_method(
        action="shift data with the specified settings",
        result="shifted value",
        refer_to="shift",
    )
    def groupby_shift(
        self,
        by,
        axis,
        groupby_kwargs,
        agg_args,
        agg_kwargs,
        drop=False,
    ):
        return self.groupby_agg(
            by=by,
            agg_func="shift",
            axis=axis,
            groupby_kwargs=groupby_kwargs,
            agg_args=agg_args,
            agg_kwargs=agg_kwargs,
            drop=drop,
        )

    # END Manual Partitioning methods

    @doc_utils.add_refer_to("DataFrame.unstack")
    def unstack(self, level, fill_value):
        """
        Pivot a level of the (necessarily hierarchical) index labels.

        Parameters
        ----------
        level : int or label
        fill_value : scalar or dict

        Returns
        -------
        BaseQueryCompiler
        """
        return DataFrameDefault.register(pandas.DataFrame.unstack)(
            self, level=level, fill_value=fill_value
        )

    @doc_utils.add_refer_to("DataFrame.pivot")
    def pivot(self, index, columns, values):
        """
        Produce pivot table based on column values.

        Parameters
        ----------
        index : label or list of such, pandas.Index, optional
        columns : label or list of such
        values : label or list of such, optional

        Returns
        -------
        BaseQueryCompiler
            New QueryCompiler containing pivot table.
        """
        return DataFrameDefault.register(pandas.DataFrame.pivot)(
            self, index=index, columns=columns, values=values
        )

    @doc_utils.add_refer_to("DataFrame.pivot_table")
    def pivot_table(
        self,
        index,
        values,
        columns,
        aggfunc,
        fill_value,
        margins,
        dropna,
        margins_name,
        observed,
        sort,
    ):
        """
        Create a spreadsheet-style pivot table from underlying data.

        Parameters
        ----------
        index : label, pandas.Grouper, array or list of such
        values : label, optional
        columns : column, pandas.Grouper, array or list of such
        aggfunc : callable(pandas.Series) -> scalar, dict of list of such
        fill_value : scalar, optional
        margins : bool
        dropna : bool
        margins_name : str
        observed : bool
        sort : bool

        Returns
        -------
        BaseQueryCompiler
        """
        return DataFrameDefault.register(pandas.DataFrame.pivot_table)(
            self,
            index=index,
            values=values,
            columns=columns,
            aggfunc=aggfunc,
            fill_value=fill_value,
            margins=margins,
            dropna=dropna,
            margins_name=margins_name,
            observed=observed,
            sort=sort,
        )

    @doc_utils.add_refer_to("get_dummies")
    def get_dummies(self, columns, **kwargs):  # noqa: PR02
        """
        Convert categorical variables to dummy variables for certain columns.

        Parameters
        ----------
        columns : label or list of such
            Columns to convert.
        prefix : str or list of such
        prefix_sep : str
        dummy_na : bool
        drop_first : bool
        dtype : dtype
        **kwargs : dict
            Serves the compatibility purpose. Does not affect the result.

        Returns
        -------
        BaseQueryCompiler
            New QueryCompiler with categorical variables converted to dummy.
        """

        def get_dummies(df, columns, **kwargs):
            return pandas.get_dummies(df, columns=columns, **kwargs)

        return DataFrameDefault.register(get_dummies)(self, columns=columns, **kwargs)

    @doc_utils.add_one_column_warning
    @doc_utils.add_refer_to("Series.repeat")
    def repeat(self, repeats):
        """
        Repeat each element of one-column QueryCompiler given number of times.

        Parameters
        ----------
        repeats : int or array of ints
            The number of repetitions for each element. This should be a
            non-negative integer. Repeating 0 times will return an empty
            QueryCompiler.

        Returns
        -------
        BaseQueryCompiler
            New QueryCompiler with repeated elements.
        """
        return SeriesDefault.register(pandas.Series.repeat)(self, repeats=repeats)

    # Indexing

    index = property(_get_axis(0), _set_axis(0))
    columns = property(_get_axis(1), _set_axis(1))

    def get_axis(self, axis):
        """
        Return index labels of the specified axis.

        Parameters
        ----------
        axis : {0, 1}
            Axis to return labels on.
            0 is for index, when 1 is for columns.

        Returns
        -------
        pandas.Index
        """
        return self.index if axis == 0 else self.columns

    def take_2d_labels(
        self,
        index,
        columns,
    ):
        """
        Take the given labels.

        Parameters
        ----------
        index : slice, scalar, list-like, or BaseQueryCompiler
            Labels of rows to grab.
        columns : slice, scalar, list-like, or BaseQueryCompiler
            Labels of columns to grab.

        Returns
        -------
        BaseQueryCompiler
            Subset of this QueryCompiler.
        """
        row_lookup, col_lookup = self.get_positions_from_labels(index, columns)
        if isinstance(row_lookup, slice):
            ErrorMessage.catch_bugs_and_request_email(
                failure_condition=row_lookup != slice(None),
                extra_log=f"Only None-slices are acceptable as a slice argument in masking, got: {row_lookup}",
            )
            row_lookup = None
        if isinstance(col_lookup, slice):
            ErrorMessage.catch_bugs_and_request_email(
                failure_condition=col_lookup != slice(None),
                extra_log=f"Only None-slices are acceptable as a slice argument in masking, got: {col_lookup}",
            )
            col_lookup = None
        return self.take_2d_positional(row_lookup, col_lookup)

    def get_positions_from_labels(self, row_loc, col_loc):
        """
        Compute index and column positions from their respective locators.

        Inputs to this method are arguments the the pandas user could pass to loc.
        This function will compute the corresponding index and column positions
        that the user could equivalently pass to iloc.

        Parameters
        ----------
        row_loc : scalar, slice, list, array or tuple
            Row locator.
        col_loc : scalar, slice, list, array or tuple
            Columns locator.

        Returns
        -------
        row_lookup : slice(None) if full axis grab, pandas.RangeIndex if repetition is detected, numpy.ndarray otherwise
            List of index labels.
        col_lookup : slice(None) if full axis grab, pandas.RangeIndex if repetition is detected, numpy.ndarray otherwise
            List of columns labels.

        Notes
        -----
        Usage of `slice(None)` as a resulting lookup is a hack to pass information about
        full-axis grab without computing actual indices that triggers lazy computations.
        Ideally, this API should get rid of using slices as indexers and either use a
        common ``Indexer`` object or range and ``np.ndarray`` only.
        """
        from modin.pandas.indexing import (
            is_boolean_array,
            is_list_like,
            is_range_like,
            boolean_mask_to_numeric,
        )

        lookups = []
        for axis, axis_loc in enumerate((row_loc, col_loc)):
            if is_scalar(axis_loc):
                axis_loc = np.array([axis_loc])
            if isinstance(axis_loc, pandas.RangeIndex):
                axis_lookup = axis_loc
            elif isinstance(axis_loc, slice) or is_range_like(axis_loc):
                if isinstance(axis_loc, slice) and axis_loc == slice(None):
                    axis_lookup = axis_loc
                else:
                    axis_labels = self.get_axis(axis)
                    # `slice_indexer` returns a fully-defined numeric slice for a non-fully-defined labels-based slice
                    # RangeIndex and range use a semi-open interval, while
                    # slice_indexer uses a closed interval. Subtract 1 step from the
                    # end of the interval to get the equivalent closed interval.
                    if axis_loc.stop is None or not is_number(axis_loc.stop):
                        slice_stop = axis_loc.stop
                    else:
                        slice_stop = axis_loc.stop - (
                            0 if axis_loc.step is None else axis_loc.step
                        )
                    axis_lookup = axis_labels.slice_indexer(
                        axis_loc.start,
                        slice_stop,
                        axis_loc.step,
                    )
                    # Converting negative indices to their actual positions:
                    axis_lookup = pandas.RangeIndex(
                        start=(
                            axis_lookup.start
                            if axis_lookup.start >= 0
                            else axis_lookup.start + len(axis_labels)
                        ),
                        stop=(
                            axis_lookup.stop
                            if axis_lookup.stop >= 0
                            else axis_lookup.stop + len(axis_labels)
                        ),
                        step=axis_lookup.step,
                    )
            elif self.has_multiindex(axis):
                # `Index.get_locs` raises an IndexError by itself if missing labels were provided,
                # we don't have to do missing-check for the received `axis_lookup`.
                if isinstance(axis_loc, pandas.MultiIndex):
                    axis_lookup = self.get_axis(axis).get_indexer_for(axis_loc)
                else:
                    axis_lookup = self.get_axis(axis).get_locs(axis_loc)
            elif is_boolean_array(axis_loc):
                axis_lookup = boolean_mask_to_numeric(axis_loc)
            else:
                axis_labels = self.get_axis(axis)
                if is_list_like(axis_loc) and not isinstance(
                    axis_loc, (np.ndarray, pandas.Index)
                ):
                    # `Index.get_indexer_for` works much faster with numpy arrays than with python lists,
                    # so although we lose some time here on converting to numpy, `Index.get_indexer_for`
                    # speedup covers the loss that we gain here.
                    axis_loc = np.array(axis_loc, dtype=axis_labels.dtype)
                axis_lookup = axis_labels.get_indexer_for(axis_loc)
                # `Index.get_indexer_for` sets -1 value for missing labels, we have to verify whether
                # there are any -1 in the received indexer to raise a KeyError here.
                missing_mask = axis_lookup == -1
                if missing_mask.any():
                    missing_labels = (
                        axis_loc[missing_mask]
                        if is_list_like(axis_loc)
                        # If `axis_loc` is not a list-like then we can't select certain
                        # labels that are missing and so printing the whole indexer
                        else axis_loc
                    )
                    raise KeyError(missing_labels)

            if isinstance(axis_lookup, pandas.Index) and not is_range_like(axis_lookup):
                axis_lookup = axis_lookup.values

            lookups.append(axis_lookup)
        return lookups

    def take_2d_positional(self, index=None, columns=None):
        """
        Index QueryCompiler with passed keys.

        Parameters
        ----------
        index : list-like of ints, optional
            Positional indices of rows to grab.
        columns : list-like of ints, optional
            Positional indices of columns to grab.

        Returns
        -------
        BaseQueryCompiler
            New masked QueryCompiler.
        """
        index = slice(None) if index is None else index
        columns = slice(None) if columns is None else columns

        def applyer(df):
            return df.iloc[index, columns]

        return DataFrameDefault.register(applyer)(self)

    def insert_item(self, axis, loc, value, how="inner", replace=False):
        """
        Insert rows/columns defined by `value` at the specified position.

        If frames are not aligned along specified axis, perform frames alignment first.

        Parameters
        ----------
        axis : {0, 1}
            Axis to insert along. 0 means insert rows, when 1 means insert columns.
        loc : int
            Position to insert `value`.
        value : BaseQueryCompiler
            Rows/columns to insert.
        how : {"inner", "outer", "left", "right"}, default: "inner"
            Type of join that will be used if frames are not aligned.
        replace : bool, default: False
            Whether to insert item after column/row at `loc-th` position or to replace
            it by `value`.

        Returns
        -------
        BaseQueryCompiler
            New QueryCompiler with inserted values.
        """
        assert isinstance(value, type(self))

        def mask(idx):
            if len(idx) == len(self.get_axis(axis)):
                return self
            return (
                self.getitem_column_array(idx, numeric=True)
                if axis
                else self.getitem_row_array(idx)
            )

        if 0 <= loc < len(self.get_axis(axis)):
            first_mask = mask(list(range(loc)))
            second_mask_loc = loc + 1 if replace else loc
            second_mask = mask(list(range(second_mask_loc, len(self.get_axis(axis)))))
            return first_mask.concat(axis, [value, second_mask], join=how, sort=False)
        else:
            return self.concat(axis, [value], join=how, sort=False)

    def setitem(self, axis, key, value):
        """
        Set the row/column defined by `key` to the `value` provided.

        Parameters
        ----------
        axis : {0, 1}
            Axis to set `value` along. 0 means set row, 1 means set column.
        key : label
            Row/column label to set `value` in.
        value : BaseQueryCompiler, list-like or scalar
            Define new row/column value.

        Returns
        -------
        BaseQueryCompiler
            New QueryCompiler with updated `key` value.
        """

        def setitem(df, axis, key, value):
            if is_scalar(key) and isinstance(value, pandas.DataFrame):
                value = value.squeeze()
            if not axis:
                df[key] = value
            else:
                df.loc[key] = value
            return df

        return DataFrameDefault.register(setitem)(self, axis=axis, key=key, value=value)

    def write_items(self, row_numeric_index, col_numeric_index, broadcasted_items):
        """
        Update QueryCompiler elements at the specified positions by passed values.

        In contrast to ``setitem`` this method allows to do 2D assignments.

        Parameters
        ----------
        row_numeric_index : list of ints
            Row positions to write value.
        col_numeric_index : list of ints
            Column positions to write value.
        broadcasted_items : 2D-array
            Values to write. Have to be same size as defined by `row_numeric_index`
            and `col_numeric_index`.

        Returns
        -------
        BaseQueryCompiler
            New QueryCompiler with updated values.
        """
        if not isinstance(row_numeric_index, slice):
            row_numeric_index = list(row_numeric_index)
        if not isinstance(col_numeric_index, slice):
            col_numeric_index = list(col_numeric_index)

        def write_items(df, broadcasted_items):
            if isinstance(df.iloc[row_numeric_index, col_numeric_index], pandas.Series):
                broadcasted_items = broadcasted_items.squeeze()
            df.iloc[row_numeric_index, col_numeric_index] = broadcasted_items
            return df

        return DataFrameDefault.register(write_items)(
            self, broadcasted_items=broadcasted_items
        )

    # END Abstract methods for QueryCompiler

    @pandas.util.cache_readonly
    def __constructor__(self):
        """
        Get query compiler constructor.

        By default, constructor method will invoke an init.

        Returns
        -------
        callable
        """
        return type(self)

    # __delitem__
    # This will change the shape of the resulting data.
    def delitem(self, key):
        """
        Drop `key` column.

        Parameters
        ----------
        key : label
            Column name to drop.

        Returns
        -------
        BaseQueryCompiler
            New QueryCompiler without `key` column.
        """
        return self.drop(columns=[key])

    # END __delitem__

    def has_multiindex(self, axis=0):
        """
        Check if specified axis is indexed by MultiIndex.

        Parameters
        ----------
        axis : {0, 1}, default: 0
            The axis to check (0 - index, 1 - columns).

        Returns
        -------
        bool
            True if index at specified axis is MultiIndex and False otherwise.
        """
        if axis == 0:
            return isinstance(self.index, pandas.MultiIndex)
        assert axis == 1
        return isinstance(self.columns, pandas.MultiIndex)

    def get_index_name(self, axis=0):
        """
        Get index name of specified axis.

        Parameters
        ----------
        axis : {0, 1}, default: 0
            Axis to get index name on.

        Returns
        -------
        hashable
            Index name, None for MultiIndex.
        """
        return self.get_axis(axis).name

    def set_index_name(self, name, axis=0):
        """
        Set index name for the specified axis.

        Parameters
        ----------
        name : hashable
            New index name.
        axis : {0, 1}, default: 0
            Axis to set name along.
        """
        self.get_axis(axis).name = name

    def get_index_names(self, axis=0):
        """
        Get index names of specified axis.

        Parameters
        ----------
        axis : {0, 1}, default: 0
            Axis to get index names on.

        Returns
        -------
        list
            Index names.
        """
        return self.get_axis(axis).names

    def set_index_names(self, names, axis=0):
        """
        Set index names for the specified axis.

        Parameters
        ----------
        names : list
            New index names.
        axis : {0, 1}, default: 0
            Axis to set names along.
        """
        self.get_axis(axis).names = names

    # DateTime methods

    @doc_utils.doc_dt_round(refer_to="ceil")
    def dt_ceil(self, freq, ambiguous="raise", nonexistent="raise"):
        return DateTimeDefault.register(pandas.Series.dt.ceil)(
            self, freq, ambiguous, nonexistent
        )

    @doc_utils.add_one_column_warning
    @doc_utils.add_refer_to("Series.dt.components")
    def dt_components(self):
        """
        Spread each date-time value into its components (days, hours, minutes...).

        Returns
        -------
        BaseQueryCompiler
        """
        return DateTimeDefault.register(pandas.Series.dt.components)(self)

    @doc_utils.doc_dt_timestamp(
        prop="the date without timezone information", refer_to="date"
    )
    def dt_date(self):
        return DateTimeDefault.register(pandas.Series.dt.date)(self)

    @doc_utils.doc_dt_timestamp(prop="day component", refer_to="day")
    def dt_day(self):
        return DateTimeDefault.register(pandas.Series.dt.day)(self)

    @doc_utils.doc_dt_timestamp(
        prop="day name", refer_to="day_name", params="locale : str, optional"
    )
    def dt_day_name(self, locale=None):
        return DateTimeDefault.register(pandas.Series.dt.day_name)(self, locale)

    @doc_utils.doc_dt_timestamp(prop="integer day of week", refer_to="dayofweek")
    # FIXME: `dt_dayofweek` is an alias for `dt_weekday`, one of them should
    # be removed (Modin issue #3107).
    def dt_dayofweek(self):
        return DateTimeDefault.register(pandas.Series.dt.dayofweek)(self)

    @doc_utils.doc_dt_timestamp(prop="day of year", refer_to="dayofyear")
    def dt_dayofyear(self):
        return DateTimeDefault.register(pandas.Series.dt.dayofyear)(self)

    @doc_utils.doc_dt_interval(prop="days", refer_to="days")
    def dt_days(self):
        return DateTimeDefault.register(pandas.Series.dt.days)(self)

    @doc_utils.doc_dt_timestamp(
        prop="number of days in month", refer_to="days_in_month"
    )
    # FIXME: `dt_days_in_month` is an alias for `dt_daysinmonth`, one of them should
    # be removed (Modin issue #3107).
    def dt_days_in_month(self):
        return DateTimeDefault.register(pandas.Series.dt.days_in_month)(self)

    @doc_utils.doc_dt_timestamp(prop="number of days in month", refer_to="daysinmonth")
    def dt_daysinmonth(self):
        return DateTimeDefault.register(pandas.Series.dt.daysinmonth)(self)

    @doc_utils.doc_dt_period(prop="the timestamp of end time", refer_to="end_time")
    def dt_end_time(self):
        return DateTimeDefault.register(pandas.Series.dt.end_time)(self)

    @doc_utils.doc_dt_round(refer_to="floor")
    def dt_floor(self, freq, ambiguous="raise", nonexistent="raise"):
        return DateTimeDefault.register(pandas.Series.dt.floor)(
            self, freq, ambiguous, nonexistent
        )

    @doc_utils.add_one_column_warning
    @doc_utils.add_refer_to("Series.dt.freq")
    def dt_freq(self):
        """
        Get the time frequency of the underlying time-series data.

        Returns
        -------
        BaseQueryCompiler
            QueryCompiler containing a single value, the frequency of the data.
        """
        return DateTimeDefault.register(pandas.Series.dt.freq)(self)

    @doc_utils.doc_dt_timestamp(
        prop="Calculate year, week, and day according to the ISO 8601 standard.",
        refer_to="isocalendar",
    )
    def dt_isocalendar(self):
        return DateTimeDefault.register(pandas.Series.dt.isocalendar)(self)

    @doc_utils.doc_dt_timestamp(prop="hour", refer_to="hour")
    def dt_hour(self):
        return DateTimeDefault.register(pandas.Series.dt.hour)(self)

    @doc_utils.doc_dt_timestamp(
        prop="the boolean of whether corresponding year is leap",
        refer_to="is_leap_year",
    )
    def dt_is_leap_year(self):
        return DateTimeDefault.register(pandas.Series.dt.is_leap_year)(self)

    @doc_utils.doc_dt_timestamp(
        prop="the boolean of whether the date is the last day of the month",
        refer_to="is_month_end",
    )
    def dt_is_month_end(self):
        return DateTimeDefault.register(pandas.Series.dt.is_month_end)(self)

    @doc_utils.doc_dt_timestamp(
        prop="the boolean of whether the date is the first day of the month",
        refer_to="is_month_start",
    )
    def dt_is_month_start(self):
        return DateTimeDefault.register(pandas.Series.dt.is_month_start)(self)

    @doc_utils.doc_dt_timestamp(
        prop="the boolean of whether the date is the last day of the quarter",
        refer_to="is_quarter_end",
    )
    def dt_is_quarter_end(self):
        return DateTimeDefault.register(pandas.Series.dt.is_quarter_end)(self)

    @doc_utils.doc_dt_timestamp(
        prop="the boolean of whether the date is the first day of the quarter",
        refer_to="is_quarter_start",
    )
    def dt_is_quarter_start(self):
        return DateTimeDefault.register(pandas.Series.dt.is_quarter_start)(self)

    @doc_utils.doc_dt_timestamp(
        prop="the boolean of whether the date is the last day of the year",
        refer_to="is_year_end",
    )
    def dt_is_year_end(self):
        return DateTimeDefault.register(pandas.Series.dt.is_year_end)(self)

    @doc_utils.doc_dt_timestamp(
        prop="the boolean of whether the date is the first day of the year",
        refer_to="is_year_start",
    )
    def dt_is_year_start(self):
        return DateTimeDefault.register(pandas.Series.dt.is_year_start)(self)

    @doc_utils.doc_dt_timestamp(prop="microseconds component", refer_to="microsecond")
    def dt_microsecond(self):
        return DateTimeDefault.register(pandas.Series.dt.microsecond)(self)

    @doc_utils.doc_dt_interval(prop="microseconds component", refer_to="microseconds")
    def dt_microseconds(self):
        return DateTimeDefault.register(pandas.Series.dt.microseconds)(self)

    @doc_utils.doc_dt_timestamp(prop="minute component", refer_to="minute")
    def dt_minute(self):
        return DateTimeDefault.register(pandas.Series.dt.minute)(self)

    @doc_utils.doc_dt_timestamp(prop="month component", refer_to="month")
    def dt_month(self):
        return DateTimeDefault.register(pandas.Series.dt.month)(self)

    @doc_utils.doc_dt_timestamp(
        prop="the month name", refer_to="month name", params="locale : str, optional"
    )
    def dt_month_name(self, locale=None):
        return DateTimeDefault.register(pandas.Series.dt.month_name)(self, locale)

    @doc_utils.doc_dt_timestamp(prop="nanoseconds component", refer_to="nanosecond")
    def dt_nanosecond(self):
        return DateTimeDefault.register(pandas.Series.dt.nanosecond)(self)

    @doc_utils.doc_dt_interval(prop="nanoseconds component", refer_to="nanoseconds")
    def dt_nanoseconds(self):
        return DateTimeDefault.register(pandas.Series.dt.nanoseconds)(self)

    @doc_utils.add_one_column_warning
    @doc_utils.add_refer_to("Series.dt.normalize")
    def dt_normalize(self):
        """
        Set the time component of each date-time value to midnight.

        Returns
        -------
        BaseQueryCompiler
            New QueryCompiler containing date-time values with midnight time.
        """
        return DateTimeDefault.register(pandas.Series.dt.normalize)(self)

    @doc_utils.doc_dt_timestamp(prop="quarter component", refer_to="quarter")
    def dt_quarter(self):
        return DateTimeDefault.register(pandas.Series.dt.quarter)(self)

    @doc_utils.doc_dt_period(prop="the fiscal year", refer_to="qyear")
    def dt_qyear(self):
        return DateTimeDefault.register(pandas.Series.dt.qyear)(self)

    @doc_utils.doc_dt_round(refer_to="round")
    def dt_round(self, freq, ambiguous="raise", nonexistent="raise"):
        return DateTimeDefault.register(pandas.Series.dt.round)(
            self, freq, ambiguous, nonexistent
        )

    @doc_utils.doc_dt_timestamp(prop="seconds component", refer_to="second")
    def dt_second(self):
        return DateTimeDefault.register(pandas.Series.dt.second)(self)

    @doc_utils.doc_dt_interval(prop="seconds component", refer_to="seconds")
    def dt_seconds(self):
        return DateTimeDefault.register(pandas.Series.dt.seconds)(self)

    @doc_utils.doc_dt_period(prop="the timestamp of start time", refer_to="start_time")
    def dt_start_time(self):
        return DateTimeDefault.register(pandas.Series.dt.start_time)(self)

    @doc_utils.add_refer_to("Series.dt.strftime")
    def dt_strftime(self, date_format):
        """
        Format underlying date-time data using specified format.

        Parameters
        ----------
        date_format : str

        Returns
        -------
        BaseQueryCompiler
            New QueryCompiler containing formatted date-time values.
        """
        return DateTimeDefault.register(pandas.Series.dt.strftime)(self, date_format)

    @doc_utils.doc_dt_timestamp(prop="time component", refer_to="time")
    def dt_time(self):
        return DateTimeDefault.register(pandas.Series.dt.time)(self)

    @doc_utils.doc_dt_timestamp(
        prop="time component with timezone information", refer_to="timetz"
    )
    def dt_timetz(self):
        return DateTimeDefault.register(pandas.Series.dt.timetz)(self)

    @doc_utils.add_refer_to("Series.dt.asfreq")
    def dt_asfreq(self, freq=None, how: str = "E"):
        """
        Convert the PeriodArray to the specified frequency `freq`.

        Equivalent to applying pandas.Period.asfreq() with the given arguments to each Period in this PeriodArray.

        Parameters
        ----------
        freq : str, optional
            A frequency.
        how : str {'E', 'S'}, default: 'E'
            Whether the elements should be aligned to the end or start within pa period.
            * 'E', "END", or "FINISH" for end,
            * 'S', "START", or "BEGIN" for start.
            January 31st ("END") vs. January 1st ("START") for example.

        Returns
        -------
        BaseQueryCompiler
            New QueryCompiler containing period data.
        """
        return DateTimeDefault.register(pandas.Series.dt.asfreq)(self, freq, how)

    @doc_utils.add_one_column_warning
    @doc_utils.add_refer_to("Series.dt.to_period")
    def dt_to_period(self, freq=None):
        """
        Convert underlying data to the period at a particular frequency.

        Parameters
        ----------
        freq : str, optional

        Returns
        -------
        BaseQueryCompiler
            New QueryCompiler containing period data.
        """
        return DateTimeDefault.register(pandas.Series.dt.to_period)(self, freq)

    @doc_utils.add_one_column_warning
    @doc_utils.add_refer_to("Series.dt.to_pydatetime")
    def dt_to_pydatetime(self):
        """
        Convert underlying data to array of python native ``datetime``.

        Returns
        -------
        BaseQueryCompiler
            New QueryCompiler containing 1D array of ``datetime`` objects.
        """
        return DateTimeDefault.register(pandas.Series.dt.to_pydatetime)(self)

    # FIXME: there are no references to this method, we should either remove it
    # or add a call reference at the DataFrame level (Modin issue #3103).
    @doc_utils.add_one_column_warning
    @doc_utils.add_refer_to("Series.dt.to_pytimedelta")
    def dt_to_pytimedelta(self):
        """
        Convert underlying data to array of python native ``datetime.timedelta``.

        Returns
        -------
        BaseQueryCompiler
            New QueryCompiler containing 1D array of ``datetime.timedelta``.
        """
        return DateTimeDefault.register(pandas.Series.dt.to_pytimedelta)(self)

    @doc_utils.doc_dt_period(
        prop="the timestamp representation", refer_to="to_timestamp"
    )
    def dt_to_timestamp(self):
        return DateTimeDefault.register(pandas.Series.dt.to_timestamp)(self)

    @doc_utils.doc_dt_interval(prop="duration in seconds", refer_to="total_seconds")
    def dt_total_seconds(self):
        return DateTimeDefault.register(pandas.Series.dt.total_seconds)(self)

    @doc_utils.add_one_column_warning
    @doc_utils.add_refer_to("Series.dt.tz")
    def dt_tz(self):
        """
        Get the time-zone of the underlying time-series data.

        Returns
        -------
        BaseQueryCompiler
            QueryCompiler containing a single value, time-zone of the data.
        """
        return DateTimeDefault.register(pandas.Series.dt.tz)(self)

    @doc_utils.add_one_column_warning
    @doc_utils.add_refer_to("Series.dt.tz_convert")
    def dt_tz_convert(self, tz):
        """
        Convert time-series data to the specified time zone.

        Parameters
        ----------
        tz : str, pytz.timezone

        Returns
        -------
        BaseQueryCompiler
            New QueryCompiler containing values with converted time zone.
        """
        return DateTimeDefault.register(pandas.Series.dt.tz_convert)(self, tz)

    @doc_utils.add_one_column_warning
    @doc_utils.add_refer_to("Series.dt.tz_localize")
    def dt_tz_localize(self, tz, ambiguous="raise", nonexistent="raise"):
        """
        Localize tz-naive to tz-aware.

        Parameters
        ----------
        tz : str, pytz.timezone, optional
        ambiguous : {"raise", "inner", "NaT"} or bool mask, default: "raise"
        nonexistent : {"raise", "shift_forward", "shift_backward, "NaT"} or pandas.timedelta, default: "raise"

        Returns
        -------
        BaseQueryCompiler
            New QueryCompiler containing values with localized time zone.
        """
        return DateTimeDefault.register(pandas.Series.dt.tz_localize)(
            self, tz, ambiguous, nonexistent
        )

    @doc_utils.doc_dt_timestamp(prop="week component", refer_to="week")
    def dt_week(self):
        return DateTimeDefault.register(pandas.Series.dt.week)(self)

    @doc_utils.doc_dt_timestamp(prop="integer day of week", refer_to="weekday")
    def dt_weekday(self):
        return DateTimeDefault.register(pandas.Series.dt.weekday)(self)

    @doc_utils.doc_dt_timestamp(prop="week of year", refer_to="weekofyear")
    def dt_weekofyear(self):
        return DateTimeDefault.register(pandas.Series.dt.weekofyear)(self)

    @doc_utils.doc_dt_timestamp(prop="year component", refer_to="year")
    def dt_year(self):
        return DateTimeDefault.register(pandas.Series.dt.year)(self)

    # End of DateTime methods

    # Resample methods

    # FIXME:
    #   1. Query Compiler shouldn't care about differences between Series and DataFrame
    #      so `resample_agg_df` and `resample_agg_ser` should be combined (Modin issue #3104).
    #   2. In DataFrame API `Resampler.aggregate` is an alias for `Resampler.apply`
    #      we should remove one of these methods: `resample_agg_*` or `resample_app_*` (Modin issue #3107).
    @doc_utils.doc_resample_agg(
        action="apply passed aggregation function",
        params="func : str, dict, callable(pandas.Series) -> scalar, or list of such",
        output="function names",
        refer_to="agg",
    )
    def resample_agg_df(self, resample_kwargs, func, *args, **kwargs):
        return ResampleDefault.register(pandas.core.resample.Resampler.aggregate)(
            self, resample_kwargs, func, *args, **kwargs
        )

    @doc_utils.add_deprecation_warning(replacement_method="resample_agg_df")
    @doc_utils.doc_resample_agg(
        action="apply passed aggregation function in a one-column query compiler",
        params="func : str, dict, callable(pandas.Series) -> scalar, or list of such",
        output="function names",
        refer_to="agg",
    )
    def resample_agg_ser(self, resample_kwargs, func, *args, **kwargs):
        return ResampleDefault.register(
            pandas.core.resample.Resampler.aggregate, squeeze_self=True
        )(self, resample_kwargs, func, *args, **kwargs)

    @doc_utils.add_deprecation_warning(replacement_method="resample_agg_df")
    @doc_utils.doc_resample_agg(
        action="apply passed aggregation function",
        params="func : str, dict, callable(pandas.Series) -> scalar, or list of such",
        output="function names",
        refer_to="apply",
    )
    def resample_app_df(self, resample_kwargs, func, *args, **kwargs):
        return ResampleDefault.register(pandas.core.resample.Resampler.apply)(
            self, resample_kwargs, func, *args, **kwargs
        )

    @doc_utils.add_deprecation_warning(replacement_method="resample_agg_df")
    @doc_utils.doc_resample_agg(
        action="apply passed aggregation function in a one-column query compiler",
        params="func : str, dict, callable(pandas.Series) -> scalar, or list of such",
        output="function names",
        refer_to="apply",
    )
    def resample_app_ser(self, resample_kwargs, func, *args, **kwargs):
        return ResampleDefault.register(
            pandas.core.resample.Resampler.apply, squeeze_self=True
        )(self, resample_kwargs, func, *args, **kwargs)

    def resample_asfreq(self, resample_kwargs, fill_value):
        """
        Resample time-series data and get the values at the new frequency.

        Group data into intervals by time-series row/column with
        a specified frequency and get values at the new frequency.

        Parameters
        ----------
        resample_kwargs : dict
            Resample parameters as expected by ``modin.pandas.DataFrame.resample`` signature.
        fill_value : scalar

        Returns
        -------
        BaseQueryCompiler
            New QueryCompiler containing values at the specified frequency.
        """
        return ResampleDefault.register(pandas.core.resample.Resampler.asfreq)(
            self, resample_kwargs, fill_value
        )

    # FIXME: `resample_backfill` is an alias for `resample_bfill`, one of these method
    # should be removed (Modin issue #3107).
    @doc_utils.doc_resample_fillna(method="back-fill", refer_to="backfill")
    def resample_backfill(self, resample_kwargs, limit):
        return ResampleDefault.register(pandas.core.resample.Resampler.backfill)(
            self, resample_kwargs, limit
        )

    @doc_utils.doc_resample_fillna(method="back-fill", refer_to="bfill")
    def resample_bfill(self, resample_kwargs, limit):
        return ResampleDefault.register(pandas.core.resample.Resampler.bfill)(
            self, resample_kwargs, limit
        )

    @doc_utils.doc_resample_reduce(
        result="number of non-NA values", refer_to="count", compatibility_params=False
    )
    def resample_count(self, resample_kwargs):
        return ResampleDefault.register(pandas.core.resample.Resampler.count)(
            self, resample_kwargs
        )

    # FIXME: `resample_ffill` is an alias for `resample_pad`, one of these method
    # should be removed (Modin issue #3107).
    @doc_utils.doc_resample_fillna(method="forward-fill", refer_to="ffill")
    def resample_ffill(self, resample_kwargs, limit):
        return ResampleDefault.register(pandas.core.resample.Resampler.ffill)(
            self, resample_kwargs, limit
        )

    # FIXME: we should combine all resample fillna methods into `resample_fillna`
    # (Modin issue #3107)
    @doc_utils.doc_resample_fillna(
        method="specified", refer_to="fillna", params="method : str"
    )
    def resample_fillna(self, resample_kwargs, method, limit):
        return ResampleDefault.register(pandas.core.resample.Resampler.fillna)(
            self, resample_kwargs, method, limit
        )

    @doc_utils.doc_resample_reduce(result="first element", refer_to="first")
    def resample_first(self, resample_kwargs, *args, **kwargs):
        return ResampleDefault.register(pandas.core.resample.Resampler.first)(
            self, resample_kwargs, *args, **kwargs
        )

    # FIXME: This function takes Modin DataFrame via `obj` parameter,
    # we should avoid leaking of the high-level objects to the query compiler level.
    # (Modin issue #3106)
    def resample_get_group(self, resample_kwargs, name, obj):
        """
        Resample time-series data and get the specified group.

        Group data into intervals by time-series row/column with
        a specified frequency and get the values of the specified group.

        Parameters
        ----------
        resample_kwargs : dict
            Resample parameters as expected by ``modin.pandas.DataFrame.resample`` signature.
        name : object
        obj : modin.pandas.DataFrame, optional

        Returns
        -------
        BaseQueryCompiler
            New QueryCompiler containing the values from the specified group.
        """
        return ResampleDefault.register(pandas.core.resample.Resampler.get_group)(
            self, resample_kwargs, name, obj
        )

    @doc_utils.doc_resample_fillna(
        method="specified interpolation",
        refer_to="interpolate",
        params="""
        method : str
        axis : {0, 1}
        limit : int
        inplace : {False}
            This parameter serves the compatibility purpose. Always has to be False.
        limit_direction : {"forward", "backward", "both"}
        limit_area : {None, "inside", "outside"}
        downcast : str, optional
        **kwargs : dict
        """,
        overwrite_template_params=True,
    )
    def resample_interpolate(
        self,
        resample_kwargs,
        method,
        axis,
        limit,
        inplace,
        limit_direction,
        limit_area,
        downcast,
        **kwargs,
    ):
        return ResampleDefault.register(pandas.core.resample.Resampler.interpolate)(
            self,
            resample_kwargs,
            method,
            axis,
            limit,
            inplace,
            limit_direction,
            limit_area,
            downcast,
            **kwargs,
        )

    @doc_utils.doc_resample_reduce(result="last element", refer_to="last")
    def resample_last(self, resample_kwargs, *args, **kwargs):
        return ResampleDefault.register(pandas.core.resample.Resampler.last)(
            self, resample_kwargs, *args, **kwargs
        )

    @doc_utils.doc_resample_reduce(result="maximum value", refer_to="max")
    def resample_max(self, resample_kwargs, *args, **kwargs):
        return ResampleDefault.register(pandas.core.resample.Resampler.max)(
            self, resample_kwargs, *args, **kwargs
        )

    @doc_utils.doc_resample_reduce(result="mean value", refer_to="mean")
    def resample_mean(self, resample_kwargs, *args, **kwargs):
        return ResampleDefault.register(pandas.core.resample.Resampler.mean)(
            self, resample_kwargs, *args, **kwargs
        )

    @doc_utils.doc_resample_reduce(result="median value", refer_to="median")
    def resample_median(self, resample_kwargs, *args, **kwargs):
        return ResampleDefault.register(pandas.core.resample.Resampler.median)(
            self, resample_kwargs, *args, **kwargs
        )

    @doc_utils.doc_resample_reduce(result="minimum value", refer_to="min")
    def resample_min(self, resample_kwargs, *args, **kwargs):
        return ResampleDefault.register(pandas.core.resample.Resampler.min)(
            self, resample_kwargs, *args, **kwargs
        )

    @doc_utils.doc_resample_fillna(method="'nearest'", refer_to="nearest")
    def resample_nearest(self, resample_kwargs, limit):
        return ResampleDefault.register(pandas.core.resample.Resampler.nearest)(
            self, resample_kwargs, limit
        )

    @doc_utils.doc_resample_reduce(result="number of unique values", refer_to="nunique")
    def resample_nunique(self, resample_kwargs, *args, **kwargs):
        return ResampleDefault.register(pandas.core.resample.Resampler.nunique)(
            self, resample_kwargs, *args, **kwargs
        )

    # FIXME: Query Compiler shouldn't care about differences between Series and DataFrame
    # so `resample_ohlc_df` and `resample_ohlc_ser` should be combined (Modin issue #3104).
    @doc_utils.doc_resample_agg(
        action="compute open, high, low and close values",
        output="labels of columns containing computed values",
        refer_to="ohlc",
    )
    def resample_ohlc_df(self, resample_kwargs, *args, **kwargs):
        return ResampleDefault.register(pandas.core.resample.Resampler.ohlc)(
            self, resample_kwargs, *args, **kwargs
        )

    @doc_utils.doc_resample_agg(
        action="compute open, high, low and close values",
        output="labels of columns containing computed values",
        refer_to="ohlc",
    )
    def resample_ohlc_ser(self, resample_kwargs, *args, **kwargs):
        return ResampleDefault.register(
            pandas.core.resample.Resampler.ohlc, squeeze_self=True
        )(self, resample_kwargs, *args, **kwargs)

    @doc_utils.doc_resample_fillna(method="'pad'", refer_to="pad")
    def resample_pad(self, resample_kwargs, limit):
        return ResampleDefault.register(pandas.core.resample.Resampler.pad)(
            self, resample_kwargs, limit
        )

    # FIXME: This method require us to build high-level resampler object
    # which we shouldn't do at the query compiler. We need to move this at the front.
    # (Modin issue #3105)
    @doc_utils.add_refer_to("Resampler.pipe")
    def resample_pipe(self, resample_kwargs, func, *args, **kwargs):
        """
        Resample time-series data and apply aggregation on it.

        Group data into intervals by time-series row/column with
        a specified frequency, build equivalent ``pandas.Resampler`` object
        and apply passed function to it.

        Parameters
        ----------
        resample_kwargs : dict
            Resample parameters as expected by ``modin.pandas.DataFrame.resample`` signature.
        func : callable(pandas.Resampler) -> object or tuple(callable, str)
        *args : iterable
            Positional arguments to pass to function.
        **kwargs : dict
            Keyword arguments to pass to function.

        Returns
        -------
        BaseQueryCompiler
            New QueryCompiler containing the result of passed function.
        """
        return ResampleDefault.register(pandas.core.resample.Resampler.pipe)(
            self, resample_kwargs, func, *args, **kwargs
        )

    @doc_utils.doc_resample_reduce(
        result="product",
        params="min_count : int",
        refer_to="prod",
    )
    def resample_prod(self, resample_kwargs, min_count, *args, **kwargs):
        return ResampleDefault.register(pandas.core.resample.Resampler.prod)(
            self, resample_kwargs, min_count, *args, **kwargs
        )

    @doc_utils.doc_resample_reduce(
        result="quantile", params="q : float", refer_to="quantile"
    )
    def resample_quantile(self, resample_kwargs, q, *args, **kwargs):
        return ResampleDefault.register(pandas.core.resample.Resampler.quantile)(
            self, resample_kwargs, q, *args, **kwargs
        )

    @doc_utils.doc_resample_reduce(
        result="standard error of the mean",
        refer_to="sem",
    )
    def resample_sem(self, resample_kwargs, *args, **kwargs):
        return ResampleDefault.register(pandas.core.resample.Resampler.sem)(
            self, resample_kwargs, *args, **kwargs
        )

    @doc_utils.doc_resample_reduce(
        result="number of elements in a group", refer_to="size"
    )
    def resample_size(self, resample_kwargs, *args, **kwargs):
        return ResampleDefault.register(pandas.core.resample.Resampler.size)(
            self, resample_kwargs, *args, **kwargs
        )

    @doc_utils.doc_resample_reduce(
        result="standard deviation", params="ddof : int", refer_to="std"
    )
    def resample_std(self, resample_kwargs, ddof, *args, **kwargs):
        return ResampleDefault.register(pandas.core.resample.Resampler.std)(
            self, resample_kwargs, ddof, *args, **kwargs
        )

    @doc_utils.doc_resample_reduce(
        result="sum",
        params="min_count : int",
        refer_to="sum",
    )
    def resample_sum(self, resample_kwargs, min_count, *args, **kwargs):
        return ResampleDefault.register(pandas.core.resample.Resampler.sum)(
            self, resample_kwargs, min_count, *args, **kwargs
        )

    def resample_transform(self, resample_kwargs, arg, *args, **kwargs):
        """
        Resample time-series data and apply aggregation on it.

        Group data into intervals by time-series row/column with
        a specified frequency and call passed function on each group.
        In contrast to ``resample_app_df`` apply function to the whole group,
        instead of a single axis.

        Parameters
        ----------
        resample_kwargs : dict
            Resample parameters as expected by ``modin.pandas.DataFrame.resample`` signature.
        arg : callable(pandas.DataFrame) -> pandas.Series
        *args : iterable
            Positional arguments to pass to function.
        **kwargs : dict
            Keyword arguments to pass to function.

        Returns
        -------
        BaseQueryCompiler
            New QueryCompiler containing the result of passed function.
        """
        return ResampleDefault.register(pandas.core.resample.Resampler.transform)(
            self, resample_kwargs, arg, *args, **kwargs
        )

    @doc_utils.doc_resample_reduce(
        result="variance", params="ddof : int", refer_to="var"
    )
    def resample_var(self, resample_kwargs, ddof, *args, **kwargs):
        return ResampleDefault.register(pandas.core.resample.Resampler.var)(
            self, resample_kwargs, ddof, *args, **kwargs
        )

    # End of Resample methods

    # Str methods

    @doc_utils.doc_str_method(refer_to="capitalize", params="")
    def str_capitalize(self):
        return StrDefault.register(pandas.Series.str.capitalize)(self)

    @doc_utils.doc_str_method(
        refer_to="center",
        params="""
        width : int
        fillchar : str, default: ' '""",
    )
    def str_center(self, width, fillchar=" "):
        return StrDefault.register(pandas.Series.str.center)(self, width, fillchar)

    @doc_utils.doc_str_method(
        refer_to="contains",
        params="""
        pat : str
        case : bool, default: True
        flags : int, default: 0
        na : object, default: None
        regex : bool, default: True""",
    )
    def str_contains(self, pat, case=True, flags=0, na=None, regex=True):
        return StrDefault.register(pandas.Series.str.contains)(
            self, pat, case, flags, na, regex
        )

    @doc_utils.doc_str_method(
        refer_to="count",
        params="""
        pat : str
        flags : int, default: 0""",
    )
    def str_count(self, pat, flags=0):
        return StrDefault.register(pandas.Series.str.count)(self, pat, flags)

    @doc_utils.doc_str_method(
        refer_to="endswith",
        params="""
        pat : str
        na : object, default: None""",
    )
    def str_endswith(self, pat, na=None):
        return StrDefault.register(pandas.Series.str.endswith)(self, pat, na)

    @doc_utils.doc_str_method(
        refer_to="find",
        params="""
        sub : str
        start : int, default: 0
        end : int, optional""",
    )
    def str_find(self, sub, start=0, end=None):
        return StrDefault.register(pandas.Series.str.find)(self, sub, start, end)

    @doc_utils.doc_str_method(
        refer_to="findall",
        params="""
        pat : str
        flags : int, default: 0""",
    )
    def str_findall(self, pat, flags=0):
        return StrDefault.register(pandas.Series.str.findall)(self, pat, flags)

    @doc_utils.doc_str_method(
        refer_to="fullmatch",
        params="""
        pat : str
        case : bool, default: True
        flags : int, default: 0
        na : object, default: None""",
    )
    def str_fullmatch(self, pat, case=True, flags=0, na=None):
        return StrDefault.register(pandas.Series.str.fullmatch)(
            self, pat, case, flags, na
        )

    @doc_utils.doc_str_method(refer_to="get", params="i : int")
    def str_get(self, i):
        return StrDefault.register(pandas.Series.str.get)(self, i)

    @doc_utils.doc_str_method(
        refer_to="index",
        params="""
        sub : str
        start : int, default: 0
        end : int, optional""",
    )
    def str_index(self, sub, start=0, end=None):
        return StrDefault.register(pandas.Series.str.index)(self, sub, start, end)

    @doc_utils.doc_str_method(refer_to="isalnum", params="")
    def str_isalnum(self):
        return StrDefault.register(pandas.Series.str.isalnum)(self)

    @doc_utils.doc_str_method(refer_to="isalpha", params="")
    def str_isalpha(self):
        return StrDefault.register(pandas.Series.str.isalpha)(self)

    @doc_utils.doc_str_method(refer_to="isdecimal", params="")
    def str_isdecimal(self):
        return StrDefault.register(pandas.Series.str.isdecimal)(self)

    @doc_utils.doc_str_method(refer_to="isdigit", params="")
    def str_isdigit(self):
        return StrDefault.register(pandas.Series.str.isdigit)(self)

    @doc_utils.doc_str_method(refer_to="islower", params="")
    def str_islower(self):
        return StrDefault.register(pandas.Series.str.islower)(self)

    @doc_utils.doc_str_method(refer_to="isnumeric", params="")
    def str_isnumeric(self):
        return StrDefault.register(pandas.Series.str.isnumeric)(self)

    @doc_utils.doc_str_method(refer_to="isspace", params="")
    def str_isspace(self):
        return StrDefault.register(pandas.Series.str.isspace)(self)

    @doc_utils.doc_str_method(refer_to="istitle", params="")
    def str_istitle(self):
        return StrDefault.register(pandas.Series.str.istitle)(self)

    @doc_utils.doc_str_method(refer_to="isupper", params="")
    def str_isupper(self):
        return StrDefault.register(pandas.Series.str.isupper)(self)

    @doc_utils.doc_str_method(refer_to="join", params="sep : str")
    def str_join(self, sep):
        return StrDefault.register(pandas.Series.str.join)(self, sep)

    @doc_utils.doc_str_method(refer_to="len", params="")
    def str_len(self):
        return StrDefault.register(pandas.Series.str.len)(self)

    @doc_utils.doc_str_method(
        refer_to="ljust",
        params="""
        width : int
        fillchar : str, default: ' '""",
    )
    def str_ljust(self, width, fillchar=" "):
        return StrDefault.register(pandas.Series.str.ljust)(self, width, fillchar)

    @doc_utils.doc_str_method(refer_to="lower", params="")
    def str_lower(self):
        return StrDefault.register(pandas.Series.str.lower)(self)

    @doc_utils.doc_str_method(refer_to="lstrip", params="to_strip : str, optional")
    def str_lstrip(self, to_strip=None):
        return StrDefault.register(pandas.Series.str.lstrip)(self, to_strip)

    @doc_utils.doc_str_method(
        refer_to="match",
        params="""
        pat : str
        case : bool, default: True
        flags : int, default: 0
        na : object, default: None""",
    )
    def str_match(self, pat, case=True, flags=0, na=None):
        return StrDefault.register(pandas.Series.str.match)(self, pat, case, flags, na)

    @doc_utils.doc_str_method(
        refer_to="extract",
        params="""
        pat : str
        flags : int, default: 0
        expand : bool, default: True""",
    )
    def str_extract(self, pat, flags=0, expand=True):
        return StrDefault.register(pandas.Series.str.extract)(self, pat, flags, expand)

    @doc_utils.doc_str_method(
        refer_to="normalize", params="form : {'NFC', 'NFKC', 'NFD', 'NFKD'}"
    )
    def str_normalize(self, form):
        return StrDefault.register(pandas.Series.str.normalize)(self, form)

    @doc_utils.doc_str_method(
        refer_to="pad",
        params="""
        width : int
        side : {'left', 'right', 'both'}, default: 'left'
        fillchar : str, default: ' '""",
    )
    def str_pad(self, width, side="left", fillchar=" "):
        return StrDefault.register(pandas.Series.str.pad)(self, width, side, fillchar)

    @doc_utils.doc_str_method(
        refer_to="partition",
        params="""
        sep : str, default: ' '
        expand : bool, default: True""",
    )
    def str_partition(self, sep=" ", expand=True):
        return StrDefault.register(pandas.Series.str.partition)(self, sep, expand)

    @doc_utils.doc_str_method(refer_to="removeprefix", params="prefix : str")
    def str_removeprefix(self, prefix):
        return StrDefault.register(pandas.Series.str.removeprefix)(self, prefix)

    @doc_utils.doc_str_method(refer_to="removesuffix", params="suffix : str")
    def str_removesuffix(self, suffix):
        return StrDefault.register(pandas.Series.str.removesuffix)(self, suffix)

    @doc_utils.doc_str_method(refer_to="repeat", params="repeats : int")
    def str_repeat(self, repeats):
        return StrDefault.register(pandas.Series.str.repeat)(self, repeats)

    @doc_utils.doc_str_method(
        refer_to="replace",
        params="""
        pat : str
        repl : str or callable
        n : int, default: -1
        case : bool, optional
        flags : int, default: 0
        regex : bool, default: None""",
    )
    def str_replace(self, pat, repl, n=-1, case=None, flags=0, regex=None):
        return StrDefault.register(pandas.Series.str.replace)(
            self, pat, repl, n, case, flags, regex
        )

    @doc_utils.doc_str_method(
        refer_to="rfind",
        params="""
        sub : str
        start : int, default: 0
        end : int, optional""",
    )
    def str_rfind(self, sub, start=0, end=None):
        return StrDefault.register(pandas.Series.str.rfind)(self, sub, start, end)

    @doc_utils.doc_str_method(
        refer_to="rindex",
        params="""
        sub : str
        start : int, default: 0
        end : int, optional""",
    )
    def str_rindex(self, sub, start=0, end=None):
        return StrDefault.register(pandas.Series.str.rindex)(self, sub, start, end)

    @doc_utils.doc_str_method(
        refer_to="rjust",
        params="""
        width : int
        fillchar : str, default: ' '""",
    )
    def str_rjust(self, width, fillchar=" "):
        return StrDefault.register(pandas.Series.str.rjust)(self, width, fillchar)

    @doc_utils.doc_str_method(
        refer_to="rpartition",
        params="""
        sep : str, default: ' '
        expand : bool, default: True""",
    )
    def str_rpartition(self, sep=" ", expand=True):
        return StrDefault.register(pandas.Series.str.rpartition)(self, sep, expand)

    @doc_utils.doc_str_method(
        refer_to="rsplit",
        params="""
        pat : str, optional
        n : int, default: -1
        expand : bool, default: False""",
    )
    def str_rsplit(self, pat=None, n=-1, expand=False):
        return StrDefault.register(pandas.Series.str.rsplit)(self, pat, n, expand)

    @doc_utils.doc_str_method(refer_to="rstrip", params="to_strip : str, optional")
    def str_rstrip(self, to_strip=None):
        return StrDefault.register(pandas.Series.str.rstrip)(self, to_strip)

    @doc_utils.doc_str_method(
        refer_to="slice",
        params="""
        start : int, optional
        stop : int, optional
        step : int, optional""",
    )
    def str_slice(self, start=None, stop=None, step=None):
        return StrDefault.register(pandas.Series.str.slice)(self, start, stop, step)

    @doc_utils.doc_str_method(
        refer_to="slice_replace",
        params="""
        start : int, optional
        stop : int, optional
        repl : str or callable, optional""",
    )
    def str_slice_replace(self, start=None, stop=None, repl=None):
        return StrDefault.register(pandas.Series.str.slice_replace)(
            self, start, stop, repl
        )

    @doc_utils.doc_str_method(
        refer_to="split",
        params="""
        pat : str, optional
        n : int, default: -1
        expand : bool, default: False
        regex : bool, default: None""",
    )
    def str_split(self, pat=None, n=-1, expand=False, regex=None):
        return StrDefault.register(pandas.Series.str.split)(
            self, pat, n=n, expand=expand, regex=regex
        )

    @doc_utils.doc_str_method(
        refer_to="startswith",
        params="""
        pat : str
        na : object, default: None""",
    )
    def str_startswith(self, pat, na=None):
        return StrDefault.register(pandas.Series.str.startswith)(self, pat, na)

    @doc_utils.doc_str_method(refer_to="strip", params="to_strip : str, optional")
    def str_strip(self, to_strip=None):
        return StrDefault.register(pandas.Series.str.strip)(self, to_strip)

    @doc_utils.doc_str_method(refer_to="swapcase", params="")
    def str_swapcase(self):
        return StrDefault.register(pandas.Series.str.swapcase)(self)

    @doc_utils.doc_str_method(refer_to="title", params="")
    def str_title(self):
        return StrDefault.register(pandas.Series.str.title)(self)

    @doc_utils.doc_str_method(refer_to="translate", params="table : dict")
    def str_translate(self, table):
        return StrDefault.register(pandas.Series.str.translate)(self, table)

    @doc_utils.doc_str_method(refer_to="upper", params="")
    def str_upper(self):
        return StrDefault.register(pandas.Series.str.upper)(self)

    @doc_utils.doc_str_method(
        refer_to="wrap",
        params="""
        width : int
        **kwargs : dict""",
    )
    def str_wrap(self, width, **kwargs):
        return StrDefault.register(pandas.Series.str.wrap)(self, width, **kwargs)

    @doc_utils.doc_str_method(refer_to="zfill", params="width : int")
    def str_zfill(self, width):
        return StrDefault.register(pandas.Series.str.zfill)(self, width)

    @doc_utils.doc_str_method(refer_to="__getitem__", params="key : object")
    def str___getitem__(self, key):
        return StrDefault.register(pandas.Series.str.__getitem__)(self, key)

    # End of Str methods

    # Rolling methods

    # FIXME: most of the rolling/window methods take *args and **kwargs parameters
    # which are only needed for the compatibility with numpy, this behavior is inherited
    # from the API level, we should get rid of it (Modin issue #3108).

    @doc_utils.doc_window_method(
        window_cls_name="Rolling",
        result="the result of passed functions",
        action="apply specified functions",
        refer_to="aggregate",
        params="""
        func : str, dict, callable(pandas.Series) -> scalar, or list of such
        *args : iterable
        **kwargs : dict""",
        build_rules="udf_aggregation",
    )
    def rolling_aggregate(self, fold_axis, rolling_args, func, *args, **kwargs):
        return RollingDefault.register(pandas.core.window.rolling.Rolling.aggregate)(
            self, rolling_args, func, *args, **kwargs
        )

    # FIXME: at the query compiler method `rolling_apply` is an alias for `rolling_aggregate`,
    # one of these should be removed (Modin issue #3107).
    @doc_utils.add_deprecation_warning(replacement_method="rolling_aggregate")
    @doc_utils.doc_window_method(
        window_cls_name="Rolling",
        result="the result of passed function",
        action="apply specified function",
        refer_to="apply",
        params="""
        func : callable(pandas.Series) -> scalar
        raw : bool, default: False
        engine : None, default: None
            This parameters serves the compatibility purpose. Always has to be None.
        engine_kwargs : None, default: None
            This parameters serves the compatibility purpose. Always has to be None.
        args : tuple, optional
        kwargs : dict, optional""",
        build_rules="udf_aggregation",
    )
    def rolling_apply(
        self,
        fold_axis,
        rolling_args,
        func,
        raw=False,
        engine=None,
        engine_kwargs=None,
        args=None,
        kwargs=None,
    ):
        return RollingDefault.register(pandas.core.window.rolling.Rolling.apply)(
            self, rolling_args, func, raw, engine, engine_kwargs, args, kwargs
        )

    @doc_utils.doc_window_method(
        window_cls_name="Rolling",
        result="correlation",
        refer_to="corr",
        params="""
        other : modin.pandas.Series, modin.pandas.DataFrame, list-like, optional
        pairwise : bool, optional
        *args : iterable
        **kwargs : dict""",
    )
    def rolling_corr(
        self, fold_axis, rolling_args, other=None, pairwise=None, *args, **kwargs
    ):
        return RollingDefault.register(pandas.core.window.rolling.Rolling.corr)(
            self, rolling_args, other, pairwise, *args, **kwargs
        )

    @doc_utils.doc_window_method(
        window_cls_name="Rolling", result="number of non-NA values", refer_to="count"
    )
    def rolling_count(self, fold_axis, rolling_args):
        return RollingDefault.register(pandas.core.window.rolling.Rolling.count)(
            self, rolling_args
        )

    @doc_utils.doc_window_method(
        window_cls_name="Rolling",
        result="covariance",
        refer_to="cov",
        params="""
        other : modin.pandas.Series, modin.pandas.DataFrame, list-like, optional
        pairwise : bool, optional
        ddof : int, default:  1
        **kwargs : dict""",
    )
    def rolling_cov(
        self, fold_axis, rolling_args, other=None, pairwise=None, ddof=1, **kwargs
    ):
        return RollingDefault.register(pandas.core.window.rolling.Rolling.cov)(
            self, rolling_args, other, pairwise, ddof, **kwargs
        )

    @doc_utils.doc_window_method(
        window_cls_name="Rolling",
        result="unbiased kurtosis",
        refer_to="kurt",
        params="**kwargs : dict",
    )
    def rolling_kurt(self, fold_axis, rolling_args, **kwargs):
        return RollingDefault.register(pandas.core.window.rolling.Rolling.kurt)(
            self, rolling_args, **kwargs
        )

    @doc_utils.doc_window_method(
        window_cls_name="Rolling",
        result="maximum value",
        refer_to="max",
        params="""
        *args : iterable
        **kwargs : dict""",
    )
    def rolling_max(self, fold_axis, rolling_args, *args, **kwargs):
        return RollingDefault.register(pandas.core.window.rolling.Rolling.max)(
            self, rolling_args, *args, **kwargs
        )

    @doc_utils.doc_window_method(
        window_cls_name="Rolling",
        result="mean value",
        refer_to="mean",
        params="""
        *args : iterable
        **kwargs : dict""",
    )
    def rolling_mean(self, fold_axis, rolling_args, *args, **kwargs):
        return RollingDefault.register(pandas.core.window.rolling.Rolling.mean)(
            self, rolling_args, *args, **kwargs
        )

    @doc_utils.doc_window_method(
        window_cls_name="Rolling",
        result="median value",
        refer_to="median",
        params="**kwargs : dict",
    )
    def rolling_median(self, fold_axis, rolling_args, **kwargs):
        return RollingDefault.register(pandas.core.window.rolling.Rolling.median)(
            self, rolling_args, **kwargs
        )

    @doc_utils.doc_window_method(
        window_cls_name="Rolling",
        result="minimum value",
        refer_to="min",
        params="""
        *args : iterable
        **kwargs : dict""",
    )
    def rolling_min(self, fold_axis, rolling_args, *args, **kwargs):
        return RollingDefault.register(pandas.core.window.rolling.Rolling.min)(
            self, rolling_args, *args, **kwargs
        )

    @doc_utils.doc_window_method(
        window_cls_name="Rolling",
        result="quantile",
        refer_to="quantile",
        params="""
        quantile : float
        interpolation : {'linear', 'lower', 'higher', 'midpoint', 'nearest'}, default: 'linear'
        **kwargs : dict""",
    )
    def rolling_quantile(
        self, fold_axis, rolling_args, quantile, interpolation="linear", **kwargs
    ):
        return RollingDefault.register(pandas.core.window.rolling.Rolling.quantile)(
            self, rolling_args, quantile, interpolation, **kwargs
        )

    @doc_utils.doc_window_method(
        window_cls_name="Rolling",
        result="unbiased skewness",
        refer_to="skew",
        params="**kwargs : dict",
    )
    def rolling_skew(self, fold_axis, rolling_args, **kwargs):
        return RollingDefault.register(pandas.core.window.rolling.Rolling.skew)(
            self, rolling_args, **kwargs
        )

    @doc_utils.doc_window_method(
        window_cls_name="Rolling",
        result="standard deviation",
        refer_to="std",
        params="""
        ddof : int, default: 1
        *args : iterable
        **kwargs : dict""",
    )
    def rolling_std(self, fold_axis, rolling_args, ddof=1, *args, **kwargs):
        return RollingDefault.register(pandas.core.window.rolling.Rolling.std)(
            self, rolling_args, ddof, *args, **kwargs
        )

    @doc_utils.doc_window_method(
        window_cls_name="Rolling",
        result="sum",
        refer_to="sum",
        params="""
        *args : iterable
        **kwargs : dict""",
    )
    def rolling_sum(self, fold_axis, rolling_args, *args, **kwargs):
        return RollingDefault.register(pandas.core.window.rolling.Rolling.sum)(
            self, rolling_args, *args, **kwargs
        )

    @doc_utils.doc_window_method(
<<<<<<< HEAD
        result="sem",
        refer_to="sem",
        params="""
        *args : iterable
        **kwargs : dict""",
    )
    def rolling_sem(self, fold_axis, rolling_args, *args, **kwargs):
        return RollingDefault.register(pandas.core.window.rolling.Rolling.sem)(
            self, rolling_args, *args, **kwargs
        )

    @doc_utils.doc_window_method(
=======
        window_cls_name="Rolling",
>>>>>>> 1f321c78
        result="variance",
        refer_to="var",
        params="""
        ddof : int, default: 1
        *args : iterable
        **kwargs : dict""",
    )
    def rolling_var(self, fold_axis, rolling_args, ddof=1, *args, **kwargs):
        return RollingDefault.register(pandas.core.window.rolling.Rolling.var)(
            self, rolling_args, ddof, *args, **kwargs
        )

    # End of Rolling methods

    # Begin Expanding methods

    @doc_utils.doc_window_method(
        window_cls_name="Expanding",
        result="the result of passed functions",
        action="apply specified functions",
        refer_to="aggregate",
        win_type="expanding window",
        params="""
        func : str, dict, callable(pandas.Series) -> scalar, or list of such
        *args : iterable
        **kwargs : dict""",
        build_rules="udf_aggregation",
    )
    def expanding_aggregate(self, fold_axis, expanding_args, func, *args, **kwargs):
        return ExpandingDefault.register(
            pandas.core.window.expanding.Expanding.aggregate
        )(self, expanding_args, func, *args, **kwargs)

    @doc_utils.doc_window_method(
        window_cls_name="Expanding",
        result="sum",
        refer_to="sum",
        win_type="expanding window",
        params="""
        *args : iterable
        **kwargs : dict""",
    )
    def expanding_sum(self, fold_axis, expanding_args, *args, **kwargs):
        return ExpandingDefault.register(pandas.core.window.expanding.Expanding.sum)(
            self, expanding_args, *args, **kwargs
        )

    @doc_utils.doc_window_method(
        window_cls_name="Expanding",
        result="minimum value",
        refer_to="min",
        win_type="expanding window",
        params="""
        *args : iterable
        **kwargs : dict""",
    )
    def expanding_min(self, fold_axis, expanding_args, *args, **kwargs):
        return ExpandingDefault.register(pandas.core.window.expanding.Expanding.min)(
            self, expanding_args, *args, **kwargs
        )

    @doc_utils.doc_window_method(
        window_cls_name="Expanding",
        result="maximum value",
        refer_to="max",
        win_type="expanding window",
        params="""
        *args : iterable
        **kwargs : dict""",
    )
    def expanding_max(self, fold_axis, expanding_args, *args, **kwargs):
        return ExpandingDefault.register(pandas.core.window.expanding.Expanding.max)(
            self, expanding_args, *args, **kwargs
        )

    @doc_utils.doc_window_method(
        window_cls_name="Expanding",
        result="mean value",
        refer_to="mean",
        win_type="expanding window",
        params="""
        *args : iterable
        **kwargs : dict""",
    )
    def expanding_mean(self, fold_axis, expanding_args, *args, **kwargs):
        return ExpandingDefault.register(pandas.core.window.expanding.Expanding.mean)(
            self, expanding_args, *args, **kwargs
        )

    @doc_utils.doc_window_method(
        window_cls_name="Expanding",
        result="variance",
        refer_to="var",
        win_type="expanding window",
        params="""
        ddof : int, default: 1
        *args : iterable
        **kwargs : dict""",
    )
    def expanding_var(self, fold_axis, expanding_args, ddof=1, *args, **kwargs):
        return ExpandingDefault.register(pandas.core.window.expanding.Expanding.var)(
            self, expanding_args, *args, **kwargs
        )

    @doc_utils.doc_window_method(
        window_cls_name="Expanding",
        result="standard deviation",
        refer_to="std",
        win_type="expanding window",
        params="""
        ddof : int, default: 1
        *args : iterable
        **kwargs : dict""",
    )
    def expanding_std(self, fold_axis, expanding_args, ddof=1, *args, **kwargs):
        return ExpandingDefault.register(pandas.core.window.expanding.Expanding.std)(
            self, expanding_args, *args, **kwargs
        )

    @doc_utils.doc_window_method(
        window_cls_name="Expanding",
        result="standard deviation",
        refer_to="std",
        win_type="expanding window",
        params="""
        ddof : int, default: 1
        *args : iterable
        **kwargs : dict""",
    )
    def expanding_count(self, fold_axis, expanding_args, ddof=1, *args, **kwargs):
        return ExpandingDefault.register(pandas.core.window.expanding.Expanding.count)(
            self, expanding_args, *args, **kwargs
        )

    @doc_utils.doc_window_method(
        window_cls_name="Expanding",
        result="unbiased standard error mean",
        refer_to="std",
        win_type="expanding window",
        params="""
        ddof : int, default: 1
        numeric_only : bool, default: False
        *args : iterable
        **kwargs : dict""",
    )
    def expanding_sem(
        self, fold_axis, expanding_args, ddof=1, numeric_only=False, *args, **kwargs
    ):
        return ExpandingDefault.register(pandas.core.window.expanding.Expanding.sem)(
            self, expanding_args, ddof=ddof, numeric_only=numeric_only, *args, **kwargs
        )

    # End of Expanding methods

    # Window methods

    @doc_utils.doc_window_method(
        window_cls_name="Rolling",
        win_type="window of the specified type",
        result="mean",
        refer_to="mean",
        params="""
        *args : iterable
        **kwargs : dict""",
    )
    def window_mean(self, fold_axis, window_args, *args, **kwargs):
        return RollingDefault.register(pandas.core.window.Window.mean)(
            self, window_args, *args, **kwargs
        )

    @doc_utils.doc_window_method(
        window_cls_name="Rolling",
        win_type="window of the specified type",
        result="standard deviation",
        refer_to="std",
        params="""
        ddof : int, default: 1
        *args : iterable
        **kwargs : dict""",
    )
    def window_std(self, fold_axis, window_args, ddof=1, *args, **kwargs):
        return RollingDefault.register(pandas.core.window.Window.std)(
            self, window_args, ddof, *args, **kwargs
        )

    @doc_utils.doc_window_method(
        window_cls_name="Rolling",
        win_type="window of the specified type",
        result="sum",
        refer_to="sum",
        params="""
        *args : iterable
        **kwargs : dict""",
    )
    def window_sum(self, fold_axis, window_args, *args, **kwargs):
        return RollingDefault.register(pandas.core.window.Window.sum)(
            self, window_args, *args, **kwargs
        )

    @doc_utils.doc_window_method(
        window_cls_name="Rolling",
        win_type="window of the specified type",
        result="variance",
        refer_to="var",
        params="""
        ddof : int, default: 1
        *args : iterable
        **kwargs : dict""",
    )
    def window_var(self, fold_axis, window_args, ddof=1, *args, **kwargs):
        return RollingDefault.register(pandas.core.window.Window.var)(
            self, window_args, ddof, *args, **kwargs
        )

    # End of Window methods

    # Categories methods

    @doc_utils.add_one_column_warning
    @doc_utils.add_refer_to("Series.cat.codes")
    def cat_codes(self):
        """
        Convert underlying categories data into its codes.

        Returns
        -------
        BaseQueryCompiler
            New QueryCompiler containing the integer codes of the underlying
            categories.
        """
        return CatDefault.register(pandas.Series.cat.codes)(self)

    # End of Categories methods

    # DataFrame methods

    def invert(self):
        """
        Apply bitwise inversion for each element of the QueryCompiler.

        Returns
        -------
        BaseQueryCompiler
            New QueryCompiler containing bitwise inversion for each value.
        """
        return DataFrameDefault.register(pandas.DataFrame.__invert__)(self)

    @doc_utils.doc_reduce_agg(
        method="mean absolute deviation",
        params="""
        axis : {0, 1}
        skipna : bool
        level : None, default: None
            Serves the compatibility purpose. Always has to be None.""",
        refer_to="mad",
    )
    def mad(self, axis, skipna, level=None):
        return DataFrameDefault.register(pandas.DataFrame.mad)(
            self, axis=axis, skipna=skipna, level=level
        )

    @doc_utils.doc_reduce_agg(
        method="unbiased kurtosis", refer_to="kurt", extra_params=["skipna", "**kwargs"]
    )
    def kurt(self, axis, level=None, numeric_only=None, skipna=True, **kwargs):
        return DataFrameDefault.register(pandas.DataFrame.kurt)(
            self, axis=axis, skipna=skipna, numeric_only=numeric_only, **kwargs
        )

    sum_min_count = sum
    prod_min_count = prod

    @doc_utils.add_refer_to("DataFrame.compare")
    def compare(self, other, align_axis, keep_shape, keep_equal, result_names):
        """
        Compare data of two QueryCompilers and highlight the difference.

        Parameters
        ----------
        other : BaseQueryCompiler
            Query compiler to compare with. Have to be the same shape and the same
            labeling as `self`.
        align_axis : {0, 1}
        keep_shape : bool
        keep_equal : bool
        result_names : tuple

        Returns
        -------
        BaseQueryCompiler
            New QueryCompiler containing the differences between `self` and passed
            query compiler.
        """
        return DataFrameDefault.register(pandas.DataFrame.compare)(
            self,
            other=other,
            align_axis=align_axis,
            keep_shape=keep_shape,
            keep_equal=keep_equal,
            result_names=result_names,
        )

    def repartition(self, axis=None):
        """
        Repartitioning QueryCompiler objects to get ideal partitions inside.

        Allows to improve performance where the query compiler can't improve
        yet by doing implicit repartitioning.

        Parameters
        ----------
        axis : {0, 1, None}, optional
            The axis along which the repartitioning occurs.
            `None` is used for repartitioning along both axes.

        Returns
        -------
        BaseQueryCompiler
            The repartitioned BaseQueryCompiler.
        """
        if StorageFormat.get() == "Hdk":
            # Hdk uses only one partition, it makes
            # no sense for it to repartition the dataframe.
            return self

        axes = [0, 1] if axis is None else [axis]

        new_query_compiler = self
        for _ax in axes:
            new_query_compiler = new_query_compiler.__constructor__(
                new_query_compiler._modin_frame.apply_full_axis(
                    _ax,
                    lambda df: df,
                    new_index=self._modin_frame.copy_index_cache(),
                    new_columns=self._modin_frame.copy_columns_cache(),
                    keep_partitioning=False,
                    sync_labels=False,
                )
            )
        return new_query_compiler

    # End of DataFrame methods<|MERGE_RESOLUTION|>--- conflicted
+++ resolved
@@ -5055,7 +5055,7 @@
         )
 
     @doc_utils.doc_window_method(
-<<<<<<< HEAD
+        window_cls_name="Rolling",
         result="sem",
         refer_to="sem",
         params="""
@@ -5068,9 +5068,7 @@
         )
 
     @doc_utils.doc_window_method(
-=======
         window_cls_name="Rolling",
->>>>>>> 1f321c78
         result="variance",
         refer_to="var",
         params="""
