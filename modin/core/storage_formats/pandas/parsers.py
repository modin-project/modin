--- conflicted
+++ resolved
@@ -308,16 +308,13 @@
         num_splits = kwargs.pop("num_splits", None)
         index_col = kwargs.get("index_col", None)
 
-<<<<<<< HEAD
         # `single_worker_read` just pass filename via chunks; need check
         if isinstance(chunks, str):
             return pandas.read_csv(chunks, **kwargs)
 
-=======
         # pop `compression` from kwargs because `bio` below is uncompressed
         compression = kwargs.pop("compression", "infer")
         storage_options = kwargs.pop("storage_options", None) or {}
->>>>>>> c5fc6ca5
         pandas_dfs = []
         for fname, start, end in chunks:
             if start is not None and end is not None:
