# Licensed to Modin Development Team under one or more contributor license agreements.
# See the NOTICE file distributed with this work for additional information regarding
# copyright ownership.  The Modin Development Team licenses this file to you under the
# Apache License, Version 2.0 (the "License"); you may not use this file except in
# compliance with the License.  You may obtain a copy of the License at
#
#     http://www.apache.org/licenses/LICENSE-2.0
#
# Unless required by applicable law or agreed to in writing, software distributed under
# the License is distributed on an "AS IS" BASIS, WITHOUT WARRANTIES OR CONDITIONS OF
# ANY KIND, either express or implied. See the License for the specific language
# governing permissions and limitations under the License.

"""
Module contains ``QueryCompilerCaster`` class.

``QueryCompilerCaster`` is used for automatically casting query compiler
arguments to the type of the current query compiler for query compiler class functions.
This ensures compatibility between different query compiler classes.
"""

import functools
import inspect
import logging
from abc import ABC, abstractmethod
from collections import defaultdict, namedtuple
from types import FunctionType, MappingProxyType, MethodType
from typing import Any, Callable, Dict, Optional, Tuple, TypeVar, Union, ValuesView

import pandas
from pandas.core.indexes.frozen import FrozenList
from typing_extensions import Self

from modin.config import AutoSwitchBackend, Backend
from modin.config import context as config_context
from modin.core.storage_formats.base.query_compiler import (
    BaseQueryCompiler,
    QCCoercionCost,
)
from modin.core.storage_formats.base.query_compiler_calculator import (
    BackendCostCalculator,
)

Fn = TypeVar("Fn", bound=Any)


# This type describes a defaultdict that maps backend name (or `None` for
# method implementation and not bound to any one extension) to the dictionary of
# extensions for that backend. The keys of the inner dictionary are the names of
# the extensions, and the values are the extensions themselves.
EXTENSION_DICT_TYPE = defaultdict[Optional[str], dict[str, Any]]


_NON_EXTENDABLE_ATTRIBUTES = {
    # we use these attributes to implement casting and backend dispatching, so
    # we can't allow extensions to override them.
    "__getattribute__",
    "__setattr__",
    "__delattr__",
    "__getattr__",
    "_getattribute__from_extension_impl",
    "_getattr__from_extension_impl",
    "get_backend",
    "move_to",
    "_update_inplace",
    "set_backend",
    "_get_extension",
    "_query_compiler",
    "_get_query_compiler",
    "_copy_into",
    "is_backend_pinned",
    "_set_backend_pinned",
    "pin_backend",
    "unpin_backend",
    "__dict__",
}

BackendAndClassName = namedtuple("BackendAndClassName", ["backend", "class_name"])

_AUTO_SWITCH_CLASS = defaultdict[BackendAndClassName, set[str]]

_CLASS_AND_BACKEND_TO_POST_OP_SWITCH_METHODS: _AUTO_SWITCH_CLASS = _AUTO_SWITCH_CLASS(
    set
)

_CLASS_AND_BACKEND_TO_PRE_OP_SWITCH_METHODS: _AUTO_SWITCH_CLASS = _AUTO_SWITCH_CLASS(
    set
)


class QueryCompilerCaster(ABC):
    """Cast all query compiler arguments of the member function to current query compiler."""

    @classmethod
    def __init_subclass__(
        cls,
        **kwargs: Dict,
    ) -> None:
        """
        Apply type casting to all children of ``QueryCompilerCaster``.

        This method is called automatically when a class inherits from
        ``QueryCompilerCaster``. It ensures that all member functions within the
        subclass have their arguments automatically casted to the current query
        compiler type.

        Parameters
        ----------
        **kwargs : Additional keyword arguments
        """
        super().__init_subclass__(**kwargs)
        apply_argument_cast_to_class(cls)

    @abstractmethod
    def _get_query_compiler(self) -> Optional[BaseQueryCompiler]:
        """
        Get the query compiler storing data for this object.

        Returns
        -------
        Optional[BaseQueryCompiler]
            The query compiler storing data for this object, if it exists.
            Otherwise, None.
        """
        pass

    @abstractmethod
    def is_backend_pinned(self) -> bool:
        """
        Get whether this object's data is pinned to a particular backend.

        Returns
        -------
        bool
            True if the data is pinned.
        """
        pass

    @abstractmethod
    def _set_backend_pinned(self, pinned: bool, inplace: bool) -> Optional[Self]:
        """
        Update whether this object's data is pinned to a particular backend.

        Parameters
        ----------
        pinned : bool
            Whether the data is pinned.

        inplace : bool, default: False
            Whether to update the object in place.

        Returns
        -------
        Optional[Self]
            The object with the new pin state, if `inplace` is False. Otherwise, None.
        """
        pass

    def pin_backend(self, inplace: bool = False) -> Optional[Self]:
        """
        Pin the object's underlying data, preventing Modin from automatically moving it to another backend.

        Parameters
        ----------
        inplace : bool, default: False
            Whether to update the object in place.

        Returns
        -------
        Optional[Self]
            The newly-pinned object, if `inplace` is False. Otherwise, None.
        """
        return self._set_backend_pinned(True, inplace)

    def unpin_backend(self, inplace: bool = False) -> Optional[Self]:
        """
        Unpin the object's underlying data, allowing Modin to automatically move it to another backend.

        Parameters
        ----------
        inplace : bool, default: False
            Whether to update the object in place.

        Returns
        -------
        Optional[Self]
            The newly-unpinned object, if `inplace` is False. Otherwise, None.
        """
        return self._set_backend_pinned(False, inplace)

    @abstractmethod
    def get_backend(self) -> str:
        """
        Get the backend of this object.

        Returns
        -------
        str
            The backend of this object. The backend name must be title-cased.
        """
        pass

    @abstractmethod
    def set_backend(self, backend: str, inplace: bool) -> Optional[Self]:
        """
        Set the backend of this object.

        Parameters
        ----------
        backend : str
            The new backend.

        inplace : bool, default False
            Whether to update the object in place.

        Returns
        -------
        Optional[Self]
            The object with the new backend, if `inplace` is False. Otherwise, None.
        """
        pass

    @abstractmethod
    def _copy_into(self, other: Self) -> None:
        """
        Copy the data from this object into another object of the same type.

        Parameters
        ----------
        other : Self
            The object to copy data into.
        """
        pass


def visit_nested_args(arguments, fn: callable):
    """
    Visit each argument recursively, calling fn on each one.

    Parameters
    ----------
    arguments : tuple or dict
    fn : Callable to apply to matching arguments

    Returns
    -------
    tuple or dict
        Returns args and kwargs with all query compilers casted to current_qc.
    """
    immutable_types = (FrozenList, tuple, ValuesView)
    if isinstance(arguments, immutable_types):
        args_type = type(arguments)
        return (
            # ValuesView, which we might get from dict.values(), is immutable,
            # but not constructable, so we convert it to a tuple. Otherwise,
            # we return an object of the same type as the input.
            tuple
            if issubclass(args_type, ValuesView)
            else args_type
        )(visit_nested_args(list(arguments), fn))
    types_to_recursively_visit = (list, dict, *immutable_types)
    if isinstance(
        arguments,
        list,
    ):
        for i in range(len(arguments)):
            if isinstance(arguments[i], types_to_recursively_visit):
                visit_nested_args(arguments[i], fn)
            else:
                arguments[i] = fn(arguments[i])
    elif isinstance(arguments, dict):
        for key in arguments:
            if isinstance(arguments[key], types_to_recursively_visit):
                visit_nested_args(arguments[key], fn)
            else:
                arguments[key] = fn(arguments[key])
    return arguments


def _assert_casting_functions_wrap_same_implementation(
    m1: callable, m2: callable
) -> None:
    """
    Assert that two casting wrappers wrap the same implementation.

    Parameters
    ----------
    m1 : callable
        The first casting wrapper.
    m2 : callable
        The second casting wrapper.

    Raises
    ------
    AssertionError
        If the two casting wrappers wrap different implementations.
    """
    assert (
        # For cases like (m1=Series.agg, m2=Series.aggregate), where Series
        # defines its own method and aliases it, the two wrapped methods
        # are the same.
        m2._wrapped_method_for_casting is m1._wrapped_method_for_casting
        # For cases like (m1=Series.kurt, m2=Series.kurtosis), where Series
        # inherits both kurt and kurtosis from BasePandasDataset but does
        # not define its own implementation of either,
        # Series.kurt._wrapped_method_for_casting points to
        # BasePandasDataset.kurt, which is not the same as
        # BasePandasDataset.kurtosis. In that case, we need to go one level
        # deeper to compare the wrapped methods of the two aliases of
        # BasePandasDataset.
        or m2._wrapped_method_for_casting._wrapped_method_for_casting
        is m1._wrapped_method_for_casting._wrapped_method_for_casting
    )


def apply_argument_cast_to_class(klass: type) -> type:
    """
    Apply argument casting to all functions in a class.

    Parameters
    ----------
    klass : type
        The class to apply argument casting to.

    Returns
    -------
    type
        The class with argument casting applied to all functions.
    """
    all_attrs = dict(inspect.getmembers(klass))
    # This is required because inspect converts class methods to member functions
    current_class_attrs = vars(klass)
    for key in current_class_attrs:
        all_attrs[key] = current_class_attrs[key]

    for attr_name, attr_value in all_attrs.items():
        if attr_name in _NON_EXTENDABLE_ATTRIBUTES or not isinstance(
            attr_value, (FunctionType, classmethod, staticmethod)
        ):
            continue

        implementation_function = (
            attr_value.__func__
            if isinstance(attr_value, (classmethod, staticmethod))
            else attr_value
        )
        if attr_name not in klass._extensions[None]:
            # Register the original implementation as the default
            # extension. We fall back to this implementation if the
            # object's backend does not have an implementation for this
            # method.
            klass._extensions[None][attr_name] = implementation_function

        casting_implementation = wrap_function_in_argument_caster(
            klass=klass,
            f=implementation_function,
            wrapping_function_type=(
                classmethod
                if isinstance(attr_value, classmethod)
                else (
                    staticmethod if isinstance(attr_value, staticmethod) else MethodType
                )
            ),
            extensions=klass._extensions,
            name=attr_name,
        )
        wrapped = (
            classmethod(casting_implementation)
            if isinstance(attr_value, classmethod)
            else (
                staticmethod(casting_implementation)
                if isinstance(attr_value, staticmethod)
                else casting_implementation
            )
        )
        if attr_name not in klass.__dict__:
            # If this class's method comes from a superclass (i.e.
            # it's not in klass.__dict__), mark it so that
            # modin.utils._inherit_docstrings knows that the method
            # must get its docstrings from its superclass.
            wrapped._wrapped_superclass_method = attr_value
        setattr(klass, attr_name, wrapped)

    return klass


def _maybe_switch_backend_pre_op(
    function_name: str,
    input_qc: BaseQueryCompiler,
    class_of_wrapped_fn: Optional[str],
    arguments: MappingProxyType[str, Any],
) -> tuple[str, Callable[[Any], Any]]:
    """
    Possibly switch backend before a function.

    Parameters
    ----------
    function_name : str
        The name of the function.
    input_qc : BaseQueryCompiler
        The input query compiler.
    class_of_wrapped_fn : Optional[str]
        The name of the class that the function belongs to. `None` for functions
        in the modin.pandas module.
    arguments : MappingProxyType[str, Any]
        Mapping from operation argument names to their values.

    Returns
    -------
    Tuple[str, callable]
        A tuple of the new backend and a function that casts all castable arguments
        to the new query compiler type.
    """
    input_backend = input_qc.get_backend()
    if (
        function_name
        in _CLASS_AND_BACKEND_TO_PRE_OP_SWITCH_METHODS[
            BackendAndClassName(
                backend=input_qc.get_backend(), class_name=class_of_wrapped_fn
            )
        ]
    ):
        result_backend = _get_backend_for_auto_switch(
            input_qc=input_qc,
            class_of_wrapped_fn=class_of_wrapped_fn,
            function_name=function_name,
            arguments=arguments,
        )
    else:
        result_backend = input_backend

    def cast_to_qc(arg: Any) -> Any:
        if not (
            isinstance(arg, QueryCompilerCaster)
            and arg._get_query_compiler() is not None
            and arg.get_backend() != result_backend
        ):
            return arg
        arg.set_backend(result_backend, inplace=True)
        return arg

    return result_backend, cast_to_qc


def _maybe_switch_backend_post_op(
    result: Any,
    function_name: str,
    qc_list: list[BaseQueryCompiler],
    starting_backend: str,
    class_of_wrapped_fn: Optional[str],
<<<<<<< HEAD
    pin_backend: bool,
=======
    arguments: MappingProxyType[str, Any],
>>>>>>> f0a0b141
) -> Any:
    """
    Possibly switch the backend of the result of a function.

    Use cost-based optimization to determine whether to switch the backend of the
    result of a function. If the function returned a QueryCompilerCaster and the
    cost of switching is less than the cost of staying on the current backend,
    we switch. If there are multiple backends we can switch to, we choose the
    one that minimizes cost_to_move - cost_to_stay.

    Parameters
    ----------
    result : Any
        The result of the function.
    function_name : str
        The name of the function.
    qc_list : list[BaseQueryCompiler]
        The list of query compilers that were arguments to the function.
    starting_backend : str
        The backend used to run the function.
    class_of_wrapped_fn : Optional[str]
        The name of the class that the function belongs to. `None` for functions
        in the modin.pandas module.
<<<<<<< HEAD
    pin_backend : bool
        Whether the result should have its backend pinned, and therefore not moved.
=======
    arguments : MappingProxyType[str, Any]
        Mapping from operation argument names to their values.
>>>>>>> f0a0b141

    Returns
    -------
    Any
        The result of the function, possibly with its backend switched.
    """
    # If any input QC was pinned, then the output should be as well.
    if pin_backend:
        if isinstance(result, QueryCompilerCaster):
            result.pin_backend(inplace=True)
        return result
    if (
        # only apply post-operation switch to nullary and unary methods
        len(qc_list) in (0, 1)
        and function_name
        in _CLASS_AND_BACKEND_TO_POST_OP_SWITCH_METHODS[
            BackendAndClassName(
                backend=(
                    qc_list[0].get_backend() if len(qc_list) == 1 else starting_backend
                ),
                class_name=class_of_wrapped_fn,
            )
        ]
        # if the operation did not return a query compiler, we can't switch the
        # backend of the result.
        and isinstance(result, QueryCompilerCaster)
        and (input_qc := result._get_query_compiler()) is not None
    ):
        return result.move_to(
            _get_backend_for_auto_switch(
                input_qc=input_qc,
                class_of_wrapped_fn=class_of_wrapped_fn,
                function_name=function_name,
                arguments=arguments,
            )
        )
    return result


def _get_backend_for_auto_switch(
    input_qc: BaseQueryCompiler,
    class_of_wrapped_fn: str,
    function_name: str,
    arguments: MappingProxyType[str, Any],
) -> str:
    """
    Get the best backend to switch to.

    Use cost-based optimization to determine whether to switch the backend of the
    arguments to a function. If the cost of switching is less than the cost of
    staying on the current backend, we switch. If there are multiple backends we
    can switch to, we choose the one that minimizes cost_to_move - cost_to_stay.

    Parameters
    ----------
    input_qc : BaseQueryCompiler
        The query compiler representing the starting backend.
    class_of_wrapped_fn : Optional[str]
        The name of the class that the function belongs to. `None` for functions
        in the modin.pandas module.
    function_name : str
        The name of the function.
    arguments : MappingProxyType[str, Any]
        Mapping from operation argument names to their values.

    Returns
    -------
    str
        The name of the best backend to switch to.
    """
    # TODO(https://github.com/modin-project/modin/issues/7503): Make costing
    # methods take backend instead of query compiler type so that we don't
    # have to use the dispatcher to figure out the appropriate type for each
    # backend.
    from modin.core.execution.dispatching.factories.dispatcher import FactoryDispatcher

    starting_backend = input_qc.get_backend()

    min_move_stay_delta = None
    best_backend = starting_backend

    stay_cost = input_qc.stay_cost(
        api_cls_name=class_of_wrapped_fn,
        operation=function_name,
        arguments=arguments,
    )
    for backend in Backend.get_active_backends():
        if backend in ("Ray", "Unidist", "Dask"):
            # Disable automatically switching to these engines for now, because
            # 1) _get_prepared_factory_for_backend() currently calls
            # _initialize_engine(), which starts up the ray/dask/unidist
            #  processes
            # 2) we can't decide to switch to unidist in the middle of execution.
            continue
        if backend == starting_backend:
            continue
        move_to_class = FactoryDispatcher._get_prepared_factory_for_backend(
            backend=backend
        ).io_cls.query_compiler_cls
        move_to_cost = input_qc.move_to_cost(
            move_to_class,
            api_cls_name=class_of_wrapped_fn,
            operation=function_name,
            arguments=arguments,
        )
        other_execute_cost = move_to_class.move_to_me_cost(
            input_qc,
            api_cls_name=class_of_wrapped_fn,
            operation=function_name,
            arguments=arguments,
        )
        if (
            move_to_cost is not None
            and stay_cost is not None
            and other_execute_cost is not None
        ):
            if stay_cost >= QCCoercionCost.COST_IMPOSSIBLE:
                # We cannot execute the workload on the current engine
                # disregard the move_to_cost and just consider whether
                # the other engine can execute the workload
                move_stay_delta = other_execute_cost - stay_cost
            else:
                # We can execute this workload if we need to, consider
                # move_to_cost/transfer time in our decision
                move_stay_delta = (move_to_cost + other_execute_cost) - stay_cost
            if move_stay_delta < 0 and (
                min_move_stay_delta is None or move_stay_delta < min_move_stay_delta
            ):
                min_move_stay_delta = move_stay_delta
                best_backend = backend
            logging.info(
                f"After {class_of_wrapped_fn} function {function_name}, "
                + f"considered moving to backend {backend} with "
                + f"(transfer_cost {move_to_cost} + other_execution_cost {other_execute_cost}) "
                + f", stay_cost {stay_cost}, and move-stay delta "
                + f"{move_stay_delta}"
            )
    if best_backend == starting_backend:
        logging.info(f"Chose not to switch backends after operation {function_name}")
    else:
        logging.info(f"Chose to move to backend {best_backend}")
    return best_backend


def _get_extension_for_method(
    name: str,
    extensions: EXTENSION_DICT_TYPE,
    backend: str,
    args: tuple,
    wrapping_function_type: Optional[
        Union[type[classmethod], type[staticmethod], type[MethodType]]
    ],
) -> callable:
    """
    Get the extension implementation for a method.

    Parameters
    ----------
    name : str
        The name of the method.
    extensions : EXTENSION_DICT_TYPE
        The extension dictionary for the modin-API-level object (e.g. class
        DataFrame or module modin.pandas) that the method belongs to.
    backend : str
        The backend to use for this method call.
    args : tuple
        The arguments to the method.
    wrapping_function_type : Union[type[classmethod], type[staticmethod], type[MethodType]]
        The type of the original function that `f` implements.
        - `None` means we are wrapping a free function, e.g. pd.concat()
        - `classmethod` means we are wrapping a classmethod.
        - `staticmethod` means we are wrapping a staticmethod.
        - `MethodType` means we are wrapping a regular method of a class.

    Returns
    -------
    callable
        The implementation of the method for the given backend.
    """
    if name in extensions[backend]:
        f_to_apply = extensions[backend][name]
    else:
        if name not in extensions[None]:
            raise AttributeError(
                (
                    # When python invokes a method on an object, it passes the object as
                    # the first positional argument.
                    (
                        f"{(type(args[0]).__name__)} object"
                        if wrapping_function_type is MethodType
                        else "module 'modin.pandas'"
                    )
                    + f" has no attribute {name}"
                )
            )
        f_to_apply = extensions[None][name]
    return f_to_apply


def wrap_function_in_argument_caster(
    klass: Optional[type],
    f: callable,
    name: str,
    wrapping_function_type: Optional[
        Union[type[classmethod], type[staticmethod], type[MethodType]]
    ],
    extensions: EXTENSION_DICT_TYPE,
) -> callable:
    """
    Wrap a function so that it casts all castable arguments to a consistent query compiler, and uses the correct extension implementation for methods.

    Also propagates pin behavior across operations.

    Parameters
    ----------
    klass : Optional[type]
        Class of the function being wrapped.
    f : callable
        The function to wrap.
    name : str
        The name of the function.
    wrapping_function_type : Optional[Union[type[classmethod], type[staticmethod], type[MethodType]]
        The type of the original function that `f` implements.
        - `None` means we are wrapping a free function, e.g. pd.concat()
        - `classmethod` means we are wrapping a classmethod.
        - `staticmethod` means we are wrapping a staticmethod.
        - `MethodType` means we are wrapping a regular method of a class.
    extensions : EXTENSION_DICT_TYPE
        The class of the function we are wrapping. This should be None if
        and only if `wrapping_function_type` is None.

    Returns
    -------
    callable
        The wrapped function.
    """

    @functools.wraps(f)
    def f_with_argument_casting(*args: Tuple, **kwargs: Dict) -> Any:
        """
        Add casting for query compiler arguments.

        Parameters
        ----------
        *args : tuple
            The function arguments.
        **kwargs : dict
            The function keyword arguments.

        Returns
        -------
        Any
        """
        if wrapping_function_type in (classmethod, staticmethod):
            # TODO: currently we don't support any kind of casting or extension
            # for classmethod or staticmethod.
            return f(*args, **kwargs)

        # f() may make in-place updates to some of its arguments. If we cast
        # an argument and then f() updates it in place, the updates will not
        # be reflected in the original object. As a fix, we keep track of all
        # the in-place updates that f() makes, and once f() is finished, we
        # copy the updates back into the original objects. The query compiler
        # interface is mostly immutable (the only exceptions being the mutable
        # index and column properties), so to check for an in-place update, we
        # check whether an input's query compiler has changed its identity.
        InplaceUpdateTracker = namedtuple(
            "InplaceUpdateTracker",
            ["input_castable", "original_query_compiler", "new_castable"],
        )
        inplace_update_trackers: list[InplaceUpdateTracker] = []
        # The function name and class name of the function are passed to the calculator as strings
        class_of_wrapped_fn = klass.__name__ if klass is not None else None

        input_query_compilers: list[BaseQueryCompiler] = []

        def register_query_compilers(arg):
            if (
                isinstance(arg, QueryCompilerCaster)
                and (qc := arg._get_query_compiler()) is not None
            ):
<<<<<<< HEAD
                calculator.update_pin_status(arg)
                calculator.add_query_compiler(qc)
=======
                input_query_compilers.append(qc)
>>>>>>> f0a0b141
            elif isinstance(arg, BaseQueryCompiler):
                # We might get query compiler arguments in __init__()
                input_query_compilers.append(arg)
            return arg

        visit_nested_args(args, register_query_compilers)
        visit_nested_args(kwargs, register_query_compilers)

<<<<<<< HEAD
        # Before determining any automatic switches, we perform the following checks:
        # 1. If the global AutoSwitchBackend configuration variable is set to False, do not switch.
        # 2. If there's only one query compiler and it's pinned, do not switch.
        # 3. If there are multiple query compilers, and at least one is pinned to a particular
        #    backend, then switch to that backend.
        # 4. If there are multiple query compilers, at least two of which are pinned to distinct
        #    backends, raise a ValueError.

        if not AutoSwitchBackend.get() or (
            len(calculator._qc_list) < 2 and calculator.should_pin_result()
        ):
            result = f(*args, **kwargs)
            if isinstance(result, QueryCompilerCaster):
                result._set_backend_pinned(calculator.should_pin_result(), inplace=True)
            return result

        if len(calculator._qc_list) < 2:
            # No need to check should_pin_result() again, since we have already done so above.
            result_backend, cast_to_qc = _maybe_switch_backend_pre_op(
                name,
                calculator._qc_list,
                class_of_wrapped_fn=class_of_wrapped_fn,
=======
        if len(input_query_compilers) == 0:
            # For nullary functions, we need to create a dummy query compiler
            # to calculate the cost of switching backends.
            from modin.core.execution.dispatching.factories.dispatcher import (
                FactoryDispatcher,
            )

            input_qc_for_pre_op_switch = (
                FactoryDispatcher.get_factory().io_cls.from_pandas(pandas.DataFrame())
            )
            input_backend = Backend.get()
        else:
            input_qc_for_pre_op_switch = input_query_compilers[0]
            input_backend = input_qc_for_pre_op_switch.get_backend()

        # Bind the arguments using the function implementation for the input
        # backend. TODO(https://github.com/modin-project/modin/issues/7525):
        # Ideally every implementation would have the same signature.
        bound_arguments = inspect.signature(
            _get_extension_for_method(
                name=name,
                extensions=extensions,
                backend=input_backend,
                args=args,
                wrapping_function_type=wrapping_function_type,
            ),
        ).bind(*args, **kwargs)
        bound_arguments.apply_defaults()
        args_dict = MappingProxyType(bound_arguments.arguments)

        if len(input_query_compilers) < 2:
            result_backend, cast_to_qc = _maybe_switch_backend_pre_op(
                name,
                input_qc=input_qc_for_pre_op_switch,
                class_of_wrapped_fn=class_of_wrapped_fn,
                arguments=args_dict,
>>>>>>> f0a0b141
            )
        else:
            calculator: BackendCostCalculator = BackendCostCalculator(
                operation_arguments=args_dict,
                api_cls_name=class_of_wrapped_fn,
                operation=name,
            )

            for qc in input_query_compilers:
                calculator.add_query_compiler(qc)

            result_backend = calculator.calculate()

            def cast_to_qc(arg):
                if not (
                    isinstance(arg, QueryCompilerCaster)
                    and arg._get_query_compiler() is not None
                    and arg.get_backend() != result_backend
                ):
                    return arg
                cast = arg.set_backend(result_backend)
                inplace_update_trackers.append(
                    InplaceUpdateTracker(
                        input_castable=arg,
                        original_query_compiler=cast._get_query_compiler(),
                        new_castable=cast,
                    )
                )
                return cast

        args = visit_nested_args(args, cast_to_qc)
        kwargs = visit_nested_args(kwargs, cast_to_qc)

        # `result_backend` may be different from `input_backend`, so we have to
        # look up the correct implementation based on `result_backend`.
        f_to_apply = _get_extension_for_method(
            name=name,
            extensions=extensions,
            backend=result_backend,
            args=args,
            wrapping_function_type=wrapping_function_type,
        )

        # We have to set the global Backend correctly for I/O methods like
        # read_json() to use the correct backend.
        with config_context(Backend=result_backend):
            result = f_to_apply(*args, **kwargs)
        for (
            original_castable,
            original_qc,
            new_castable,
        ) in inplace_update_trackers:
            new_qc = new_castable._get_query_compiler()
            if original_qc is not new_qc:
                new_castable._copy_into(original_castable)

        return _maybe_switch_backend_post_op(
            result,
            function_name=name,
            qc_list=input_query_compilers,
            starting_backend=result_backend,
            class_of_wrapped_fn=class_of_wrapped_fn,
<<<<<<< HEAD
            pin_backend=calculator.should_pin_result(),
=======
            arguments=args_dict,
>>>>>>> f0a0b141
        )

    f_with_argument_casting._wrapped_method_for_casting = f
    return f_with_argument_casting


_GENERAL_EXTENSIONS: EXTENSION_DICT_TYPE = defaultdict(dict)


def wrap_free_function_in_argument_caster(name: str) -> callable:
    """
    Get a wrapper for a free function that casts all castable arguments to a consistent query compiler.

    Parameters
    ----------
    name : str
        The name of the function.

    Returns
    -------
    callable
        A wrapper for a free function that casts all castable arguments to a consistent query compiler.
    """

    def wrapper(f):
        if name not in _GENERAL_EXTENSIONS[None]:
            _GENERAL_EXTENSIONS[None][name] = f

        return wrap_function_in_argument_caster(
            klass=None,
            f=f,
            wrapping_function_type=None,
            extensions=_GENERAL_EXTENSIONS,
            name=name,
        )

    return wrapper


def register_function_for_post_op_switch(
    class_name: Optional[str], backend: str, method: str
) -> None:
    """
    Register a function for post-operation backend switch.

    Parameters
    ----------
    class_name : Optional[str]
        The name of the class that the function belongs to. `None` for functions
        in the modin.pandas module.
    backend : str
        Only consider switching when the starting backend is this one.
    method : str
        The name of the method to register.
    """
    _CLASS_AND_BACKEND_TO_POST_OP_SWITCH_METHODS[
        BackendAndClassName(backend=backend, class_name=class_name)
    ].add(method)


def register_function_for_pre_op_switch(
    class_name: Optional[str], backend: str, method: str
) -> None:
    """
    Register a function for pre-operation backend switch.

    Parameters
    ----------
    class_name : Optional[str]
        The name of the class that the function belongs to. `None` for functions
        in the modin.pandas module.
    backend : str
        Only consider switching when the starting backend is this one.
    method : str
        The name of the method to register.
    """
    _CLASS_AND_BACKEND_TO_PRE_OP_SWITCH_METHODS[
        BackendAndClassName(backend=backend, class_name=class_name)
    ].add(method)<|MERGE_RESOLUTION|>--- conflicted
+++ resolved
@@ -448,11 +448,8 @@
     qc_list: list[BaseQueryCompiler],
     starting_backend: str,
     class_of_wrapped_fn: Optional[str],
-<<<<<<< HEAD
     pin_backend: bool,
-=======
     arguments: MappingProxyType[str, Any],
->>>>>>> f0a0b141
 ) -> Any:
     """
     Possibly switch the backend of the result of a function.
@@ -476,13 +473,10 @@
     class_of_wrapped_fn : Optional[str]
         The name of the class that the function belongs to. `None` for functions
         in the modin.pandas module.
-<<<<<<< HEAD
     pin_backend : bool
         Whether the result should have its backend pinned, and therefore not moved.
-=======
     arguments : MappingProxyType[str, Any]
         Mapping from operation argument names to their values.
->>>>>>> f0a0b141
 
     Returns
     -------
@@ -764,12 +758,8 @@
                 isinstance(arg, QueryCompilerCaster)
                 and (qc := arg._get_query_compiler()) is not None
             ):
-<<<<<<< HEAD
                 calculator.update_pin_status(arg)
-                calculator.add_query_compiler(qc)
-=======
                 input_query_compilers.append(qc)
->>>>>>> f0a0b141
             elif isinstance(arg, BaseQueryCompiler):
                 # We might get query compiler arguments in __init__()
                 input_query_compilers.append(arg)
@@ -778,7 +768,6 @@
         visit_nested_args(args, register_query_compilers)
         visit_nested_args(kwargs, register_query_compilers)
 
-<<<<<<< HEAD
         # Before determining any automatic switches, we perform the following checks:
         # 1. If the global AutoSwitchBackend configuration variable is set to False, do not switch.
         # 2. If there's only one query compiler and it's pinned, do not switch.
@@ -795,13 +784,6 @@
                 result._set_backend_pinned(calculator.should_pin_result(), inplace=True)
             return result
 
-        if len(calculator._qc_list) < 2:
-            # No need to check should_pin_result() again, since we have already done so above.
-            result_backend, cast_to_qc = _maybe_switch_backend_pre_op(
-                name,
-                calculator._qc_list,
-                class_of_wrapped_fn=class_of_wrapped_fn,
-=======
         if len(input_query_compilers) == 0:
             # For nullary functions, we need to create a dummy query compiler
             # to calculate the cost of switching backends.
@@ -833,12 +815,12 @@
         args_dict = MappingProxyType(bound_arguments.arguments)
 
         if len(input_query_compilers) < 2:
+            # No need to check should_pin_result() again, since we have already done so above.
             result_backend, cast_to_qc = _maybe_switch_backend_pre_op(
                 name,
                 input_qc=input_qc_for_pre_op_switch,
                 class_of_wrapped_fn=class_of_wrapped_fn,
                 arguments=args_dict,
->>>>>>> f0a0b141
             )
         else:
             calculator: BackendCostCalculator = BackendCostCalculator(
@@ -901,11 +883,8 @@
             qc_list=input_query_compilers,
             starting_backend=result_backend,
             class_of_wrapped_fn=class_of_wrapped_fn,
-<<<<<<< HEAD
             pin_backend=calculator.should_pin_result(),
-=======
             arguments=args_dict,
->>>>>>> f0a0b141
         )
 
     f_with_argument_casting._wrapped_method_for_casting = f
