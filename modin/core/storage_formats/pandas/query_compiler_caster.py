# Licensed to Modin Development Team under one or more contributor license agreements.
# See the NOTICE file distributed with this work for additional information regarding
# copyright ownership.  The Modin Development Team licenses this file to you under the
# Apache License, Version 2.0 (the "License"); you may not use this file except in
# compliance with the License.  You may obtain a copy of the License at
#
#     http://www.apache.org/licenses/LICENSE-2.0
#
# Unless required by applicable law or agreed to in writing, software distributed under
# the License is distributed on an "AS IS" BASIS, WITHOUT WARRANTIES OR CONDITIONS OF
# ANY KIND, either express or implied. See the License for the specific language
# governing permissions and limitations under the License.

"""
Module contains ``QueryCompilerCaster`` class.

``QueryCompilerCaster`` is used for automatically casting query compiler
arguments to the type of the current query compiler for query compiler class functions.
This ensures compatibility between different query compiler classes.
"""

import functools
import inspect
from types import FunctionType, MethodType
from typing import Any, Dict, Tuple, TypeVar

from pandas.core.indexes.frozen import FrozenList

from modin.core.storage_formats.base.query_compiler import (
    BaseQueryCompiler,
    QCCoercionCost,
)

Fn = TypeVar("Fn", bound=Any)


class QueryCompilerCasterCalculator:
    """
    Calculate which QueryCompiler should be used for an operation.

    Given a set of QueryCompilers containing various data, determine
    which query compiler's backend would minimize the cost of casting
    or coercion. Use the aggregate sum of coercion to determine overall
    cost.
    """

    def __init__(self):
        self._compiler_class_to_cost = {}
        self._compiler_class_to_data_class = {}
        self._qc_list = []
        self._qc_cls_set = set()
        self._result_type = None

    def add_query_compiler(self, query_compiler):
        """
        Add a query compiler to be considered for casting.

        Parameters
        ----------
        query_compiler : QueryCompiler
        """
        if isinstance(query_compiler, type):
            # class
            qc_type = query_compiler
        else:
            # instance
            qc_type = type(query_compiler)
            self._qc_list.append(query_compiler)
            self._compiler_class_to_data_class[qc_type] = type(
                query_compiler._modin_frame
            )
        self._qc_cls_set.add(qc_type)

    def calculate(self):
        """
        Calculate which query compiler we should cast to.

        Returns
        -------
        type
            QueryCompiler class which should be used for the operation.
        """
        if self._result_type is not None:
            return self._result_type
        if len(self._qc_cls_set) == 1:
            return list(self._qc_cls_set)[0]
        if len(self._qc_cls_set) == 0:
            raise ValueError("No query compilers registered")

        for qc_from in self._qc_list:
            for qc_cls_to in self._qc_cls_set:
                cost = qc_from.qc_engine_switch_cost(qc_cls_to)
                if cost is not None:
                    self._add_cost_data({qc_cls_to: cost})
            self._add_cost_data({type(qc_from): QCCoercionCost.COST_ZERO})
        min_value = min(self._compiler_class_to_cost.values())
        for key, value in self._compiler_class_to_cost.items():
            if min_value == value:
                self._result_type = key
                break
        return self._result_type

    def _add_cost_data(self, costs: dict):
        """
        Add the cost data to the calculator.

        Parameters
        ----------
        costs : dict
            Dictionary of query compiler classes to costs.
        """
        for k, v in costs.items():
            # filter out any extranious query compilers not in this operation
            if k in self._qc_cls_set:
                QCCoercionCost.validate_coersion_cost(v)
                # Adds the costs associated with all coercions to a type, k
                self._compiler_class_to_cost[k] = (
                    v + self._compiler_class_to_cost[k]
                    if k in self._compiler_class_to_cost
                    else v
                )

    def result_data_cls(self):
        """
        Return the data frame associated with the calculated query compiler.

        Returns
        -------
        DataFrame object
            DataFrame object associated with the preferred query compiler.
        """
        qc_type = self.calculate()
        if qc_type in self._compiler_class_to_data_class:
            return self._compiler_class_to_data_class[qc_type]
        else:
            return None


class QueryCompilerCaster:
    """Cast all query compiler arguments of the member function to current query compiler."""

    @classmethod
    def __init_subclass__(
        cls,
        **kwargs: Dict,
    ) -> None:
        """
        Apply type casting to all children of ``QueryCompilerCaster``.

        This method is called automatically when a class inherits from
        ``QueryCompilerCaster``. It ensures that all member functions within the
        subclass have their arguments automatically casted to the current query
        compiler type.

        Parameters
        ----------
        **kwargs : Additional keyword arguments
        """
        super().__init_subclass__(**kwargs)
        apply_argument_cast(cls)


def visit_nested_args(arguments, fn: callable):
    """
    Visit each argument recursively, calling fn on each one.

    Parameters
    ----------
    arguments : tuple or dict
    fn : Callable to apply to matching arguments

    Returns
    -------
    tuple or dict
        Returns args and kwargs with all query compilers casted to current_qc.
    """
    imutable_types = (FrozenList, tuple)
    if isinstance(arguments, imutable_types):
        args_type = type(arguments)
        arguments = list(arguments)
        arguments = visit_nested_args(arguments, fn)

        return args_type(arguments)
    if isinstance(arguments, list):
        for i in range(len(arguments)):
            if isinstance(arguments[i], (list, dict)):
                visit_nested_args(arguments[i], fn)
            else:
                arguments[i] = fn(arguments[i])
    elif isinstance(arguments, dict):
        for key in arguments:
            if isinstance(arguments[key], (list, dict)):
                visit_nested_args(arguments[key], fn)
            else:
                arguments[key] = fn(arguments[key])
    return arguments


def apply_argument_cast(obj: Fn) -> Fn:
    """
    Cast all arguments that are query compilers to the current query compiler.

    Parameters
    ----------
    obj : function

    Returns
    -------
    function
        Returns decorated function which does argument casting.
    """
    if isinstance(obj, type):
        all_attrs = dict(inspect.getmembers(obj))

        # This is required because inspect converts class methods to member functions
        current_class_attrs = vars(obj)
        for key in current_class_attrs:
            all_attrs[key] = current_class_attrs[key]
        all_attrs.pop("__abstractmethods__")
        all_attrs.pop("__init__")
        all_attrs.pop("qc_engine_switch_cost")
        all_attrs.pop("from_pandas")
        for attr_name, attr_value in all_attrs.items():
            if isinstance(
                attr_value, (FunctionType, MethodType, classmethod, staticmethod)
            ):
                wrapped = apply_argument_cast(attr_value)
                setattr(obj, attr_name, wrapped)
        return obj  # type: ignore [return-value]
    elif isinstance(obj, classmethod):
        return classmethod(apply_argument_cast(obj.__func__))  # type: ignore [return-value, arg-type]
    elif isinstance(obj, staticmethod):
        return staticmethod(apply_argument_cast(obj.__func__))

    @functools.wraps(obj)
    def cast_args(*args: Tuple, **kwargs: Dict) -> Any:
        """
        Add casting for query compiler arguments.

        Parameters
        ----------
        *args : tuple
            The function arguments.
        **kwargs : dict
            The function keyword arguments.

        Returns
        -------
        Any
        """
<<<<<<< HEAD
        if len(args) == 0:
            # this is a hack to handle methods like __new__() which don't have
            # any arguments
            return obj(*args, **kwargs)
=======
        if len(args) == 0 and len(kwargs) == 0:
            return
>>>>>>> 0970395f
        current_qc = args[0]
        calculator = QueryCompilerCasterCalculator()
        calculator.add_query_compiler(current_qc)

        def arg_needs_casting(arg):
            current_qc_type = type(current_qc)
            return isinstance(arg, BaseQueryCompiler) and not isinstance(
                arg, current_qc_type
            )

        def register_query_compilers(arg):
            if not arg_needs_casting(arg):
                return arg
            calculator.add_query_compiler(arg)
            return arg

        def cast_to_qc(arg):
            if not arg_needs_casting(arg):
                return arg
            qc_type = calculator.calculate()
            if qc_type is None or qc_type is type(arg):
                return arg
            # TODO: Should use the factory dispatcher here to switch backends
            return qc_type.from_pandas(
                arg.to_pandas(), data_cls=calculator.result_data_cls()
            )

        if isinstance(current_qc, BaseQueryCompiler):
            visit_nested_args(kwargs, register_query_compilers)
            visit_nested_args(args, register_query_compilers)

            args = visit_nested_args(args, cast_to_qc)
            kwargs = visit_nested_args(kwargs, cast_to_qc)

        result_qc_type = calculator.calculate()

        if result_qc_type is None or result_qc_type is type(current_qc):
            return obj(*args, **kwargs)

        # we need to cast current_qc to a new query compiler,
        # then lookup the same function on the new query compiler
        # we need to also drop the first argument to the original
        # args since it references self on the original argument
        # call
        if result_qc_type != current_qc:
            # TODO: Should use the factory dispatcher here to switch backends
            new_qc = result_qc_type.from_pandas(
                current_qc.to_pandas(), data_cls=calculator.result_data_cls()
            )
            obj_new = getattr(new_qc, obj.__name__)
            return obj_new(*args[1:], **kwargs)

        return obj(*args, **kwargs)

    return cast_args<|MERGE_RESOLUTION|>--- conflicted
+++ resolved
@@ -248,15 +248,10 @@
         -------
         Any
         """
-<<<<<<< HEAD
         if len(args) == 0:
             # this is a hack to handle methods like __new__() which don't have
             # any arguments
             return obj(*args, **kwargs)
-=======
-        if len(args) == 0 and len(kwargs) == 0:
-            return
->>>>>>> 0970395f
         current_qc = args[0]
         calculator = QueryCompilerCasterCalculator()
         calculator.add_query_compiler(current_qc)
