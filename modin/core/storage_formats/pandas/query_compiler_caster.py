# Licensed to Modin Development Team under one or more contributor license agreements.
# See the NOTICE file distributed with this work for additional information regarding
# copyright ownership.  The Modin Development Team licenses this file to you under the
# Apache License, Version 2.0 (the "License"); you may not use this file except in
# compliance with the License.  You may obtain a copy of the License at
#
#     http://www.apache.org/licenses/LICENSE-2.0
#
# Unless required by applicable law or agreed to in writing, software distributed under
# the License is distributed on an "AS IS" BASIS, WITHOUT WARRANTIES OR CONDITIONS OF
# ANY KIND, either express or implied. See the License for the specific language
# governing permissions and limitations under the License.

"""
Module contains ``QueryCompilerCaster`` class.

``QueryCompilerCaster`` is used for automatically casting query compiler
arguments to the type of the current query compiler for query compiler class functions.
This ensures compatibility between different query compiler classes.
"""

import functools
import inspect
import logging
from abc import ABC, abstractmethod
from collections import defaultdict, namedtuple
from types import FunctionType, MethodType
from typing import Any, Callable, Dict, Optional, Tuple, TypeVar, Union, ValuesView

import pandas
from pandas.core.indexes.frozen import FrozenList
from typing_extensions import Self

from modin.config import AutoSwitchBackend, Backend
from modin.config import context as config_context
<<<<<<< HEAD
from modin.core.storage_formats.base.query_compiler import BaseQueryCompiler
=======
from modin.core.storage_formats.base.query_compiler import (
    BaseQueryCompiler,
    QCCoercionCost,
)
>>>>>>> a68dab4a
from modin.core.storage_formats.base.query_compiler_calculator import (
    BackendCostCalculator,
)

Fn = TypeVar("Fn", bound=Any)


# This type describes a defaultdict that maps backend name (or `None` for
# method implementation and not bound to any one extension) to the dictionary of
# extensions for that backend. The keys of the inner dictionary are the names of
# the extensions, and the values are the extensions themselves.
EXTENSION_DICT_TYPE = defaultdict[Optional[str], dict[str, Any]]


_NON_EXTENDABLE_ATTRIBUTES = {
    # we use these attributes to implement casting and backend dispatching, so
    # we can't allow extensions to override them.
    "__getattribute__",
    "__setattr__",
    "__delattr__",
    "__getattr__",
    "_getattribute__from_extension_impl",
    "_getattr__from_extension_impl",
    "get_backend",
    "move_to",
    "_update_inplace",
    "set_backend",
    "_get_extension",
    "_query_compiler",
    "_get_query_compiler",
    "_copy_into",
    "is_backend_pinned",
    "_set_backend_pinned",
    "pin_backend",
    "unpin_backend",
    "__dict__",
}

BackendAndClassName = namedtuple("BackendAndClassName", ["backend", "class_name"])

_AUTO_SWITCH_CLASS = defaultdict[BackendAndClassName, set[str]]

_CLASS_AND_BACKEND_TO_POST_OP_SWITCH_METHODS: _AUTO_SWITCH_CLASS = _AUTO_SWITCH_CLASS(
    set
)

_CLASS_AND_BACKEND_TO_PRE_OP_SWITCH_METHODS: _AUTO_SWITCH_CLASS = _AUTO_SWITCH_CLASS(
    set
)


class QueryCompilerCaster(ABC):
    """Cast all query compiler arguments of the member function to current query compiler."""

    @classmethod
    def __init_subclass__(
        cls,
        **kwargs: Dict,
    ) -> None:
        """
        Apply type casting to all children of ``QueryCompilerCaster``.

        This method is called automatically when a class inherits from
        ``QueryCompilerCaster``. It ensures that all member functions within the
        subclass have their arguments automatically casted to the current query
        compiler type.

        Parameters
        ----------
        **kwargs : Additional keyword arguments
        """
        super().__init_subclass__(**kwargs)
        apply_argument_cast_to_class(cls)

    @abstractmethod
    def _get_query_compiler(self) -> Optional[BaseQueryCompiler]:
        """
        Get the query compiler storing data for this object.

        Returns
        -------
        Optional[BaseQueryCompiler]
            The query compiler storing data for this object, if it exists.
            Otherwise, None.
        """
        pass

    @abstractmethod
    def is_backend_pinned(self) -> bool:
        """
        Get whether this object's data is pinned to a particular backend.

        Returns
        -------
        bool
            True if the data is pinned.
        """
        pass

    @abstractmethod
    def _set_backend_pinned(self, pinned: bool, inplace: bool) -> Optional[Self]:
        """
        Update whether this object's data is pinned to a particular backend.

        Parameters
        ----------
        pinned : bool
            Whether the data is pinned.

        inplace : bool, default False
            Whether to update the object in place.

        Returns
        -------
        Optional[Self]
            The object with the new pin state, if `inplace` is False. Otherwise, None.
        """
        pass

    def pin_backend(self, inplace: bool = False) -> Optional[Self]:
        """
        Pin the object's underlying data, preventing modin from automatically moving it to another backend.

        Returns
        -------
        Optional[Self]
            The newly-pinned object, if `inplace` is False. Otherwise, None.
        """
        return self._set_backend_pinned(True, inplace)

    def unpin_backend(self, inplace: bool = False) -> Optional[Self]:
        """
        Unpin the object's underlying data, allowing modin to automatically move it to another backend.

        Returns
        -------
        Optional[Self]
            The newly-unpinned object, if `inplace` is False. Otherwise, None.
        """
        return self._set_backend_pinned(False, inplace)

    @abstractmethod
    def get_backend(self) -> str:
        """
        Get the backend of this object.

        Returns
        -------
        str
            The backend of this object. The backend name must be title-cased.
        """
        pass

    @abstractmethod
    def set_backend(self, backend: str, inplace: bool) -> Optional[Self]:
        """
        Set the backend of this object.

        Parameters
        ----------
        backend : str
            The new backend.

        inplace : bool, default False
            Whether to update the object in place.

        Returns
        -------
        Optional[Self]
            The object with the new backend, if `inplace` is False. Otherwise, None.
        """
        pass

    @abstractmethod
    def _copy_into(self, other: Self) -> None:
        """
        Copy the data from this object into another object of the same type.

        Parameters
        ----------
        other : Self
            The object to copy data into.
        """
        pass


def visit_nested_args(arguments, fn: callable):
    """
    Visit each argument recursively, calling fn on each one.

    Parameters
    ----------
    arguments : tuple or dict
    fn : Callable to apply to matching arguments

    Returns
    -------
    tuple or dict
        Returns args and kwargs with all query compilers casted to current_qc.
    """
    immutable_types = (FrozenList, tuple, ValuesView)
    if isinstance(arguments, immutable_types):
        args_type = type(arguments)
        return (
            # ValuesView, which we might get from dict.values(), is immutable,
            # but not constructable, so we convert it to a tuple. Otherwise,
            # we return an object of the same type as the input.
            tuple
            if issubclass(args_type, ValuesView)
            else args_type
        )(visit_nested_args(list(arguments), fn))
    types_to_recursively_visit = (list, dict, *immutable_types)
    if isinstance(
        arguments,
        list,
    ):
        for i in range(len(arguments)):
            if isinstance(arguments[i], types_to_recursively_visit):
                visit_nested_args(arguments[i], fn)
            else:
                arguments[i] = fn(arguments[i])
    elif isinstance(arguments, dict):
        for key in arguments:
            if isinstance(arguments[key], types_to_recursively_visit):
                visit_nested_args(arguments[key], fn)
            else:
                arguments[key] = fn(arguments[key])
    return arguments


def _assert_casting_functions_wrap_same_implementation(
    m1: callable, m2: callable
) -> None:
    """
    Assert that two casting wrappers wrap the same implementation.

    Parameters
    ----------
    m1 : callable
        The first casting wrapper.
    m2 : callable
        The second casting wrapper.

    Raises
    ------
    AssertionError
        If the two casting wrappers wrap different implementations.
    """
    assert (
        # For cases like (m1=Series.agg, m2=Series.aggregate), where Series
        # defines its own method and aliases it, the two wrapped methods
        # are the same.
        m2._wrapped_method_for_casting is m1._wrapped_method_for_casting
        # For cases like (m1=Series.kurt, m2=Series.kurtosis), where Series
        # inherits both kurt and kurtosis from BasePandasDataset but does
        # not define its own implementation of either,
        # Series.kurt._wrapped_method_for_casting points to
        # BasePandasDataset.kurt, which is not the same as
        # BasePandasDataset.kurtosis. In that case, we need to go one level
        # deeper to compare the wrapped methods of the two aliases of
        # BasePandasDataset.
        or m2._wrapped_method_for_casting._wrapped_method_for_casting
        is m1._wrapped_method_for_casting._wrapped_method_for_casting
    )


def apply_argument_cast_to_class(klass: type) -> type:
    """
    Apply argument casting to all functions in a class.

    Parameters
    ----------
    klass : type
        The class to apply argument casting to.

    Returns
    -------
    type
        The class with argument casting applied to all functions.
    """
    all_attrs = dict(inspect.getmembers(klass))
    # This is required because inspect converts class methods to member functions
    current_class_attrs = vars(klass)
    for key in current_class_attrs:
        all_attrs[key] = current_class_attrs[key]

    for attr_name, attr_value in all_attrs.items():
        if attr_name in _NON_EXTENDABLE_ATTRIBUTES or not isinstance(
            attr_value, (FunctionType, classmethod, staticmethod)
        ):
            continue

        implementation_function = (
            attr_value.__func__
            if isinstance(attr_value, (classmethod, staticmethod))
            else attr_value
        )
        if attr_name not in klass._extensions[None]:
            # Register the original implementation as the default
            # extension. We fall back to this implementation if the
            # object's backend does not have an implementation for this
            # method.
            klass._extensions[None][attr_name] = implementation_function

        casting_implementation = wrap_function_in_argument_caster(
            klass=klass,
            f=implementation_function,
            wrapping_function_type=(
                classmethod
                if isinstance(attr_value, classmethod)
                else (
                    staticmethod if isinstance(attr_value, staticmethod) else MethodType
                )
            ),
            extensions=klass._extensions,
            name=attr_name,
        )
        wrapped = (
            classmethod(casting_implementation)
            if isinstance(attr_value, classmethod)
            else (
                staticmethod(casting_implementation)
                if isinstance(attr_value, staticmethod)
                else casting_implementation
            )
        )
        if attr_name not in klass.__dict__:
            # If this class's method comes from a superclass (i.e.
            # it's not in klass.__dict__), mark it so that
            # modin.utils._inherit_docstrings knows that the method
            # must get its docstrings from its superclass.
            wrapped._wrapped_superclass_method = attr_value
        setattr(klass, attr_name, wrapped)

    return klass


def _maybe_switch_backend_pre_op(
    function_name: str,
    qc_list: list[BaseQueryCompiler],
    class_of_wrapped_fn: Optional[str],
) -> tuple[str, Callable[[Any], Any]]:
    """
    Possibly switch backend before a function.

    Parameters
    ----------
    function_name : str
        The name of the function.
    qc_list : list[BaseQueryCompiler]
        The list of query compilers that are arguments to the function.
    class_of_wrapped_fn : Optional[str]
        The name of the class that the function belongs to. `None` for functions
        in the modin.pandas module.

    Returns
    -------
    Tuple[str, callable]
        A tuple of the new backend and a function that casts all castable arguments
        to the new query compiler type.
    """
    assert len(qc_list) in (0, 1)
    if len(qc_list) == 0:
        # For nullary functions, we need to create a dummy query compiler
        # to calculate the cost of switching backends.
        from modin.core.execution.dispatching.factories.dispatcher import (
            FactoryDispatcher,
        )

        input_qc = FactoryDispatcher.get_factory().io_cls.from_pandas(
            pandas.DataFrame()
        )
    else:
        input_qc = qc_list[0]
    input_backend = Backend.get() if len(qc_list) == 0 else input_qc.get_backend()
    if (
        function_name
        in _CLASS_AND_BACKEND_TO_PRE_OP_SWITCH_METHODS[
            BackendAndClassName(backend=input_backend, class_name=class_of_wrapped_fn)
        ]
    ):
        result_backend = _get_backend_for_auto_switch(
            input_qc=input_qc,
            class_of_wrapped_fn=class_of_wrapped_fn,
            function_name=function_name,
        )
    else:
        result_backend = input_backend

    def cast_to_qc(arg: Any) -> Any:
        if not (
            isinstance(arg, QueryCompilerCaster)
            and arg._get_query_compiler() is not None
            and arg.get_backend() != result_backend
        ):
            return arg
        arg.set_backend(result_backend, inplace=True)
        return arg

    return result_backend, cast_to_qc


def _maybe_switch_backend_post_op(
    result: Any,
    function_name: str,
    qc_list: list[BaseQueryCompiler],
    starting_backend: str,
    class_of_wrapped_fn: Optional[str],
    pin_backend: bool,
) -> Any:
    """
    Possibly switch the backend of the result of a function.

    Use cost-based optimization to determine whether to switch the backend of the
    result of a function. If the function returned a QueryCompilerCaster and the
    cost of switching is less than the cost of staying on the current backend,
    we switch. If there are multiple backends we can switch to, we choose the
    one that minimizes cost_to_move - cost_to_stay.

    Parameters
    ----------
    result : Any
        The result of the function.
    function_name : str
        The name of the function.
    qc_list : list[BaseQueryCompiler]
        The list of query compilers that were arguments to the function.
    starting_backend : str
        The backend used to run the function.
    class_of_wrapped_fn : Optional[str]
        The name of the class that the function belongs to. `None` for functions
        in the modin.pandas module.
    pin_backend : bool
        Whether the result should have its backend pinned, and therefore not moved.

    Returns
    -------
    Any
        The result of the function, possibly with its backend switched.
    """
    # If any input QC was pinned, then the output should be as well.
    if pin_backend:
        if isinstance(result, QueryCompilerCaster):
            result.pin_backend(inplace=True)
        return result
    if (
        # only apply post-operation switch to nullary and unary methods
        len(qc_list) in (0, 1)
        and function_name
        in _CLASS_AND_BACKEND_TO_POST_OP_SWITCH_METHODS[
            BackendAndClassName(
                backend=(
                    qc_list[0].get_backend() if len(qc_list) == 1 else starting_backend
                ),
                class_name=class_of_wrapped_fn,
            )
        ]
        # if the operation did not return a query compiler, we can't switch the
        # backend of the result.
        and isinstance(result, QueryCompilerCaster)
        and (input_qc := result._get_query_compiler()) is not None
    ):
        return result.move_to(
            _get_backend_for_auto_switch(
                input_qc=input_qc,
                class_of_wrapped_fn=class_of_wrapped_fn,
                function_name=function_name,
            )
        )
    return result


def _get_backend_for_auto_switch(
    input_qc: BaseQueryCompiler,
    class_of_wrapped_fn: str,
    function_name: str,
) -> str:
    """
    Get the best backend to switch to.

    Use cost-based optimization to determine whether to switch the backend of the
    arguments to a function. If the cost of switching is less than the cost of
    staying on the current backend, we switch. If there are multiple backends we
    can switch to, we choose the one that minimizes cost_to_move - cost_to_stay.

    Parameters
    ----------
    input_qc : BaseQueryCompiler
        The query compiler representing the starting backend.
    class_of_wrapped_fn : Optional[str]
        The name of the class that the function belongs to. `None` for functions
        in the modin.pandas module.
    function_name : str
        The name of the function.

    Returns
    -------
    str
        The name of the best backend to switch to.
    """
    # TODO(https://github.com/modin-project/modin/issues/7503): Make costing
    # methods take backend instead of query compiler type so that we don't
    # have to use the dispatcher to figure out the appropriate type for each
    # backend.
    from modin.core.execution.dispatching.factories.dispatcher import FactoryDispatcher

    starting_backend = input_qc.get_backend()

    min_move_stay_delta = None
    best_backend = starting_backend

    stay_cost = input_qc.stay_cost(
        api_cls_name=class_of_wrapped_fn,
        operation=function_name,
    )
    for backend in Backend.get_active_backends():
        if backend in ("Ray", "Unidist", "Dask"):
            # Disable automatically switching to these engines for now, because
            # 1) _get_prepared_factory_for_backend() currently calls
            # _initialize_engine(), which starts up the ray/dask/unidist
            #  processes
            # 2) we can't decide to switch to unidist in the middle of execution.
            continue
        if backend == starting_backend:
            continue
        move_to_class = FactoryDispatcher._get_prepared_factory_for_backend(
            backend=backend
        ).io_cls.query_compiler_cls
        move_to_cost = input_qc.move_to_cost(
            move_to_class,
            api_cls_name=class_of_wrapped_fn,
            operation=function_name,
        )
        other_execute_cost = move_to_class.move_to_me_cost(
            input_qc,
            api_cls_name=class_of_wrapped_fn,
            operation=function_name,
        )
        if (
            move_to_cost is not None
            and stay_cost is not None
            and other_execute_cost is not None
        ):
            if stay_cost >= QCCoercionCost.COST_IMPOSSIBLE:
                # We cannot execute the workload on the current engine
                # disregard the move_to_cost and just consider whether
                # the other engine can execute the workload
                move_stay_delta = other_execute_cost - stay_cost
            else:
                # We can execute this workload if we need to, consider
                # move_to_cost/transfer time in our decision
                move_stay_delta = (move_to_cost + other_execute_cost) - stay_cost
            if move_stay_delta < 0 and (
                min_move_stay_delta is None or move_stay_delta < min_move_stay_delta
            ):
                min_move_stay_delta = move_stay_delta
                best_backend = backend
            logging.info(
                f"After {class_of_wrapped_fn} function {function_name}, "
                + f"considered moving to backend {backend} with "
                + f"(transfer_cost {move_to_cost} + other_execution_cost {other_execute_cost}) "
                + f", stay_cost {stay_cost}, and move-stay delta "
                + f"{move_stay_delta}"
            )
    if best_backend == starting_backend:
        logging.info(f"Chose not to switch backends after operation {function_name}")
    else:
        logging.info(f"Chose to move to backend {best_backend}")
    return best_backend


def wrap_function_in_argument_caster(
    klass: Optional[type],
    f: callable,
    name: str,
    wrapping_function_type: Optional[
        Union[type[classmethod], type[staticmethod], type[MethodType]]
    ],
    extensions: EXTENSION_DICT_TYPE,
) -> callable:
    """
    Wrap a function so that it casts all castable arguments to a consistent query compiler, and uses the correct extension implementation for methods.

    Also propagates pin behavior across operations.

    Parameters
    ----------
    klass : Optional[type]
        Class of the function being wrapped.
    f : callable
        The function to wrap.
    name : str
        The name of the function.
    wrapping_function_type : Optional[Union[type[classmethod], type[staticmethod], type[MethodType]]
        The type of the original function that `f` implements.
        - `None` means we are wrapping a free function, e.g. pd.concat()
        - `classmethod` means we are wrapping a classmethod.
        - `staticmethod` means we are wrapping a staticmethod.
        - `MethodType` means we are wrapping a regular method of a class.
    extensions : EXTENSION_DICT_TYPE
        The class of the function we are wrapping. This should be None if
        and only if `wrapping_function_type` is None.

    Returns
    -------
    callable
        The wrapped function.
    """

    @functools.wraps(f)
    def f_with_argument_casting(*args: Tuple, **kwargs: Dict) -> Any:
        """
        Add casting for query compiler arguments.

        Parameters
        ----------
        *args : tuple
            The function arguments.
        **kwargs : dict
            The function keyword arguments.

        Returns
        -------
        Any
        """
        if wrapping_function_type in (classmethod, staticmethod):
            # TODO: currently we don't support any kind of casting or extension
            # for classmethod or staticmethod.
            return f(*args, **kwargs)

        # f() may make in-place updates to some of its arguments. If we cast
        # an argument and then f() updates it in place, the updates will not
        # be reflected in the original object. As a fix, we keep track of all
        # the in-place updates that f() makes, and once f() is finished, we
        # copy the updates back into the original objects. The query compiler
        # interface is mostly immutable (the only exceptions being the mutable
        # index and column properties), so to check for an in-place update, we
        # check whether an input's query compiler has changed its identity.
        InplaceUpdateTracker = namedtuple(
            "InplaceUpdateTracker",
            ["input_castable", "original_query_compiler", "new_castable"],
        )
        inplace_update_trackers: list[InplaceUpdateTracker] = []
        # The function name and class name of the function are passed to the calculator as strings
        class_of_wrapped_fn = klass.__name__ if klass is not None else None
        calculator: BackendCostCalculator = BackendCostCalculator(
            class_of_wrapped_fn, f.__name__
        )

        def register_query_compilers(arg):
            if (
                isinstance(arg, QueryCompilerCaster)
                and (qc := arg._get_query_compiler()) is not None
            ):
                calculator.update_pin_status(arg)
                calculator.add_query_compiler(qc)
            elif isinstance(arg, BaseQueryCompiler):
                # We might get query compiler arguments in __init__()
                calculator.add_query_compiler(arg)
            return arg

        visit_nested_args(args, register_query_compilers)
        visit_nested_args(kwargs, register_query_compilers)

        # Before determining any automatic switches, we perform the following checks:
        # 1. If the global AutoSwitchBackend configuration variable is set to False, do not switch.
        # 2. If there's only one query compiler and it's pinned, do not switch.
        # 3. If there are multiple query compilers, and at least one is pinned to a particular
        #    backend, then switch to that backend.
        # 4. If there are multiple query compilers, at least two of which are pinned to distinct
        #    backends, raise a ValueError.

        if not AutoSwitchBackend.get() or (
            len(calculator._qc_list) < 2 and calculator.should_pin_result()
        ):
            result = f(*args, **kwargs)
            if isinstance(result, QueryCompilerCaster):
                result._set_backend_pinned(calculator.should_pin_result(), inplace=True)
            return result

        if len(calculator._qc_list) < 2:
            # No need to check should_pin_result() again, since we have already done so above.
            result_backend, cast_to_qc = _maybe_switch_backend_pre_op(
                name,
                calculator._qc_list,
                class_of_wrapped_fn=class_of_wrapped_fn,
            )
        else:
            result_backend = calculator.calculate()

            def cast_to_qc(arg):
                if not (
                    isinstance(arg, QueryCompilerCaster)
                    and arg._get_query_compiler() is not None
                    and arg.get_backend() != result_backend
                ):
                    return arg
                cast = arg.set_backend(result_backend)
                inplace_update_trackers.append(
                    InplaceUpdateTracker(
                        input_castable=arg,
                        original_query_compiler=cast._get_query_compiler(),
                        new_castable=cast,
                    )
                )
                return cast

        args = visit_nested_args(args, cast_to_qc)
        kwargs = visit_nested_args(kwargs, cast_to_qc)
        if name in extensions[result_backend]:
            f_to_apply = extensions[result_backend][name]
        else:
            if name not in extensions[None]:
                raise AttributeError(
                    (
                        # When python invokes a method on an object, it passes the object as
                        # the first positional argument.
                        (
                            f"{(type(args[0]).__name__)} object"
                            if wrapping_function_type is MethodType
                            else "module 'modin.pandas'"
                        )
                        + f" has no attribute {name}"
                    )
                )
            f_to_apply = extensions[None][name]
        # We have to set the global Backend correctly for I/O methods like
        # read_json() to use the correct backend.
        with config_context(Backend=result_backend):
            result = f_to_apply(*args, **kwargs)
        for (
            original_castable,
            original_qc,
            new_castable,
        ) in inplace_update_trackers:
            new_qc = new_castable._get_query_compiler()
            if original_qc is not new_qc:
                new_castable._copy_into(original_castable)

        return _maybe_switch_backend_post_op(
            result,
            function_name=name,
            qc_list=calculator._qc_list,
            starting_backend=result_backend,
            class_of_wrapped_fn=class_of_wrapped_fn,
            pin_backend=calculator.should_pin_result(),
        )

    f_with_argument_casting._wrapped_method_for_casting = f
    return f_with_argument_casting


_GENERAL_EXTENSIONS: EXTENSION_DICT_TYPE = defaultdict(dict)


def wrap_free_function_in_argument_caster(name: str) -> callable:
    """
    Get a wrapper for a free function that casts all castable arguments to a consistent query compiler.

    Parameters
    ----------
    name : str
        The name of the function.

    Returns
    -------
    callable
        A wrapper for a free function that casts all castable arguments to a consistent query compiler.
    """

    def wrapper(f):
        if name not in _GENERAL_EXTENSIONS[None]:
            _GENERAL_EXTENSIONS[None][name] = f

        return wrap_function_in_argument_caster(
            klass=None,
            f=f,
            wrapping_function_type=None,
            extensions=_GENERAL_EXTENSIONS,
            name=name,
        )

    return wrapper


def register_function_for_post_op_switch(
    class_name: Optional[str], backend: str, method: str
) -> None:
    """
    Register a function for post-operation backend switch.

    Parameters
    ----------
    class_name : Optional[str]
        The name of the class that the function belongs to. `None` for functions
        in the modin.pandas module.
    backend : str
        Only consider switching when the starting backend is this one.
    method : str
        The name of the method to register.
    """
    _CLASS_AND_BACKEND_TO_POST_OP_SWITCH_METHODS[
        BackendAndClassName(backend=backend, class_name=class_name)
    ].add(method)


def register_function_for_pre_op_switch(
    class_name: Optional[str], backend: str, method: str
) -> None:
    """
    Register a function for pre-operation backend switch.

    Parameters
    ----------
    class_name : Optional[str]
        The name of the class that the function belongs to. `None` for functions
        in the modin.pandas module.
    backend : str
        Only consider switching when the starting backend is this one.
    method : str
        The name of the method to register.
    """
    _CLASS_AND_BACKEND_TO_PRE_OP_SWITCH_METHODS[
        BackendAndClassName(backend=backend, class_name=class_name)
    ].add(method)<|MERGE_RESOLUTION|>--- conflicted
+++ resolved
@@ -33,14 +33,10 @@
 
 from modin.config import AutoSwitchBackend, Backend
 from modin.config import context as config_context
-<<<<<<< HEAD
-from modin.core.storage_formats.base.query_compiler import BaseQueryCompiler
-=======
 from modin.core.storage_formats.base.query_compiler import (
     BaseQueryCompiler,
     QCCoercionCost,
 )
->>>>>>> a68dab4a
 from modin.core.storage_formats.base.query_compiler_calculator import (
     BackendCostCalculator,
 )
