--- conflicted
+++ resolved
@@ -2767,7 +2767,6 @@
                 else:
                     misaggregated_cols = []
 
-<<<<<<< HEAD
                 if not as_index:
                     GroupBy.handle_as_index_for_dataframe(
                         result,
@@ -2778,13 +2777,6 @@
                         partition_idx=partition_idx,
                         drop=drop,
                         inplace=True,
-=======
-                if not as_index and len(by) > 0:
-                    keep_index_levels = len(by) > 1 and any(
-                        isinstance(x, pandas.CategoricalDtype)
-                        for x in df[internal_by_cols].dtypes
->>>>>>> 5ca6d40f
-                    )
                 else:
                     new_index_names = tuple(
                         None
