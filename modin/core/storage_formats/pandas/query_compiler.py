# Licensed to Modin Development Team under one or more contributor license agreements.
# See the NOTICE file distributed with this work for additional information regarding
# copyright ownership.  The Modin Development Team licenses this file to you under the
# Apache License, Version 2.0 (the "License"); you may not use this file except in
# compliance with the License.  You may obtain a copy of the License at
#
#     http://www.apache.org/licenses/LICENSE-2.0
#
# Unless required by applicable law or agreed to in writing, software distributed under
# the License is distributed on an "AS IS" BASIS, WITHOUT WARRANTIES OR CONDITIONS OF
# ANY KIND, either express or implied. See the License for the specific language
# governing permissions and limitations under the License.

"""
Module contains ``PandasQueryCompiler`` class.

``PandasQueryCompiler`` is responsible for compiling efficient DataFrame algebra
queries for the ``PandasDataframe``.
"""

import re
import numpy as np
import pandas
import functools
from pandas.api.types import is_scalar
from pandas.core.common import is_bool_indexer
from pandas.core.indexing import check_bool_indexer
from pandas.core.indexes.api import ensure_index_from_sequences
from pandas.core.dtypes.common import (
    is_list_like,
    is_numeric_dtype,
    is_datetime_or_timedelta_dtype,
    is_datetime64_any_dtype,
    is_bool_dtype,
)
from pandas.errors import DataError
from pandas._libs.lib import no_default
from collections.abc import Iterable
from typing import List, Hashable
import warnings

from modin.core.storage_formats.base.query_compiler import BaseQueryCompiler
from modin.config import Engine
from modin.error_message import ErrorMessage
from modin.utils import (
    try_cast_to_pandas,
    wrap_udf_function,
    hashable,
    _inherit_docstrings,
    MODIN_UNNAMED_SERIES_LABEL,
)
from modin.core.dataframe.algebra import (
    Fold,
    Map,
    TreeReduce,
    Reduce,
    Binary,
    GroupByReduce,
    groupby_reduce_functions,
    is_reduce_function,
)
from modin.core.dataframe.algebra.default2pandas.groupby import GroupBy, GroupByDefault
from .utils import get_group_names


def _get_axis(axis):
    """
    Build index labels getter of the specified axis.

    Parameters
    ----------
    axis : {0, 1}
        Axis to get labels from. 0 is for index and 1 is for column.

    Returns
    -------
    callable(PandasQueryCompiler) -> pandas.Index
    """
    if axis == 0:
        return lambda self: self._modin_frame.index
    else:
        return lambda self: self._modin_frame.columns


def _set_axis(axis):
    """
    Build index labels setter of the specified axis.

    Parameters
    ----------
    axis : {0, 1}
        Axis to set labels on. 0 is for index and 1 is for column.

    Returns
    -------
    callable(PandasQueryCompiler)
    """
    if axis == 0:

        def set_axis(self, idx):
            self._modin_frame.index = idx

    else:

        def set_axis(self, cols):
            self._modin_frame.columns = cols

    return set_axis


def _str_map(func_name):
    """
    Build function that calls specified string function on frames ``str`` accessor.

    Parameters
    ----------
    func_name : str
        String function name to execute on ``str`` accessor.

    Returns
    -------
    callable(pandas.DataFrame, *args, **kwargs) -> pandas.DataFrame
    """

    def str_op_builder(df, *args, **kwargs):
        """Apply specified function against `str` accessor of the passed frame."""
        str_s = df.squeeze(axis=1).str
        res = getattr(pandas.Series.str, func_name)(str_s, *args, **kwargs)
        if hasattr(res, "to_frame"):
            res = res.to_frame()
        return res

    return str_op_builder


def _dt_prop_map(property_name):
    """
    Build function that access specified property of the ``dt`` property of the passed frame.

    Parameters
    ----------
    property_name : str
        Date-time property name to access.

    Returns
    -------
    callable(pandas.DataFrame, *args, **kwargs) -> pandas.DataFrame
        Function to be applied in the partitions.

    Notes
    -----
    This applies non-callable properties of ``Series.dt``.
    """

    def dt_op_builder(df, *args, **kwargs):
        """Access specified date-time property of the passed frame."""
        squeezed_df = df.squeeze(axis=1)
        if isinstance(squeezed_df, pandas.DataFrame) and len(squeezed_df.columns) == 0:
            return squeezed_df
        assert isinstance(squeezed_df, pandas.Series)
        prop_val = getattr(squeezed_df.dt, property_name)
        if isinstance(prop_val, pandas.Series):
            return prop_val.to_frame()
        elif isinstance(prop_val, pandas.DataFrame):
            return prop_val
        else:
            return pandas.DataFrame([prop_val])

    return dt_op_builder


def _dt_func_map(func_name):
    """
    Build function that apply specified method against ``dt`` property of the passed frame.

    Parameters
    ----------
    func_name : str
        Date-time function name to apply.

    Returns
    -------
    callable(pandas.DataFrame, *args, **kwargs) -> pandas.DataFrame
        Function to be applied in the partitions.

    Notes
    -----
    This applies callable methods of ``Series.dt``.
    """

    def dt_op_builder(df, *args, **kwargs):
        """Apply specified function against ``dt`` accessor of the passed frame."""
        dt_s = df.squeeze(axis=1).dt
        dt_func_result = getattr(pandas.Series.dt, func_name)(dt_s, *args, **kwargs)
        # If we don't specify the dtype for the frame, the frame might get the
        # wrong dtype, e.g. for to_pydatetime in https://github.com/modin-project/modin/issues/4436
        return pandas.DataFrame(dt_func_result, dtype=dt_func_result.dtype)

    return dt_op_builder


def copy_df_for_func(func, display_name: str = None):
    """
    Build function that execute specified `func` against passed frame inplace.

    Built function copies passed frame, applies `func` to the copy and returns
    the modified frame.

    Parameters
    ----------
    func : callable(pandas.DataFrame)
        The function, usually updates a dataframe inplace.
    display_name : str, optional
        The function's name, which is displayed by progress bar.

    Returns
    -------
    callable(pandas.DataFrame)
        A callable function to be applied in the partitions.
    """

    def caller(df, *args, **kwargs):
        """Apply specified function the passed frame inplace."""
        df = df.copy()
        func(df, *args, **kwargs)
        return df

    if display_name is not None:
        caller.__name__ = display_name
    return caller


@_inherit_docstrings(BaseQueryCompiler)
class PandasQueryCompiler(BaseQueryCompiler):
    """
    Query compiler for the pandas storage format.

    This class translates common query compiler API into the DataFrame Algebra
    queries, that is supposed to be executed by :py:class:`~modin.core.dataframe.pandas.dataframe.dataframe.PandasDataframe`.

    Parameters
    ----------
    modin_frame : PandasDataframe
        Modin Frame to query with the compiled queries.
    """

    def __init__(self, modin_frame):
        self._modin_frame = modin_frame

    @property
    def lazy_execution(self):
        """
        Whether underlying Modin frame should be executed in a lazy mode.

        If True, such QueryCompiler will be handled differently at the front-end in order
        to reduce triggering the computation as much as possible.

        Returns
        -------
        bool
        """
        frame = self._modin_frame
        return frame._index_cache is None or frame._columns_cache is None

    def finalize(self):
        self._modin_frame.finalize()

    def to_pandas(self):
        return self._modin_frame.to_pandas()

    @classmethod
    def from_pandas(cls, df, data_cls):
        return cls(data_cls.from_pandas(df))

    @classmethod
    def from_arrow(cls, at, data_cls):
        return cls(data_cls.from_arrow(at))

    # Dataframe exchange protocol

    def to_dataframe(self, nan_as_null: bool = False, allow_copy: bool = True):
        return self._modin_frame.__dataframe__(
            nan_as_null=nan_as_null, allow_copy=allow_copy
        )

    @classmethod
    def from_dataframe(cls, df, data_cls):
        return cls(data_cls.from_dataframe(df))

    # END Dataframe exchange protocol

    index = property(_get_axis(0), _set_axis(0))
    columns = property(_get_axis(1), _set_axis(1))

    @property
    def dtypes(self):
        return self._modin_frame.dtypes

    # END Index, columns, and dtypes objects

    # Metadata modification methods
    def add_prefix(self, prefix, axis=1):
        return self.__constructor__(self._modin_frame.add_prefix(prefix, axis))

    def add_suffix(self, suffix, axis=1):
        return self.__constructor__(self._modin_frame.add_suffix(suffix, axis))

    # END Metadata modification methods

    # Copy
    # For copy, we don't want a situation where we modify the metadata of the
    # copies if we end up modifying something here. We copy all of the metadata
    # to prevent that.
    def copy(self):
        return self.__constructor__(self._modin_frame.copy())

    # END Copy

    # Append/Concat/Join (Not Merge)
    # The append/concat/join operations should ideally never trigger remote
    # compute. These operations should only ever be manipulations of the
    # metadata of the resulting object. It should just be a simple matter of
    # appending the other object's blocks and adding np.nan columns for the new
    # columns, if needed. If new columns are added, some compute may be
    # required, though it can be delayed.
    #
    # Currently this computation is not delayed, and it may make a copy of the
    # DataFrame in memory. This can be problematic and should be fixed in the
    # future. TODO (devin-petersohn): Delay reindexing

    def concat(self, axis, other, **kwargs):
        if not isinstance(other, list):
            other = [other]
        assert all(
            isinstance(o, type(self)) for o in other
        ), "Different Manager objects are being used. This is not allowed"
        sort = kwargs.get("sort", None)
        if sort is None:
            sort = False
        join = kwargs.get("join", "outer")
        ignore_index = kwargs.get("ignore_index", False)
        other_modin_frame = [o._modin_frame for o in other]
        new_modin_frame = self._modin_frame.concat(axis, other_modin_frame, join, sort)
        result = self.__constructor__(new_modin_frame)
        if ignore_index:
            if axis == 0:
                return result.reset_index(drop=True)
            else:
                result.columns = pandas.RangeIndex(len(result.columns))
                return result
        return result

    # END Append/Concat/Join

    # Data Management Methods
    def free(self):
        # TODO create a way to clean up this object.
        return

    # END Data Management Methods

    # To NumPy
    def to_numpy(self, **kwargs):
        arr = self._modin_frame.to_numpy(**kwargs)
        ErrorMessage.catch_bugs_and_request_email(
            len(arr) != len(self.index) or len(arr[0]) != len(self.columns)
        )
        return arr

    # END To NumPy

    # Binary operations (e.g. add, sub)
    # These operations require two DataFrames and will change the shape of the
    # data if the index objects don't match. An outer join + op is performed,
    # such that columns/rows that don't have an index on the other DataFrame
    # result in NaN values.

<<<<<<< HEAD
    def add(self, other, *args, **kwargs):

        dtypes_self = dict(zip(self.columns, self.dtypes))
        dtypes_other = dict(zip(other.columns, other.dtypes))
        columns_self = set(self.columns)
        columns_other = set(other.columns)
        # If one columns dont match the result of the non matching column would be nan.
        nan_dtype = np.dtype(type(np.nan))
        dtypes = pandas.Series(
            [
                pandas.core.dtypes.cast.find_common_type(
                    [
                        dtypes_self.get(x, nan_dtype),
                        dtypes_other[x],
                    ]
                )
                for x in columns_self
            ],
            index=columns_self,
        )
        dtypes = pandas.concat(
            [
                dtypes,
                pandas.Series(
                    [nan_dtype] * (len(columns_other - columns_self)),
                    index=columns_other - columns_self,
                ),
            ]
        )

        return Binary.register(
            pandas.DataFrame.add,
        )(self, other, dtypes=dtypes, *args, **kwargs)

=======
    add = Binary.register(pandas.DataFrame.add, precompute_dtypes=True)
>>>>>>> f7eb481d
    combine = Binary.register(pandas.DataFrame.combine)
    combine_first = Binary.register(pandas.DataFrame.combine_first)
    eq = Binary.register(pandas.DataFrame.eq, result_dtype_is_bool=True)
    floordiv = Binary.register(pandas.DataFrame.floordiv)
    ge = Binary.register(pandas.DataFrame.ge)
    gt = Binary.register(pandas.DataFrame.gt)
    le = Binary.register(pandas.DataFrame.le)
    lt = Binary.register(pandas.DataFrame.lt)
    mod = Binary.register(pandas.DataFrame.mod)
    mul = Binary.register(pandas.DataFrame.mul)
    rmul = Binary.register(pandas.DataFrame.rmul)
    ne = Binary.register(pandas.DataFrame.ne)
    pow = Binary.register(pandas.DataFrame.pow)
    radd = Binary.register(pandas.DataFrame.radd)
    rfloordiv = Binary.register(pandas.DataFrame.rfloordiv)
    rmod = Binary.register(pandas.DataFrame.rmod)
    rpow = Binary.register(pandas.DataFrame.rpow)
    rsub = Binary.register(pandas.DataFrame.rsub)
    rtruediv = Binary.register(pandas.DataFrame.rtruediv)
    sub = Binary.register(pandas.DataFrame.sub)
    truediv = Binary.register(pandas.DataFrame.truediv)
    __and__ = Binary.register(pandas.DataFrame.__and__)
    __or__ = Binary.register(pandas.DataFrame.__or__)
    __rand__ = Binary.register(pandas.DataFrame.__rand__)
    __ror__ = Binary.register(pandas.DataFrame.__ror__)
    __rxor__ = Binary.register(pandas.DataFrame.__rxor__)
    __xor__ = Binary.register(pandas.DataFrame.__xor__)
    df_update = Binary.register(
        copy_df_for_func(pandas.DataFrame.update, display_name="update"),
        join_type="left",
    )
    series_update = Binary.register(
        copy_df_for_func(
            lambda x, y: pandas.Series.update(x.squeeze(axis=1), y.squeeze(axis=1)),
            display_name="update",
        ),
        join_type="left",
    )

    def where(self, cond, other, **kwargs):
        assert isinstance(
            cond, type(self)
        ), "Must have the same QueryCompiler subclass to perform this operation"
        if isinstance(other, type(self)):
            # Make sure to set join_type=None so the `where` result always has
            # the same row and column labels as `self`.
            new_modin_frame = self._modin_frame.n_ary_op(
                lambda df, cond, other: df.where(cond, other, **kwargs),
                [
                    cond._modin_frame,
                    other._modin_frame,
                ],
                join_type=None,
            )
        # This will be a Series of scalars to be applied based on the condition
        # dataframe.
        else:

            def where_builder_series(df, cond):
                return df.where(cond, other, **kwargs)

            new_modin_frame = self._modin_frame.n_ary_op(
                where_builder_series, [cond._modin_frame], join_type="left"
            )
        return self.__constructor__(new_modin_frame)

    def merge(self, right, **kwargs):
        how = kwargs.get("how", "inner")
        on = kwargs.get("on", None)
        left_on = kwargs.get("left_on", None)
        right_on = kwargs.get("right_on", None)
        left_index = kwargs.get("left_index", False)
        right_index = kwargs.get("right_index", False)
        sort = kwargs.get("sort", False)

        if how in ["left", "inner"] and left_index is False and right_index is False:
            right = right.to_pandas()

            kwargs["sort"] = False

            def map_func(left, right=right, kwargs=kwargs):
                return pandas.merge(left, right, **kwargs)

            new_self = self.__constructor__(
                self._modin_frame.apply_full_axis(1, map_func)
            )
            is_reset_index = True
            if left_on and right_on:
                left_on = left_on if is_list_like(left_on) else [left_on]
                right_on = right_on if is_list_like(right_on) else [right_on]
                is_reset_index = (
                    False
                    if any(o in new_self.index.names for o in left_on)
                    and any(o in right.index.names for o in right_on)
                    else True
                )
                if sort:
                    new_self = (
                        new_self.sort_rows_by_column_values(left_on.append(right_on))
                        if is_reset_index
                        else new_self.sort_index(axis=0, level=left_on.append(right_on))
                    )
            if on:
                on = on if is_list_like(on) else [on]
                is_reset_index = not any(
                    o in new_self.index.names and o in right.index.names for o in on
                )
                if sort:
                    new_self = (
                        new_self.sort_rows_by_column_values(on)
                        if is_reset_index
                        else new_self.sort_index(axis=0, level=on)
                    )
            return new_self.reset_index(drop=True) if is_reset_index else new_self
        else:
            return self.default_to_pandas(pandas.DataFrame.merge, right, **kwargs)

    def join(self, right, **kwargs):
        on = kwargs.get("on", None)
        how = kwargs.get("how", "left")
        sort = kwargs.get("sort", False)

        if how in ["left", "inner"]:
            right = right.to_pandas()

            def map_func(left, right=right, kwargs=kwargs):
                return pandas.DataFrame.join(left, right, **kwargs)

            new_self = self.__constructor__(
                self._modin_frame.apply_full_axis(1, map_func)
            )
            return new_self.sort_rows_by_column_values(on) if sort else new_self
        else:
            return self.default_to_pandas(pandas.DataFrame.join, right, **kwargs)

    # END Inter-Data operations

    # Reindex/reset_index (may shuffle data)
    def reindex(self, axis, labels, **kwargs):
        new_index, _ = (self.index, None) if axis else self.index.reindex(labels)
        new_columns, _ = self.columns.reindex(labels) if axis else (self.columns, None)
        new_modin_frame = self._modin_frame.apply_full_axis(
            axis,
            lambda df: df.reindex(labels=labels, axis=axis, **kwargs),
            new_index=new_index,
            new_columns=new_columns,
        )
        return self.__constructor__(new_modin_frame)

    def reset_index(self, **kwargs):
        allow_duplicates = kwargs.pop("allow_duplicates", no_default)
        names = kwargs.pop("names", None)
        if allow_duplicates not in (no_default, False) or names is not None:
            return self.default_to_pandas(
                pandas.DataFrame.reset_index,
                allow_duplicates=allow_duplicates,
                names=names,
                **kwargs,
            )

        drop = kwargs.get("drop", False)
        level = kwargs.get("level", None)
        new_index = None
        if level is not None:
            if not isinstance(level, (tuple, list)):
                level = [level]
            level = [self.index._get_level_number(lev) for lev in level]
            uniq_sorted_level = sorted(set(level))
            if len(uniq_sorted_level) < self.index.nlevels:
                # We handle this by separately computing the index. We could just
                # put the labels into the data and pull them back out, but that is
                # expensive.
                new_index = (
                    self.index.droplevel(uniq_sorted_level)
                    if len(level) < self.index.nlevels
                    else pandas.RangeIndex(len(self.index))
                )
        elif not drop:
            uniq_sorted_level = list(range(self.index.nlevels))

        if not drop:
            if len(uniq_sorted_level) < self.index.nlevels:
                # These are the index levels that will remain after the reset_index
                keep_levels = [
                    i for i in range(self.index.nlevels) if i not in uniq_sorted_level
                ]
                new_copy = self.copy()
                # Change the index to have only the levels that will be inserted
                # into the data. We will replace the old levels later.
                new_copy.index = self.index.droplevel(keep_levels)
                new_copy.index.names = [
                    "level_{}".format(level_value)
                    if new_copy.index.names[level_index] is None
                    else new_copy.index.names[level_index]
                    for level_index, level_value in enumerate(uniq_sorted_level)
                ]
                new_modin_frame = new_copy._modin_frame.from_labels()
                # Replace the levels that will remain as a part of the index.
                new_modin_frame.index = new_index
            else:
                new_modin_frame = self._modin_frame.from_labels()
            if isinstance(new_modin_frame.columns, pandas.MultiIndex):
                # Fix col_level and col_fill in generated column names because from_labels works with assumption
                # that col_level and col_fill are not specified but it expands tuples in level names.
                col_level = kwargs.get("col_level", 0)
                col_fill = kwargs.get("col_fill", "")
                if col_level != 0 or col_fill != "":
                    # Modify generated column names if col_level and col_fil have values different from default.
                    levels_names_list = [
                        f"level_{level_index}" if level_name is None else level_name
                        for level_index, level_name in enumerate(self.index.names)
                    ]
                    if col_fill is None:
                        # Initialize col_fill if it is None.
                        # This is some weird undocumented Pandas behavior to take first
                        # element of the last column name.
                        last_col_name = levels_names_list[uniq_sorted_level[-1]]
                        last_col_name = (
                            list(last_col_name)
                            if isinstance(last_col_name, tuple)
                            else [last_col_name]
                        )
                        if len(last_col_name) not in (1, self.columns.nlevels):
                            raise ValueError(
                                "col_fill=None is incompatible "
                                + f"with incomplete column name {last_col_name}"
                            )
                        col_fill = last_col_name[0]
                    columns_list = new_modin_frame.columns.tolist()
                    for level_index, level_value in enumerate(uniq_sorted_level):
                        level_name = levels_names_list[level_value]
                        # Expand tuples into separate items and fill the rest with col_fill
                        top_level = [col_fill] * col_level
                        middle_level = (
                            list(level_name)
                            if isinstance(level_name, tuple)
                            else [level_name]
                        )
                        bottom_level = [col_fill] * (
                            self.columns.nlevels - (col_level + len(middle_level))
                        )
                        item = tuple(top_level + middle_level + bottom_level)
                        if len(item) > self.columns.nlevels:
                            raise ValueError(
                                "Item must have length equal to number of levels."
                            )
                        columns_list[level_index] = item
                    new_modin_frame.columns = pandas.MultiIndex.from_tuples(
                        columns_list, names=self.columns.names
                    )
            new_self = self.__constructor__(new_modin_frame)
        else:
            new_self = self.copy()
            new_self.index = (
                # Cheaper to compute row lengths than index
                pandas.RangeIndex(sum(new_self._modin_frame.row_lengths))
                if new_index is None
                else new_index
            )
        return new_self

    def set_index_from_columns(
        self, keys: List[Hashable], drop: bool = True, append: bool = False
    ):
        new_modin_frame = self._modin_frame.to_labels(keys)
        if append:
            arrays = []
            # Appending keeps the original order of the index levels, then appends the
            # new index objects.
            names = list(self.index.names)
            if isinstance(self.index, pandas.MultiIndex):
                for i in range(self.index.nlevels):
                    arrays.append(self.index._get_level_values(i))
            else:
                arrays.append(self.index)

            # Add the names in the correct order.
            names.extend(new_modin_frame.index.names)
            if isinstance(new_modin_frame.index, pandas.MultiIndex):
                for i in range(new_modin_frame.index.nlevels):
                    arrays.append(new_modin_frame.index._get_level_values(i))
            else:
                arrays.append(new_modin_frame.index)
            new_modin_frame.index = ensure_index_from_sequences(arrays, names)
        if not drop:
            # The algebraic operator for this operation always drops the column, but we
            # can copy the data in this object and just use the index from the result of
            # the query compiler call.
            result = self._modin_frame.copy()
            result.index = new_modin_frame.index
        else:
            result = new_modin_frame
        return self.__constructor__(result)

    # END Reindex/reset_index

    # Transpose
    # For transpose, we aren't going to immediately copy everything. Since the
    # actual transpose operation is very fast, we will just do it before any
    # operation that gets called on the transposed data. See _prepare_method
    # for how the transpose is applied.
    #
    # Our invariants assume that the blocks are transposed, but not the
    # data inside. Sometimes we have to reverse this transposition of blocks
    # for simplicity of implementation.

    def transpose(self, *args, **kwargs):
        # Switch the index and columns and transpose the data within the blocks.
        return self.__constructor__(self._modin_frame.transpose())

    def columnarize(self):
        if len(self.columns) != 1 or (
            len(self.index) == 1 and self.index[0] == MODIN_UNNAMED_SERIES_LABEL
        ):
            return self.transpose()
        return self

    def is_series_like(self):
        return len(self.columns) == 1 or len(self.index) == 1

    # END Transpose

    # TreeReduce operations

    def is_monotonic_decreasing(self):
        def is_monotonic_decreasing(df):
            """Check whether data in the passed frame is monotonic decreasing."""
            return pandas.DataFrame([df.squeeze(axis=1).is_monotonic_decreasing])

        return self.default_to_pandas(is_monotonic_decreasing)

    def is_monotonic_increasing(self):
        def is_monotonic_increasing(df):
            """Check whether data in the passed frame is monotonic increasing."""
            return pandas.DataFrame([df.squeeze(axis=1).is_monotonic_increasing])

        return self.default_to_pandas(is_monotonic_increasing)

    count = TreeReduce.register(pandas.DataFrame.count, pandas.DataFrame.sum)
    sum = TreeReduce.register(pandas.DataFrame.sum)
    prod = TreeReduce.register(pandas.DataFrame.prod)
    any = TreeReduce.register(pandas.DataFrame.any, pandas.DataFrame.any)
    all = TreeReduce.register(pandas.DataFrame.all, pandas.DataFrame.all)
    memory_usage = TreeReduce.register(
        pandas.DataFrame.memory_usage,
        lambda x, *args, **kwargs: pandas.DataFrame.sum(x),
        axis=0,
    )

    def max(self, axis, **kwargs):
        def map_func(df, **kwargs):
            return pandas.DataFrame.max(df, **kwargs)

        def reduce_func(df, **kwargs):
            if kwargs.get("numeric_only", False):
                kwargs = kwargs.copy()
                kwargs["numeric_only"] = False
            return pandas.DataFrame.max(df, **kwargs)

        return TreeReduce.register(map_func, reduce_func)(self, axis=axis, **kwargs)

    def min(self, axis, **kwargs):
        def map_func(df, **kwargs):
            return pandas.DataFrame.min(df, **kwargs)

        def reduce_func(df, **kwargs):
            if kwargs.get("numeric_only", False):
                kwargs = kwargs.copy()
                kwargs["numeric_only"] = False
            return pandas.DataFrame.min(df, **kwargs)

        return TreeReduce.register(map_func, reduce_func)(self, axis=axis, **kwargs)

    def mean(self, axis, **kwargs):
        if kwargs.get("level") is not None:
            return self.default_to_pandas(pandas.DataFrame.mean, axis=axis, **kwargs)

        skipna = kwargs.get("skipna", True)

        # TODO-FIX: this function may work incorrectly with user-defined "numeric" values.
        # Since `count(numeric_only=True)` discards all unknown "numeric" types, we can get incorrect
        # divisor inside the reduce function.
        def map_fn(df, **kwargs):
            """
            Perform Map phase of the `mean`.

            Compute sum and number of elements in a given partition.
            """
            result = pandas.DataFrame(
                {
                    "sum": df.sum(axis=axis, skipna=skipna),
                    "count": df.count(axis=axis, numeric_only=True),
                }
            )
            return result if axis else result.T

        def reduce_fn(df, **kwargs):
            """
            Perform Reduce phase of the `mean`.

            Compute sum for all the the partitions and divide it to
            the total number of elements.
            """
            sum_cols = df["sum"] if axis else df.loc["sum"]
            count_cols = df["count"] if axis else df.loc["count"]

            if not isinstance(sum_cols, pandas.Series):
                # If we got `NaN` as the result of the sum in any axis partition,
                # then we must consider the whole sum as `NaN`, so setting `skipna=False`
                sum_cols = sum_cols.sum(axis=axis, skipna=False)
                count_cols = count_cols.sum(axis=axis, skipna=False)
            return sum_cols / count_cols

        return TreeReduce.register(
            map_fn,
            reduce_fn,
        )(self, axis=axis, **kwargs)

    # END TreeReduce operations

    # Reduce operations
    idxmax = Reduce.register(pandas.DataFrame.idxmax)
    idxmin = Reduce.register(pandas.DataFrame.idxmin)
    median = Reduce.register(pandas.DataFrame.median)
    nunique = Reduce.register(pandas.DataFrame.nunique)
    skew = Reduce.register(pandas.DataFrame.skew)
    kurt = Reduce.register(pandas.DataFrame.kurt)
    sem = Reduce.register(pandas.DataFrame.sem)
    std = Reduce.register(pandas.DataFrame.std)
    var = Reduce.register(pandas.DataFrame.var)
    sum_min_count = Reduce.register(pandas.DataFrame.sum)
    prod_min_count = Reduce.register(pandas.DataFrame.prod)
    quantile_for_single_value = Reduce.register(pandas.DataFrame.quantile)
    mad = Reduce.register(pandas.DataFrame.mad)

    def to_datetime(self, *args, **kwargs):
        if len(self.columns) == 1:
            return Map.register(
                # to_datetime has inplace side effects, see GH#3063
                lambda df, *args, **kwargs: pandas.to_datetime(
                    df.squeeze(axis=1), *args, **kwargs
                ).to_frame()
            )(self, *args, **kwargs)
        else:
            return Reduce.register(pandas.to_datetime, axis=1)(self, *args, **kwargs)

    # END Reduce operations

    def _resample_func(
        self, resample_kwargs, func_name, new_columns=None, df_op=None, *args, **kwargs
    ):
        """
        Resample underlying time-series data and apply aggregation on it.

        Parameters
        ----------
        resample_kwargs : dict
            Resample parameters in the format of ``modin.pandas.DataFrame.resample`` signature.
        func_name : str
            Aggregation function name to apply on resampler object.
        new_columns : list of labels, optional
            Actual column labels of the resulted frame, supposed to be a hint for the
            Modin frame. If not specified will be computed automaticly.
        df_op : callable(pandas.DataFrame) -> [pandas.DataFrame, pandas.Series], optional
            Preprocessor function to apply to the passed frame before resampling.
        *args : args
            Arguments to pass to the aggregation function.
        **kwargs : kwargs
            Arguments to pass to the aggregation function.

        Returns
        -------
        PandasQueryCompiler
            New QueryCompiler containing the result of resample aggregation.
        """

        def map_func(df, resample_kwargs=resample_kwargs):
            """Resample time-series data of the passed frame and apply aggregation function on it."""
            if df_op is not None:
                df = df_op(df)
            resampled_val = df.resample(**resample_kwargs)
            op = getattr(pandas.core.resample.Resampler, func_name)
            if callable(op):
                try:
                    # This will happen with Arrow buffer read-only errors. We don't want to copy
                    # all the time, so this will try to fast-path the code first.
                    val = op(resampled_val, *args, **kwargs)
                except (ValueError):
                    resampled_val = df.copy().resample(**resample_kwargs)
                    val = op(resampled_val, *args, **kwargs)
            else:
                val = getattr(resampled_val, func_name)

            if isinstance(val, pandas.Series):
                return val.to_frame()
            else:
                return val

        new_modin_frame = self._modin_frame.apply_full_axis(
            axis=0, func=map_func, new_columns=new_columns
        )
        return self.__constructor__(new_modin_frame)

    def resample_get_group(self, resample_kwargs, name, obj):
        return self._resample_func(resample_kwargs, "get_group", name=name, obj=obj)

    def resample_app_ser(self, resample_kwargs, func, *args, **kwargs):
        return self._resample_func(
            resample_kwargs,
            "apply",
            df_op=lambda df: df.squeeze(axis=1),
            func=func,
            *args,
            **kwargs,
        )

    def resample_app_df(self, resample_kwargs, func, *args, **kwargs):
        return self._resample_func(resample_kwargs, "apply", func=func, *args, **kwargs)

    def resample_agg_ser(self, resample_kwargs, func, *args, **kwargs):
        return self._resample_func(
            resample_kwargs,
            "aggregate",
            df_op=lambda df: df.squeeze(axis=1),
            func=func,
            *args,
            **kwargs,
        )

    def resample_agg_df(self, resample_kwargs, func, *args, **kwargs):
        return self._resample_func(
            resample_kwargs, "aggregate", func=func, *args, **kwargs
        )

    def resample_transform(self, resample_kwargs, arg, *args, **kwargs):
        return self._resample_func(
            resample_kwargs, "transform", arg=arg, *args, **kwargs
        )

    def resample_pipe(self, resample_kwargs, func, *args, **kwargs):
        return self._resample_func(resample_kwargs, "pipe", func=func, *args, **kwargs)

    def resample_ffill(self, resample_kwargs, limit):
        return self._resample_func(resample_kwargs, "ffill", limit=limit)

    def resample_backfill(self, resample_kwargs, limit):
        return self._resample_func(resample_kwargs, "backfill", limit=limit)

    def resample_bfill(self, resample_kwargs, limit):
        return self._resample_func(resample_kwargs, "bfill", limit=limit)

    def resample_pad(self, resample_kwargs, limit):
        return self._resample_func(resample_kwargs, "pad", limit=limit)

    def resample_nearest(self, resample_kwargs, limit):
        return self._resample_func(resample_kwargs, "nearest", limit=limit)

    def resample_fillna(self, resample_kwargs, method, limit):
        return self._resample_func(
            resample_kwargs, "fillna", method=method, limit=limit
        )

    def resample_asfreq(self, resample_kwargs, fill_value):
        return self._resample_func(resample_kwargs, "asfreq", fill_value=fill_value)

    def resample_interpolate(
        self,
        resample_kwargs,
        method,
        axis,
        limit,
        inplace,
        limit_direction,
        limit_area,
        downcast,
        **kwargs,
    ):
        return self._resample_func(
            resample_kwargs,
            "interpolate",
            axis=axis,
            limit=limit,
            inplace=inplace,
            limit_direction=limit_direction,
            limit_area=limit_area,
            downcast=downcast,
            **kwargs,
        )

    def resample_count(self, resample_kwargs):
        return self._resample_func(resample_kwargs, "count")

    def resample_nunique(self, resample_kwargs, *args, **kwargs):
        return self._resample_func(resample_kwargs, "nunique", *args, **kwargs)

    def resample_first(self, resample_kwargs, *args, **kwargs):
        return self._resample_func(resample_kwargs, "first", *args, **kwargs)

    def resample_last(self, resample_kwargs, *args, **kwargs):
        return self._resample_func(resample_kwargs, "last", *args, **kwargs)

    def resample_max(self, resample_kwargs, *args, **kwargs):
        return self._resample_func(resample_kwargs, "max", *args, **kwargs)

    def resample_mean(self, resample_kwargs, *args, **kwargs):
        return self._resample_func(resample_kwargs, "median", *args, **kwargs)

    def resample_median(self, resample_kwargs, *args, **kwargs):
        return self._resample_func(resample_kwargs, "median", *args, **kwargs)

    def resample_min(self, resample_kwargs, *args, **kwargs):
        return self._resample_func(resample_kwargs, "min", *args, **kwargs)

    def resample_ohlc_ser(self, resample_kwargs, *args, **kwargs):
        return self._resample_func(
            resample_kwargs,
            "ohlc",
            df_op=lambda df: df.squeeze(axis=1),
            *args,
            **kwargs,
        )

    def resample_ohlc_df(self, resample_kwargs, *args, **kwargs):
        return self._resample_func(resample_kwargs, "ohlc", *args, **kwargs)

    def resample_prod(self, resample_kwargs, min_count, *args, **kwargs):
        return self._resample_func(
            resample_kwargs,
            "prod",
            min_count=min_count,
            *args,
            **kwargs,
        )

    def resample_size(self, resample_kwargs):
        return self._resample_func(
            resample_kwargs, "size", new_columns=[MODIN_UNNAMED_SERIES_LABEL]
        )

    def resample_sem(self, resample_kwargs, *args, **kwargs):
        return self._resample_func(resample_kwargs, "sem", *args, **kwargs)

    def resample_std(self, resample_kwargs, ddof, *args, **kwargs):
        return self._resample_func(resample_kwargs, "std", ddof=ddof, *args, **kwargs)

    def resample_sum(self, resample_kwargs, min_count, *args, **kwargs):
        return self._resample_func(
            resample_kwargs,
            "sum",
            min_count=min_count,
            *args,
            **kwargs,
        )

    def resample_var(self, resample_kwargs, ddof, *args, **kwargs):
        return self._resample_func(resample_kwargs, "var", ddof=ddof, *args, **kwargs)

    def resample_quantile(self, resample_kwargs, q, **kwargs):
        return self._resample_func(resample_kwargs, "quantile", q=q, **kwargs)

    window_mean = Fold.register(
        lambda df, rolling_args, *args, **kwargs: pandas.DataFrame(
            df.rolling(*rolling_args).mean(*args, **kwargs)
        )
    )
    window_sum = Fold.register(
        lambda df, rolling_args, *args, **kwargs: pandas.DataFrame(
            df.rolling(*rolling_args).sum(*args, **kwargs)
        )
    )
    window_var = Fold.register(
        lambda df, rolling_args, ddof, *args, **kwargs: pandas.DataFrame(
            df.rolling(*rolling_args).var(ddof=ddof, *args, **kwargs)
        )
    )
    window_std = Fold.register(
        lambda df, rolling_args, ddof, *args, **kwargs: pandas.DataFrame(
            df.rolling(*rolling_args).std(ddof=ddof, *args, **kwargs)
        )
    )
    rolling_count = Fold.register(
        lambda df, rolling_args: pandas.DataFrame(df.rolling(*rolling_args).count())
    )
    rolling_sum = Fold.register(
        lambda df, rolling_args, *args, **kwargs: pandas.DataFrame(
            df.rolling(*rolling_args).sum(*args, **kwargs)
        )
    )
    rolling_mean = Fold.register(
        lambda df, rolling_args, *args, **kwargs: pandas.DataFrame(
            df.rolling(*rolling_args).mean(*args, **kwargs)
        )
    )
    rolling_median = Fold.register(
        lambda df, rolling_args, **kwargs: pandas.DataFrame(
            df.rolling(*rolling_args).median(**kwargs)
        )
    )
    rolling_var = Fold.register(
        lambda df, rolling_args, ddof, *args, **kwargs: pandas.DataFrame(
            df.rolling(*rolling_args).var(ddof=ddof, *args, **kwargs)
        )
    )
    rolling_std = Fold.register(
        lambda df, rolling_args, ddof, *args, **kwargs: pandas.DataFrame(
            df.rolling(*rolling_args).std(ddof=ddof, *args, **kwargs)
        )
    )
    rolling_min = Fold.register(
        lambda df, rolling_args, *args, **kwargs: pandas.DataFrame(
            df.rolling(*rolling_args).min(*args, **kwargs)
        )
    )
    rolling_max = Fold.register(
        lambda df, rolling_args, *args, **kwargs: pandas.DataFrame(
            df.rolling(*rolling_args).max(*args, **kwargs)
        )
    )
    rolling_skew = Fold.register(
        lambda df, rolling_args, **kwargs: pandas.DataFrame(
            df.rolling(*rolling_args).skew(**kwargs)
        )
    )
    rolling_kurt = Fold.register(
        lambda df, rolling_args, **kwargs: pandas.DataFrame(
            df.rolling(*rolling_args).kurt(**kwargs)
        )
    )
    rolling_apply = Fold.register(
        lambda df, rolling_args, func, raw, engine, engine_kwargs, args, kwargs: pandas.DataFrame(
            df.rolling(*rolling_args).apply(
                func=func,
                raw=raw,
                engine=engine,
                engine_kwargs=engine_kwargs,
                args=args,
                kwargs=kwargs,
            )
        )
    )
    rolling_quantile = Fold.register(
        lambda df, rolling_args, quantile, interpolation, **kwargs: pandas.DataFrame(
            df.rolling(*rolling_args).quantile(
                quantile=quantile, interpolation=interpolation, **kwargs
            )
        )
    )

    def rolling_corr(self, axis, rolling_args, other, pairwise, *args, **kwargs):
        if len(self.columns) > 1:
            return self.default_to_pandas(
                lambda df: pandas.DataFrame.rolling(df, *rolling_args).corr(
                    other=other, pairwise=pairwise, *args, **kwargs
                )
            )
        else:
            return Fold.register(
                lambda df: pandas.DataFrame(
                    df.rolling(*rolling_args).corr(
                        other=other, pairwise=pairwise, *args, **kwargs
                    )
                )
            )(self, axis)

    def rolling_cov(self, axis, rolling_args, other, pairwise, ddof, **kwargs):
        if len(self.columns) > 1:
            return self.default_to_pandas(
                lambda df: pandas.DataFrame.rolling(df, *rolling_args).cov(
                    other=other, pairwise=pairwise, ddof=ddof, **kwargs
                )
            )
        else:
            return Fold.register(
                lambda df: pandas.DataFrame(
                    df.rolling(*rolling_args).cov(
                        other=other, pairwise=pairwise, ddof=ddof, **kwargs
                    )
                )
            )(self, axis)

    def rolling_aggregate(self, axis, rolling_args, func, *args, **kwargs):
        new_modin_frame = self._modin_frame.apply_full_axis(
            axis,
            lambda df: pandas.DataFrame(
                df.rolling(*rolling_args).aggregate(func=func, *args, **kwargs)
            ),
            new_index=self.index,
        )
        return self.__constructor__(new_modin_frame)

    def unstack(self, level, fill_value):
        if not isinstance(self.index, pandas.MultiIndex) or (
            isinstance(self.index, pandas.MultiIndex)
            and is_list_like(level)
            and len(level) == self.index.nlevels
        ):
            axis = 1
            new_columns = [MODIN_UNNAMED_SERIES_LABEL]
            need_reindex = True
        else:
            axis = 0
            new_columns = None
            need_reindex = False

        def map_func(df):
            return pandas.DataFrame(df.unstack(level=level, fill_value=fill_value))

        def is_tree_like_or_1d(calc_index, valid_index):
            """
            Check whether specified index is a single dimensional or built in a tree manner.

            Parameters
            ----------
            calc_index : pandas.Index
                Frame index to check.
            valid_index : pandas.Index
                Frame index on the opposite from `calc_index` axis.

            Returns
            -------
            bool
                True if `calc_index` is not MultiIndex or MultiIndex and built in a tree manner.
                False otherwise.
            """
            if not isinstance(calc_index, pandas.MultiIndex):
                return True
            actual_len = 1
            for lvl in calc_index.levels:
                actual_len *= len(lvl)
            return len(self.index) * len(self.columns) == actual_len * len(valid_index)

        is_tree_like_or_1d_index = is_tree_like_or_1d(self.index, self.columns)
        is_tree_like_or_1d_cols = is_tree_like_or_1d(self.columns, self.index)

        is_all_multi_list = False
        if (
            isinstance(self.index, pandas.MultiIndex)
            and isinstance(self.columns, pandas.MultiIndex)
            and is_list_like(level)
            and len(level) == self.index.nlevels
            and is_tree_like_or_1d_index
            and is_tree_like_or_1d_cols
        ):
            is_all_multi_list = True
            real_cols_bkp = self.columns
            obj = self.copy()
            obj.columns = np.arange(len(obj.columns))
        else:
            obj = self

        new_modin_frame = obj._modin_frame.apply_full_axis(
            axis, map_func, new_columns=new_columns
        )
        result = self.__constructor__(new_modin_frame)

        def compute_index(index, columns, consider_index=True, consider_columns=True):
            """
            Compute new index for the unstacked frame.

            Parameters
            ----------
            index : pandas.Index
                Index of the original frame.
            columns : pandas.Index
                Columns of the original frame.
            consider_index : bool, default: True
                Whether original index contains duplicated values.
                If True all duplicates will be droped.
            consider_columns : bool, default: True
                Whether original columns contains duplicated values.
                If True all duplicates will be droped.

            Returns
            -------
            pandas.Index
                New index to use in the unstacked frame.
            """

            def get_unique_level_values(index):
                return [
                    index.get_level_values(lvl).unique()
                    for lvl in np.arange(index.nlevels)
                ]

            new_index = (
                get_unique_level_values(index)
                if consider_index
                else index
                if isinstance(index, list)
                else [index]
            )

            new_columns = (
                get_unique_level_values(columns) if consider_columns else [columns]
            )
            return pandas.MultiIndex.from_product([*new_columns, *new_index])

        if is_all_multi_list and is_tree_like_or_1d_index and is_tree_like_or_1d_cols:
            result = result.sort_index()
            index_level_values = [lvl for lvl in obj.index.levels]

            result.index = compute_index(
                index_level_values, real_cols_bkp, consider_index=False
            )
            return result

        if need_reindex:
            if is_tree_like_or_1d_index and is_tree_like_or_1d_cols:
                is_recompute_index = isinstance(self.index, pandas.MultiIndex)
                is_recompute_columns = not is_recompute_index and isinstance(
                    self.columns, pandas.MultiIndex
                )
                new_index = compute_index(
                    self.index, self.columns, is_recompute_index, is_recompute_columns
                )
            elif is_tree_like_or_1d_index != is_tree_like_or_1d_cols:
                if isinstance(self.columns, pandas.MultiIndex) or not isinstance(
                    self.index, pandas.MultiIndex
                ):
                    return result
                else:
                    index = (
                        self.index.sortlevel()[0]
                        if is_tree_like_or_1d_index
                        and not is_tree_like_or_1d_cols
                        and isinstance(self.index, pandas.MultiIndex)
                        else self.index
                    )
                    index = pandas.MultiIndex.from_tuples(
                        list(index) * len(self.columns)
                    )
                    columns = self.columns.repeat(len(self.index))
                    index_levels = [
                        index.get_level_values(i) for i in range(index.nlevels)
                    ]
                    new_index = pandas.MultiIndex.from_arrays(
                        [columns] + index_levels,
                        names=self.columns.names + self.index.names,
                    )
            else:
                return result
            result = result.reindex(0, new_index)
        return result

    def stack(self, level, dropna):
        if not isinstance(self.columns, pandas.MultiIndex) or (
            isinstance(self.columns, pandas.MultiIndex)
            and is_list_like(level)
            and len(level) == self.columns.nlevels
        ):
            new_columns = [MODIN_UNNAMED_SERIES_LABEL]
        else:
            new_columns = None

        new_modin_frame = self._modin_frame.apply_full_axis(
            1,
            lambda df: pandas.DataFrame(df.stack(level=level, dropna=dropna)),
            new_columns=new_columns,
        )
        return self.__constructor__(new_modin_frame)

    # Map partitions operations
    # These operations are operations that apply a function to every partition.
    abs = Map.register(pandas.DataFrame.abs, dtypes="copy")
    applymap = Map.register(pandas.DataFrame.applymap)
    conj = Map.register(lambda df, *args, **kwargs: pandas.DataFrame(np.conj(df)))
    convert_dtypes = Map.register(pandas.DataFrame.convert_dtypes)
    invert = Map.register(pandas.DataFrame.__invert__)
    isin = Map.register(pandas.DataFrame.isin, dtypes=np.bool_)
    isna = Map.register(pandas.DataFrame.isna, dtypes=np.bool_)
    _isfinite = Map.register(
        lambda df, *args, **kwargs: pandas.DataFrame(np.isfinite(df))
    )
    negative = Map.register(pandas.DataFrame.__neg__)
    notna = Map.register(pandas.DataFrame.notna, dtypes=np.bool_)
    round = Map.register(pandas.DataFrame.round)
    replace = Map.register(pandas.DataFrame.replace)
    series_view = Map.register(
        lambda df, *args, **kwargs: pandas.DataFrame(
            df.squeeze(axis=1).view(*args, **kwargs)
        )
    )
    to_numeric = Map.register(
        lambda df, *args, **kwargs: pandas.DataFrame(
            pandas.to_numeric(df.squeeze(axis=1), *args, **kwargs)
        )
    )
    to_timedelta = Map.register(
        lambda s, *args, **kwargs: pandas.to_timedelta(
            s.squeeze(axis=1), *args, **kwargs
        ).to_frame(),
        dtypes="timedelta64[ns]",
    )

    # END Map partitions operations

    # String map partitions operations

    str_capitalize = Map.register(_str_map("capitalize"), dtypes="copy")
    str_center = Map.register(_str_map("center"), dtypes="copy")
    str_contains = Map.register(_str_map("contains"), dtypes=np.bool_)
    str_count = Map.register(_str_map("count"), dtypes=int)
    str_endswith = Map.register(_str_map("endswith"), dtypes=np.bool_)
    str_find = Map.register(_str_map("find"), dtypes="copy")
    str_findall = Map.register(_str_map("findall"), dtypes="copy")
    str_get = Map.register(_str_map("get"), dtypes="copy")
    str_index = Map.register(_str_map("index"), dtypes="copy")
    str_isalnum = Map.register(_str_map("isalnum"), dtypes=np.bool_)
    str_isalpha = Map.register(_str_map("isalpha"), dtypes=np.bool_)
    str_isdecimal = Map.register(_str_map("isdecimal"), dtypes=np.bool_)
    str_isdigit = Map.register(_str_map("isdigit"), dtypes=np.bool_)
    str_islower = Map.register(_str_map("islower"), dtypes=np.bool_)
    str_isnumeric = Map.register(_str_map("isnumeric"), dtypes=np.bool_)
    str_isspace = Map.register(_str_map("isspace"), dtypes=np.bool_)
    str_istitle = Map.register(_str_map("istitle"), dtypes=np.bool_)
    str_isupper = Map.register(_str_map("isupper"), dtypes=np.bool_)
    str_join = Map.register(_str_map("join"), dtypes="copy")
    str_len = Map.register(_str_map("len"), dtypes=int)
    str_ljust = Map.register(_str_map("ljust"), dtypes="copy")
    str_lower = Map.register(_str_map("lower"), dtypes="copy")
    str_lstrip = Map.register(_str_map("lstrip"), dtypes="copy")
    str_match = Map.register(_str_map("match"), dtypes="copy")
    str_normalize = Map.register(_str_map("normalize"), dtypes="copy")
    str_pad = Map.register(_str_map("pad"), dtypes="copy")
    str_partition = Map.register(_str_map("partition"), dtypes="copy")
    str_repeat = Map.register(_str_map("repeat"), dtypes="copy")
    _str_extract = Map.register(_str_map("extract"), dtypes="copy")

    def str_extract(self, pat, flags, expand):
        regex = re.compile(pat, flags=flags)
        # need an operator that can create more columns than before
        if expand and regex.groups == 1:
            qc = self._str_extract(pat, flags=flags, expand=expand)
        else:
            qc = super().str_extract(pat, flags=flags, expand=expand)
        qc.columns = get_group_names(regex)
        return qc

    str_replace = Map.register(_str_map("replace"), dtypes="copy")
    str_rfind = Map.register(_str_map("rfind"), dtypes="copy")
    str_rindex = Map.register(_str_map("rindex"), dtypes="copy")
    str_rjust = Map.register(_str_map("rjust"), dtypes="copy")
    str_rpartition = Map.register(_str_map("rpartition"), dtypes="copy")
    str_rsplit = Map.register(_str_map("rsplit"), dtypes="copy")
    str_rstrip = Map.register(_str_map("rstrip"), dtypes="copy")
    str_slice = Map.register(_str_map("slice"), dtypes="copy")
    str_slice_replace = Map.register(_str_map("slice_replace"), dtypes="copy")
    str_split = Map.register(_str_map("split"), dtypes="copy")
    str_startswith = Map.register(_str_map("startswith"), dtypes=np.bool_)
    str_strip = Map.register(_str_map("strip"), dtypes="copy")
    str_swapcase = Map.register(_str_map("swapcase"), dtypes="copy")
    str_title = Map.register(_str_map("title"), dtypes="copy")
    str_translate = Map.register(_str_map("translate"), dtypes="copy")
    str_upper = Map.register(_str_map("upper"), dtypes="copy")
    str_wrap = Map.register(_str_map("wrap"), dtypes="copy")
    str_zfill = Map.register(_str_map("zfill"), dtypes="copy")
    str___getitem__ = Map.register(_str_map("__getitem__"), dtypes="copy")

    # END String map partitions operations

    def unique(self):
        new_modin_frame = self._modin_frame.apply_full_axis(
            0,
            lambda x: x.squeeze(axis=1).unique(),
            new_columns=self.columns,
        )
        return self.__constructor__(new_modin_frame)

    def searchsorted(self, **kwargs):
        def searchsorted(df):
            """Apply `searchsorted` function to a single partition."""
            result = df.squeeze(axis=1).searchsorted(**kwargs)
            if not is_list_like(result):
                result = [result]
            return pandas.DataFrame(result)

        return self.default_to_pandas(searchsorted)

    # Dt map partitions operations

    dt_date = Map.register(_dt_prop_map("date"), dtypes=np.object_)
    dt_time = Map.register(_dt_prop_map("time"), dtypes=np.object_)
    dt_timetz = Map.register(_dt_prop_map("timetz"), dtypes=np.object_)
    dt_year = Map.register(_dt_prop_map("year"), dtypes=np.int64)
    dt_month = Map.register(_dt_prop_map("month"), dtypes=np.int64)
    dt_day = Map.register(_dt_prop_map("day"), dtypes=np.int64)
    dt_hour = Map.register(_dt_prop_map("hour"), dtypes=np.int64)
    dt_minute = Map.register(_dt_prop_map("minute"), dtypes=np.int64)
    dt_second = Map.register(_dt_prop_map("second"), dtypes=np.int64)
    dt_microsecond = Map.register(_dt_prop_map("microsecond"), dtypes=np.int64)
    dt_nanosecond = Map.register(_dt_prop_map("nanosecond"), dtypes=np.int64)
    dt_week = Map.register(_dt_prop_map("week"), dtypes=np.int64)
    dt_weekofyear = Map.register(_dt_prop_map("weekofyear"), dtypes=np.int64)
    dt_dayofweek = Map.register(_dt_prop_map("dayofweek"), dtypes=np.int64)
    dt_weekday = Map.register(_dt_prop_map("weekday"), dtypes=np.int64)
    dt_dayofyear = Map.register(_dt_prop_map("dayofyear"), dtypes=np.int64)
    dt_quarter = Map.register(_dt_prop_map("quarter"), dtypes=np.int64)
    dt_is_month_start = Map.register(_dt_prop_map("is_month_start"), dtypes=np.bool_)
    dt_is_month_end = Map.register(_dt_prop_map("is_month_end"), dtypes=np.bool_)
    dt_is_quarter_start = Map.register(
        _dt_prop_map("is_quarter_start"), dtypes=np.bool_
    )
    dt_is_quarter_end = Map.register(_dt_prop_map("is_quarter_end"), dtypes=np.bool_)
    dt_is_year_start = Map.register(_dt_prop_map("is_year_start"), dtypes=np.bool_)
    dt_is_year_end = Map.register(_dt_prop_map("is_year_end"), dtypes=np.bool_)
    dt_is_leap_year = Map.register(_dt_prop_map("is_leap_year"), dtypes=np.bool_)
    dt_daysinmonth = Map.register(_dt_prop_map("daysinmonth"), dtypes=np.int64)
    dt_days_in_month = Map.register(_dt_prop_map("days_in_month"), dtypes=np.int64)

    def dt_tz(self):
        def datetime_tz(df):
            return pandas.DataFrame([df.squeeze(axis=1).dt.tz])

        return self.default_to_pandas(datetime_tz)

    def dt_freq(self):
        def datetime_freq(df):
            return pandas.DataFrame([df.squeeze(axis=1).dt.freq])

        return self.default_to_pandas(datetime_freq)

    dt_to_period = Map.register(_dt_func_map("to_period"))
    dt_to_pydatetime = Map.register(_dt_func_map("to_pydatetime"), dtypes=np.object_)
    dt_tz_localize = Map.register(_dt_func_map("tz_localize"))
    dt_tz_convert = Map.register(_dt_func_map("tz_convert"))
    dt_normalize = Map.register(_dt_func_map("normalize"))
    dt_strftime = Map.register(_dt_func_map("strftime"), dtypes=np.object_)
    dt_round = Map.register(_dt_func_map("round"))
    dt_floor = Map.register(_dt_func_map("floor"))
    dt_ceil = Map.register(_dt_func_map("ceil"))
    dt_month_name = Map.register(_dt_func_map("month_name"), dtypes=np.object_)
    dt_day_name = Map.register(_dt_func_map("day_name"), dtypes=np.object_)
    dt_to_pytimedelta = Map.register(_dt_func_map("to_pytimedelta"), dtypes=np.object_)
    dt_total_seconds = Map.register(_dt_func_map("total_seconds"), dtypes=np.float64)
    dt_seconds = Map.register(_dt_prop_map("seconds"), dtypes=np.int64)
    dt_days = Map.register(_dt_prop_map("days"), dtypes=np.int64)
    dt_microseconds = Map.register(_dt_prop_map("microseconds"), dtypes=np.int64)
    dt_nanoseconds = Map.register(_dt_prop_map("nanoseconds"), dtypes=np.int64)
    dt_qyear = Map.register(_dt_prop_map("qyear"), dtypes=np.int64)
    dt_start_time = Map.register(_dt_prop_map("start_time"))
    dt_end_time = Map.register(_dt_prop_map("end_time"))
    dt_to_timestamp = Map.register(_dt_func_map("to_timestamp"))

    # END Dt map partitions operations

    def astype(self, col_dtypes, errors: str = "raise"):
        # `errors` parameter needs to be part of the function signature because
        # other query compilers may not take care of error handling at the API
        # layer. This query compiler assumes there won't be any errors due to
        # invalid type keys.
        return self.__constructor__(self._modin_frame.astype(col_dtypes))

    def infer_objects(self):
        return self.__constructor__(self._modin_frame.infer_objects())

    # Column/Row partitions reduce operations

    def first_valid_index(self):
        def first_valid_index_builder(df):
            """Get the position of the first valid index in a single partition."""
            return df.set_axis(pandas.RangeIndex(len(df.index)), axis="index").apply(
                lambda df: df.first_valid_index()
            )

        # We get the minimum from each column, then take the min of that to get
        # first_valid_index. The `to_pandas()` here is just for a single value and
        # `squeeze` will convert it to a scalar.
        first_result = (
            self.__constructor__(self._modin_frame.reduce(0, first_valid_index_builder))
            .min(axis=1)
            .to_pandas()
            .squeeze()
        )
        return self.index[first_result]

    def last_valid_index(self):
        def last_valid_index_builder(df):
            """Get the position of the last valid index in a single partition."""
            return df.set_axis(pandas.RangeIndex(len(df.index)), axis="index").apply(
                lambda df: df.last_valid_index()
            )

        # We get the maximum from each column, then take the max of that to get
        # last_valid_index. The `to_pandas()` here is just for a single value and
        # `squeeze` will convert it to a scalar.
        first_result = (
            self.__constructor__(self._modin_frame.reduce(0, last_valid_index_builder))
            .max(axis=1)
            .to_pandas()
            .squeeze()
        )
        return self.index[first_result]

    # END Column/Row partitions reduce operations

    # Column/Row partitions reduce operations over select indices
    #
    # These operations result in a reduced dimensionality of data.
    # This will return a new QueryCompiler object which the front end will handle.

    def describe(self, **kwargs):
        # Use pandas to calculate the correct columns
        empty_df = (
            pandas.DataFrame(columns=self.columns)
            .astype(self.dtypes)
            .describe(**kwargs)
        )
        new_index = empty_df.index

        # Note: `describe` convert timestamp type to object type
        # which results in the loss of two values in index: `first` and `last`
        # for empty DataFrame.
        datetime_is_numeric = kwargs.get("datetime_is_numeric") or False
        if not any(map(is_numeric_dtype, empty_df.dtypes)) and not datetime_is_numeric:
            for col_name in empty_df.dtypes.index:
                # if previosly type of `col_name` was datetime or timedelta
                if is_datetime_or_timedelta_dtype(self.dtypes[col_name]):
                    new_index = pandas.Index(
                        empty_df.index.to_list() + ["first"] + ["last"]
                    )
                    break

        def describe_builder(df, internal_indices=[]):
            """Apply `describe` function to the subset of columns in a single partition."""
            # The index of the resulting dataframe is the same amongst all partitions
            # when dealing with the same data type. However, if we work with columns
            # that contain strings, we can get extra values in our result index such as
            # 'unique', 'top', and 'freq'. Since we call describe() on each partition,
            # we can have cases where certain partitions do not contain any of the
            # object string data leading to an index mismatch between partitions.
            # Thus, we must reindex each partition with the global new_index.
            return df.iloc[:, internal_indices].describe(**kwargs).reindex(new_index)

        return self.__constructor__(
            self._modin_frame.apply_full_axis_select_indices(
                0,
                describe_builder,
                empty_df.columns,
                new_index=new_index,
                new_columns=empty_df.columns,
            )
        )

    # END Column/Row partitions reduce operations over select indices

    # Map across rows/columns
    # These operations require some global knowledge of the full column/row
    # that is being operated on. This means that we have to put all of that
    # data in the same place.

    cummax = Fold.register(pandas.DataFrame.cummax)
    cummin = Fold.register(pandas.DataFrame.cummin)
    cumsum = Fold.register(pandas.DataFrame.cumsum)
    cumprod = Fold.register(pandas.DataFrame.cumprod)
    diff = Fold.register(pandas.DataFrame.diff)

    def clip(self, lower, upper, **kwargs):
        if isinstance(lower, BaseQueryCompiler):
            lower = lower.to_pandas().squeeze(1)
        if isinstance(upper, BaseQueryCompiler):
            upper = upper.to_pandas().squeeze(1)
        kwargs["upper"] = upper
        kwargs["lower"] = lower
        axis = kwargs.get("axis", 0)
        if is_list_like(lower) or is_list_like(upper):
            new_modin_frame = self._modin_frame.fold(axis, lambda df: df.clip(**kwargs))
        else:
            new_modin_frame = self._modin_frame.map(lambda df: df.clip(**kwargs))
        return self.__constructor__(new_modin_frame)

    def corr(self, method="pearson", min_periods=1):
        if method == "pearson":
            numeric_self = self.drop(
                columns=[
                    i for i in self.dtypes.index if not is_numeric_dtype(self.dtypes[i])
                ]
            )
            return numeric_self._nancorr(min_periods=min_periods)
        else:
            return super().corr(method=method, min_periods=min_periods)

    def cov(self, min_periods=None):
        return self._nancorr(min_periods=min_periods, cov=True)

    def _nancorr(self, min_periods=1, cov=False):
        """
        Compute either pairwise covariance or pairwise correlation of columns.

        This function considers NA/null values the same like pandas does.

        Parameters
        ----------
        min_periods : int, default: 1
            Minimum number of observations required per pair of columns
            to have a valid result.
        cov : boolean, default: False
            Either covariance or correlation should be computed.

        Returns
        -------
        PandasQueryCompiler
            The covariance or correlation matrix.
        """
        other = self.to_numpy()
        other_mask = self._isfinite().to_numpy()
        n_cols = other.shape[1]

        if min_periods is None:
            min_periods = 1

        def map_func(df):
            """Compute covariance or correlation matrix for the passed frame."""
            df = df.to_numpy()
            n_rows = df.shape[0]
            df_mask = np.isfinite(df)

            result = np.empty((n_rows, n_cols), dtype=np.float64)

            for i in range(n_rows):
                df_ith_row = df[i]
                df_ith_mask = df_mask[i]

                for j in range(n_cols):
                    other_jth_col = other[:, j]

                    valid = df_ith_mask & other_mask[:, j]

                    vx = df_ith_row[valid]
                    vy = other_jth_col[valid]

                    nobs = len(vx)

                    if nobs < min_periods:
                        result[i, j] = np.nan
                    else:
                        vx = vx - vx.mean()
                        vy = vy - vy.mean()
                        sumxy = (vx * vy).sum()
                        sumxx = (vx * vx).sum()
                        sumyy = (vy * vy).sum()

                        denom = (nobs - 1.0) if cov else np.sqrt(sumxx * sumyy)
                        if denom != 0:
                            result[i, j] = sumxy / denom
                        else:
                            result[i, j] = np.nan

            return pandas.DataFrame(result)

        columns = self.columns
        index = columns.copy()
        transponed_self = self.transpose()
        new_modin_frame = transponed_self._modin_frame.apply_full_axis(
            1, map_func, new_index=index, new_columns=columns
        )
        return transponed_self.__constructor__(new_modin_frame)

    def dot(self, other, squeeze_self=None, squeeze_other=None):
        if isinstance(other, PandasQueryCompiler):
            other = (
                other.to_pandas().squeeze(axis=1)
                if squeeze_other
                else other.to_pandas()
            )

        def map_func(df, other=other, squeeze_self=squeeze_self):
            """Compute matrix multiplication of the passed frames."""
            result = df.squeeze(axis=1).dot(other) if squeeze_self else df.dot(other)
            if is_list_like(result):
                return pandas.DataFrame(result)
            else:
                return pandas.DataFrame([result])

        num_cols = other.shape[1] if len(other.shape) > 1 else 1
        if len(self.columns) == 1:
            new_index = (
                [MODIN_UNNAMED_SERIES_LABEL]
                if (len(self.index) == 1 or squeeze_self) and num_cols == 1
                else None
            )
            new_columns = (
                [MODIN_UNNAMED_SERIES_LABEL] if squeeze_self and num_cols == 1 else None
            )
            axis = 0
        else:
            new_index = self.index
            new_columns = [MODIN_UNNAMED_SERIES_LABEL] if num_cols == 1 else None
            axis = 1

        new_modin_frame = self._modin_frame.apply_full_axis(
            axis, map_func, new_index=new_index, new_columns=new_columns
        )
        return self.__constructor__(new_modin_frame)

    def _nsort(self, n, columns=None, keep="first", sort_type="nsmallest"):
        """
        Return first N rows of the data sorted in the specified order.

        Parameters
        ----------
        n : int
            Number of rows to return.
        columns : list of labels, optional
            Column labels to sort data by.
        keep : {"first", "last", "all"}, default: "first"
            How to pick first rows in case of duplicated values:
            - "first": prioritize first occurrence.
            - "last": prioritize last occurrence.
            - "all": do not drop any duplicates, even if it means selecting more than `n` rows.
        sort_type : {"nsmallest", "nlargest"}, default: "nsmallest"
            "nsmallest" means sort in descending order, "nlargest" means
            sort in ascending order.

        Returns
        -------
        PandasQueryCompiler
            New QueryCompiler containing the first N rows of the data
            sorted in the given order.
        """

        def map_func(df, n=n, keep=keep, columns=columns):
            """Return first `N` rows of the sorted data for a single partition."""
            if columns is None:
                return pandas.DataFrame(
                    getattr(pandas.Series, sort_type)(
                        df.squeeze(axis=1), n=n, keep=keep
                    )
                )
            return getattr(pandas.DataFrame, sort_type)(
                df, n=n, columns=columns, keep=keep
            )

        if columns is None:
            new_columns = [MODIN_UNNAMED_SERIES_LABEL]
        else:
            new_columns = self.columns

        new_modin_frame = self._modin_frame.apply_full_axis(
            axis=0, func=map_func, new_columns=new_columns
        )
        return self.__constructor__(new_modin_frame)

    def nsmallest(self, *args, **kwargs):
        return self._nsort(sort_type="nsmallest", *args, **kwargs)

    def nlargest(self, *args, **kwargs):
        return self._nsort(sort_type="nlargest", *args, **kwargs)

    def eval(self, expr, **kwargs):
        # Make a copy of columns and eval on the copy to determine if result type is
        # series or not
        empty_eval = (
            pandas.DataFrame(columns=self.columns)
            .astype(self.dtypes)
            .eval(expr, inplace=False, **kwargs)
        )
        if isinstance(empty_eval, pandas.Series):
            new_columns = (
                [empty_eval.name]
                if empty_eval.name is not None
                else [MODIN_UNNAMED_SERIES_LABEL]
            )
        else:
            new_columns = empty_eval.columns
        new_modin_frame = self._modin_frame.apply_full_axis(
            1,
            lambda df: pandas.DataFrame(df.eval(expr, inplace=False, **kwargs)),
            new_index=self.index,
            new_columns=new_columns,
        )
        return self.__constructor__(new_modin_frame)

    def mode(self, **kwargs):
        axis = kwargs.get("axis", 0)

        def mode_builder(df):
            """Compute modes for a single partition."""
            result = pandas.DataFrame(df.mode(**kwargs))
            # We return a dataframe with the same shape as the input to ensure
            # that all the partitions will be the same shape
            if axis == 0 and len(df) != len(result):
                # Pad rows
                result = result.reindex(index=pandas.RangeIndex(len(df.index)))
            elif axis == 1 and len(df.columns) != len(result.columns):
                # Pad columns
                result = result.reindex(columns=pandas.RangeIndex(len(df.columns)))
            return pandas.DataFrame(result)

        if axis == 0:
            new_index = pandas.RangeIndex(len(self.index))
            new_columns = self.columns
        else:
            new_index = self.index
            new_columns = pandas.RangeIndex(len(self.columns))
        new_modin_frame = self._modin_frame.apply_full_axis(
            axis, mode_builder, new_index=new_index, new_columns=new_columns
        )
        return self.__constructor__(new_modin_frame).dropna(axis=axis, how="all")

    def fillna(self, **kwargs):
        squeeze_self = kwargs.pop("squeeze_self", False)
        squeeze_value = kwargs.pop("squeeze_value", False)
        axis = kwargs.get("axis", 0)
        value = kwargs.pop("value")
        method = kwargs.get("method", None)
        limit = kwargs.get("limit", None)
        full_axis = method is not None or limit is not None
        if isinstance(value, BaseQueryCompiler):
            if squeeze_self:
                # Self is a Series type object
                if full_axis:
                    value = value.to_pandas().squeeze(axis=1)

                    def fillna_builder(series):
                        # `limit` parameter works only on `Series` type, so we have to squeeze both objects to get
                        # correct behavior.
                        return series.squeeze(axis=1).fillna(value=value, **kwargs)

                    new_modin_frame = self._modin_frame.apply_full_axis(
                        0, fillna_builder
                    )
                else:

                    def fillna_builder(df, value_arg):
                        if isinstance(value_arg, pandas.DataFrame):
                            value_arg = value_arg.squeeze(axis=1)
                        res = df.squeeze(axis=1).fillna(value=value_arg, **kwargs)
                        return pandas.DataFrame(res)

                    new_modin_frame = self._modin_frame.n_ary_op(
                        fillna_builder,
                        [value._modin_frame],
                        join_type="left",
                        copartition_along_columns=False,
                    )

                return self.__constructor__(new_modin_frame)
            else:
                # Self is a DataFrame type object
                if squeeze_value:
                    # Value is Series type object
                    value = value.to_pandas().squeeze(axis=1)

                    def fillna(df):
                        return df.fillna(value=value, **kwargs)

                    # Continue to end of this function

                else:
                    # Value is a DataFrame type object
                    def fillna_builder(df, right):
                        return df.fillna(value=right, **kwargs)

                    new_modin_frame = self._modin_frame.broadcast_apply(
                        0, fillna_builder, value._modin_frame
                    )
                    return self.__constructor__(new_modin_frame)

        elif isinstance(value, dict):
            if squeeze_self:

                # For Series dict works along the index.
                def fillna(df):
                    return pandas.DataFrame(
                        df.squeeze(axis=1).fillna(value=value, **kwargs)
                    )

            else:

                # For DataFrames dict works along columns, all columns have to be present.
                def fillna(df):
                    func_dict = {
                        col: val for (col, val) in value.items() if col in df.columns
                    }
                    return df.fillna(value=func_dict, **kwargs)

        else:

            def fillna(df):
                return df.fillna(value=value, **kwargs)

        if full_axis:
            new_modin_frame = self._modin_frame.fold(axis, fillna)
        else:
            new_modin_frame = self._modin_frame.map(fillna)
        return self.__constructor__(new_modin_frame)

    def quantile_for_list_of_values(self, **kwargs):
        axis = kwargs.get("axis", 0)
        q = kwargs.get("q")
        numeric_only = kwargs.get("numeric_only", True)
        assert isinstance(q, (pandas.Series, np.ndarray, pandas.Index, list))

        if numeric_only:
            new_columns = self._modin_frame.numeric_columns()
        else:
            new_columns = [
                col
                for col, dtype in zip(self.columns, self.dtypes)
                if (is_numeric_dtype(dtype) or is_datetime_or_timedelta_dtype(dtype))
            ]
        if axis == 1:
            query_compiler = self.getitem_column_array(new_columns)
            new_columns = self.index
        else:
            query_compiler = self

        def quantile_builder(df, **kwargs):
            result = df.quantile(**kwargs)
            return result.T if kwargs.get("axis", 0) == 1 else result

        # This took a long time to debug, so here is the rundown of why this is needed.
        # Previously, we were operating on select indices, but that was broken. We were
        # not correctly setting the columns/index. Because of how we compute `to_pandas`
        # and because of the static nature of the index for `axis=1` it is easier to
        # just handle this as the transpose (see `quantile_builder` above for the
        # transpose within the partition) than it is to completely rework other
        # internal methods. Basically we are returning the transpose of the object for
        # correctness and cleanliness of the code.
        if axis == 1:
            q_index = new_columns
            new_columns = pandas.Float64Index(q)
        else:
            q_index = pandas.Float64Index(q)
        new_modin_frame = query_compiler._modin_frame.apply_full_axis(
            axis,
            lambda df: quantile_builder(df, **kwargs),
            new_index=q_index,
            new_columns=new_columns,
            dtypes=np.float64,
        )
        result = self.__constructor__(new_modin_frame)
        return result.transpose() if axis == 1 else result

    def query(self, expr, **kwargs):
        def query_builder(df, **modin_internal_kwargs):
            return df.query(expr, inplace=False, **kwargs, **modin_internal_kwargs)

        return self.__constructor__(self._modin_frame.filter(1, query_builder))

    def rank(self, **kwargs):
        axis = kwargs.get("axis", 0)
        numeric_only = True if axis else kwargs.get("numeric_only", False)
        new_modin_frame = self._modin_frame.apply_full_axis(
            axis,
            lambda df: df.rank(**kwargs),
            new_index=self.index,
            new_columns=self.columns if not numeric_only else None,
            dtypes=np.float64,
        )
        return self.__constructor__(new_modin_frame)

    def sort_index(self, **kwargs):
        axis = kwargs.pop("axis", 0)
        level = kwargs.pop("level", None)
        sort_remaining = kwargs.pop("sort_remaining", True)
        kwargs["inplace"] = False

        if level is not None or self.has_multiindex(axis=axis):
            return self.default_to_pandas(
                pandas.DataFrame.sort_index,
                axis=axis,
                level=level,
                sort_remaining=sort_remaining,
                **kwargs,
            )

        # sort_index can have ascending be None and behaves as if it is False.
        # sort_values cannot have ascending be None. Thus, the following logic is to
        # convert the ascending argument to one that works with sort_values
        ascending = kwargs.pop("ascending", True)
        if ascending is None:
            ascending = False
        kwargs["ascending"] = ascending
        if axis:
            new_columns = self.columns.to_frame().sort_index(**kwargs).index
            new_index = self.index
        else:
            new_index = self.index.to_frame().sort_index(**kwargs).index
            new_columns = self.columns
        new_modin_frame = self._modin_frame.apply_full_axis(
            axis,
            lambda df: df.sort_index(
                axis=axis, level=level, sort_remaining=sort_remaining, **kwargs
            ),
            new_index,
            new_columns,
            dtypes="copy" if axis == 0 else None,
        )
        return self.__constructor__(new_modin_frame)

    def melt(
        self,
        id_vars=None,
        value_vars=None,
        var_name=None,
        value_name="value",
        col_level=None,
        ignore_index=True,
    ):
        ErrorMessage.missmatch_with_pandas(
            operation="melt", message="Order of rows could be different from pandas"
        )

        if var_name is None:
            var_name = "variable"

        def _convert_to_list(x):
            """Convert passed object to a list."""
            if is_list_like(x):
                x = [*x]
            elif x is not None:
                x = [x]
            else:
                x = []
            return x

        id_vars, value_vars = map(_convert_to_list, [id_vars, value_vars])

        if len(value_vars) == 0:
            value_vars = self.columns.drop(id_vars)

        if len(id_vars) != 0:
            to_broadcast = self.getitem_column_array(id_vars)._modin_frame
        else:
            to_broadcast = None

        def applyier(df, internal_indices, other=[], internal_other_indices=[]):
            """
            Apply `melt` function to a single partition.

            Parameters
            ----------
            df : pandas.DataFrame
                Partition of the self frame.
            internal_indices : list of ints
                Positional indices of columns in this particular partition which
                represents `value_vars` columns in the source frame.
            other : pandas.DataFrame
                Broadcasted partition which contains `id_vars` columns of the
                source frame.
            internal_other_indices : list of ints
                Positional indices of columns in `other` partition which
                represents `id_vars` columns in the source frame.

            Returns
            -------
            pandas.DataFrame
                The result of the `melt` function for this particular partition.
            """
            if len(other):
                other = pandas.concat(other, axis=1)
                columns_to_add = other.columns.difference(df.columns)
                df = pandas.concat([df, other[columns_to_add]], axis=1)
            return df.melt(
                id_vars=id_vars,
                value_vars=df.columns[internal_indices],
                var_name=var_name,
                value_name=value_name,
                col_level=col_level,
            )

        # we have no able to calculate correct indices here, so making it `dummy_index`
        inconsistent_frame = self._modin_frame.broadcast_apply_select_indices(
            axis=0,
            apply_indices=value_vars,
            func=applyier,
            other=to_broadcast,
            new_index=["dummy_index"] * len(id_vars),
            new_columns=["dummy_index"] * len(id_vars),
        )
        # after applying `melt` for selected indices we will get partitions like this:
        #     id_vars   vars   value |     id_vars   vars   value
        #  0      foo   col3       1 |  0      foo   col5       a    so stacking it into
        #  1      fiz   col3       2 |  1      fiz   col5       b    `new_parts` to get
        #  2      bar   col3       3 |  2      bar   col5       c    correct answer
        #  3      zoo   col3       4 |  3      zoo   col5       d
        new_parts = np.array(
            [np.array([x]) for x in np.concatenate(inconsistent_frame._partitions.T)]
        )
        new_index = pandas.RangeIndex(len(self.index) * len(value_vars))
        new_modin_frame = self._modin_frame.__constructor__(
            new_parts,
            index=new_index,
            columns=id_vars + [var_name, value_name],
        )
        result = self.__constructor__(new_modin_frame)
        # this assigment needs to propagate correct indices into partitions
        result.index = new_index
        return result

    # END Map across rows/columns

    # __getitem__ methods
    __getitem_bool = Binary.register(
        lambda df, r: df[[r]] if is_scalar(r) else df[r],
        join_type="left",
        labels="drop",
    )

    def __validate_bool_indexer(self, indexer):
        if len(indexer) != len(self.index):
            raise ValueError(
                f"Item wrong length {len(indexer)} instead of {len(self.index)}."
            )
        if isinstance(indexer, pandas.Series) and not indexer.equals(self.index):
            warnings.warn(
                "Boolean Series key will be reindexed to match DataFrame index.",
                PendingDeprecationWarning,
                stacklevel=4,
            )

    def getitem_array(self, key):
        if isinstance(key, type(self)):
            # here we check for a subset of bool indexers only to simplify the code;
            # there could (potentially) be more of those, but we assume the most frequent
            # ones are just of bool dtype
            if len(key.dtypes) == 1 and is_bool_dtype(key.dtypes[0]):
                self.__validate_bool_indexer(key.index)
                return self.__getitem_bool(key, broadcast=True, dtypes="copy")

            key = key.to_pandas().squeeze(axis=1)

        if is_bool_indexer(key):
            self.__validate_bool_indexer(key)
            key = check_bool_indexer(self.index, key)
            # We convert to a RangeIndex because getitem_row_array is expecting a list
            # of indices, and RangeIndex will give us the exact indices of each boolean
            # requested.
            key = pandas.RangeIndex(len(self.index))[key]
            if len(key):
                return self.getitem_row_array(key)
            else:
                return self.from_pandas(
                    pandas.DataFrame(columns=self.columns), type(self._modin_frame)
                )
        else:
            if any(k not in self.columns for k in key):
                raise KeyError(
                    "{} not index".format(
                        str([k for k in key if k not in self.columns]).replace(",", "")
                    )
                )
            return self.getitem_column_array(key)

    def getitem_column_array(self, key, numeric=False):
        # Convert to list for type checking
        if numeric:
            new_modin_frame = self._modin_frame.take_2d_labels_or_positional(
                col_positions=key
            )
        else:
            new_modin_frame = self._modin_frame.take_2d_labels_or_positional(
                col_labels=key
            )
        return self.__constructor__(new_modin_frame)

    def getitem_row_array(self, key):
        return self.__constructor__(
            self._modin_frame.take_2d_labels_or_positional(row_positions=key)
        )

    def setitem(self, axis, key, value):
        return self._setitem(axis=axis, key=key, value=value, how=None)

    def _setitem(self, axis, key, value, how="inner"):
        """
        Set the row/column defined by `key` to the `value` provided.

        In contrast with `setitem` with this function you can specify how
        to handle non-aligned `self` and `value`.

        Parameters
        ----------
        axis : {0, 1}
            Axis to set `value` along. 0 means set row, 1 means set column.
        key : scalar
            Row/column label to set `value` in.
        value : PandasQueryCompiler (1xN), list-like or scalar
            Define new row/column value.
        how : {"inner", "outer", "left", "right", None}, default: "inner"
            Type of join to perform if specified axis of `self` and `value` are not
            equal. If `how` is `None`, reindex `value` with `self` labels without joining.

        Returns
        -------
        BaseQueryCompiler
            New QueryCompiler with updated `key` value.
        """

        def setitem_builder(df, internal_indices=[]):
            """
            Set the row/column to the `value` in a single partition.

            Parameters
            ----------
            df : pandas.DataFrame
                Partition of the self frame.
            internal_indices : list of ints
                Positional indices of rows/columns in this particular partition
                which represents `key` in the source frame.

            Returns
            -------
            pandas.DataFrame
                Partition data with updated values.
            """
            df = df.copy()
            if len(internal_indices) == 1:
                if axis == 0:
                    df[df.columns[internal_indices[0]]] = value
                else:
                    df.iloc[internal_indices[0]] = value
            else:
                if axis == 0:
                    df[df.columns[internal_indices]] = value
                else:
                    df.iloc[internal_indices] = value
            return df

        if isinstance(value, type(self)):
            value.columns = [key]
            if axis == 1:
                value = value.transpose()
            idx = self.get_axis(axis ^ 1).get_indexer_for([key])[0]
            return self.insert_item(axis ^ 1, idx, value, how, replace=True)

        # TODO: rework by passing list-like values to `apply_select_indices`
        # as an item to distribute
        if is_list_like(value):
            new_modin_frame = self._modin_frame.apply_full_axis_select_indices(
                axis,
                setitem_builder,
                [key],
                new_index=self.index,
                new_columns=self.columns,
                keep_remaining=True,
            )
        else:
            new_modin_frame = self._modin_frame.apply_select_indices(
                axis,
                setitem_builder,
                [key],
                new_index=self.index,
                new_columns=self.columns,
                keep_remaining=True,
            )
        return self.__constructor__(new_modin_frame)

    # END __getitem__ methods

    # Drop/Dropna
    # This will change the shape of the resulting data.
    def dropna(self, **kwargs):
        return self.__constructor__(
            self._modin_frame.filter(
                kwargs.get("axis", 0) ^ 1,
                lambda df: pandas.DataFrame.dropna(df, **kwargs),
            )
        )

    def drop(self, index=None, columns=None, errors: str = "raise"):
        # `errors` parameter needs to be part of the function signature because
        # other query compilers may not take care of error handling at the API
        # layer. This query compiler assumes there won't be any errors due to
        # invalid keys.
        if index is not None:
            index = np.sort(self.index.get_indexer_for(self.index.difference(index)))
        if columns is not None:
            columns = np.sort(
                self.columns.get_indexer_for(self.columns.difference(columns))
            )
        new_modin_frame = self._modin_frame.take_2d_labels_or_positional(
            row_positions=index, col_positions=columns
        )
        return self.__constructor__(new_modin_frame)

    # END Drop/Dropna

    # Insert
    # This method changes the shape of the resulting data. In Pandas, this
    # operation is always inplace, but this object is immutable, so we just
    # return a new one from here and let the front end handle the inplace
    # update.
    def insert(self, loc, column, value):
        if isinstance(value, type(self)):
            value.columns = [column]
            return self.insert_item(axis=1, loc=loc, value=value, how=None)

        if is_list_like(value) and not isinstance(value, np.ndarray):
            value = np.array(value)
        elif is_scalar(value):
            value = [value] * len(self.index)

        def insert(df, internal_indices=[]):
            """
            Insert new column to the partition.

            Parameters
            ----------
            df : pandas.DataFrame
                Partition of the self frame.
            internal_indices : list of ints
                Positional index of the column in this particular partition
                to insert new column after.
            """
            internal_idx = int(internal_indices[0])
            df.insert(internal_idx, column, value)
            return df

        # TODO: rework by passing list-like values to `apply_select_indices`
        # as an item to distribute
        new_modin_frame = self._modin_frame.apply_full_axis_select_indices(
            0,
            insert,
            numeric_indices=[loc],
            keep_remaining=True,
            new_index=self.index,
            new_columns=self.columns.insert(loc, column),
        )
        return self.__constructor__(new_modin_frame)

    # END Insert

    def explode(self, column):
        return self.__constructor__(
            self._modin_frame.explode(1, lambda df: df.explode(column))
        )

    # UDF (apply and agg) methods
    # There is a wide range of behaviors that are supported, so a lot of the
    # logic can get a bit convoluted.
    def apply(self, func, axis, *args, **kwargs):
        # if any of args contain modin object, we should
        # convert it to pandas
        args = try_cast_to_pandas(args)
        kwargs = try_cast_to_pandas(kwargs)
        if isinstance(func, dict):
            return self._dict_func(func, axis, *args, **kwargs)
        elif is_list_like(func):
            return self._list_like_func(func, axis, *args, **kwargs)
        else:
            return self._callable_func(func, axis, *args, **kwargs)

    def apply_on_series(self, func, *args, **kwargs):
        args = try_cast_to_pandas(args)
        kwargs = try_cast_to_pandas(kwargs)

        assert self.is_series_like()

        # We use apply_full_axis here instead of map since the latter assumes that the
        # shape of the DataFrame does not change. However, it is possible for functions
        # applied to Series objects to end up creating DataFrames. It is possible that
        # using apply_full_axis is much less performant compared to using a variant of
        # map.
        return self.__constructor__(
            self._modin_frame.apply_full_axis(
                1, lambda df: df.squeeze(axis=1).apply(func, *args, **kwargs)
            )
        )

    def _dict_func(self, func, axis, *args, **kwargs):
        """
        Apply passed functions to the specified rows/columns.

        Parameters
        ----------
        func : dict(label) -> [callable, str]
            Dictionary that maps axis labels to the function to apply against them.
        axis : {0, 1}
            Target axis to apply functions along. 0 means apply to columns,
            1 means apply to rows.
        *args : args
            Arguments to pass to the specified functions.
        **kwargs : kwargs
            Arguments to pass to the specified functions.

        Returns
        -------
        PandasQueryCompiler
            New QueryCompiler containing the results of passed functions.
        """
        if "axis" not in kwargs:
            kwargs["axis"] = axis

        def dict_apply_builder(df, func_dict={}):
            # Sometimes `apply` can return a `Series`, but we require that internally
            # all objects are `DataFrame`s.
            return pandas.DataFrame(df.apply(func_dict, *args, **kwargs))

        func = {k: wrap_udf_function(v) if callable(v) else v for k, v in func.items()}
        return self.__constructor__(
            self._modin_frame.apply_full_axis_select_indices(
                axis, dict_apply_builder, func, keep_remaining=False
            )
        )

    def _list_like_func(self, func, axis, *args, **kwargs):
        """
        Apply passed functions to each row/column.

        Parameters
        ----------
        func : list of callable
            List of functions to apply against each row/column.
        axis : {0, 1}
            Target axis to apply functions along. 0 means apply to columns,
            1 means apply to rows.
        *args : args
            Arguments to pass to the specified functions.
        **kwargs : kwargs
            Arguments to pass to the specified functions.

        Returns
        -------
        PandasQueryCompiler
            New QueryCompiler containing the results of passed functions.
        """
        # When the function is list-like, the function names become the index/columns
        new_index = (
            [f if isinstance(f, str) else f.__name__ for f in func]
            if axis == 0
            else self.index
        )
        new_columns = (
            [f if isinstance(f, str) else f.__name__ for f in func]
            if axis == 1
            else self.columns
        )
        func = [wrap_udf_function(f) if callable(f) else f for f in func]
        new_modin_frame = self._modin_frame.apply_full_axis(
            axis,
            lambda df: pandas.DataFrame(df.apply(func, axis, *args, **kwargs)),
            new_index=new_index,
            new_columns=new_columns,
        )
        return self.__constructor__(new_modin_frame)

    def _callable_func(self, func, axis, *args, **kwargs):
        """
        Apply passed function to each row/column.

        Parameters
        ----------
        func : callable or str
            Function to apply.
        axis : {0, 1}
            Target axis to apply function along. 0 means apply to columns,
            1 means apply to rows.
        *args : args
            Arguments to pass to the specified function.
        **kwargs : kwargs
            Arguments to pass to the specified function.

        Returns
        -------
        PandasQueryCompiler
            New QueryCompiler containing the results of passed function
            for each row/column.
        """
        if callable(func):
            func = wrap_udf_function(func)

        new_modin_frame = self._modin_frame.apply_full_axis(
            axis, lambda df: df.apply(func, axis=axis, *args, **kwargs)
        )
        return self.__constructor__(new_modin_frame)

    # END UDF

    # Manual Partitioning methods (e.g. merge, groupby)
    # These methods require some sort of manual partitioning due to their
    # nature. They require certain data to exist on the same partition, and
    # after the shuffle, there should be only a local map required.

    def _groupby_internal_columns(self, by, drop):
        """
        Extract internal columns from by argument of groupby.

        Parameters
        ----------
        by : BaseQueryCompiler, column or index label, Grouper or list
        drop : bool
            Indicates whether or not by data came from self frame.
            True, by data came from self. False, external by data.

        Returns
        -------
        by : list of BaseQueryCompiler, column or index label, or Grouper
        internal_by : list of str
            List of internal column name to be dropped during groupby.
        """
        if isinstance(by, type(self)):
            if drop:
                internal_by = by.columns
                by = [by]
            else:
                internal_by = []
                by = [by]
        else:
            if not isinstance(by, list):
                by = [by] if by is not None else []
            internal_by = [o for o in by if hashable(o) and o in self.columns]
            internal_qc = (
                [self.getitem_column_array(internal_by)] if len(internal_by) else []
            )
            by = internal_qc + by[len(internal_by) :]
        return by, internal_by

    groupby_all = GroupByReduce.register("all")
    groupby_any = GroupByReduce.register("any")
    groupby_count = GroupByReduce.register("count")
    groupby_max = GroupByReduce.register("max")
    groupby_min = GroupByReduce.register("min")
    groupby_prod = GroupByReduce.register("prod")
    groupby_sum = GroupByReduce.register("sum")

    def groupby_mean(self, by, axis, groupby_kwargs, agg_args, agg_kwargs, drop=False):
        _, internal_by = self._groupby_internal_columns(by, drop)

        numeric_only = agg_kwargs.get("numeric_only", False)
        datetime_cols = (
            {
                col: dtype
                for col, dtype in zip(self.dtypes.index, self.dtypes)
                if is_datetime64_any_dtype(dtype) and col not in internal_by
            }
            if not numeric_only
            else dict()
        )

        if len(datetime_cols) > 0:
            datetime_qc = self.getitem_array(datetime_cols)
            if datetime_qc.isna().any().any(axis=1).to_pandas().squeeze():
                return super().groupby_mean(
                    by=by,
                    axis=axis,
                    groupby_kwargs=groupby_kwargs,
                    agg_args=agg_args,
                    agg_kwargs=agg_kwargs,
                    drop=drop,
                )

        qc_with_converted_datetime_cols = (
            self.astype({col: "int64" for col in datetime_cols.keys()})
            if len(datetime_cols) > 0
            else self
        )

        def _groupby_mean_reduce(dfgb, **kwargs):
            """
            Compute mean value in each group using sums/counts values within reduce phase.

            Parameters
            ----------
            dfgb : pandas.DataFrameGroupBy
                GroupBy object for column-partition.
            **kwargs : dict
                Additional keyword parameters to be passed in ``pandas.DataFrameGroupBy.sum``.

            Returns
            -------
            pandas.DataFrame
                A pandas Dataframe with mean values in each column of each group.
            """
            sums_counts_df = dfgb.sum(**kwargs)
            sum_df = sums_counts_df.iloc[:, : len(sums_counts_df.columns) // 2]
            count_df = sums_counts_df.iloc[:, len(sums_counts_df.columns) // 2 :]
            return sum_df / count_df

        result = GroupByReduce.register(
            lambda dfgb, **kwargs: pandas.concat(
                [dfgb.sum(**kwargs), dfgb.count()],
                axis=1,
                copy=False,
            ),
            _groupby_mean_reduce,
            default_to_pandas_func=lambda dfgb, **kwargs: dfgb.mean(**kwargs),
        )(
            query_compiler=qc_with_converted_datetime_cols,
            by=by,
            axis=axis,
            groupby_kwargs=groupby_kwargs,
            agg_args=agg_args,
            agg_kwargs=agg_kwargs,
            drop=drop,
        )

        if len(datetime_cols) > 0:
            result = result.astype({col: dtype for col, dtype in datetime_cols.items()})
        return result

    def groupby_size(
        self,
        by,
        axis,
        groupby_kwargs,
        agg_args,
        agg_kwargs,
        drop=False,
    ):
        result = self._groupby_dict_reduce(
            by=by,
            axis=axis,
            agg_func={self.columns[0]: [("__size_col__", "size")]},
            agg_args=agg_args,
            agg_kwargs=agg_kwargs,
            groupby_kwargs=groupby_kwargs,
            drop=drop,
            method="size",
            default_to_pandas_func=lambda grp: grp.size(),
        )
        if groupby_kwargs.get("as_index", True):
            result.columns = [MODIN_UNNAMED_SERIES_LABEL]
        elif isinstance(result.columns, pandas.MultiIndex):
            # Dropping one extra-level which was added because of renaming aggregation
            result.columns = (
                result.columns[:-1].droplevel(-1).append(pandas.Index(["size"]))
            )
        return result

    def groupby_skew(self, by, axis, groupby_kwargs, agg_args, agg_kwargs, drop=False):
        def map_skew(dfgb, *args, **kwargs):
            df = dfgb.obj
            by_cols = dfgb.exclusions
            cols_to_agg = df.columns.difference(by_cols)

            df_pow2 = pandas.concat([df[by_cols], df[cols_to_agg] ** 2], axis=1)
            df_pow3 = pandas.concat([df[by_cols], df[cols_to_agg] ** 3], axis=1)

            return pandas.concat(
                [
                    dfgb.count(*args, **kwargs),
                    dfgb.sum(*args, **kwargs),
                    df_pow2.groupby(dfgb.keys, **groupby_kwargs).sum(*args, **kwargs),
                    df_pow3.groupby(dfgb.keys, **groupby_kwargs).sum(*args, **kwargs),
                ],
                copy=False,
                axis=1,
            )

        def reduce_skew(dfgb, *args, **kwargs):
            df = dfgb.sum(*args, **kwargs)
            chunk_size = df.shape[1] // 4

            count = df.iloc[:, :chunk_size]
            # s = sum(x)
            s = df.iloc[:, chunk_size : chunk_size * 2]
            # s2 = sum(x^2)
            s2 = df.iloc[:, chunk_size * 2 : chunk_size * 3]
            # s3 = sum(x^3)
            s3 = df.iloc[:, chunk_size * 3 : chunk_size * 4]

            # mean = sum(x) / count
            m = s / count

            # m2 = sum( (x - m)^ 2) = sum(x^2 - 2*x*m + m^2)
            m2 = s2 - 2 * m * s + count * (m**2)

            # m3 = sum( (x - m)^ 3) = sum(x^3 - 3*x^2*m + 3*x*m^2 - m^3)
            m3 = s3 - 3 * m * s2 + 3 * s * (m**2) - count * (m**3)

            # The equation for the 'skew' was taken directly from pandas:
            # https://github.com/pandas-dev/pandas/blob/8dab54d6573f7186ff0c3b6364d5e4dd635ff3e7/pandas/core/nanops.py#L1226
            skew_res = (count * (count - 1) ** 0.5 / (count - 2)) * (m3 / m2**1.5)
            return skew_res

        result = GroupByReduce.register(
            map_skew,
            reduce_skew,
            default_to_pandas_func=lambda dfgb, **kwargs: dfgb.skew(**kwargs),
        )(
            query_compiler=self,
            by=by,
            axis=axis,
            groupby_kwargs=groupby_kwargs,
            agg_args=agg_args,
            agg_kwargs=agg_kwargs,
            drop=drop,
        )
        return result

    def _groupby_dict_reduce(
        self,
        by,
        agg_func,
        axis,
        groupby_kwargs,
        agg_args,
        agg_kwargs,
        drop=False,
        **kwargs,
    ):
        """
        Group underlying data and apply aggregation functions to each group of the specified column/row.

        This method is responsible of performing dictionary groupby aggregation for such functions,
        that can be implemented via TreeReduce approach.

        Parameters
        ----------
        by : PandasQueryCompiler, column or index label, Grouper or list of such
            Object that determine groups.
        agg_func : dict(label) -> str
            Dictionary that maps row/column labels to the function names.
            **Note:** specified functions have to be supported by ``modin.core.dataframe.algebra.GroupByReduce``.
            Supported functions are listed in the ``modin.core.dataframe.algebra.GroupByReduce.groupby_reduce_functions``
            dictionary.
        axis : {0, 1}
            Axis to group and apply aggregation function along.
            0 is for index, when 1 is for columns.
        groupby_kwargs : dict
            GroupBy parameters in the format of ``modin.pandas.DataFrame.groupby`` signature.
        agg_args : list-like
            Serves the compatibility purpose. Does not affect the result.
        agg_kwargs : dict
            Arguments to pass to the aggregation functions.
        drop : bool, default: False
            If `by` is a QueryCompiler indicates whether or not by-data came
            from the `self`.
        **kwargs : dict
            Additional parameters to pass to the ``modin.core.dataframe.algebra.GroupByReduce.register``.

        Returns
        -------
        PandasQueryCompiler
            New QueryCompiler containing the result of groupby dictionary aggregation.
        """
        map_dict = {}
        reduce_dict = {}
        rename_columns = any(
            not isinstance(fn, str) and isinstance(fn, Iterable)
            for fn in agg_func.values()
        )
        for col, col_funcs in agg_func.items():
            if not rename_columns:
                map_dict[col], reduce_dict[col] = groupby_reduce_functions[col_funcs]
                continue

            if isinstance(col_funcs, str):
                col_funcs = [col_funcs]

            map_fns = []
            for i, fn in enumerate(col_funcs):
                if not isinstance(fn, str) and isinstance(fn, Iterable):
                    new_col_name, func = fn
                elif isinstance(fn, str):
                    new_col_name, func = fn, fn
                else:
                    raise TypeError

                map_fns.append((new_col_name, groupby_reduce_functions[func][0]))
                reduced_col_name = (
                    (*col, new_col_name)
                    if isinstance(col, tuple)
                    else (col, new_col_name)
                )
                reduce_dict[reduced_col_name] = groupby_reduce_functions[func][1]
            map_dict[col] = map_fns
        return GroupByReduce.register(map_dict, reduce_dict, **kwargs)(
            query_compiler=self,
            by=by,
            axis=axis,
            groupby_kwargs=groupby_kwargs,
            agg_args=agg_args,
            agg_kwargs=agg_kwargs,
            drop=drop,
        )

    def groupby_dtypes(
        self,
        by,
        axis,
        groupby_kwargs,
        agg_args,
        agg_kwargs,
        drop=False,
    ):
        return self.groupby_agg(
            by=by,
            axis=axis,
            agg_func=lambda df: df.dtypes,
            # passing 'group_wise' will make the function be applied to the 'by' columns as well,
            # this is exactly what we want when 'as_index=False'
            how="axis_wise" if groupby_kwargs.get("as_index", True) else "group_wise",
            agg_args=agg_args,
            agg_kwargs=agg_kwargs,
            groupby_kwargs=groupby_kwargs,
            drop=drop,
        )

    def groupby_agg(
        self,
        by,
        agg_func,
        axis,
        groupby_kwargs,
        agg_args,
        agg_kwargs,
        how="axis_wise",
        drop=False,
    ):
        if isinstance(agg_func, dict) and all(
            is_reduce_function(x) for x in agg_func.values()
        ):
            return self._groupby_dict_reduce(
                by, agg_func, axis, groupby_kwargs, agg_args, agg_kwargs, drop
            )

        if isinstance(agg_func, dict):
            assert (
                how == "axis_wise"
            ), f"Only 'axis_wise' aggregation is supported with dictionary functions, got: {how}"
        else:
            agg_func = functools.partial(
                GroupByDefault.get_aggregation_method(how), func=agg_func
            )

        # since we're going to modify `groupby_kwargs` dict in a `groupby_agg_builder`,
        # we want to copy it to not propagate these changes into source dict, in case
        # of unsuccessful end of function
        groupby_kwargs = groupby_kwargs.copy()

        as_index = groupby_kwargs.get("as_index", True)
        by, internal_by = self._groupby_internal_columns(by, drop)

        broadcastable_by = [o._modin_frame for o in by if isinstance(o, type(self))]
        not_broadcastable_by = [o for o in by if not isinstance(o, type(self))]

        def groupby_agg_builder(df, by=None, drop=False, partition_idx=None):
            """
            Compute groupby aggregation for a single partition.

            Parameters
            ----------
            df : pandas.DataFrame
                Partition of the self frame.
            by : pandas.DataFrame, optional
                Broadcasted partition which contains `by` columns.
            drop : bool, default: False
                Indicates whether `by` partition came from the `self` frame.
            partition_idx : int, optional
                Positional partition index along groupby axis.

            Returns
            -------
            pandas.DataFrame
                DataFrame containing the result of groupby aggregation
                for this particular partition.
            """
            # Set `as_index` to True to track the metadata of the grouping object
            # It is used to make sure that between phases we are constructing the
            # right index and placing columns in the correct order.
            groupby_kwargs["as_index"] = True

            # We have to filter func-dict BEFORE inserting broadcasted 'by' columns
            # to avoid multiple aggregation results for 'by' cols in case they're
            # present in the func-dict:
            partition_agg_func = GroupByReduce.try_filter_dict(agg_func, df)

            internal_by_cols = pandas.Index([])
            missed_by_cols = pandas.Index([])

            if by is not None:
                internal_by_df = by[internal_by]

                if isinstance(internal_by_df, pandas.Series):
                    internal_by_df = internal_by_df.to_frame()

                missed_by_cols = internal_by_df.columns.difference(df.columns)
                if len(missed_by_cols) > 0:
                    df = pandas.concat(
                        [df, internal_by_df[missed_by_cols]],
                        axis=1,
                        copy=False,
                    )

                internal_by_cols = internal_by_df.columns

                external_by = by.columns.difference(internal_by).unique()
                external_by_df = by[external_by].squeeze(axis=1)

                if isinstance(external_by_df, pandas.DataFrame):
                    external_by_cols = [o for _, o in external_by_df.items()]
                else:
                    external_by_cols = [external_by_df]

                by = internal_by_cols.tolist() + external_by_cols

            else:
                by = []

            by += not_broadcastable_by

            def compute_groupby(df, drop=False, partition_idx=0):
                """Compute groupby aggregation for a single partition."""
                grouped_df = df.groupby(by=by, axis=axis, **groupby_kwargs)
                try:
                    result = partition_agg_func(grouped_df, *agg_args, **agg_kwargs)
                except DataError:
                    # This happens when the partition is filled with non-numeric data and a
                    # numeric operation is done. We need to build the index here to avoid
                    # issues with extracting the index.
                    result = pandas.DataFrame(index=grouped_df.size().index)
                if isinstance(result, pandas.Series):
                    result = result.to_frame(
                        result.name
                        if result.name is not None
                        else MODIN_UNNAMED_SERIES_LABEL
                    )

                selection = agg_func.keys() if isinstance(agg_func, dict) else None
                if selection is None:
                    # Some pandas built-in aggregation functions aggregate 'by' columns
                    # (for example 'apply', 'dtypes', maybe more...). Since we make sure
                    # that all of the 'by' columns are presented in every partition by
                    # inserting the missed ones, we will end up with all of the 'by'
                    # columns being aggregated in every partition. To avoid duplications
                    # in the result we drop all of the 'by' columns that were inserted
                    # in this partition AFTER handling 'as_index' parameter. The order
                    # is important for proper naming-conflicts handling.
                    misaggregated_cols = missed_by_cols.intersection(result.columns)
                else:
                    misaggregated_cols = []

                if not as_index:
                    GroupBy.handle_as_index_for_dataframe(
                        result,
                        internal_by_cols,
                        by_cols_dtypes=df[internal_by_cols].dtypes.values,
                        by_length=len(by),
                        selection=selection,
                        partition_idx=partition_idx,
                        drop=drop,
                        inplace=True,
                    )
                else:
                    new_index_names = tuple(
                        None
                        if isinstance(name, str)
                        and name.startswith(MODIN_UNNAMED_SERIES_LABEL)
                        else name
                        for name in result.index.names
                    )
                    result.index.names = new_index_names

                if len(misaggregated_cols) > 0:
                    result.drop(columns=misaggregated_cols, inplace=True)

                return result

            try:
                return compute_groupby(df, drop, partition_idx)
            except (ValueError, KeyError):
                # This will happen with Arrow buffer read-only errors. We don't want to copy
                # all the time, so this will try to fast-path the code first.
                return compute_groupby(df.copy(), drop, partition_idx)

        apply_indices = list(agg_func.keys()) if isinstance(agg_func, dict) else None

        new_modin_frame = self._modin_frame.broadcast_apply_full_axis(
            axis=axis,
            func=lambda df, by=None, partition_idx=None: groupby_agg_builder(
                df, by, drop, partition_idx
            ),
            other=broadcastable_by,
            apply_indices=apply_indices,
            enumerate_partitions=True,
        )
        result = self.__constructor__(new_modin_frame)

        # that means that exception in `compute_groupby` was raised
        # in every partition, so we also should raise it
        if len(result.columns) == 0 and len(self.columns) != 0:
            # determening type of raised exception by applying `aggfunc`
            # to empty DataFrame
            try:
                pandas.DataFrame(index=[1], columns=[1]).agg(agg_func) if isinstance(
                    agg_func, dict
                ) else agg_func(
                    pandas.DataFrame(index=[1], columns=[1]).groupby(level=0),
                    **agg_kwargs,
                )
            except Exception as err:
                raise type(err)("No numeric types to aggregate.")

        return result

    # END Manual Partitioning methods

    def pivot(self, index, columns, values):
        from pandas.core.reshape.pivot import _convert_by

        def __convert_by(by):
            """Convert passed value to a list."""
            if isinstance(by, pandas.Index):
                by = list(by)
            by = _convert_by(by)
            if (
                len(by) > 0
                and (not is_list_like(by[0]) or isinstance(by[0], tuple))
                and not all([key in self.columns for key in by])
            ):
                by = [by]
            return by

        index, columns, values = map(__convert_by, [index, columns, values])
        is_custom_index = (
            len(index) == 1
            and is_list_like(index[0])
            and not isinstance(index[0], tuple)
        )

        if is_custom_index or len(index) == 0:
            to_reindex = columns
        else:
            to_reindex = index + columns

        if len(values) != 0:
            obj = self.getitem_column_array(to_reindex + values)
        else:
            obj = self

        if is_custom_index:
            obj.index = index

        reindexed = self.__constructor__(
            obj._modin_frame.apply_full_axis(
                1,
                lambda df: df.set_index(to_reindex, append=(len(to_reindex) == 1)),
                new_columns=obj.columns.drop(to_reindex),
            )
        )

        unstacked = reindexed.unstack(level=columns, fill_value=None)
        if len(reindexed.columns) == 1 and unstacked.columns.nlevels > 1:
            unstacked.columns = unstacked.columns.droplevel(0)

        return unstacked

    def pivot_table(
        self,
        index,
        values,
        columns,
        aggfunc,
        fill_value,
        margins,
        dropna,
        margins_name,
        observed,
        sort,
    ):
        ErrorMessage.missmatch_with_pandas(
            operation="pivot_table",
            message="Order of columns could be different from pandas",
        )

        from pandas.core.reshape.pivot import _convert_by

        def __convert_by(by):
            """Convert passed value to a list."""
            if isinstance(by, pandas.Index):
                return list(by)
            return _convert_by(by)

        index, columns, values = map(__convert_by, [index, columns, values])

        unique_keys = np.unique(index + columns)
        unique_values = np.unique(values)

        if len(values):
            to_group = self.getitem_column_array(unique_values)
        else:
            to_group = self.drop(columns=unique_keys)

        keys_columns = self.getitem_column_array(unique_keys)

        def applyier(df, other):
            """
            Build pivot table for a single partition.

            Parameters
            ----------
            df : pandas.DataFrame
                Partition of the self frame.
            other : pandas.DataFrame
                Broadcasted partition that contains `value` columns
                of the self frame.

            Returns
            -------
            pandas.DataFrame
                Pivot table for this particular partition.
            """
            concated = pandas.concat([df, other], axis=1, copy=False)
            result = pandas.pivot_table(
                concated,
                index=index,
                values=values if len(values) > 0 else None,
                columns=columns,
                aggfunc=aggfunc,
                fill_value=fill_value,
                margins=margins,
                dropna=dropna,
                margins_name=margins_name,
                observed=observed,
                sort=sort,
            )

            # in that case Pandas transposes the result of `pivot_table`,
            # transposing it back to be consistent with column axis values along
            # different partitions
            if len(index) == 0 and len(columns) > 0:
                result = result.T

            return result

        result = self.__constructor__(
            to_group._modin_frame.broadcast_apply_full_axis(
                axis=0, func=applyier, other=keys_columns._modin_frame
            )
        )

        # transposing the result again, to be consistent with Pandas result
        if len(index) == 0 and len(columns) > 0:
            result = result.transpose()

        if len(values) == 0:
            values = self.columns.drop(unique_keys)

        # if only one value is specified, removing level that maps
        # columns from `values` to the actual values
        if len(index) > 0 and len(values) == 1 and result.columns.nlevels > 1:
            result.columns = result.columns.droplevel(int(margins))

        return result

    # Get_dummies
    def get_dummies(self, columns, **kwargs):
        # `columns` as None does not mean all columns, by default it means only
        # non-numeric columns.
        if columns is None:
            columns = [c for c in self.columns if not is_numeric_dtype(self.dtypes[c])]
            # If we aren't computing any dummies, there is no need for any
            # remote compute.
            if len(columns) == 0:
                return self.copy()
        elif not is_list_like(columns):
            columns = [columns]

        def map_fn(df):
            cols_to_encode = df.columns.intersection(columns)
            return pandas.get_dummies(df, columns=cols_to_encode, **kwargs)

        # In some cases, we are mapping across all of the data. It is more
        # efficient if we are mapping over all of the data to do it this way
        # than it would be to reuse the code for specific columns.
        if len(columns) == len(self.columns):
            new_modin_frame = self._modin_frame.apply_full_axis(
                0, map_fn, new_index=self.index
            )
            untouched_frame = None
        else:
            new_modin_frame = self._modin_frame.take_2d_labels_or_positional(
                col_labels=columns
            ).apply_full_axis(0, map_fn, new_index=self.index)
            untouched_frame = self.drop(columns=columns)
        # If we mapped over all the data we are done. If not, we need to
        # prepend the `new_modin_frame` with the raw data from the columns that were
        # not selected.
        if len(columns) != len(self.columns):
            new_modin_frame = untouched_frame._modin_frame.concat(
                1, [new_modin_frame], how="left", sort=False
            )
        return self.__constructor__(new_modin_frame)

    # END Get_dummies

    # Indexing
    def take_2d_positional(self, index=None, columns=None):
        return self.__constructor__(
            self._modin_frame.take_2d_labels_or_positional(
                row_positions=index, col_positions=columns
            )
        )

    def write_items(self, row_numeric_index, col_numeric_index, broadcasted_items):
        def iloc_mut(partition, row_internal_indices, col_internal_indices, item):
            """
            Write `value` in a specified location in a single partition.

            Parameters
            ----------
            partition : pandas.DataFrame
                Partition of the self frame.
            row_internal_indices : list of ints
                Positional indices of rows in this particular partition
                to write `item` to.
            col_internal_indices : list of ints
                Positional indices of columns in this particular partition
                to write `item` to.
            item : 2D-array
                Value to write.

            Returns
            -------
            pandas.DataFrame
                Partition data with updated values.
            """
            partition = partition.copy()
            partition.iloc[row_internal_indices, col_internal_indices] = item
            return partition

        new_modin_frame = self._modin_frame.apply_select_indices(
            axis=None,
            func=iloc_mut,
            row_labels=row_numeric_index,
            col_labels=col_numeric_index,
            new_index=self.index,
            new_columns=self.columns,
            keep_remaining=True,
            item_to_distribute=broadcasted_items,
        )
        return self.__constructor__(new_modin_frame)

    def sort_rows_by_column_values(self, columns, ascending=True, **kwargs):
        # Our algebra sort is only implemented for Engines that support virtual partitioning.
        if Engine.get() in ["Ray", "Dask", "Unidist"]:
            new_modin_frame = self._modin_frame.sort_by(
                0, columns, ascending=ascending, **kwargs
            )
            return self.__constructor__(new_modin_frame)
        ignore_index = kwargs.get("ignore_index", False)
        kwargs["ignore_index"] = False
        if not is_list_like(columns):
            columns = [columns]
        # Currently, sort_values will just reindex based on the sorted values.
        # TODO create a more efficient way to sort
        ErrorMessage.default_to_pandas("sort_values")
        broadcast_value_dict = {
            col: self.getitem_column_array([col]).to_pandas().squeeze(axis=1)
            for col in columns
        }
        # Clear index level names because they also appear in broadcast_value_dict
        orig_index_level_names = self.index.names
        tmp_index = self.index.copy()
        tmp_index.names = [None] * tmp_index.nlevels
        # Index may contain duplicates
        broadcast_values1 = pandas.DataFrame(broadcast_value_dict, index=tmp_index)
        # Index without duplicates
        broadcast_values2 = pandas.DataFrame(broadcast_value_dict)
        broadcast_values2 = broadcast_values2.reset_index(drop=True)
        # Index may contain duplicates
        new_index1 = broadcast_values1.sort_values(
            by=columns, axis=0, ascending=ascending, **kwargs
        ).index
        # Index without duplicates
        new_index2 = broadcast_values2.sort_values(
            by=columns, axis=0, ascending=ascending, **kwargs
        ).index

        result = self.reset_index(drop=True).reindex(axis=0, labels=new_index2)
        if ignore_index:
            result = result.reset_index(drop=True)
        else:
            result.index = new_index1
            result.index.names = orig_index_level_names
        return result

    def sort_columns_by_row_values(self, rows, ascending=True, **kwargs):
        if not is_list_like(rows):
            rows = [rows]
        ErrorMessage.default_to_pandas("sort_values")
        broadcast_value_list = [
            self.getitem_row_array([row]).to_pandas() for row in rows
        ]
        index_builder = list(zip(broadcast_value_list, rows))
        broadcast_values = pandas.concat(
            [row for row, idx in index_builder], copy=False
        )
        broadcast_values.columns = self.columns
        new_columns = broadcast_values.sort_values(
            by=rows, axis=1, ascending=ascending, **kwargs
        ).columns
        return self.reindex(axis=1, labels=new_columns)

    # Cat operations
    def cat_codes(self):
        def func(df) -> np.ndarray:
            ser = df.iloc[:, 0]
            return ser.cat.codes

        res = self._modin_frame.apply_full_axis(axis=0, func=func)
        return self.__constructor__(res)

    # END Cat operations

    def compare(self, other, **kwargs):
        return self.__constructor__(
            self._modin_frame.broadcast_apply_full_axis(
                0,
                lambda left, right: pandas.DataFrame.compare(
                    left, other=right, **kwargs
                ),
                other._modin_frame,
            )
        )<|MERGE_RESOLUTION|>--- conflicted
+++ resolved
@@ -375,44 +375,7 @@
     # such that columns/rows that don't have an index on the other DataFrame
     # result in NaN values.
 
-<<<<<<< HEAD
-    def add(self, other, *args, **kwargs):
-
-        dtypes_self = dict(zip(self.columns, self.dtypes))
-        dtypes_other = dict(zip(other.columns, other.dtypes))
-        columns_self = set(self.columns)
-        columns_other = set(other.columns)
-        # If one columns dont match the result of the non matching column would be nan.
-        nan_dtype = np.dtype(type(np.nan))
-        dtypes = pandas.Series(
-            [
-                pandas.core.dtypes.cast.find_common_type(
-                    [
-                        dtypes_self.get(x, nan_dtype),
-                        dtypes_other[x],
-                    ]
-                )
-                for x in columns_self
-            ],
-            index=columns_self,
-        )
-        dtypes = pandas.concat(
-            [
-                dtypes,
-                pandas.Series(
-                    [nan_dtype] * (len(columns_other - columns_self)),
-                    index=columns_other - columns_self,
-                ),
-            ]
-        )
-
-        return Binary.register(
-            pandas.DataFrame.add,
-        )(self, other, dtypes=dtypes, *args, **kwargs)
-
-=======
     add = Binary.register(pandas.DataFrame.add, precompute_dtypes=True)
->>>>>>> f7eb481d
     combine = Binary.register(pandas.DataFrame.combine)
     combine_first = Binary.register(pandas.DataFrame.combine_first)
     eq = Binary.register(pandas.DataFrame.eq, result_dtype_is_bool=True)
