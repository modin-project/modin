--- conflicted
+++ resolved
@@ -3811,12 +3811,14 @@
             by, drop
         )
 
-<<<<<<< HEAD
         all_external_are_qcs = all(isinstance(obj, type(self)) for obj in external_by)
         if not all_external_are_qcs:
-=======
+            raise NotImplementedError(
+                "Grouping on an external grouper with range-partitioning groupby is only supported with Series'es: "
+                + "https://github.com/modin-project/modin/issues/5926"
+            )
+
         is_transform = how == "transform" or GroupBy.is_transformation_kernel(agg_func)
-
         if is_transform:
             # https://github.com/modin-project/modin/issues/5924
             ErrorMessage.missmatch_with_pandas(
@@ -3824,49 +3826,31 @@
                 message="the order of rows may be shuffled for the result",
             )
 
-        if not is_all_column_names:
->>>>>>> e726435f
-            raise NotImplementedError(
-                "Grouping on an external grouper with range-partitioning groupby is only supported with Series'es: "
-                + "https://github.com/modin-project/modin/issues/5926"
-            )
-
-<<<<<<< HEAD
-        # The following 'dtypes' check materializes dtypes for 'by' columns
-        internal_dtypes = pandas.Series()
-        external_dtypes = pandas.Series()
-        if len(internal_by) > 0:
-            internal_dtypes = (
-                self._modin_frame._dtypes.lazy_get(internal_by).get()
-                if isinstance(self._modin_frame._dtypes, ModinDtypes)
-                else self.dtypes[internal_by]
-            )
-        if len(external_by) > 0:
-            for obj in external_by:
-                if not isinstance(obj, type(self)):
-                    # we're only interested in categorical dtypes here, which can only
-                    # appear in pandas objects
-                    continue
-                external_dtypes = pandas.concat([external_dtypes, obj.dtypes])
-
-        by_dtypes = pandas.concat([internal_dtypes, external_dtypes])
-        if any(isinstance(dtype, pandas.CategoricalDtype) for dtype in by_dtypes):
-            raise NotImplementedError(
-                "Range-partitioning groupby is not yet supported when grouping on a categorical column. "
-                + "https://github.com/modin-project/modin/issues/5925"
-=======
         # This check materializes dtypes for 'by' columns
         if not is_transform and groupby_kwargs.get("observed", False) in (
             False,
             lib.no_default,
         ):
-            if isinstance(self._modin_frame._dtypes, ModinDtypes):
-                by_dtypes = self._modin_frame._dtypes.lazy_get(by).get()
-            else:
-                by_dtypes = self.dtypes[by]
+            # The following 'dtypes' check materializes dtypes for 'by' columns
+            internal_dtypes = pandas.Series()
+            external_dtypes = pandas.Series()
+            if len(internal_by) > 0:
+                internal_dtypes = (
+                    self._modin_frame._dtypes.lazy_get(internal_by).get()
+                    if isinstance(self._modin_frame._dtypes, ModinDtypes)
+                    else self.dtypes[internal_by]
+                )
+            if len(external_by) > 0:
+                for obj in external_by:
+                    if not isinstance(obj, type(self)):
+                        # we're only interested in categorical dtypes here, which can only
+                        # appear in pandas objects
+                        continue
+                    external_dtypes = pandas.concat([external_dtypes, obj.dtypes])
+
+            by_dtypes = pandas.concat([internal_dtypes, external_dtypes])
             add_missing_cats = any(
                 isinstance(dtype, pandas.CategoricalDtype) for dtype in by_dtypes
->>>>>>> e726435f
             )
         else:
             add_missing_cats = False
