# Licensed to Modin Development Team under one or more contributor license agreements.
# See the NOTICE file distributed with this work for additional information regarding
# copyright ownership.  The Modin Development Team licenses this file to you under the
# Apache License, Version 2.0 (the "License"); you may not use this file except in
# compliance with the License.  You may obtain a copy of the License at
#
#     http://www.apache.org/licenses/LICENSE-2.0
#
# Unless required by applicable law or agreed to in writing, software distributed under
# the License is distributed on an "AS IS" BASIS, WITHOUT WARRANTIES OR CONDITIONS OF
# ANY KIND, either express or implied. See the License for the specific language
# governing permissions and limitations under the License.

"""
Module contains ``PandasQueryCompiler`` class.

``PandasQueryCompiler`` is responsible for compiling efficient DataFrame algebra
queries for the ``PandasDataframe``.
"""

import numpy as np
import pandas
import functools
from pandas.core.common import is_bool_indexer
from pandas.core.indexing import check_bool_indexer
from pandas.core.indexes.api import ensure_index_from_sequences
from pandas.core.dtypes.common import (
    is_list_like,
    is_numeric_dtype,
    is_datetime_or_timedelta_dtype,
    is_datetime64_any_dtype,
    is_bool_dtype,
)
from collections.abc import Iterable
from typing import List, Hashable
import warnings

from modin.core.storage_formats.base.query_compiler import BaseQueryCompiler
from modin.error_message import ErrorMessage
from modin.utils import (
    try_cast_to_pandas,
    wrap_udf_function,
    hashable,
    _inherit_docstrings,
    MODIN_UNNAMED_SERIES_LABEL,
)
from modin.core.dataframe.algebra import (
    Fold,
    Map,
    TreeReduce,
    Reduce,
    Binary,
    GroupByReduce,
    groupby_reduce_functions,
    is_reduce_function,
)
from modin.core.dataframe.algebra.default2pandas.groupby import GroupBy, GroupByDefault
from modin._compat.core.pandas_common import (
    pandas_pivot_table,
    pandas_convert_dtypes,
    pandas_compare,
    pandas_dataframe_join,
    DataError,
)


def _get_axis(axis):
    """
    Build index labels getter of the specified axis.

    Parameters
    ----------
    axis : {0, 1}
        Axis to get labels from. 0 is for index and 1 is for column.

    Returns
    -------
    callable(PandasQueryCompiler) -> pandas.Index
    """
    if axis == 0:
        return lambda self: self._modin_frame.index
    else:
        return lambda self: self._modin_frame.columns


def _set_axis(axis):
    """
    Build index labels setter of the specified axis.

    Parameters
    ----------
    axis : {0, 1}
        Axis to set labels on. 0 is for index and 1 is for column.

    Returns
    -------
    callable(PandasQueryCompiler)
    """
    if axis == 0:

        def set_axis(self, idx):
            self._modin_frame.index = idx

    else:

        def set_axis(self, cols):
            self._modin_frame.columns = cols

    return set_axis


def _str_map(func_name):
    """
    Build function that calls specified string function on frames ``str`` accessor.

    Parameters
    ----------
    func_name : str
        String function name to execute on ``str`` accessor.

    Returns
    -------
    callable(pandas.DataFrame, *args, **kwargs) -> pandas.DataFrame
    """

    def str_op_builder(df, *args, **kwargs):
        """Apply specified function against `str` accessor of the passed frame."""
        str_s = df.squeeze(axis=1).str
        return getattr(pandas.Series.str, func_name)(str_s, *args, **kwargs).to_frame()

    return str_op_builder


def _dt_prop_map(property_name):
    """
    Build function that access specified property of the ``dt`` property of the passed frame.

    Parameters
    ----------
    property_name : str
        Date-time property name to access.

    Returns
    -------
    callable(pandas.DataFrame, *args, **kwargs) -> pandas.DataFrame
        Function to be applied in the partitions.

    Notes
    -----
    This applies non-callable properties of ``Series.dt``.
    """

    def dt_op_builder(df, *args, **kwargs):
        """Access specified date-time property of the passed frame."""
        squeezed_df = df.squeeze(axis=1)
        if isinstance(squeezed_df, pandas.DataFrame) and len(squeezed_df.columns) == 0:
            return squeezed_df
        assert isinstance(squeezed_df, pandas.Series)
        prop_val = getattr(squeezed_df.dt, property_name)
        if isinstance(prop_val, pandas.Series):
            return prop_val.to_frame()
        elif isinstance(prop_val, pandas.DataFrame):
            return prop_val
        else:
            return pandas.DataFrame([prop_val])

    return dt_op_builder


def _dt_func_map(func_name):
    """
    Build function that apply specified method against ``dt`` property of the passed frame.

    Parameters
    ----------
    func_name : str
        Date-time function name to apply.

    Returns
    -------
    callable(pandas.DataFrame, *args, **kwargs) -> pandas.DataFrame
        Function to be applied in the partitions.

    Notes
    -----
    This applies callable methods of ``Series.dt``.
    """

    def dt_op_builder(df, *args, **kwargs):
        """Apply specified function against ``dt`` accessor of the passed frame."""
        dt_s = df.squeeze(axis=1).dt
        dt_func_result = getattr(pandas.Series.dt, func_name)(dt_s, *args, **kwargs)
        # If we don't specify the dtype for the frame, the frame might get the
        # wrong dtype, e.g. for to_pydatetime in https://github.com/modin-project/modin/issues/4436
        return pandas.DataFrame(dt_func_result, dtype=dt_func_result.dtype)

    return dt_op_builder


def copy_df_for_func(func, display_name: str = None):
    """
    Build function that execute specified `func` against passed frame inplace.

    Built function copies passed frame, applies `func` to the copy and returns
    the modified frame.

    Parameters
    ----------
    func : callable(pandas.DataFrame)
        The function, usually updates a dataframe inplace.
    display_name : str, optional
        The function's name, which is displayed by progress bar.

    Returns
    -------
    callable(pandas.DataFrame)
        A callable function to be applied in the partitions.
    """

    def caller(df, *args, **kwargs):
        """Apply specified function the passed frame inplace."""
        df = df.copy()
        func(df, *args, **kwargs)
        return df

    if display_name is not None:
        caller.__name__ = display_name
    return caller


@_inherit_docstrings(BaseQueryCompiler)
class PandasQueryCompiler(BaseQueryCompiler):
    """
    Query compiler for the pandas storage format.

    This class translates common query compiler API into the DataFrame Algebra
    queries, that is supposed to be executed by :py:class:`~modin.core.dataframe.pandas.dataframe.dataframe.PandasDataframe`.

    Parameters
    ----------
    modin_frame : PandasDataframe
        Modin Frame to query with the compiled queries.
    """

    def __init__(self, modin_frame):
        self._modin_frame = modin_frame

    def default_to_pandas(self, pandas_op, *args, **kwargs):
        op_name = getattr(pandas_op, "__name__", str(pandas_op))
        ErrorMessage.default_to_pandas(op_name)
        args = (a.to_pandas() if isinstance(a, type(self)) else a for a in args)
        kwargs = {
            k: v.to_pandas if isinstance(v, type(self)) else v
            for k, v in kwargs.items()
        }

        result = pandas_op(self.to_pandas(), *args, **kwargs)
        if isinstance(result, pandas.Series):
            if result.name is None:
                result.name = MODIN_UNNAMED_SERIES_LABEL
            result = result.to_frame()
        if isinstance(result, pandas.DataFrame):
            return self.from_pandas(result, type(self._modin_frame))
        else:
            return result

    @property
    def lazy_execution(self):
        """
        Whether underlying Modin frame should be executed in a lazy mode.

        If True, such QueryCompiler will be handled differently at the front-end in order
        to reduce triggering the computation as much as possible.

        Returns
        -------
        bool
        """
        frame = self._modin_frame
        return frame._index_cache is None or frame._columns_cache is None

    def finalize(self):
        self._modin_frame.finalize()

    def to_pandas(self):
        return self._modin_frame.to_pandas()

    @classmethod
    def from_pandas(cls, df, data_cls):
        return cls(data_cls.from_pandas(df))

    @classmethod
    def from_arrow(cls, at, data_cls):
        return cls(data_cls.from_arrow(at))

    # Dataframe exchange protocol

    def to_dataframe(self, nan_as_null: bool = False, allow_copy: bool = True):
        return self._modin_frame.__dataframe__(
            nan_as_null=nan_as_null, allow_copy=allow_copy
        )

    @classmethod
    def from_dataframe(cls, df, data_cls):
        return cls(data_cls.from_dataframe(df))

    # END Dataframe exchange protocol

    index = property(_get_axis(0), _set_axis(0))
    columns = property(_get_axis(1), _set_axis(1))

    @property
    def dtypes(self):
        return self._modin_frame.dtypes

    # END Index, columns, and dtypes objects

    # Metadata modification methods
    def add_prefix(self, prefix, axis=1):
        return self.__constructor__(self._modin_frame.add_prefix(prefix, axis))

    def add_suffix(self, suffix, axis=1):
        return self.__constructor__(self._modin_frame.add_suffix(suffix, axis))

    # END Metadata modification methods

    # Copy
    # For copy, we don't want a situation where we modify the metadata of the
    # copies if we end up modifying something here. We copy all of the metadata
    # to prevent that.
    def copy(self):
        return self.__constructor__(self._modin_frame.copy())

    # END Copy

    # Append/Concat/Join (Not Merge)
    # The append/concat/join operations should ideally never trigger remote
    # compute. These operations should only ever be manipulations of the
    # metadata of the resulting object. It should just be a simple matter of
    # appending the other object's blocks and adding np.nan columns for the new
    # columns, if needed. If new columns are added, some compute may be
    # required, though it can be delayed.
    #
    # Currently this computation is not delayed, and it may make a copy of the
    # DataFrame in memory. This can be problematic and should be fixed in the
    # future. TODO (devin-petersohn): Delay reindexing

    def concat(self, axis, other, **kwargs):
        if not isinstance(other, list):
            other = [other]
        assert all(
            isinstance(o, type(self)) for o in other
        ), "Different Manager objects are being used. This is not allowed"
        sort = kwargs.get("sort", None)
        if sort is None:
            sort = False
        join = kwargs.get("join", "outer")
        ignore_index = kwargs.get("ignore_index", False)
        other_modin_frame = [o._modin_frame for o in other]
        new_modin_frame = self._modin_frame.concat(axis, other_modin_frame, join, sort)
        result = self.__constructor__(new_modin_frame)
        if ignore_index:
            if axis == 0:
                return result.reset_index(drop=True)
            else:
                result.columns = pandas.RangeIndex(len(result.columns))
                return result
        return result

    # END Append/Concat/Join

    # Data Management Methods
    def free(self):
        # TODO create a way to clean up this object.
        return

    # END Data Management Methods

    # To NumPy
    def to_numpy(self, **kwargs):
        arr = self._modin_frame.to_numpy(**kwargs)
        ErrorMessage.catch_bugs_and_request_email(
            len(arr) != len(self.index) or len(arr[0]) != len(self.columns)
        )
        return arr

    # END To NumPy

    # Binary operations (e.g. add, sub)
    # These operations require two DataFrames and will change the shape of the
    # data if the index objects don't match. An outer join + op is performed,
    # such that columns/rows that don't have an index on the other DataFrame
    # result in NaN values.

    add = Binary.register(pandas.DataFrame.add)
    combine = Binary.register(pandas.DataFrame.combine)
    combine_first = Binary.register(pandas.DataFrame.combine_first)
    eq = Binary.register(pandas.DataFrame.eq)
    floordiv = Binary.register(pandas.DataFrame.floordiv)
    ge = Binary.register(pandas.DataFrame.ge)
    gt = Binary.register(pandas.DataFrame.gt)
    le = Binary.register(pandas.DataFrame.le)
    lt = Binary.register(pandas.DataFrame.lt)
    mod = Binary.register(pandas.DataFrame.mod)
    mul = Binary.register(pandas.DataFrame.mul)
    ne = Binary.register(pandas.DataFrame.ne)
    pow = Binary.register(pandas.DataFrame.pow)
    radd = Binary.register(pandas.DataFrame.radd)
    rfloordiv = Binary.register(pandas.DataFrame.rfloordiv)
    rmod = Binary.register(pandas.DataFrame.rmod)
    rpow = Binary.register(pandas.DataFrame.rpow)
    rsub = Binary.register(pandas.DataFrame.rsub)
    rtruediv = Binary.register(pandas.DataFrame.rtruediv)
    sub = Binary.register(pandas.DataFrame.sub)
    truediv = Binary.register(pandas.DataFrame.truediv)
    __and__ = Binary.register(pandas.DataFrame.__and__)
    __or__ = Binary.register(pandas.DataFrame.__or__)
    __rand__ = Binary.register(pandas.DataFrame.__rand__)
    __ror__ = Binary.register(pandas.DataFrame.__ror__)
    __rxor__ = Binary.register(pandas.DataFrame.__rxor__)
    __xor__ = Binary.register(pandas.DataFrame.__xor__)
    df_update = Binary.register(
        copy_df_for_func(pandas.DataFrame.update, display_name="update"),
        join_type="left",
    )
    series_update = Binary.register(
        copy_df_for_func(
            lambda x, y: pandas.Series.update(x.squeeze(axis=1), y.squeeze(axis=1)),
            display_name="update",
        ),
        join_type="left",
    )

    def where(self, cond, other, **kwargs):
        assert isinstance(
            cond, type(self)
        ), "Must have the same QueryCompiler subclass to perform this operation"
        if isinstance(other, type(self)):
            # Make sure to set join_type=None so the `where` result always has
            # the same row and column labels as `self`.
            new_modin_frame = self._modin_frame.n_ary_op(
                lambda df, cond, other: df.where(cond, other, **kwargs),
                [
                    cond._modin_frame,
                    other._modin_frame,
                ],
                join_type=None,
            )
        # This will be a Series of scalars to be applied based on the condition
        # dataframe.
        else:

            def where_builder_series(df, cond):
                return df.where(cond, other, **kwargs)

            new_modin_frame = self._modin_frame.n_ary_op(
                where_builder_series, [cond._modin_frame], join_type="left"
            )
        return self.__constructor__(new_modin_frame)

    def merge(self, right, **kwargs):
        how = kwargs.get("how", "inner")
        on = kwargs.get("on", None)
        left_on = kwargs.get("left_on", None)
        right_on = kwargs.get("right_on", None)
        left_index = kwargs.get("left_index", False)
        right_index = kwargs.get("right_index", False)
        sort = kwargs.get("sort", False)

        if how in ["left", "inner"] and left_index is False and right_index is False:
            right = right.to_pandas()

            kwargs["sort"] = False

            def map_func(left, right=right, kwargs=kwargs):
                return pandas.merge(left, right, **kwargs)

            new_self = self.__constructor__(
                self._modin_frame.apply_full_axis(1, map_func)
            )
            is_reset_index = True
            if left_on and right_on:
                left_on = left_on if is_list_like(left_on) else [left_on]
                right_on = right_on if is_list_like(right_on) else [right_on]
                is_reset_index = (
                    False
                    if any(o in new_self.index.names for o in left_on)
                    and any(o in right.index.names for o in right_on)
                    else True
                )
                if sort:
                    new_self = (
                        new_self.sort_rows_by_column_values(left_on.append(right_on))
                        if is_reset_index
                        else new_self.sort_index(axis=0, level=left_on.append(right_on))
                    )
            if on:
                on = on if is_list_like(on) else [on]
                is_reset_index = not any(
                    o in new_self.index.names and o in right.index.names for o in on
                )
                if sort:
                    new_self = (
                        new_self.sort_rows_by_column_values(on)
                        if is_reset_index
                        else new_self.sort_index(axis=0, level=on)
                    )
            return new_self.reset_index(drop=True) if is_reset_index else new_self
        else:
            return self.default_to_pandas(pandas.DataFrame.merge, right, **kwargs)

    def join(self, right, **kwargs):
        on = kwargs.get("on", None)
        how = kwargs.get("how", "left")
        sort = kwargs.get("sort", False)

        if how in ["left", "inner"]:
            right = right.to_pandas()

            def map_func(left, right=right, kwargs=kwargs):
                return pandas_dataframe_join(left, right, **kwargs)

            new_self = self.__constructor__(
                self._modin_frame.apply_full_axis(1, map_func)
            )
            return new_self.sort_rows_by_column_values(on) if sort else new_self
        else:
            return self.default_to_pandas(pandas_dataframe_join, right, **kwargs)

    # END Inter-Data operations

    # Reindex/reset_index (may shuffle data)
    def reindex(self, axis, labels, **kwargs):
        new_index = self.index if axis else labels
        new_columns = labels if axis else self.columns
        new_modin_frame = self._modin_frame.apply_full_axis(
            axis,
            lambda df: df.reindex(labels=labels, axis=axis, **kwargs),
            new_index=new_index,
            new_columns=new_columns,
        )
        return self.__constructor__(new_modin_frame)

    def reset_index(self, **kwargs):
        allow_duplicates = kwargs.pop("allow_duplicates", None)
        names = kwargs.pop("names", None)
        if allow_duplicates not in (None, False) or names is not None:
            return self.default_to_pandas(
                pandas.DataFrame.reset_index,
                allow_duplicates=allow_duplicates,
                names=names,
                **kwargs,
            )

        drop = kwargs.get("drop", False)
        level = kwargs.get("level", None)
        new_index = None
        if level is not None:
            if not isinstance(level, (tuple, list)):
                level = [level]
            level = [self.index._get_level_number(lev) for lev in level]
            uniq_sorted_level = sorted(set(level))
            if len(uniq_sorted_level) < self.index.nlevels:
                # We handle this by separately computing the index. We could just
                # put the labels into the data and pull them back out, but that is
                # expensive.
                new_index = (
                    self.index.droplevel(uniq_sorted_level)
                    if len(level) < self.index.nlevels
                    else pandas.RangeIndex(len(self.index))
                )
        elif not drop:
            uniq_sorted_level = list(range(self.index.nlevels))

        if not drop:
            if len(uniq_sorted_level) < self.index.nlevels:
                # These are the index levels that will remain after the reset_index
                keep_levels = [
                    i for i in range(self.index.nlevels) if i not in uniq_sorted_level
                ]
                new_copy = self.copy()
                # Change the index to have only the levels that will be inserted
                # into the data. We will replace the old levels later.
                new_copy.index = self.index.droplevel(keep_levels)
                new_copy.index.names = [
                    "level_{}".format(level_value)
                    if new_copy.index.names[level_index] is None
                    else new_copy.index.names[level_index]
                    for level_index, level_value in enumerate(uniq_sorted_level)
                ]
                new_modin_frame = new_copy._modin_frame.from_labels()
                # Replace the levels that will remain as a part of the index.
                new_modin_frame.index = new_index
            else:
                new_modin_frame = self._modin_frame.from_labels()
            if isinstance(new_modin_frame.columns, pandas.MultiIndex):
                # Fix col_level and col_fill in generated column names because from_labels works with assumption
                # that col_level and col_fill are not specified but it expands tuples in level names.
                col_level = kwargs.get("col_level", 0)
                col_fill = kwargs.get("col_fill", "")
                if col_level != 0 or col_fill != "":
                    # Modify generated column names if col_level and col_fil have values different from default.
                    levels_names_list = [
                        f"level_{level_index}" if level_name is None else level_name
                        for level_index, level_name in enumerate(self.index.names)
                    ]
                    if col_fill is None:
                        # Initialize col_fill if it is None.
                        # This is some weird undocumented Pandas behavior to take first
                        # element of the last column name.
                        last_col_name = levels_names_list[uniq_sorted_level[-1]]
                        last_col_name = (
                            list(last_col_name)
                            if isinstance(last_col_name, tuple)
                            else [last_col_name]
                        )
                        if len(last_col_name) not in (1, self.columns.nlevels):
                            raise ValueError(
                                "col_fill=None is incompatible "
                                + f"with incomplete column name {last_col_name}"
                            )
                        col_fill = last_col_name[0]
                    columns_list = new_modin_frame.columns.tolist()
                    for level_index, level_value in enumerate(uniq_sorted_level):
                        level_name = levels_names_list[level_value]
                        # Expand tuples into separate items and fill the rest with col_fill
                        top_level = [col_fill] * col_level
                        middle_level = (
                            list(level_name)
                            if isinstance(level_name, tuple)
                            else [level_name]
                        )
                        bottom_level = [col_fill] * (
                            self.columns.nlevels - (col_level + len(middle_level))
                        )
                        item = tuple(top_level + middle_level + bottom_level)
                        if len(item) > self.columns.nlevels:
                            raise ValueError(
                                "Item must have length equal to number of levels."
                            )
                        columns_list[level_index] = item
                    new_modin_frame.columns = pandas.MultiIndex.from_tuples(
                        columns_list, names=self.columns.names
                    )
            new_self = self.__constructor__(new_modin_frame)
        else:
            new_self = self.copy()
            new_self.index = (
                # Cheaper to compute row lengths than index
                pandas.RangeIndex(sum(new_self._modin_frame.row_lengths))
                if new_index is None
                else new_index
            )
        return new_self

    def set_index_from_columns(
        self, keys: List[Hashable], drop: bool = True, append: bool = False
    ):
        new_modin_frame = self._modin_frame.to_labels(keys)
        if append:
            arrays = []
            # Appending keeps the original order of the index levels, then appends the
            # new index objects.
            names = list(self.index.names)
            if isinstance(self.index, pandas.MultiIndex):
                for i in range(self.index.nlevels):
                    arrays.append(self.index._get_level_values(i))
            else:
                arrays.append(self.index)

            # Add the names in the correct order.
            names.extend(new_modin_frame.index.names)
            if isinstance(new_modin_frame.index, pandas.MultiIndex):
                for i in range(new_modin_frame.index.nlevels):
                    arrays.append(new_modin_frame.index._get_level_values(i))
            else:
                arrays.append(new_modin_frame.index)
            new_modin_frame.index = ensure_index_from_sequences(arrays, names)
        if not drop:
            # The algebraic operator for this operation always drops the column, but we
            # can copy the data in this object and just use the index from the result of
            # the query compiler call.
            result = self._modin_frame.copy()
            result.index = new_modin_frame.index
        else:
            result = new_modin_frame
        return self.__constructor__(result)

    # END Reindex/reset_index

    # Transpose
    # For transpose, we aren't going to immediately copy everything. Since the
    # actual transpose operation is very fast, we will just do it before any
    # operation that gets called on the transposed data. See _prepare_method
    # for how the transpose is applied.
    #
    # Our invariants assume that the blocks are transposed, but not the
    # data inside. Sometimes we have to reverse this transposition of blocks
    # for simplicity of implementation.

    def transpose(self, *args, **kwargs):
        # Switch the index and columns and transpose the data within the blocks.
        return self.__constructor__(self._modin_frame.transpose())

    def columnarize(self):
        if len(self.columns) != 1 or (
            len(self.index) == 1 and self.index[0] == MODIN_UNNAMED_SERIES_LABEL
        ):
            return self.transpose()
        return self

    def is_series_like(self):
        return len(self.columns) == 1 or len(self.index) == 1

    # END Transpose

    # TreeReduce operations

    def is_monotonic_decreasing(self):
        def is_monotonic_decreasing(df):
            """Check whether data in the passed frame is monotonic decreasing."""
            return pandas.DataFrame([df.squeeze(axis=1).is_monotonic_decreasing])

        return self.default_to_pandas(is_monotonic_decreasing)

    def is_monotonic_increasing(self):
        def is_monotonic_increasing(df):
            """Check whether data in the passed frame is monotonic increasing."""
            return pandas.DataFrame([df.squeeze(axis=1).is_monotonic_increasing])

        return self.default_to_pandas(is_monotonic_increasing)

    count = TreeReduce.register(pandas.DataFrame.count, pandas.DataFrame.sum)
    sum = TreeReduce.register(pandas.DataFrame.sum)
    prod = TreeReduce.register(pandas.DataFrame.prod)
    any = TreeReduce.register(pandas.DataFrame.any, pandas.DataFrame.any)
    all = TreeReduce.register(pandas.DataFrame.all, pandas.DataFrame.all)
    memory_usage = TreeReduce.register(
        pandas.DataFrame.memory_usage,
        lambda x, *args, **kwargs: pandas.DataFrame.sum(x),
        axis=0,
    )

    def max(self, axis, **kwargs):
        def map_func(df, **kwargs):
            return pandas.DataFrame.max(df, **kwargs)

        def reduce_func(df, **kwargs):
            if kwargs.get("numeric_only", False):
                kwargs = kwargs.copy()
                kwargs["numeric_only"] = False
            return pandas.DataFrame.max(df, **kwargs)

        return TreeReduce.register(map_func, reduce_func)(self, axis=axis, **kwargs)

    def min(self, axis, **kwargs):
        def map_func(df, **kwargs):
            return pandas.DataFrame.min(df, **kwargs)

        def reduce_func(df, **kwargs):
            if kwargs.get("numeric_only", False):
                kwargs = kwargs.copy()
                kwargs["numeric_only"] = False
            return pandas.DataFrame.min(df, **kwargs)

        return TreeReduce.register(map_func, reduce_func)(self, axis=axis, **kwargs)

    def mean(self, axis, **kwargs):
        if kwargs.get("level") is not None:
            return self.default_to_pandas(pandas.DataFrame.mean, axis=axis, **kwargs)

        skipna = kwargs.get("skipna", True)

        # TODO-FIX: this function may work incorrectly with user-defined "numeric" values.
        # Since `count(numeric_only=True)` discards all unknown "numeric" types, we can get incorrect
        # divisor inside the reduce function.
        def map_fn(df, **kwargs):
            """
            Perform Map phase of the `mean`.

            Compute sum and number of elements in a given partition.
            """
            result = pandas.DataFrame(
                {
                    "sum": df.sum(axis=axis, skipna=skipna),
                    "count": df.count(axis=axis, numeric_only=True),
                }
            )
            return result if axis else result.T

        def reduce_fn(df, **kwargs):
            """
            Perform Reduce phase of the `mean`.

            Compute sum for all the the partitions and divide it to
            the total number of elements.
            """
            sum_cols = df["sum"] if axis else df.loc["sum"]
            count_cols = df["count"] if axis else df.loc["count"]

            if not isinstance(sum_cols, pandas.Series):
                # If we got `NaN` as the result of the sum in any axis partition,
                # then we must consider the whole sum as `NaN`, so setting `skipna=False`
                sum_cols = sum_cols.sum(axis=axis, skipna=False)
                count_cols = count_cols.sum(axis=axis, skipna=False)
            return sum_cols / count_cols

        return TreeReduce.register(
            map_fn,
            reduce_fn,
        )(self, axis=axis, **kwargs)

    # END TreeReduce operations

    # Reduce operations
    idxmax = Reduce.register(pandas.DataFrame.idxmax)
    idxmin = Reduce.register(pandas.DataFrame.idxmin)
    median = Reduce.register(pandas.DataFrame.median)
    nunique = Reduce.register(pandas.DataFrame.nunique)
    skew = Reduce.register(pandas.DataFrame.skew)
    kurt = Reduce.register(pandas.DataFrame.kurt)
    sem = Reduce.register(pandas.DataFrame.sem)
    std = Reduce.register(pandas.DataFrame.std)
    var = Reduce.register(pandas.DataFrame.var)
    sum_min_count = Reduce.register(pandas.DataFrame.sum)
    prod_min_count = Reduce.register(pandas.DataFrame.prod)
    quantile_for_single_value = Reduce.register(pandas.DataFrame.quantile)
    mad = Reduce.register(pandas.DataFrame.mad)

    def to_datetime(self, *args, **kwargs):
        if len(self.columns) == 1:
            return Map.register(
                # to_datetime has inplace side effects, see GH#3063
                lambda df, *args, **kwargs: pandas.to_datetime(
                    df.squeeze(axis=1), *args, **kwargs
                ).to_frame()
            )(self, *args, **kwargs)
        else:
            return Reduce.register(pandas.to_datetime, axis=1)(self, *args, **kwargs)

    # END Reduce operations

    def _resample_func(
        self, resample_kwargs, func_name, new_columns=None, df_op=None, *args, **kwargs
    ):
        """
        Resample underlying time-series data and apply aggregation on it.

        Parameters
        ----------
        resample_kwargs : dict
            Resample parameters in the format of ``modin.pandas.DataFrame.resample`` signature.
        func_name : str
            Aggregation function name to apply on resampler object.
        new_columns : list of labels, optional
            Actual column labels of the resulted frame, supposed to be a hint for the
            Modin frame. If not specified will be computed automaticly.
        df_op : callable(pandas.DataFrame) -> [pandas.DataFrame, pandas.Series], optional
            Preprocessor function to apply to the passed frame before resampling.
        *args : args
            Arguments to pass to the aggregation function.
        **kwargs : kwargs
            Arguments to pass to the aggregation function.

        Returns
        -------
        PandasQueryCompiler
            New QueryCompiler containing the result of resample aggregation.
        """

        def map_func(df, resample_kwargs=resample_kwargs):
            """Resample time-series data of the passed frame and apply aggregation function on it."""
            if df_op is not None:
                df = df_op(df)
            resampled_val = df.resample(**resample_kwargs)
            op = getattr(pandas.core.resample.Resampler, func_name)
            if callable(op):
                try:
                    # This will happen with Arrow buffer read-only errors. We don't want to copy
                    # all the time, so this will try to fast-path the code first.
                    val = op(resampled_val, *args, **kwargs)
                except (ValueError):
                    resampled_val = df.copy().resample(**resample_kwargs)
                    val = op(resampled_val, *args, **kwargs)
            else:
                val = getattr(resampled_val, func_name)

            if isinstance(val, pandas.Series):
                return val.to_frame()
            else:
                return val

        new_modin_frame = self._modin_frame.apply_full_axis(
            axis=0, func=map_func, new_columns=new_columns
        )
        return self.__constructor__(new_modin_frame)

    def resample_get_group(self, resample_kwargs, name, obj):
        return self._resample_func(resample_kwargs, "get_group", name=name, obj=obj)

    def resample_app_ser(self, resample_kwargs, func, *args, **kwargs):
        return self._resample_func(
            resample_kwargs,
            "apply",
            df_op=lambda df: df.squeeze(axis=1),
            func=func,
            *args,
            **kwargs,
        )

    def resample_app_df(self, resample_kwargs, func, *args, **kwargs):
        return self._resample_func(resample_kwargs, "apply", func=func, *args, **kwargs)

    def resample_agg_ser(self, resample_kwargs, func, *args, **kwargs):
        return self._resample_func(
            resample_kwargs,
            "aggregate",
            df_op=lambda df: df.squeeze(axis=1),
            func=func,
            *args,
            **kwargs,
        )

    def resample_agg_df(self, resample_kwargs, func, *args, **kwargs):
        return self._resample_func(
            resample_kwargs, "aggregate", func=func, *args, **kwargs
        )

    def resample_transform(self, resample_kwargs, arg, *args, **kwargs):
        return self._resample_func(
            resample_kwargs, "transform", arg=arg, *args, **kwargs
        )

    def resample_pipe(self, resample_kwargs, func, *args, **kwargs):
        return self._resample_func(resample_kwargs, "pipe", func=func, *args, **kwargs)

    def resample_ffill(self, resample_kwargs, limit):
        return self._resample_func(resample_kwargs, "ffill", limit=limit)

    def resample_backfill(self, resample_kwargs, limit):
        return self._resample_func(resample_kwargs, "backfill", limit=limit)

    def resample_bfill(self, resample_kwargs, limit):
        return self._resample_func(resample_kwargs, "bfill", limit=limit)

    def resample_pad(self, resample_kwargs, limit):
        return self._resample_func(resample_kwargs, "pad", limit=limit)

    def resample_nearest(self, resample_kwargs, limit):
        return self._resample_func(resample_kwargs, "nearest", limit=limit)

    def resample_fillna(self, resample_kwargs, method, limit):
        return self._resample_func(
            resample_kwargs, "fillna", method=method, limit=limit
        )

    def resample_asfreq(self, resample_kwargs, fill_value):
        return self._resample_func(resample_kwargs, "asfreq", fill_value=fill_value)

    def resample_interpolate(
        self,
        resample_kwargs,
        method,
        axis,
        limit,
        inplace,
        limit_direction,
        limit_area,
        downcast,
        **kwargs,
    ):
        return self._resample_func(
            resample_kwargs,
            "interpolate",
            axis=axis,
            limit=limit,
            inplace=inplace,
            limit_direction=limit_direction,
            limit_area=limit_area,
            downcast=downcast,
            **kwargs,
        )

    def resample_count(self, resample_kwargs):
        return self._resample_func(resample_kwargs, "count")

    def resample_nunique(self, resample_kwargs, *args, **kwargs):
        return self._resample_func(resample_kwargs, "nunique", *args, **kwargs)

    def resample_first(self, resample_kwargs, *args, **kwargs):
        return self._resample_func(resample_kwargs, "first", *args, **kwargs)

    def resample_last(self, resample_kwargs, *args, **kwargs):
        return self._resample_func(resample_kwargs, "last", *args, **kwargs)

    def resample_max(self, resample_kwargs, *args, **kwargs):
        return self._resample_func(resample_kwargs, "max", *args, **kwargs)

    def resample_mean(self, resample_kwargs, *args, **kwargs):
        return self._resample_func(resample_kwargs, "median", *args, **kwargs)

    def resample_median(self, resample_kwargs, *args, **kwargs):
        return self._resample_func(resample_kwargs, "median", *args, **kwargs)

    def resample_min(self, resample_kwargs, *args, **kwargs):
        return self._resample_func(resample_kwargs, "min", *args, **kwargs)

    def resample_ohlc_ser(self, resample_kwargs, *args, **kwargs):
        return self._resample_func(
            resample_kwargs,
            "ohlc",
            df_op=lambda df: df.squeeze(axis=1),
            *args,
            **kwargs,
        )

    def resample_ohlc_df(self, resample_kwargs, *args, **kwargs):
        return self._resample_func(resample_kwargs, "ohlc", *args, **kwargs)

    def resample_prod(self, resample_kwargs, min_count, *args, **kwargs):
        return self._resample_func(
            resample_kwargs,
            "prod",
            min_count=min_count,
            *args,
            **kwargs,
        )

    def resample_size(self, resample_kwargs):
        return self._resample_func(
            resample_kwargs, "size", new_columns=[MODIN_UNNAMED_SERIES_LABEL]
        )

    def resample_sem(self, resample_kwargs, *args, **kwargs):
        return self._resample_func(resample_kwargs, "sem", *args, **kwargs)

    def resample_std(self, resample_kwargs, ddof, *args, **kwargs):
        return self._resample_func(resample_kwargs, "std", ddof=ddof, *args, **kwargs)

    def resample_sum(self, resample_kwargs, min_count, *args, **kwargs):
        return self._resample_func(
            resample_kwargs,
            "sum",
            min_count=min_count,
            *args,
            **kwargs,
        )

    def resample_var(self, resample_kwargs, ddof, *args, **kwargs):
        return self._resample_func(resample_kwargs, "var", ddof=ddof, *args, **kwargs)

    def resample_quantile(self, resample_kwargs, q, **kwargs):
        return self._resample_func(resample_kwargs, "quantile", q=q, **kwargs)

    window_mean = Fold.register(
        lambda df, rolling_args, *args, **kwargs: pandas.DataFrame(
            df.rolling(*rolling_args[0], **rolling_args[1]).mean(*args, **kwargs)
        )
    )
    window_sum = Fold.register(
        lambda df, rolling_args, *args, **kwargs: pandas.DataFrame(
            df.rolling(*rolling_args[0], **rolling_args[1]).sum(*args, **kwargs)
        )
    )
    window_var = Fold.register(
        lambda df, rolling_args, ddof, *args, **kwargs: pandas.DataFrame(
            df.rolling(*rolling_args[0], **rolling_args[1]).var(
                ddof=ddof, *args, **kwargs
            )
        )
    )
    window_std = Fold.register(
        lambda df, rolling_args, ddof, *args, **kwargs: pandas.DataFrame(
            df.rolling(*rolling_args[0], **rolling_args[1]).std(
                ddof=ddof, *args, **kwargs
            )
        )
    )
    rolling_count = Fold.register(
        lambda df, rolling_args: pandas.DataFrame(
            df.rolling(*rolling_args[0], **rolling_args[1]).count()
        )
    )
    rolling_sum = Fold.register(
        lambda df, rolling_args, *args, **kwargs: pandas.DataFrame(
            df.rolling(*rolling_args[0], **rolling_args[1]).sum(*args, **kwargs)
        )
    )
    rolling_mean = Fold.register(
        lambda df, rolling_args, *args, **kwargs: pandas.DataFrame(
            df.rolling(*rolling_args[0], **rolling_args[1]).mean(*args, **kwargs)
        )
    )
    rolling_median = Fold.register(
        lambda df, rolling_args, **kwargs: pandas.DataFrame(
            df.rolling(*rolling_args[0], **rolling_args[1]).median(**kwargs)
        )
    )
    rolling_var = Fold.register(
        lambda df, rolling_args, ddof, *args, **kwargs: pandas.DataFrame(
            df.rolling(*rolling_args[0], **rolling_args[1]).var(
                ddof=ddof, *args, **kwargs
            )
        )
    )
    rolling_std = Fold.register(
        lambda df, rolling_args, ddof, *args, **kwargs: pandas.DataFrame(
            df.rolling(*rolling_args[0], **rolling_args[1]).std(
                ddof=ddof, *args, **kwargs
            )
        )
    )
    rolling_min = Fold.register(
        lambda df, rolling_args, *args, **kwargs: pandas.DataFrame(
            df.rolling(*rolling_args[0], **rolling_args[1]).min(*args, **kwargs)
        )
    )
    rolling_max = Fold.register(
        lambda df, rolling_args, *args, **kwargs: pandas.DataFrame(
            df.rolling(*rolling_args[0], **rolling_args[1]).max(*args, **kwargs)
        )
    )
    rolling_skew = Fold.register(
        lambda df, rolling_args, **kwargs: pandas.DataFrame(
            df.rolling(*rolling_args[0], **rolling_args[1]).skew(**kwargs)
        )
    )
    rolling_kurt = Fold.register(
        lambda df, rolling_args, **kwargs: pandas.DataFrame(
            df.rolling(*rolling_args[0], **rolling_args[1]).kurt(**kwargs)
        )
    )
    rolling_apply = Fold.register(
        lambda df, rolling_args, func, raw, engine, engine_kwargs, args, kwargs: pandas.DataFrame(
            df.rolling(*rolling_args[0], **rolling_args[1]).apply(
                func=func,
                raw=raw,
                engine=engine,
                engine_kwargs=engine_kwargs,
                args=args,
                kwargs=kwargs,
            )
        )
    )
    rolling_quantile = Fold.register(
        lambda df, rolling_args, quantile, interpolation, **kwargs: pandas.DataFrame(
            df.rolling(*rolling_args[0], **rolling_args[1]).quantile(
                quantile=quantile, interpolation=interpolation, **kwargs
            )
        )
    )

    def rolling_corr(self, axis, rolling_args, other, pairwise, *args, **kwargs):
        if len(self.columns) > 1:
            return self.default_to_pandas(
                lambda df: pandas.DataFrame.rolling(
                    df, *rolling_args[0], **rolling_args[1]
                ).corr(other=other, pairwise=pairwise, *args, **kwargs)
            )
        else:
            return Fold.register(
                lambda df: pandas.DataFrame(
                    df.rolling(*rolling_args[0], **rolling_args[1]).corr(
                        other=other, pairwise=pairwise, *args, **kwargs
                    )
                )
            )(self, axis)

    def rolling_cov(self, axis, rolling_args, other, pairwise, ddof, **kwargs):
        if len(self.columns) > 1:
            return self.default_to_pandas(
                lambda df: pandas.DataFrame.rolling(
                    df, *rolling_args[0], **rolling_args[1]
                ).cov(other=other, pairwise=pairwise, ddof=ddof, **kwargs)
            )
        else:
            return Fold.register(
                lambda df: pandas.DataFrame(
                    df.rolling(*rolling_args[0], **rolling_args[1]).cov(
                        other=other, pairwise=pairwise, ddof=ddof, **kwargs
                    )
                )
            )(self, axis)

    def rolling_aggregate(self, axis, rolling_args, func, *args, **kwargs):
        new_modin_frame = self._modin_frame.apply_full_axis(
            axis,
            lambda df: pandas.DataFrame(
                df.rolling(*rolling_args[0], **rolling_args[1]).aggregate(
                    func=func, *args, **kwargs
                )
            ),
            new_index=self.index,
        )
        return self.__constructor__(new_modin_frame)

    def unstack(self, level, fill_value):
        if not isinstance(self.index, pandas.MultiIndex) or (
            isinstance(self.index, pandas.MultiIndex)
            and is_list_like(level)
            and len(level) == self.index.nlevels
        ):
            axis = 1
            new_columns = [MODIN_UNNAMED_SERIES_LABEL]
            need_reindex = True
        else:
            axis = 0
            new_columns = None
            need_reindex = False

        def map_func(df):
            return pandas.DataFrame(df.unstack(level=level, fill_value=fill_value))

        def is_tree_like_or_1d(calc_index, valid_index):
            """
            Check whether specified index is a single dimensional or built in a tree manner.

            Parameters
            ----------
            calc_index : pandas.Index
                Frame index to check.
            valid_index : pandas.Index
                Frame index on the opposite from `calc_index` axis.

            Returns
            -------
            bool
                True if `calc_index` is not MultiIndex or MultiIndex and built in a tree manner.
                False otherwise.
            """
            if not isinstance(calc_index, pandas.MultiIndex):
                return True
            actual_len = 1
            for lvl in calc_index.levels:
                actual_len *= len(lvl)
            return len(self.index) * len(self.columns) == actual_len * len(valid_index)

        is_tree_like_or_1d_index = is_tree_like_or_1d(self.index, self.columns)
        is_tree_like_or_1d_cols = is_tree_like_or_1d(self.columns, self.index)

        is_all_multi_list = False
        if (
            isinstance(self.index, pandas.MultiIndex)
            and isinstance(self.columns, pandas.MultiIndex)
            and is_list_like(level)
            and len(level) == self.index.nlevels
            and is_tree_like_or_1d_index
            and is_tree_like_or_1d_cols
        ):
            is_all_multi_list = True
            real_cols_bkp = self.columns
            obj = self.copy()
            obj.columns = np.arange(len(obj.columns))
        else:
            obj = self

        new_modin_frame = obj._modin_frame.apply_full_axis(
            axis, map_func, new_columns=new_columns
        )
        result = self.__constructor__(new_modin_frame)

        def compute_index(index, columns, consider_index=True, consider_columns=True):
            """
            Compute new index for the unstacked frame.

            Parameters
            ----------
            index : pandas.Index
                Index of the original frame.
            columns : pandas.Index
                Columns of the original frame.
            consider_index : bool, default: True
                Whether original index contains duplicated values.
                If True all duplicates will be droped.
            consider_columns : bool, default: True
                Whether original columns contains duplicated values.
                If True all duplicates will be droped.

            Returns
            -------
            pandas.Index
                New index to use in the unstacked frame.
            """

            def get_unique_level_values(index):
                return [
                    index.get_level_values(lvl).unique()
                    for lvl in np.arange(index.nlevels)
                ]

            new_index = (
                get_unique_level_values(index)
                if consider_index
                else index
                if isinstance(index, list)
                else [index]
            )

            new_columns = (
                get_unique_level_values(columns) if consider_columns else [columns]
            )
            return pandas.MultiIndex.from_product([*new_columns, *new_index])

        if is_all_multi_list and is_tree_like_or_1d_index and is_tree_like_or_1d_cols:
            result = result.sort_index()
            index_level_values = [lvl for lvl in obj.index.levels]

            result.index = compute_index(
                index_level_values, real_cols_bkp, consider_index=False
            )
            return result

        if need_reindex:
            if is_tree_like_or_1d_index and is_tree_like_or_1d_cols:
                is_recompute_index = isinstance(self.index, pandas.MultiIndex)
                is_recompute_columns = not is_recompute_index and isinstance(
                    self.columns, pandas.MultiIndex
                )
                new_index = compute_index(
                    self.index, self.columns, is_recompute_index, is_recompute_columns
                )
            elif is_tree_like_or_1d_index != is_tree_like_or_1d_cols:
                if isinstance(self.columns, pandas.MultiIndex) or not isinstance(
                    self.index, pandas.MultiIndex
                ):
                    return result
                else:
                    index = (
                        self.index.sortlevel()[0]
                        if is_tree_like_or_1d_index
                        and not is_tree_like_or_1d_cols
                        and isinstance(self.index, pandas.MultiIndex)
                        else self.index
                    )
                    index = pandas.MultiIndex.from_tuples(
                        list(index) * len(self.columns)
                    )
                    columns = self.columns.repeat(len(self.index))
                    index_levels = [
                        index.get_level_values(i) for i in range(index.nlevels)
                    ]
                    new_index = pandas.MultiIndex.from_arrays(
                        [columns] + index_levels,
                        names=self.columns.names + self.index.names,
                    )
            else:
                return result
            result = result.reindex(0, new_index)
        return result

    def stack(self, level, dropna):
        if not isinstance(self.columns, pandas.MultiIndex) or (
            isinstance(self.columns, pandas.MultiIndex)
            and is_list_like(level)
            and len(level) == self.columns.nlevels
        ):
            new_columns = [MODIN_UNNAMED_SERIES_LABEL]
        else:
            new_columns = None

        new_modin_frame = self._modin_frame.apply_full_axis(
            1,
            lambda df: pandas.DataFrame(df.stack(level=level, dropna=dropna)),
            new_columns=new_columns,
        )
        return self.__constructor__(new_modin_frame)

    # Map partitions operations
    # These operations are operations that apply a function to every partition.
    abs = Map.register(pandas.DataFrame.abs, dtypes="copy")
    applymap = Map.register(pandas.DataFrame.applymap)
    conj = Map.register(lambda df, *args, **kwargs: pandas.DataFrame(np.conj(df)))
    convert_dtypes = Map.register(pandas_convert_dtypes)
    invert = Map.register(pandas.DataFrame.__invert__)
    isin = Map.register(pandas.DataFrame.isin, dtypes=np.bool_)
    isna = Map.register(pandas.DataFrame.isna, dtypes=np.bool_)
    _isfinite = Map.register(
        lambda df, *args, **kwargs: pandas.DataFrame(np.isfinite(df))
    )
    negative = Map.register(pandas.DataFrame.__neg__)
    notna = Map.register(pandas.DataFrame.notna, dtypes=np.bool_)
    round = Map.register(pandas.DataFrame.round)
    replace = Map.register(pandas.DataFrame.replace)
    series_view = Map.register(
        lambda df, *args, **kwargs: pandas.DataFrame(
            df.squeeze(axis=1).view(*args, **kwargs)
        )
    )
    to_numeric = Map.register(
        lambda df, *args, **kwargs: pandas.DataFrame(
            pandas.to_numeric(df.squeeze(axis=1), *args, **kwargs)
        )
    )
    to_timedelta = Map.register(
        lambda s, *args, **kwargs: pandas.to_timedelta(
            s.squeeze(axis=1), *args, **kwargs
        ).to_frame(),
        dtypes="timedelta64[ns]",
    )

    # END Map partitions operations

    # String map partitions operations

    str_capitalize = Map.register(_str_map("capitalize"), dtypes="copy")
    str_center = Map.register(_str_map("center"), dtypes="copy")
    str_contains = Map.register(_str_map("contains"), dtypes=np.bool_)
    str_count = Map.register(_str_map("count"), dtypes=int)
    str_endswith = Map.register(_str_map("endswith"), dtypes=np.bool_)
    str_find = Map.register(_str_map("find"), dtypes="copy")
    str_findall = Map.register(_str_map("findall"), dtypes="copy")
    str_get = Map.register(_str_map("get"), dtypes="copy")
    str_index = Map.register(_str_map("index"), dtypes="copy")
    str_isalnum = Map.register(_str_map("isalnum"), dtypes=np.bool_)
    str_isalpha = Map.register(_str_map("isalpha"), dtypes=np.bool_)
    str_isdecimal = Map.register(_str_map("isdecimal"), dtypes=np.bool_)
    str_isdigit = Map.register(_str_map("isdigit"), dtypes=np.bool_)
    str_islower = Map.register(_str_map("islower"), dtypes=np.bool_)
    str_isnumeric = Map.register(_str_map("isnumeric"), dtypes=np.bool_)
    str_isspace = Map.register(_str_map("isspace"), dtypes=np.bool_)
    str_istitle = Map.register(_str_map("istitle"), dtypes=np.bool_)
    str_isupper = Map.register(_str_map("isupper"), dtypes=np.bool_)
    str_join = Map.register(_str_map("join"), dtypes="copy")
    str_len = Map.register(_str_map("len"), dtypes=int)
    str_ljust = Map.register(_str_map("ljust"), dtypes="copy")
    str_lower = Map.register(_str_map("lower"), dtypes="copy")
    str_lstrip = Map.register(_str_map("lstrip"), dtypes="copy")
    str_match = Map.register(_str_map("match"), dtypes="copy")
    str_normalize = Map.register(_str_map("normalize"), dtypes="copy")
    str_pad = Map.register(_str_map("pad"), dtypes="copy")
    str_partition = Map.register(_str_map("partition"), dtypes="copy")
    str_repeat = Map.register(_str_map("repeat"), dtypes="copy")
    str_replace = Map.register(_str_map("replace"), dtypes="copy")
    str_rfind = Map.register(_str_map("rfind"), dtypes="copy")
    str_rindex = Map.register(_str_map("rindex"), dtypes="copy")
    str_rjust = Map.register(_str_map("rjust"), dtypes="copy")
    str_rpartition = Map.register(_str_map("rpartition"), dtypes="copy")
    str_rsplit = Map.register(_str_map("rsplit"), dtypes="copy")
    str_rstrip = Map.register(_str_map("rstrip"), dtypes="copy")
    str_slice = Map.register(_str_map("slice"), dtypes="copy")
    str_slice_replace = Map.register(_str_map("slice_replace"), dtypes="copy")
    str_split = Map.register(_str_map("split"), dtypes="copy")
    str_startswith = Map.register(_str_map("startswith"), dtypes=np.bool_)
    str_strip = Map.register(_str_map("strip"), dtypes="copy")
    str_swapcase = Map.register(_str_map("swapcase"), dtypes="copy")
    str_title = Map.register(_str_map("title"), dtypes="copy")
    str_translate = Map.register(_str_map("translate"), dtypes="copy")
    str_upper = Map.register(_str_map("upper"), dtypes="copy")
    str_wrap = Map.register(_str_map("wrap"), dtypes="copy")
    str_zfill = Map.register(_str_map("zfill"), dtypes="copy")
    str___getitem__ = Map.register(_str_map("__getitem__"), dtypes="copy")

    # END String map partitions operations

    def unique(self):
        new_modin_frame = self._modin_frame.apply_full_axis(
            0,
            lambda x: x.squeeze(axis=1).unique(),
            new_columns=self.columns,
        )
        return self.__constructor__(new_modin_frame)

    def searchsorted(self, **kwargs):
        def searchsorted(df):
            """Apply `searchsorted` function to a single partition."""
            result = df.squeeze(axis=1).searchsorted(**kwargs)
            if not is_list_like(result):
                result = [result]
            return pandas.DataFrame(result)

        return self.default_to_pandas(searchsorted)

    # Dt map partitions operations

    dt_date = Map.register(_dt_prop_map("date"), dtypes=np.object_)
    dt_time = Map.register(_dt_prop_map("time"), dtypes=np.object_)
    dt_timetz = Map.register(_dt_prop_map("timetz"), dtypes=np.object_)
    dt_year = Map.register(_dt_prop_map("year"), dtypes=np.int64)
    dt_month = Map.register(_dt_prop_map("month"), dtypes=np.int64)
    dt_day = Map.register(_dt_prop_map("day"), dtypes=np.int64)
    dt_hour = Map.register(_dt_prop_map("hour"), dtypes=np.int64)
    dt_minute = Map.register(_dt_prop_map("minute"), dtypes=np.int64)
    dt_second = Map.register(_dt_prop_map("second"), dtypes=np.int64)
    dt_microsecond = Map.register(_dt_prop_map("microsecond"), dtypes=np.int64)
    dt_nanosecond = Map.register(_dt_prop_map("nanosecond"), dtypes=np.int64)
    dt_week = Map.register(_dt_prop_map("week"), dtypes=np.int64)
    dt_weekofyear = Map.register(_dt_prop_map("weekofyear"), dtypes=np.int64)
    dt_dayofweek = Map.register(_dt_prop_map("dayofweek"), dtypes=np.int64)
    dt_weekday = Map.register(_dt_prop_map("weekday"), dtypes=np.int64)
    dt_dayofyear = Map.register(_dt_prop_map("dayofyear"), dtypes=np.int64)
    dt_quarter = Map.register(_dt_prop_map("quarter"), dtypes=np.int64)
    dt_is_month_start = Map.register(_dt_prop_map("is_month_start"), dtypes=np.bool_)
    dt_is_month_end = Map.register(_dt_prop_map("is_month_end"), dtypes=np.bool_)
    dt_is_quarter_start = Map.register(
        _dt_prop_map("is_quarter_start"), dtypes=np.bool_
    )
    dt_is_quarter_end = Map.register(_dt_prop_map("is_quarter_end"), dtypes=np.bool_)
    dt_is_year_start = Map.register(_dt_prop_map("is_year_start"), dtypes=np.bool_)
    dt_is_year_end = Map.register(_dt_prop_map("is_year_end"), dtypes=np.bool_)
    dt_is_leap_year = Map.register(_dt_prop_map("is_leap_year"), dtypes=np.bool_)
    dt_daysinmonth = Map.register(_dt_prop_map("daysinmonth"), dtypes=np.int64)
    dt_days_in_month = Map.register(_dt_prop_map("days_in_month"), dtypes=np.int64)

    def dt_tz(self):
        def datetime_tz(df):
            return pandas.DataFrame([df.squeeze(axis=1).dt.tz])

        return self.default_to_pandas(datetime_tz)

    def dt_freq(self):
        def datetime_freq(df):
            return pandas.DataFrame([df.squeeze(axis=1).dt.freq])

        return self.default_to_pandas(datetime_freq)

    dt_to_period = Map.register(_dt_func_map("to_period"))
    dt_to_pydatetime = Map.register(_dt_func_map("to_pydatetime"), dtypes=np.object_)
    dt_tz_localize = Map.register(_dt_func_map("tz_localize"))
    dt_tz_convert = Map.register(_dt_func_map("tz_convert"))
    dt_normalize = Map.register(_dt_func_map("normalize"))
    dt_strftime = Map.register(_dt_func_map("strftime"), dtypes=np.object_)
    dt_round = Map.register(_dt_func_map("round"))
    dt_floor = Map.register(_dt_func_map("floor"))
    dt_ceil = Map.register(_dt_func_map("ceil"))
    dt_month_name = Map.register(_dt_func_map("month_name"), dtypes=np.object_)
    dt_day_name = Map.register(_dt_func_map("day_name"), dtypes=np.object_)
    dt_to_pytimedelta = Map.register(_dt_func_map("to_pytimedelta"), dtypes=np.object_)
    dt_total_seconds = Map.register(_dt_func_map("total_seconds"), dtypes=np.float64)
    dt_seconds = Map.register(_dt_prop_map("seconds"), dtypes=np.int64)
    dt_days = Map.register(_dt_prop_map("days"), dtypes=np.int64)
    dt_microseconds = Map.register(_dt_prop_map("microseconds"), dtypes=np.int64)
    dt_nanoseconds = Map.register(_dt_prop_map("nanoseconds"), dtypes=np.int64)
    dt_qyear = Map.register(_dt_prop_map("qyear"), dtypes=np.int64)
    dt_start_time = Map.register(_dt_prop_map("start_time"))
    dt_end_time = Map.register(_dt_prop_map("end_time"))
    dt_to_timestamp = Map.register(_dt_func_map("to_timestamp"))

    # END Dt map partitions operations

    def astype(self, col_dtypes, **kwargs):
        return self.__constructor__(self._modin_frame.astype(col_dtypes))

    def infer_objects(self):
        return self.__constructor__(self._modin_frame.infer_objects())

    # Column/Row partitions reduce operations

    def first_valid_index(self):
        def first_valid_index_builder(df):
            """Get the position of the first valid index in a single partition."""
            return df.set_axis(pandas.RangeIndex(len(df.index)), axis="index").apply(
                lambda df: df.first_valid_index()
            )

        # We get the minimum from each column, then take the min of that to get
        # first_valid_index. The `to_pandas()` here is just for a single value and
        # `squeeze` will convert it to a scalar.
        first_result = (
            self.__constructor__(self._modin_frame.reduce(0, first_valid_index_builder))
            .min(axis=1)
            .to_pandas()
            .squeeze()
        )
        return self.index[first_result]

    def last_valid_index(self):
        def last_valid_index_builder(df):
            """Get the position of the last valid index in a single partition."""
            return df.set_axis(pandas.RangeIndex(len(df.index)), axis="index").apply(
                lambda df: df.last_valid_index()
            )

        # We get the maximum from each column, then take the max of that to get
        # last_valid_index. The `to_pandas()` here is just for a single value and
        # `squeeze` will convert it to a scalar.
        first_result = (
            self.__constructor__(self._modin_frame.reduce(0, last_valid_index_builder))
            .max(axis=1)
            .to_pandas()
            .squeeze()
        )
        return self.index[first_result]

    # END Column/Row partitions reduce operations

    # Column/Row partitions reduce operations over select indices
    #
    # These operations result in a reduced dimensionality of data.
    # This will return a new QueryCompiler object which the front end will handle.

    def describe(self, **kwargs):
        # Use pandas to calculate the correct columns
        empty_df = (
            pandas.DataFrame(columns=self.columns)
            .astype(self.dtypes)
            .describe(**kwargs)
        )
        new_index = empty_df.index

        # Note: `describe` convert timestamp type to object type
        # which results in the loss of two values in index: `first` and `last`
        # for empty DataFrame.
        datetime_is_numeric = kwargs.get("datetime_is_numeric") or False
        if not any(map(is_numeric_dtype, empty_df.dtypes)) and not datetime_is_numeric:
            for col_name in empty_df.dtypes.index:
                # if previosly type of `col_name` was datetime or timedelta
                if is_datetime_or_timedelta_dtype(self.dtypes[col_name]):
                    new_index = pandas.Index(
                        empty_df.index.to_list() + ["first"] + ["last"]
                    )
                    break

        def describe_builder(df, internal_indices=[]):
            """Apply `describe` function to the subset of columns in a single partition."""
            # The index of the resulting dataframe is the same amongst all partitions
            # when dealing with the same data type. However, if we work with columns
            # that contain strings, we can get extra values in our result index such as
            # 'unique', 'top', and 'freq'. Since we call describe() on each partition,
            # we can have cases where certain partitions do not contain any of the
            # object string data leading to an index mismatch between partitions.
            # Thus, we must reindex each partition with the global new_index.
            return df.iloc[:, internal_indices].describe(**kwargs).reindex(new_index)

        return self.__constructor__(
            self._modin_frame.apply_full_axis_select_indices(
                0,
                describe_builder,
                empty_df.columns,
                new_index=new_index,
                new_columns=empty_df.columns,
            )
        )

    # END Column/Row partitions reduce operations over select indices

    # Map across rows/columns
    # These operations require some global knowledge of the full column/row
    # that is being operated on. This means that we have to put all of that
    # data in the same place.

    cummax = Fold.register(pandas.DataFrame.cummax)
    cummin = Fold.register(pandas.DataFrame.cummin)
    cumsum = Fold.register(pandas.DataFrame.cumsum)
    cumprod = Fold.register(pandas.DataFrame.cumprod)
    diff = Fold.register(pandas.DataFrame.diff)

    def clip(self, lower, upper, **kwargs):
        if isinstance(lower, BaseQueryCompiler):
            lower = lower.to_pandas().squeeze(1)
        if isinstance(upper, BaseQueryCompiler):
            upper = upper.to_pandas().squeeze(1)
        kwargs["upper"] = upper
        kwargs["lower"] = lower
        axis = kwargs.get("axis", 0)
        if is_list_like(lower) or is_list_like(upper):
            new_modin_frame = self._modin_frame.fold(axis, lambda df: df.clip(**kwargs))
        else:
            new_modin_frame = self._modin_frame.map(lambda df: df.clip(**kwargs))
        return self.__constructor__(new_modin_frame)

    def corr(self, method="pearson", min_periods=1):
        if method == "pearson":
            numeric_self = self.drop(
                columns=[
                    i for i in self.dtypes.index if not is_numeric_dtype(self.dtypes[i])
                ]
            )
            return numeric_self._nancorr(min_periods=min_periods)
        else:
            return super().corr(method=method, min_periods=min_periods)

    def cov(self, min_periods=None):
        return self._nancorr(min_periods=min_periods, cov=True)

    def _nancorr(self, min_periods=1, cov=False):
        """
        Compute either pairwise covariance or pairwise correlation of columns.

        This function considers NA/null values the same like pandas does.

        Parameters
        ----------
        min_periods : int, default: 1
            Minimum number of observations required per pair of columns
            to have a valid result.
        cov : boolean, default: False
            Either covariance or correlation should be computed.

        Returns
        -------
        PandasQueryCompiler
            The covariance or correlation matrix.
        """
        other = self.to_numpy()
        other_mask = self._isfinite().to_numpy()
        n_cols = other.shape[1]

        if min_periods is None:
            min_periods = 1

        def map_func(df):
            """Compute covariance or correlation matrix for the passed frame."""
            df = df.to_numpy()
            n_rows = df.shape[0]
            df_mask = np.isfinite(df)

            result = np.empty((n_rows, n_cols), dtype=np.float64)

            for i in range(n_rows):
                df_ith_row = df[i]
                df_ith_mask = df_mask[i]

                for j in range(n_cols):
                    other_jth_col = other[:, j]

                    valid = df_ith_mask & other_mask[:, j]

                    vx = df_ith_row[valid]
                    vy = other_jth_col[valid]

                    nobs = len(vx)

                    if nobs < min_periods:
                        result[i, j] = np.nan
                    else:
                        vx = vx - vx.mean()
                        vy = vy - vy.mean()
                        sumxy = (vx * vy).sum()
                        sumxx = (vx * vx).sum()
                        sumyy = (vy * vy).sum()

                        denom = (nobs - 1.0) if cov else np.sqrt(sumxx * sumyy)
                        if denom != 0:
                            result[i, j] = sumxy / denom
                        else:
                            result[i, j] = np.nan

            return pandas.DataFrame(result)

        columns = self.columns
        index = columns.copy()
        transponed_self = self.transpose()
        new_modin_frame = transponed_self._modin_frame.apply_full_axis(
            1, map_func, new_index=index, new_columns=columns
        )
        return transponed_self.__constructor__(new_modin_frame)

    def dot(self, other, squeeze_self=None, squeeze_other=None):
        if isinstance(other, PandasQueryCompiler):
            other = (
                other.to_pandas().squeeze(axis=1)
                if squeeze_other
                else other.to_pandas()
            )

        def map_func(df, other=other, squeeze_self=squeeze_self):
            """Compute matrix multiplication of the passed frames."""
            result = df.squeeze(axis=1).dot(other) if squeeze_self else df.dot(other)
            if is_list_like(result):
                return pandas.DataFrame(result)
            else:
                return pandas.DataFrame([result])

        num_cols = other.shape[1] if len(other.shape) > 1 else 1
        if len(self.columns) == 1:
            new_index = (
                [MODIN_UNNAMED_SERIES_LABEL]
                if (len(self.index) == 1 or squeeze_self) and num_cols == 1
                else None
            )
            new_columns = (
                [MODIN_UNNAMED_SERIES_LABEL] if squeeze_self and num_cols == 1 else None
            )
            axis = 0
        else:
            new_index = self.index
            new_columns = [MODIN_UNNAMED_SERIES_LABEL] if num_cols == 1 else None
            axis = 1

        new_modin_frame = self._modin_frame.apply_full_axis(
            axis, map_func, new_index=new_index, new_columns=new_columns
        )
        return self.__constructor__(new_modin_frame)

    def _nsort(self, n, columns=None, keep="first", sort_type="nsmallest"):
        """
        Return first N rows of the data sorted in the specified order.

        Parameters
        ----------
        n : int
            Number of rows to return.
        columns : list of labels, optional
            Column labels to sort data by.
        keep : {"first", "last", "all"}, default: "first"
            How to pick first rows in case of duplicated values:
            - "first": prioritize first occurrence.
            - "last": prioritize last occurrence.
            - "all": do not drop any duplicates, even if it means selecting more than `n` rows.
        sort_type : {"nsmallest", "nlargest"}, default: "nsmallest"
            "nsmallest" means sort in descending order, "nlargest" means
            sort in ascending order.

        Returns
        -------
        PandasQueryCompiler
            New QueryCompiler containing the first N rows of the data
            sorted in the given order.
        """

        def map_func(df, n=n, keep=keep, columns=columns):
            """Return first `N` rows of the sorted data for a single partition."""
            if columns is None:
                return pandas.DataFrame(
                    getattr(pandas.Series, sort_type)(
                        df.squeeze(axis=1), n=n, keep=keep
                    )
                )
            return getattr(pandas.DataFrame, sort_type)(
                df, n=n, columns=columns, keep=keep
            )

        if columns is None:
            new_columns = [MODIN_UNNAMED_SERIES_LABEL]
        else:
            new_columns = self.columns

        new_modin_frame = self._modin_frame.apply_full_axis(
            axis=0, func=map_func, new_columns=new_columns
        )
        return self.__constructor__(new_modin_frame)

    def nsmallest(self, *args, **kwargs):
        return self._nsort(sort_type="nsmallest", *args, **kwargs)

    def nlargest(self, *args, **kwargs):
        return self._nsort(sort_type="nlargest", *args, **kwargs)

    def eval(self, expr, **kwargs):
        # Make a copy of columns and eval on the copy to determine if result type is
        # series or not
        empty_eval = (
            pandas.DataFrame(columns=self.columns)
            .astype(self.dtypes)
            .eval(expr, inplace=False, **kwargs)
        )
        if isinstance(empty_eval, pandas.Series):
            new_columns = (
                [empty_eval.name]
                if empty_eval.name is not None
                else [MODIN_UNNAMED_SERIES_LABEL]
            )
        else:
            new_columns = empty_eval.columns
        new_modin_frame = self._modin_frame.apply_full_axis(
            1,
            lambda df: pandas.DataFrame(df.eval(expr, inplace=False, **kwargs)),
            new_index=self.index,
            new_columns=new_columns,
        )
        return self.__constructor__(new_modin_frame)

    def mode(self, **kwargs):
        axis = kwargs.get("axis", 0)

        def mode_builder(df):
            """Compute modes for a single partition."""
            result = pandas.DataFrame(df.mode(**kwargs))
            # We return a dataframe with the same shape as the input to ensure
            # that all the partitions will be the same shape
            if axis == 0 and len(df) != len(result):
                # Pad rows
                result = result.reindex(index=pandas.RangeIndex(len(df.index)))
            elif axis == 1 and len(df.columns) != len(result.columns):
                # Pad columns
                result = result.reindex(columns=pandas.RangeIndex(len(df.columns)))
            return pandas.DataFrame(result)

        if axis == 0:
            new_index = pandas.RangeIndex(len(self.index))
            new_columns = self.columns
        else:
            new_index = self.index
            new_columns = pandas.RangeIndex(len(self.columns))
        new_modin_frame = self._modin_frame.apply_full_axis(
            axis, mode_builder, new_index=new_index, new_columns=new_columns
        )
        return self.__constructor__(new_modin_frame).dropna(axis=axis, how="all")

    def fillna(self, **kwargs):
        squeeze_self = kwargs.pop("squeeze_self", False)
        squeeze_value = kwargs.pop("squeeze_value", False)
        axis = kwargs.get("axis", 0)
        value = kwargs.pop("value")
        method = kwargs.get("method", None)
        limit = kwargs.get("limit", None)
        full_axis = method is not None or limit is not None
        if isinstance(value, BaseQueryCompiler):
            if squeeze_self:
                # Self is a Series type object
                if full_axis:
                    value = value.to_pandas().squeeze(axis=1)

                    def fillna_builder(series):
                        # `limit` parameter works only on `Series` type, so we have to squeeze both objects to get
                        # correct behavior.
                        return series.squeeze(axis=1).fillna(value=value, **kwargs)

                    new_modin_frame = self._modin_frame.apply_full_axis(
                        0, fillna_builder
                    )
                else:

                    def fillna_builder(df, value_arg):
                        if isinstance(value_arg, pandas.DataFrame):
                            value_arg = value_arg.squeeze(axis=1)
                        res = df.squeeze(axis=1).fillna(value=value_arg, **kwargs)
                        return pandas.DataFrame(res)

<<<<<<< HEAD
                    new_modin_frame = self._modin_frame.binary_op(
                        fillna_builder,
                        value._modin_frame,
                        join_type="left",
                        perform_column_reindex=False,
=======
                    new_modin_frame = self._modin_frame.n_ary_op(
                        fillna_builder, [value._modin_frame], join_type="left"
>>>>>>> ee6c6ae7
                    )

                return self.__constructor__(new_modin_frame)
            else:
                # Self is a DataFrame type object
                if squeeze_value:
                    # Value is Series type object
                    value = value.to_pandas().squeeze(axis=1)

                    def fillna(df):
                        return df.fillna(value=value, **kwargs)

                    # Continue to end of this function

                else:
                    # Value is a DataFrame type object
                    def fillna_builder(df, r):
                        return df.fillna(value=r, **kwargs)

                    new_modin_frame = self._modin_frame.broadcast_apply(
                        0, fillna_builder, value._modin_frame
                    )
                    return self.__constructor__(new_modin_frame)

        elif isinstance(value, dict):
            if squeeze_self:

                # For Series dict works along the index.
                def fillna(df):
                    return pandas.DataFrame(
                        df.squeeze(axis=1).fillna(value=value, **kwargs)
                    )

            else:

                # For DataFrames dict works along columns, all columns have to be present.
                def fillna(df):
                    func_dict = {
                        col: val for (col, val) in value.items() if col in df.columns
                    }
                    return df.fillna(value=func_dict, **kwargs)

        else:

            def fillna(df):
                return df.fillna(value=value, **kwargs)

        if full_axis:
            new_modin_frame = self._modin_frame.fold(axis, fillna)
        else:
            new_modin_frame = self._modin_frame.map(fillna)
        return self.__constructor__(new_modin_frame)

    def quantile_for_list_of_values(self, **kwargs):
        axis = kwargs.get("axis", 0)
        q = kwargs.get("q")
        numeric_only = kwargs.get("numeric_only", True)
        assert isinstance(q, (pandas.Series, np.ndarray, pandas.Index, list))

        if numeric_only:
            new_columns = self._modin_frame.numeric_columns()
        else:
            new_columns = [
                col
                for col, dtype in zip(self.columns, self.dtypes)
                if (is_numeric_dtype(dtype) or is_datetime_or_timedelta_dtype(dtype))
            ]
        if axis == 1:
            query_compiler = self.getitem_column_array(new_columns)
            new_columns = self.index
        else:
            query_compiler = self

        def quantile_builder(df, **kwargs):
            result = df.quantile(**kwargs)
            return result.T if kwargs.get("axis", 0) == 1 else result

        # This took a long time to debug, so here is the rundown of why this is needed.
        # Previously, we were operating on select indices, but that was broken. We were
        # not correctly setting the columns/index. Because of how we compute `to_pandas`
        # and because of the static nature of the index for `axis=1` it is easier to
        # just handle this as the transpose (see `quantile_builder` above for the
        # transpose within the partition) than it is to completely rework other
        # internal methods. Basically we are returning the transpose of the object for
        # correctness and cleanliness of the code.
        if axis == 1:
            q_index = new_columns
            new_columns = pandas.Float64Index(q)
        else:
            q_index = pandas.Float64Index(q)
        new_modin_frame = query_compiler._modin_frame.apply_full_axis(
            axis,
            lambda df: quantile_builder(df, **kwargs),
            new_index=q_index,
            new_columns=new_columns,
            dtypes=np.float64,
        )
        result = self.__constructor__(new_modin_frame)
        return result.transpose() if axis == 1 else result

    def query(self, expr, **kwargs):
        def query_builder(df, **modin_internal_kwargs):
            return df.query(expr, inplace=False, **kwargs, **modin_internal_kwargs)

        return self.__constructor__(self._modin_frame.filter(1, query_builder))

    def rank(self, **kwargs):
        axis = kwargs.get("axis", 0)
        numeric_only = True if axis else kwargs.get("numeric_only", False)
        new_modin_frame = self._modin_frame.apply_full_axis(
            axis,
            lambda df: df.rank(**kwargs),
            new_index=self.index,
            new_columns=self.columns if not numeric_only else None,
            dtypes=np.float64,
        )
        return self.__constructor__(new_modin_frame)

    def sort_index(self, **kwargs):
        axis = kwargs.pop("axis", 0)
        level = kwargs.pop("level", None)
        sort_remaining = kwargs.pop("sort_remaining", True)
        kwargs["inplace"] = False

        if level is not None or self.has_multiindex(axis=axis):
            return self.default_to_pandas(
                pandas.DataFrame.sort_index,
                axis=axis,
                level=level,
                sort_remaining=sort_remaining,
                **kwargs,
            )

        # sort_index can have ascending be None and behaves as if it is False.
        # sort_values cannot have ascending be None. Thus, the following logic is to
        # convert the ascending argument to one that works with sort_values
        ascending = kwargs.pop("ascending", True)
        if ascending is None:
            ascending = False
        kwargs["ascending"] = ascending
        if axis:
            new_columns = self.columns.to_frame().sort_index(**kwargs).index
            new_index = self.index
        else:
            new_index = self.index.to_frame().sort_index(**kwargs).index
            new_columns = self.columns
        new_modin_frame = self._modin_frame.apply_full_axis(
            axis,
            lambda df: df.sort_index(
                axis=axis, level=level, sort_remaining=sort_remaining, **kwargs
            ),
            new_index,
            new_columns,
            dtypes="copy" if axis == 0 else None,
        )
        return self.__constructor__(new_modin_frame)

    def melt(
        self,
        id_vars=None,
        value_vars=None,
        var_name=None,
        value_name="value",
        col_level=None,
        ignore_index=True,
    ):
        ErrorMessage.missmatch_with_pandas(
            operation="melt", message="Order of rows could be different from pandas"
        )

        if var_name is None:
            var_name = "variable"

        def _convert_to_list(x):
            """Convert passed object to a list."""
            if is_list_like(x):
                x = [*x]
            elif x is not None:
                x = [x]
            else:
                x = []
            return x

        id_vars, value_vars = map(_convert_to_list, [id_vars, value_vars])

        if len(value_vars) == 0:
            value_vars = self.columns.drop(id_vars)

        if len(id_vars) != 0:
            to_broadcast = self.getitem_column_array(id_vars)._modin_frame
        else:
            to_broadcast = None

        def applyier(df, internal_indices, other=[], internal_other_indices=[]):
            """
            Apply `melt` function to a single partition.

            Parameters
            ----------
            df : pandas.DataFrame
                Partition of the self frame.
            internal_indices : list of ints
                Positional indices of columns in this particular partition which
                represents `value_vars` columns in the source frame.
            other : pandas.DataFrame
                Broadcasted partition which contains `id_vars` columns of the
                source frame.
            internal_other_indices : list of ints
                Positional indices of columns in `other` partition which
                represents `id_vars` columns in the source frame.

            Returns
            -------
            pandas.DataFrame
                The result of the `melt` function for this particular partition.
            """
            if len(other):
                other = pandas.concat(other, axis=1)
                columns_to_add = other.columns.difference(df.columns)
                df = pandas.concat([df, other[columns_to_add]], axis=1)
            return df.melt(
                id_vars=id_vars,
                value_vars=df.columns[internal_indices],
                var_name=var_name,
                value_name=value_name,
                col_level=col_level,
            )

        # we have no able to calculate correct indices here, so making it `dummy_index`
        inconsistent_frame = self._modin_frame.broadcast_apply_select_indices(
            axis=0,
            apply_indices=value_vars,
            func=applyier,
            other=to_broadcast,
            new_index=["dummy_index"] * len(id_vars),
            new_columns=["dummy_index"] * len(id_vars),
        )
        # after applying `melt` for selected indices we will get partitions like this:
        #     id_vars   vars   value |     id_vars   vars   value
        #  0      foo   col3       1 |  0      foo   col5       a    so stacking it into
        #  1      fiz   col3       2 |  1      fiz   col5       b    `new_parts` to get
        #  2      bar   col3       3 |  2      bar   col5       c    correct answer
        #  3      zoo   col3       4 |  3      zoo   col5       d
        new_parts = np.array(
            [np.array([x]) for x in np.concatenate(inconsistent_frame._partitions.T)]
        )
        new_index = pandas.RangeIndex(len(self.index) * len(value_vars))
        new_modin_frame = self._modin_frame.__constructor__(
            new_parts,
            index=new_index,
            columns=id_vars + [var_name, value_name],
        )
        result = self.__constructor__(new_modin_frame)
        # this assigment needs to propagate correct indices into partitions
        result.index = new_index
        return result

    # END Map across rows/columns

    # __getitem__ methods
    __getitem_bool = Binary.register(
        # r is usually a list, but when r.size == 1, the array is squeezed to a scalar
        lambda df, r: df[r] if r.size > 1 else df[[r]],
        join_type="left",
        labels="drop",
    )

    def __validate_bool_indexer(self, indexer):
        if len(indexer) != len(self.index):
            raise ValueError(
                f"Item wrong length {len(indexer)} instead of {len(self.index)}."
            )
        if isinstance(indexer, pandas.Series) and not indexer.equals(self.index):
            warnings.warn(
                "Boolean Series key will be reindexed to match DataFrame index.",
                PendingDeprecationWarning,
                stacklevel=4,
            )

    def getitem_array(self, key):
        if isinstance(key, type(self)):
            # here we check for a subset of bool indexers only to simplify the code;
            # there could (potentially) be more of those, but we assume the most frequent
            # ones are just of bool dtype
            if len(key.dtypes) == 1 and is_bool_dtype(key.dtypes[0]):
                self.__validate_bool_indexer(key.index)
                return self.__getitem_bool(key, broadcast=True, dtypes="copy")

            key = key.to_pandas().squeeze(axis=1)

        if is_bool_indexer(key):
            self.__validate_bool_indexer(key)
            key = check_bool_indexer(self.index, key)
            # We convert to a RangeIndex because getitem_row_array is expecting a list
            # of indices, and RangeIndex will give us the exact indices of each boolean
            # requested.
            key = pandas.RangeIndex(len(self.index))[key]
            if len(key):
                return self.getitem_row_array(key)
            else:
                return self.from_pandas(
                    pandas.DataFrame(columns=self.columns), type(self._modin_frame)
                )
        else:
            if any(k not in self.columns for k in key):
                raise KeyError(
                    "{} not index".format(
                        str([k for k in key if k not in self.columns]).replace(",", "")
                    )
                )
            return self.getitem_column_array(key)

    def getitem_column_array(self, key, numeric=False):
        # Convert to list for type checking
        if numeric:
            new_modin_frame = self._modin_frame.take_2d_labels_or_positional(
                col_positions=key
            )
        else:
            new_modin_frame = self._modin_frame.take_2d_labels_or_positional(
                col_labels=key
            )
        return self.__constructor__(new_modin_frame)

    def getitem_row_array(self, key):
        return self.__constructor__(
            self._modin_frame.take_2d_labels_or_positional(row_positions=key)
        )

    def setitem(self, axis, key, value):
        return self._setitem(axis=axis, key=key, value=value, how=None)

    def _setitem(self, axis, key, value, how="inner"):
        """
        Set the row/column defined by `key` to the `value` provided.

        In contrast with `setitem` with this function you can specify how
        to handle non-aligned `self` and `value`.

        Parameters
        ----------
        axis : {0, 1}
            Axis to set `value` along. 0 means set row, 1 means set column.
        key : scalar
            Row/column label to set `value` in.
        value : PandasQueryCompiler (1xN), list-like or scalar
            Define new row/column value.
        how : {"inner", "outer", "left", "right", None}, default: "inner"
            Type of join to perform if specified axis of `self` and `value` are not
            equal. If `how` is `None`, reindex `value` with `self` labels without joining.

        Returns
        -------
        BaseQueryCompiler
            New QueryCompiler with updated `key` value.
        """

        def setitem_builder(df, internal_indices=[]):
            """
            Set the row/column to the `value` in a single partition.

            Parameters
            ----------
            df : pandas.DataFrame
                Partition of the self frame.
            internal_indices : list of ints
                Positional indices of rows/columns in this particular partition
                which represents `key` in the source frame.

            Returns
            -------
            pandas.DataFrame
                Partition data with updated values.
            """
            df = df.copy()
            if len(internal_indices) == 1:
                if axis == 0:
                    df[df.columns[internal_indices[0]]] = value
                else:
                    df.iloc[internal_indices[0]] = value
            else:
                if axis == 0:
                    df[df.columns[internal_indices]] = value
                else:
                    df.iloc[internal_indices] = value
            return df

        if isinstance(value, type(self)):
            value.columns = [key]
            if axis == 1:
                value = value.transpose()
            idx = self.get_axis(axis ^ 1).get_indexer_for([key])[0]
            return self.insert_item(axis ^ 1, idx, value, how, replace=True)

        # TODO: rework by passing list-like values to `apply_select_indices`
        # as an item to distribute
        if is_list_like(value):
            new_modin_frame = self._modin_frame.apply_full_axis_select_indices(
                axis,
                setitem_builder,
                [key],
                new_index=self.index,
                new_columns=self.columns,
                keep_remaining=True,
            )
        else:
            new_modin_frame = self._modin_frame.apply_select_indices(
                axis,
                setitem_builder,
                [key],
                new_index=self.index,
                new_columns=self.columns,
                keep_remaining=True,
            )
        return self.__constructor__(new_modin_frame)

    # END __getitem__ methods

    # Drop/Dropna
    # This will change the shape of the resulting data.
    def dropna(self, **kwargs):
        return self.__constructor__(
            self._modin_frame.filter(
                kwargs.get("axis", 0) ^ 1,
                lambda df: pandas.DataFrame.dropna(df, **kwargs),
            )
        )

    def drop(self, index=None, columns=None):
        if index is not None:
            index = np.sort(self.index.get_indexer_for(self.index.difference(index)))
        if columns is not None:
            columns = np.sort(
                self.columns.get_indexer_for(self.columns.difference(columns))
            )
        new_modin_frame = self._modin_frame.take_2d_labels_or_positional(
            row_positions=index, col_positions=columns
        )
        return self.__constructor__(new_modin_frame)

    # END Drop/Dropna

    # Insert
    # This method changes the shape of the resulting data. In Pandas, this
    # operation is always inplace, but this object is immutable, so we just
    # return a new one from here and let the front end handle the inplace
    # update.
    def insert(self, loc, column, value):
        if isinstance(value, type(self)):
            value.columns = [column]
            return self.insert_item(axis=1, loc=loc, value=value, how=None)

        if is_list_like(value):
            value = list(value)
        else:
            value = [value] * len(self.index)

        def insert(df, internal_indices=[]):
            """
            Insert new column to the partition.

            Parameters
            ----------
            df : pandas.DataFrame
                Partition of the self frame.
            internal_indices : list of ints
                Positional index of the column in this particular partition
                to insert new column after.
            """
            internal_idx = int(internal_indices[0])
            df.insert(internal_idx, column, value)
            return df

        # TODO: rework by passing list-like values to `apply_select_indices`
        # as an item to distribute
        new_modin_frame = self._modin_frame.apply_full_axis_select_indices(
            0,
            insert,
            numeric_indices=[loc],
            keep_remaining=True,
            new_index=self.index,
            new_columns=self.columns.insert(loc, column),
        )
        return self.__constructor__(new_modin_frame)

    # END Insert

    def explode(self, column):
        return self.__constructor__(
            self._modin_frame.explode(1, lambda df: df.explode(column))
        )

    # UDF (apply and agg) methods
    # There is a wide range of behaviors that are supported, so a lot of the
    # logic can get a bit convoluted.
    def apply(self, func, axis, *args, **kwargs):
        # if any of args contain modin object, we should
        # convert it to pandas
        args = try_cast_to_pandas(args)
        kwargs = try_cast_to_pandas(kwargs)
        if isinstance(func, dict):
            return self._dict_func(func, axis, *args, **kwargs)
        elif is_list_like(func):
            return self._list_like_func(func, axis, *args, **kwargs)
        else:
            return self._callable_func(func, axis, *args, **kwargs)

    def apply_on_series(self, func, *args, **kwargs):
        args = try_cast_to_pandas(args)
        kwargs = try_cast_to_pandas(kwargs)

        assert self.is_series_like()

        # We use apply_full_axis here instead of map since the latter assumes that the
        # shape of the DataFrame does not change. However, it is possible for functions
        # applied to Series objects to end up creating DataFrames. It is possible that
        # using apply_full_axis is much less performant compared to using a variant of
        # map.
        return self.__constructor__(
            self._modin_frame.apply_full_axis(
                1, lambda df: df.squeeze(axis=1).apply(func, *args, **kwargs)
            )
        )

    def _dict_func(self, func, axis, *args, **kwargs):
        """
        Apply passed functions to the specified rows/columns.

        Parameters
        ----------
        func : dict(label) -> [callable, str]
            Dictionary that maps axis labels to the function to apply against them.
        axis : {0, 1}
            Target axis to apply functions along. 0 means apply to columns,
            1 means apply to rows.
        *args : args
            Arguments to pass to the specified functions.
        **kwargs : kwargs
            Arguments to pass to the specified functions.

        Returns
        -------
        PandasQueryCompiler
            New QueryCompiler containing the results of passed functions.
        """
        if "axis" not in kwargs:
            kwargs["axis"] = axis

        def dict_apply_builder(df, func_dict={}):
            # Sometimes `apply` can return a `Series`, but we require that internally
            # all objects are `DataFrame`s.
            return pandas.DataFrame(df.apply(func_dict, *args, **kwargs))

        func = {k: wrap_udf_function(v) if callable(v) else v for k, v in func.items()}
        return self.__constructor__(
            self._modin_frame.apply_full_axis_select_indices(
                axis, dict_apply_builder, func, keep_remaining=False
            )
        )

    def _list_like_func(self, func, axis, *args, **kwargs):
        """
        Apply passed functions to each row/column.

        Parameters
        ----------
        func : list of callable
            List of functions to apply against each row/column.
        axis : {0, 1}
            Target axis to apply functions along. 0 means apply to columns,
            1 means apply to rows.
        *args : args
            Arguments to pass to the specified functions.
        **kwargs : kwargs
            Arguments to pass to the specified functions.

        Returns
        -------
        PandasQueryCompiler
            New QueryCompiler containing the results of passed functions.
        """
        # When the function is list-like, the function names become the index/columns
        new_index = (
            [f if isinstance(f, str) else f.__name__ for f in func]
            if axis == 0
            else self.index
        )
        new_columns = (
            [f if isinstance(f, str) else f.__name__ for f in func]
            if axis == 1
            else self.columns
        )
        func = [wrap_udf_function(f) if callable(f) else f for f in func]
        new_modin_frame = self._modin_frame.apply_full_axis(
            axis,
            lambda df: pandas.DataFrame(df.apply(func, axis, *args, **kwargs)),
            new_index=new_index,
            new_columns=new_columns,
        )
        return self.__constructor__(new_modin_frame)

    def _callable_func(self, func, axis, *args, **kwargs):
        """
        Apply passed function to each row/column.

        Parameters
        ----------
        func : callable or str
            Function to apply.
        axis : {0, 1}
            Target axis to apply function along. 0 means apply to columns,
            1 means apply to rows.
        *args : args
            Arguments to pass to the specified function.
        **kwargs : kwargs
            Arguments to pass to the specified function.

        Returns
        -------
        PandasQueryCompiler
            New QueryCompiler containing the results of passed function
            for each row/column.
        """
        if callable(func):
            func = wrap_udf_function(func)

        new_modin_frame = self._modin_frame.apply_full_axis(
            axis, lambda df: df.apply(func, axis=axis, *args, **kwargs)
        )
        return self.__constructor__(new_modin_frame)

    # END UDF

    # Manual Partitioning methods (e.g. merge, groupby)
    # These methods require some sort of manual partitioning due to their
    # nature. They require certain data to exist on the same partition, and
    # after the shuffle, there should be only a local map required.

    def _groupby_internal_columns(self, by, drop):
        """
        Extract internal columns from by argument of groupby.

        Parameters
        ----------
        by : BaseQueryCompiler, column or index label, Grouper or list
        drop : bool
            Indicates whether or not by data came from self frame.
            True, by data came from self. False, external by data.

        Returns
        -------
        by : list of BaseQueryCompiler, column or index label, or Grouper
        internal_by : list of str
            List of internal column name to be dropped during groupby.
        """
        if isinstance(by, type(self)):
            if drop:
                internal_by = by.columns
                by = [by]
            else:
                internal_by = []
                by = [by]
        else:
            if not isinstance(by, list):
                by = [by] if by is not None else []
            internal_by = [o for o in by if hashable(o) and o in self.columns]
            internal_qc = (
                [self.getitem_column_array(internal_by)] if len(internal_by) else []
            )
            by = internal_qc + by[len(internal_by) :]
        return by, internal_by

    groupby_all = GroupByReduce.register("all")
    groupby_any = GroupByReduce.register("any")
    groupby_count = GroupByReduce.register("count")
    groupby_max = GroupByReduce.register("max")
    groupby_min = GroupByReduce.register("min")
    groupby_prod = GroupByReduce.register("prod")
    groupby_sum = GroupByReduce.register("sum")

    def groupby_mean(self, by, axis, groupby_kwargs, agg_args, agg_kwargs, drop=False):
        _, internal_by = self._groupby_internal_columns(by, drop)

        numeric_only = agg_kwargs.get("numeric_only", False)
        datetime_cols = (
            {
                col: dtype
                for col, dtype in zip(self.dtypes.index, self.dtypes)
                if is_datetime64_any_dtype(dtype) and col not in internal_by
            }
            if not numeric_only
            else dict()
        )

        if len(datetime_cols) > 0:
            datetime_qc = self.getitem_array(datetime_cols)
            if datetime_qc.isna().any().any(axis=1).to_pandas().squeeze():
                return super().groupby_mean(
                    by=by,
                    axis=axis,
                    groupby_kwargs=groupby_kwargs,
                    agg_args=agg_args,
                    agg_kwargs=agg_kwargs,
                    drop=drop,
                )

        qc_with_converted_datetime_cols = (
            self.astype({col: "int64" for col in datetime_cols.keys()})
            if len(datetime_cols) > 0
            else self
        )

        def _groupby_mean_reduce(dfgb, **kwargs):
            """
            Compute mean value in each group using sums/counts values within reduce phase.

            Parameters
            ----------
            dfgb : pandas.DataFrameGroupBy
                GroupBy object for column-partition.
            **kwargs : dict
                Additional keyword parameters to be passed in ``pandas.DataFrameGroupBy.sum``.

            Returns
            -------
            pandas.DataFrame
                A pandas Dataframe with mean values in each column of each group.
            """
            sums_counts_df = dfgb.sum(**kwargs)
            sum_df = sums_counts_df.iloc[:, : len(sums_counts_df.columns) // 2]
            count_df = sums_counts_df.iloc[:, len(sums_counts_df.columns) // 2 :]
            return sum_df / count_df

        result = GroupByReduce.register(
            lambda dfgb, **kwargs: pandas.concat(
                [dfgb.sum(**kwargs), dfgb.count()],
                axis=1,
                copy=False,
            ),
            _groupby_mean_reduce,
            default_to_pandas_func=lambda dfgb, **kwargs: dfgb.mean(**kwargs),
        )(
            query_compiler=qc_with_converted_datetime_cols,
            by=by,
            axis=axis,
            groupby_kwargs=groupby_kwargs,
            agg_args=agg_args,
            agg_kwargs=agg_kwargs,
            drop=drop,
        )

        if len(datetime_cols) > 0:
            result = result.astype({col: dtype for col, dtype in datetime_cols.items()})
        return result

    def groupby_size(
        self,
        by,
        axis,
        groupby_kwargs,
        agg_args,
        agg_kwargs,
        drop=False,
    ):
        result = self._groupby_dict_reduce(
            by=by,
            axis=axis,
            agg_func={self.columns[0]: [("__size_col__", "size")]},
            agg_args=agg_args,
            agg_kwargs=agg_kwargs,
            groupby_kwargs=groupby_kwargs,
            drop=drop,
            method="size",
            default_to_pandas_func=lambda grp: grp.size(),
        )
        if groupby_kwargs.get("as_index", True):
            result.columns = [MODIN_UNNAMED_SERIES_LABEL]
        elif isinstance(result.columns, pandas.MultiIndex):
            # Dropping one extra-level which was added because of renaming aggregation
            result.columns = (
                result.columns[:-1].droplevel(-1).append(pandas.Index(["size"]))
            )
        return result

    def _groupby_dict_reduce(
        self,
        by,
        agg_func,
        axis,
        groupby_kwargs,
        agg_args,
        agg_kwargs,
        drop=False,
        **kwargs,
    ):
        """
        Group underlying data and apply aggregation functions to each group of the specified column/row.

        This method is responsible of performing dictionary groupby aggregation for such functions,
        that can be implemented via TreeReduce approach.

        Parameters
        ----------
        by : PandasQueryCompiler, column or index label, Grouper or list of such
            Object that determine groups.
        agg_func : dict(label) -> str
            Dictionary that maps row/column labels to the function names.
            **Note:** specified functions have to be supported by ``modin.core.dataframe.algebra.GroupByReduce``.
            Supported functions are listed in the ``modin.core.dataframe.algebra.GroupByReduce.groupby_reduce_functions``
            dictionary.
        axis : {0, 1}
            Axis to group and apply aggregation function along.
            0 is for index, when 1 is for columns.
        groupby_kwargs : dict
            GroupBy parameters in the format of ``modin.pandas.DataFrame.groupby`` signature.
        agg_args : list-like
            Serves the compatibility purpose. Does not affect the result.
        agg_kwargs : dict
            Arguments to pass to the aggregation functions.
        drop : bool, default: False
            If `by` is a QueryCompiler indicates whether or not by-data came
            from the `self`.
        **kwargs : dict
            Additional parameters to pass to the ``modin.core.dataframe.algebra.GroupByReduce.register``.

        Returns
        -------
        PandasQueryCompiler
            New QueryCompiler containing the result of groupby dictionary aggregation.
        """
        map_dict = {}
        reduce_dict = {}
        rename_columns = any(
            not isinstance(fn, str) and isinstance(fn, Iterable)
            for fn in agg_func.values()
        )
        for col, col_funcs in agg_func.items():
            if not rename_columns:
                map_dict[col], reduce_dict[col] = groupby_reduce_functions[col_funcs]
                continue

            if isinstance(col_funcs, str):
                col_funcs = [col_funcs]

            map_fns = []
            for i, fn in enumerate(col_funcs):
                if not isinstance(fn, str) and isinstance(fn, Iterable):
                    new_col_name, func = fn
                elif isinstance(fn, str):
                    new_col_name, func = fn, fn
                else:
                    raise TypeError

                map_fns.append((new_col_name, groupby_reduce_functions[func][0]))
                reduced_col_name = (
                    (*col, new_col_name)
                    if isinstance(col, tuple)
                    else (col, new_col_name)
                )
                reduce_dict[reduced_col_name] = groupby_reduce_functions[func][1]
            map_dict[col] = map_fns
        return GroupByReduce.register(map_dict, reduce_dict, **kwargs)(
            query_compiler=self,
            by=by,
            axis=axis,
            groupby_kwargs=groupby_kwargs,
            agg_args=agg_args,
            agg_kwargs=agg_kwargs,
            drop=drop,
        )

    def groupby_dtypes(
        self,
        by,
        axis,
        groupby_kwargs,
        agg_args,
        agg_kwargs,
        drop=False,
    ):
        return self.groupby_agg(
            by=by,
            axis=axis,
            agg_func=lambda df: df.dtypes,
            # passing 'group_wise' will make the function be applied to the 'by' columns as well,
            # this is exactly what we want when 'as_index=False'
            how="axis_wise" if groupby_kwargs.get("as_index", True) else "group_wise",
            agg_args=agg_args,
            agg_kwargs=agg_kwargs,
            groupby_kwargs=groupby_kwargs,
            drop=drop,
        )

    def groupby_agg(
        self,
        by,
        agg_func,
        axis,
        groupby_kwargs,
        agg_args,
        agg_kwargs,
        how="axis_wise",
        drop=False,
    ):
        if isinstance(agg_func, dict) and all(
            is_reduce_function(x) for x in agg_func.values()
        ):
            return self._groupby_dict_reduce(
                by, agg_func, axis, groupby_kwargs, agg_args, agg_kwargs, drop
            )

        if isinstance(agg_func, dict):
            assert (
                how == "axis_wise"
            ), f"Only 'axis_wise' aggregation is supported with dictionary functions, got: {how}"
        else:
            agg_func = functools.partial(
                GroupByDefault.get_aggregation_method(how), func=agg_func
            )

        # since we're going to modify `groupby_kwargs` dict in a `groupby_agg_builder`,
        # we want to copy it to not propagate these changes into source dict, in case
        # of unsuccessful end of function
        groupby_kwargs = groupby_kwargs.copy()

        as_index = groupby_kwargs.get("as_index", True)
        by, internal_by = self._groupby_internal_columns(by, drop)

        broadcastable_by = [o._modin_frame for o in by if isinstance(o, type(self))]
        not_broadcastable_by = [o for o in by if not isinstance(o, type(self))]

        def groupby_agg_builder(df, by=None, drop=False, partition_idx=None):
            """
            Compute groupby aggregation for a single partition.

            Parameters
            ----------
            df : pandas.DataFrame
                Partition of the self frame.
            by : pandas.DataFrame, optional
                Broadcasted partition which contains `by` columns.
            drop : bool, default: False
                Indicates whether `by` partition came from the `self` frame.
            partition_idx : int, optional
                Positional partition index along groupby axis.

            Returns
            -------
            pandas.DataFrame
                DataFrame containing the result of groupby aggregation
                for this particular partition.
            """
            # Set `as_index` to True to track the metadata of the grouping object
            # It is used to make sure that between phases we are constructing the
            # right index and placing columns in the correct order.
            groupby_kwargs["as_index"] = True

            # We have to filter func-dict BEFORE inserting broadcasted 'by' columns
            # to avoid multiple aggregation results for 'by' cols in case they're
            # present in the func-dict:
            partition_agg_func = GroupByReduce.try_filter_dict(agg_func, df)

            internal_by_cols = pandas.Index([])
            missed_by_cols = pandas.Index([])

            if by is not None:
                internal_by_df = by[internal_by]

                if isinstance(internal_by_df, pandas.Series):
                    internal_by_df = internal_by_df.to_frame()

                missed_by_cols = internal_by_df.columns.difference(df.columns)
                if len(missed_by_cols) > 0:
                    df = pandas.concat(
                        [df, internal_by_df[missed_by_cols]],
                        axis=1,
                        copy=False,
                    )

                internal_by_cols = internal_by_df.columns

                external_by = by.columns.difference(internal_by).unique()
                external_by_df = by[external_by].squeeze(axis=1)

                if isinstance(external_by_df, pandas.DataFrame):
                    external_by_cols = [o for _, o in external_by_df.iteritems()]
                else:
                    external_by_cols = [external_by_df]

                by = internal_by_cols.tolist() + external_by_cols

            else:
                by = []

            by += not_broadcastable_by

            def compute_groupby(df, drop=False, partition_idx=0):
                """Compute groupby aggregation for a single partition."""
                grouped_df = df.groupby(by=by, axis=axis, **groupby_kwargs)
                try:
                    result = partition_agg_func(grouped_df, *agg_args, **agg_kwargs)
                except DataError:
                    # This happens when the partition is filled with non-numeric data and a
                    # numeric operation is done. We need to build the index here to avoid
                    # issues with extracting the index.
                    result = pandas.DataFrame(index=grouped_df.size().index)
                if isinstance(result, pandas.Series):
                    result = result.to_frame(
                        result.name
                        if result.name is not None
                        else MODIN_UNNAMED_SERIES_LABEL
                    )

                selection = agg_func.keys() if isinstance(agg_func, dict) else None
                if selection is None:
                    # Some pandas built-in aggregation functions aggregate 'by' columns
                    # (for example 'apply', 'dtypes', maybe more...). Since we make sure
                    # that all of the 'by' columns are presented in every partition by
                    # inserting the missed ones, we will end up with all of the 'by'
                    # columns being aggregated in every partition. To avoid duplications
                    # in the result we drop all of the 'by' columns that were inserted
                    # in this partition AFTER handling 'as_index' parameter. The order
                    # is important for proper naming-conflicts handling.
                    misaggregated_cols = missed_by_cols.intersection(result.columns)
                else:
                    misaggregated_cols = []

                if not as_index:
                    GroupBy.handle_as_index_for_dataframe(
                        result,
                        internal_by_cols,
                        by_cols_dtypes=df[internal_by_cols].dtypes.values,
                        by_length=len(by),
                        selection=selection,
                        partition_idx=partition_idx,
                        drop=drop,
                        inplace=True,
                    )
                else:
                    new_index_names = tuple(
                        None
                        if isinstance(name, str)
                        and name.startswith(MODIN_UNNAMED_SERIES_LABEL)
                        else name
                        for name in result.index.names
                    )
                    result.index.names = new_index_names

                if len(misaggregated_cols) > 0:
                    result.drop(columns=misaggregated_cols, inplace=True)

                return result

            try:
                return compute_groupby(df, drop, partition_idx)
            except (ValueError, KeyError):
                # This will happen with Arrow buffer read-only errors. We don't want to copy
                # all the time, so this will try to fast-path the code first.
                return compute_groupby(df.copy(), drop, partition_idx)

        apply_indices = list(agg_func.keys()) if isinstance(agg_func, dict) else None

        new_modin_frame = self._modin_frame.broadcast_apply_full_axis(
            axis=axis,
            func=lambda df, by=None, partition_idx=None: groupby_agg_builder(
                df, by, drop, partition_idx
            ),
            other=broadcastable_by,
            apply_indices=apply_indices,
            enumerate_partitions=True,
        )
        result = self.__constructor__(new_modin_frame)

        # that means that exception in `compute_groupby` was raised
        # in every partition, so we also should raise it
        if len(result.columns) == 0 and len(self.columns) != 0:
            # determening type of raised exception by applying `aggfunc`
            # to empty DataFrame
            try:
                pandas.DataFrame(index=[1], columns=[1]).agg(agg_func) if isinstance(
                    agg_func, dict
                ) else agg_func(
                    pandas.DataFrame(index=[1], columns=[1]).groupby(level=0),
                    **agg_kwargs,
                )
            except Exception as err:
                raise type(err)("No numeric types to aggregate.")

        return result

    # END Manual Partitioning methods

    def pivot(self, index, columns, values):
        from pandas.core.reshape.pivot import _convert_by

        def __convert_by(by):
            """Convert passed value to a list."""
            if isinstance(by, pandas.Index):
                by = list(by)
            by = _convert_by(by)
            if (
                len(by) > 0
                and (not is_list_like(by[0]) or isinstance(by[0], tuple))
                and not all([key in self.columns for key in by])
            ):
                by = [by]
            return by

        index, columns, values = map(__convert_by, [index, columns, values])
        is_custom_index = (
            len(index) == 1
            and is_list_like(index[0])
            and not isinstance(index[0], tuple)
        )

        if is_custom_index or len(index) == 0:
            to_reindex = columns
        else:
            to_reindex = index + columns

        if len(values) != 0:
            obj = self.getitem_column_array(to_reindex + values)
        else:
            obj = self

        if is_custom_index:
            obj.index = index

        reindexed = self.__constructor__(
            obj._modin_frame.apply_full_axis(
                1,
                lambda df: df.set_index(to_reindex, append=(len(to_reindex) == 1)),
                new_columns=obj.columns.drop(to_reindex),
            )
        )

        unstacked = reindexed.unstack(level=columns, fill_value=None)
        if len(reindexed.columns) == 1 and unstacked.columns.nlevels > 1:
            unstacked.columns = unstacked.columns.droplevel(0)

        return unstacked

    def pivot_table(
        self,
        index,
        values,
        columns,
        aggfunc,
        fill_value,
        margins,
        dropna,
        margins_name,
        observed,
        sort,
    ):
        ErrorMessage.missmatch_with_pandas(
            operation="pivot_table",
            message="Order of columns could be different from pandas",
        )

        from pandas.core.reshape.pivot import _convert_by

        def __convert_by(by):
            """Convert passed value to a list."""
            if isinstance(by, pandas.Index):
                return list(by)
            return _convert_by(by)

        index, columns, values = map(__convert_by, [index, columns, values])

        unique_keys = np.unique(index + columns)
        unique_values = np.unique(values)

        if len(values):
            to_group = self.getitem_column_array(unique_values)
        else:
            to_group = self.drop(columns=unique_keys)

        keys_columns = self.getitem_column_array(unique_keys)

        def applyier(df, other):
            """
            Build pivot table for a single partition.

            Parameters
            ----------
            df : pandas.DataFrame
                Partition of the self frame.
            other : pandas.DataFrame
                Broadcasted partition that contains `value` columns
                of the self frame.

            Returns
            -------
            pandas.DataFrame
                Pivot table for this particular partition.
            """
            concated = pandas.concat([df, other], axis=1, copy=False)
            result = pandas_pivot_table(
                concated,
                index=index,
                values=values if len(values) > 0 else None,
                columns=columns,
                aggfunc=aggfunc,
                fill_value=fill_value,
                margins=margins,
                dropna=dropna,
                margins_name=margins_name,
                observed=observed,
                sort=sort,
            )

            # in that case Pandas transposes the result of `pivot_table`,
            # transposing it back to be consistent with column axis values along
            # different partitions
            if len(index) == 0 and len(columns) > 0:
                result = result.T

            return result

        result = self.__constructor__(
            to_group._modin_frame.broadcast_apply_full_axis(
                axis=0, func=applyier, other=keys_columns._modin_frame
            )
        )

        # transposing the result again, to be consistent with Pandas result
        if len(index) == 0 and len(columns) > 0:
            result = result.transpose()

        if len(values) == 0:
            values = self.columns.drop(unique_keys)

        # if only one value is specified, removing level that maps
        # columns from `values` to the actual values
        if len(index) > 0 and len(values) == 1 and result.columns.nlevels > 1:
            result.columns = result.columns.droplevel(int(margins))

        return result

    # Get_dummies
    def get_dummies(self, columns, **kwargs):
        # `columns` as None does not mean all columns, by default it means only
        # non-numeric columns.
        if columns is None:
            columns = [c for c in self.columns if not is_numeric_dtype(self.dtypes[c])]
            # If we aren't computing any dummies, there is no need for any
            # remote compute.
            if len(columns) == 0:
                return self.copy()
        elif not is_list_like(columns):
            columns = [columns]

        # In some cases, we are mapping across all of the data. It is more
        # efficient if we are mapping over all of the data to do it this way
        # than it would be to reuse the code for specific columns.
        if len(columns) == len(self.columns):
            new_modin_frame = self._modin_frame.apply_full_axis(
                0, lambda df: pandas.get_dummies(df, **kwargs), new_index=self.index
            )
            untouched_frame = None
        else:
            new_modin_frame = self._modin_frame.take_2d_labels_or_positional(
                col_labels=columns
            ).apply_full_axis(
                0, lambda df: pandas.get_dummies(df, **kwargs), new_index=self.index
            )
            untouched_frame = self.drop(columns=columns)
        # If we mapped over all the data we are done. If not, we need to
        # prepend the `new_modin_frame` with the raw data from the columns that were
        # not selected.
        if len(columns) != len(self.columns):
            new_modin_frame = untouched_frame._modin_frame.concat(
                1, [new_modin_frame], how="left", sort=False
            )
        return self.__constructor__(new_modin_frame)

    # END Get_dummies

    # Indexing
    def take_2d(self, index=None, columns=None):
        return self.__constructor__(
            self._modin_frame.take_2d_labels_or_positional(
                row_positions=index, col_positions=columns
            )
        )

    def write_items(self, row_numeric_index, col_numeric_index, broadcasted_items):
        def iloc_mut(partition, row_internal_indices, col_internal_indices, item):
            """
            Write `value` in a specified location in a single partition.

            Parameters
            ----------
            partition : pandas.DataFrame
                Partition of the self frame.
            row_internal_indices : list of ints
                Positional indices of rows in this particular partition
                to write `item` to.
            col_internal_indices : list of ints
                Positional indices of columns in this particular partition
                to write `item` to.
            item : 2D-array
                Value to write.

            Returns
            -------
            pandas.DataFrame
                Partition data with updated values.
            """
            partition = partition.copy()
            partition.iloc[row_internal_indices, col_internal_indices] = item
            return partition

        new_modin_frame = self._modin_frame.apply_select_indices(
            axis=None,
            func=iloc_mut,
            row_labels=row_numeric_index,
            col_labels=col_numeric_index,
            new_index=self.index,
            new_columns=self.columns,
            keep_remaining=True,
            item_to_distribute=broadcasted_items,
        )
        return self.__constructor__(new_modin_frame)

    def sort_rows_by_column_values(self, columns, ascending=True, **kwargs):
        ignore_index = kwargs.get("ignore_index", False)
        kwargs["ignore_index"] = False
        if not is_list_like(columns):
            columns = [columns]
        # Currently, sort_values will just reindex based on the sorted values.
        # TODO create a more efficient way to sort
        ErrorMessage.default_to_pandas("sort_values")
        broadcast_value_dict = {
            col: self.getitem_column_array([col]).to_pandas().squeeze(axis=1)
            for col in columns
        }
        # Clear index level names because they also appear in broadcast_value_dict
        orig_index_level_names = self.index.names
        tmp_index = self.index.copy()
        tmp_index.names = [None] * tmp_index.nlevels
        # Index may contain duplicates
        broadcast_values1 = pandas.DataFrame(broadcast_value_dict, index=tmp_index)
        # Index without duplicates
        broadcast_values2 = pandas.DataFrame(broadcast_value_dict)
        broadcast_values2 = broadcast_values2.reset_index(drop=True)
        # Index may contain duplicates
        new_index1 = broadcast_values1.sort_values(
            by=columns, axis=0, ascending=ascending, **kwargs
        ).index
        # Index without duplicates
        new_index2 = broadcast_values2.sort_values(
            by=columns, axis=0, ascending=ascending, **kwargs
        ).index

        result = self.reset_index(drop=True).reindex(axis=0, labels=new_index2)
        if ignore_index:
            result = result.reset_index(drop=True)
        else:
            result.index = new_index1
            result.index.names = orig_index_level_names
        return result

    def sort_columns_by_row_values(self, rows, ascending=True, **kwargs):
        if not is_list_like(rows):
            rows = [rows]
        ErrorMessage.default_to_pandas("sort_values")
        broadcast_value_list = [
            self.getitem_row_array([row]).to_pandas() for row in rows
        ]
        index_builder = list(zip(broadcast_value_list, rows))
        broadcast_values = pandas.concat(
            [row for row, idx in index_builder], copy=False
        )
        broadcast_values.columns = self.columns
        new_columns = broadcast_values.sort_values(
            by=rows, axis=1, ascending=ascending, **kwargs
        ).columns
        return self.reindex(axis=1, labels=new_columns)

    # Cat operations
    def cat_codes(self):
        def func(df) -> np.ndarray:
            ser = df.iloc[:, 0]
            return ser.cat.codes

        res = self._modin_frame.apply_full_axis(axis=0, func=func)
        return self.__constructor__(res)

    # END Cat operations

    def compare(self, other, **kwargs):
        return self.__constructor__(
            self._modin_frame.broadcast_apply_full_axis(
                0,
                lambda l, r: pandas_compare(l, other=r, **kwargs),
                other._modin_frame,
            )
        )<|MERGE_RESOLUTION|>--- conflicted
+++ resolved
@@ -1917,16 +1917,11 @@
                         res = df.squeeze(axis=1).fillna(value=value_arg, **kwargs)
                         return pandas.DataFrame(res)
 
-<<<<<<< HEAD
-                    new_modin_frame = self._modin_frame.binary_op(
+                    new_modin_frame = self._modin_frame.n_ary_op(
                         fillna_builder,
-                        value._modin_frame,
+                        [value._modin_frame],
                         join_type="left",
                         perform_column_reindex=False,
-=======
-                    new_modin_frame = self._modin_frame.n_ary_op(
-                        fillna_builder, [value._modin_frame], join_type="left"
->>>>>>> ee6c6ae7
                     )
 
                 return self.__constructor__(new_modin_frame)
