--- conflicted
+++ resolved
@@ -1933,15 +1933,6 @@
 
     # END String map partitions operations
 
-<<<<<<< HEAD
-    def unique(self):
-        new_modin_frame = self._modin_frame.apply_full_axis(
-            0,
-            lambda x: x.squeeze(axis=1).unique(),
-            num_splits=1,
-        )
-        return new_modin_frame._partitions[0][0].get()
-=======
     def unique(self, keep="first", ignore_index=True, subset=None):
         # kernels with 'pandas.Series.unique()' work faster
         can_use_unique_kernel = (
@@ -1969,10 +1960,10 @@
             new_modin_frame = self._modin_frame.apply_full_axis(
                 0,
                 lambda x: x.squeeze(axis=1).unique(),
-                new_columns=self.columns,
-            )
+                num_splits=1,
+            )
+            return new_modin_frame._partitions[0][0].get()
         return self.__constructor__(new_modin_frame, shape_hint=self._shape_hint)
->>>>>>> 3bf5d8ff
 
     def searchsorted(self, **kwargs):
         def searchsorted(df):
