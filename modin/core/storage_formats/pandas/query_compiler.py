--- conflicted
+++ resolved
@@ -2797,9 +2797,6 @@
         how="axis_wise",
         drop=False,
     ):
-<<<<<<< HEAD
-        if isinstance(agg_func, dict) and GroupbyReduceImpl.has_impl_for(agg_func):
-=======
         # Defaulting to pandas in case of an empty frame as we can't process it properly.
         # Higher API level won't pass empty data here unless the frame has delayed
         # computations. So we apparently lose some laziness here (due to index access)
@@ -2809,10 +2806,7 @@
                 by, agg_func, axis, groupby_kwargs, agg_args, agg_kwargs, how, drop
             )
 
-        if isinstance(agg_func, dict) and all(
-            is_reduce_function(x) for x in agg_func.values()
-        ):
->>>>>>> 4351b8b5
+        if isinstance(agg_func, dict) and GroupbyReduceImpl.has_impl_for(agg_func):
             return self._groupby_dict_reduce(
                 by, agg_func, axis, groupby_kwargs, agg_args, agg_kwargs, drop
             )
