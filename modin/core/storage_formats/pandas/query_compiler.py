# Licensed to Modin Development Team under one or more contributor license agreements.
# See the NOTICE file distributed with this work for additional information regarding
# copyright ownership.  The Modin Development Team licenses this file to you under the
# Apache License, Version 2.0 (the "License"); you may not use this file except in
# compliance with the License.  You may obtain a copy of the License at
#
#     http://www.apache.org/licenses/LICENSE-2.0
#
# Unless required by applicable law or agreed to in writing, software distributed under
# the License is distributed on an "AS IS" BASIS, WITHOUT WARRANTIES OR CONDITIONS OF
# ANY KIND, either express or implied. See the License for the specific language
# governing permissions and limitations under the License.

"""
Module contains ``PandasQueryCompiler`` class.

``PandasQueryCompiler`` is responsible for compiling efficient DataFrame algebra
queries for the ``PandasDataframe``.
"""

import re
import numpy as np
import pandas
import functools
from pandas.api.types import is_scalar
from pandas.core.common import is_bool_indexer
from pandas.core.indexing import check_bool_indexer
from pandas.core.indexes.api import ensure_index_from_sequences
from pandas.core.dtypes.common import (
    is_list_like,
    is_numeric_dtype,
    is_datetime_or_timedelta_dtype,
    is_datetime64_any_dtype,
    is_bool_dtype,
)
from pandas.errors import DataError
from pandas._libs.lib import no_default
from collections.abc import Iterable
from typing import List, Hashable
import warnings

from modin.core.storage_formats.base.query_compiler import BaseQueryCompiler
from modin.config import Engine
from modin.error_message import ErrorMessage
from modin.utils import (
    try_cast_to_pandas,
    wrap_udf_function,
    hashable,
    _inherit_docstrings,
    MODIN_UNNAMED_SERIES_LABEL,
)
from modin.core.dataframe.algebra import (
    Fold,
    Map,
    TreeReduce,
    Reduce,
    Binary,
    GroupByReduce,
    groupby_reduce_functions,
    is_reduce_function,
)
from modin.core.dataframe.algebra.default2pandas.groupby import GroupBy, GroupByDefault
from .utils import get_group_names


def _get_axis(axis):
    """
    Build index labels getter of the specified axis.

    Parameters
    ----------
    axis : {0, 1}
        Axis to get labels from. 0 is for index and 1 is for column.

    Returns
    -------
    callable(PandasQueryCompiler) -> pandas.Index
    """
    if axis == 0:
        return lambda self: self._modin_frame.index
    else:
        return lambda self: self._modin_frame.columns


def _set_axis(axis):
    """
    Build index labels setter of the specified axis.

    Parameters
    ----------
    axis : {0, 1}
        Axis to set labels on. 0 is for index and 1 is for column.

    Returns
    -------
    callable(PandasQueryCompiler)
    """
    if axis == 0:

        def set_axis(self, idx):
            self._modin_frame.index = idx

    else:

        def set_axis(self, cols):
            self._modin_frame.columns = cols

    return set_axis


def _str_map(func_name):
    """
    Build function that calls specified string function on frames ``str`` accessor.

    Parameters
    ----------
    func_name : str
        String function name to execute on ``str`` accessor.

    Returns
    -------
    callable(pandas.DataFrame, *args, **kwargs) -> pandas.DataFrame
    """

    def str_op_builder(df, *args, **kwargs):
        """Apply specified function against `str` accessor of the passed frame."""
        str_s = df.squeeze(axis=1).str
        res = getattr(pandas.Series.str, func_name)(str_s, *args, **kwargs)
        if hasattr(res, "to_frame"):
            res = res.to_frame()
        return res

    return str_op_builder


def _dt_prop_map(property_name):
    """
    Build function that access specified property of the ``dt`` property of the passed frame.

    Parameters
    ----------
    property_name : str
        Date-time property name to access.

    Returns
    -------
    callable(pandas.DataFrame, *args, **kwargs) -> pandas.DataFrame
        Function to be applied in the partitions.

    Notes
    -----
    This applies non-callable properties of ``Series.dt``.
    """

    def dt_op_builder(df, *args, **kwargs):
        """Access specified date-time property of the passed frame."""
        squeezed_df = df.squeeze(axis=1)
        if isinstance(squeezed_df, pandas.DataFrame) and len(squeezed_df.columns) == 0:
            return squeezed_df
        assert isinstance(squeezed_df, pandas.Series)
        prop_val = getattr(squeezed_df.dt, property_name)
        if isinstance(prop_val, pandas.Series):
            return prop_val.to_frame()
        elif isinstance(prop_val, pandas.DataFrame):
            return prop_val
        else:
            return pandas.DataFrame([prop_val])

    return dt_op_builder


def _dt_func_map(func_name):
    """
    Build function that apply specified method against ``dt`` property of the passed frame.

    Parameters
    ----------
    func_name : str
        Date-time function name to apply.

    Returns
    -------
    callable(pandas.DataFrame, *args, **kwargs) -> pandas.DataFrame
        Function to be applied in the partitions.

    Notes
    -----
    This applies callable methods of ``Series.dt``.
    """

    def dt_op_builder(df, *args, **kwargs):
        """Apply specified function against ``dt`` accessor of the passed frame."""
        dt_s = df.squeeze(axis=1).dt
        dt_func_result = getattr(pandas.Series.dt, func_name)(dt_s, *args, **kwargs)
        # If we don't specify the dtype for the frame, the frame might get the
        # wrong dtype, e.g. for to_pydatetime in https://github.com/modin-project/modin/issues/4436
        return pandas.DataFrame(dt_func_result, dtype=dt_func_result.dtype)

    return dt_op_builder


def copy_df_for_func(func, display_name: str = None):
    """
    Build function that execute specified `func` against passed frame inplace.

    Built function copies passed frame, applies `func` to the copy and returns
    the modified frame.

    Parameters
    ----------
    func : callable(pandas.DataFrame)
        The function, usually updates a dataframe inplace.
    display_name : str, optional
        The function's name, which is displayed by progress bar.

    Returns
    -------
    callable(pandas.DataFrame)
        A callable function to be applied in the partitions.
    """

    def caller(df, *args, **kwargs):
        """Apply specified function the passed frame inplace."""
        df = df.copy()
        func(df, *args, **kwargs)
        return df

    if display_name is not None:
        caller.__name__ = display_name
    return caller


@_inherit_docstrings(BaseQueryCompiler)
class PandasQueryCompiler(BaseQueryCompiler):
    """
    Query compiler for the pandas storage format.

    This class translates common query compiler API into the DataFrame Algebra
    queries, that is supposed to be executed by :py:class:`~modin.core.dataframe.pandas.dataframe.dataframe.PandasDataframe`.

    Parameters
    ----------
    modin_frame : PandasDataframe
        Modin Frame to query with the compiled queries.
    """

    def __init__(self, modin_frame):
        self._modin_frame = modin_frame

    @property
    def lazy_execution(self):
        """
        Whether underlying Modin frame should be executed in a lazy mode.

        If True, such QueryCompiler will be handled differently at the front-end in order
        to reduce triggering the computation as much as possible.

        Returns
        -------
        bool
        """
        frame = self._modin_frame
        return frame._index_cache is None or frame._columns_cache is None

    def finalize(self):
        self._modin_frame.finalize()

    def to_pandas(self):
        return self._modin_frame.to_pandas()

    @classmethod
    def from_pandas(cls, df, data_cls):
        return cls(data_cls.from_pandas(df))

    @classmethod
    def from_arrow(cls, at, data_cls):
        return cls(data_cls.from_arrow(at))

    # Dataframe exchange protocol

    def to_dataframe(self, nan_as_null: bool = False, allow_copy: bool = True):
        return self._modin_frame.__dataframe__(
            nan_as_null=nan_as_null, allow_copy=allow_copy
        )

    @classmethod
    def from_dataframe(cls, df, data_cls):
        return cls(data_cls.from_dataframe(df))

    # END Dataframe exchange protocol

    index = property(_get_axis(0), _set_axis(0))
    columns = property(_get_axis(1), _set_axis(1))

    @property
    def dtypes(self):
        return self._modin_frame.dtypes

    # END Index, columns, and dtypes objects

    # Metadata modification methods
    def add_prefix(self, prefix, axis=1):
        return self.__constructor__(self._modin_frame.add_prefix(prefix, axis))

    def add_suffix(self, suffix, axis=1):
        return self.__constructor__(self._modin_frame.add_suffix(suffix, axis))

    # END Metadata modification methods

    # Copy
    # For copy, we don't want a situation where we modify the metadata of the
    # copies if we end up modifying something here. We copy all of the metadata
    # to prevent that.
    def copy(self):
        return self.__constructor__(self._modin_frame.copy())

    # END Copy

    # Append/Concat/Join (Not Merge)
    # The append/concat/join operations should ideally never trigger remote
    # compute. These operations should only ever be manipulations of the
    # metadata of the resulting object. It should just be a simple matter of
    # appending the other object's blocks and adding np.nan columns for the new
    # columns, if needed. If new columns are added, some compute may be
    # required, though it can be delayed.
    #
    # Currently this computation is not delayed, and it may make a copy of the
    # DataFrame in memory. This can be problematic and should be fixed in the
    # future. TODO (devin-petersohn): Delay reindexing

    def concat(self, axis, other, **kwargs):
        if not isinstance(other, list):
            other = [other]
        assert all(
            isinstance(o, type(self)) for o in other
        ), "Different Manager objects are being used. This is not allowed"
        sort = kwargs.get("sort", None)
        if sort is None:
            sort = False
        join = kwargs.get("join", "outer")
        ignore_index = kwargs.get("ignore_index", False)
        other_modin_frame = [o._modin_frame for o in other]
        new_modin_frame = self._modin_frame.concat(axis, other_modin_frame, join, sort)
        result = self.__constructor__(new_modin_frame)
        if ignore_index:
            if axis == 0:
                return result.reset_index(drop=True)
            else:
                result.columns = pandas.RangeIndex(len(result.columns))
                return result
        return result

    # END Append/Concat/Join

    # Data Management Methods
    def free(self):
        # TODO create a way to clean up this object.
        return

    # END Data Management Methods

    # To NumPy
    def to_numpy(self, **kwargs):
        arr = self._modin_frame.to_numpy(**kwargs)
        ErrorMessage.catch_bugs_and_request_email(
            len(arr) != len(self.index) or len(arr[0]) != len(self.columns)
        )
        return arr

    # END To NumPy

    # Binary operations (e.g. add, sub)
    # These operations require two DataFrames and will change the shape of the
    # data if the index objects don't match. An outer join + op is performed,
    # such that columns/rows that don't have an index on the other DataFrame
    # result in NaN values.

    add = Binary.register(pandas.DataFrame.add)
    combine = Binary.register(pandas.DataFrame.combine)
    combine_first = Binary.register(pandas.DataFrame.combine_first)
    eq = Binary.register(pandas.DataFrame.eq)
    floordiv = Binary.register(pandas.DataFrame.floordiv)
    ge = Binary.register(pandas.DataFrame.ge)
    gt = Binary.register(pandas.DataFrame.gt)
    le = Binary.register(pandas.DataFrame.le)
    lt = Binary.register(pandas.DataFrame.lt)
    mod = Binary.register(pandas.DataFrame.mod)
    mul = Binary.register(pandas.DataFrame.mul)
    rmul = Binary.register(pandas.DataFrame.rmul)
    ne = Binary.register(pandas.DataFrame.ne)
    pow = Binary.register(pandas.DataFrame.pow)
    radd = Binary.register(pandas.DataFrame.radd)
    rfloordiv = Binary.register(pandas.DataFrame.rfloordiv)
    rmod = Binary.register(pandas.DataFrame.rmod)
    rpow = Binary.register(pandas.DataFrame.rpow)
    rsub = Binary.register(pandas.DataFrame.rsub)
    rtruediv = Binary.register(pandas.DataFrame.rtruediv)
    sub = Binary.register(pandas.DataFrame.sub)
    truediv = Binary.register(pandas.DataFrame.truediv)
    __and__ = Binary.register(pandas.DataFrame.__and__)
    __or__ = Binary.register(pandas.DataFrame.__or__)
    __rand__ = Binary.register(pandas.DataFrame.__rand__)
    __ror__ = Binary.register(pandas.DataFrame.__ror__)
    __rxor__ = Binary.register(pandas.DataFrame.__rxor__)
    __xor__ = Binary.register(pandas.DataFrame.__xor__)
    df_update = Binary.register(
        copy_df_for_func(pandas.DataFrame.update, display_name="update"),
        join_type="left",
    )
    series_update = Binary.register(
        copy_df_for_func(
            lambda x, y: pandas.Series.update(x.squeeze(axis=1), y.squeeze(axis=1)),
            display_name="update",
        ),
        join_type="left",
    )

    def where(self, cond, other, **kwargs):
        assert isinstance(
            cond, type(self)
        ), "Must have the same QueryCompiler subclass to perform this operation"
        if isinstance(other, type(self)):
            # Make sure to set join_type=None so the `where` result always has
            # the same row and column labels as `self`.
            new_modin_frame = self._modin_frame.n_ary_op(
                lambda df, cond, other: df.where(cond, other, **kwargs),
                [
                    cond._modin_frame,
                    other._modin_frame,
                ],
                join_type=None,
            )
        # This will be a Series of scalars to be applied based on the condition
        # dataframe.
        else:

            def where_builder_series(df, cond):
                return df.where(cond, other, **kwargs)

            new_modin_frame = self._modin_frame.n_ary_op(
                where_builder_series, [cond._modin_frame], join_type="left"
            )
        return self.__constructor__(new_modin_frame)

    def merge(self, right, **kwargs):
        how = kwargs.get("how", "inner")
        on = kwargs.get("on", None)
        left_on = kwargs.get("left_on", None)
        right_on = kwargs.get("right_on", None)
        left_index = kwargs.get("left_index", False)
        right_index = kwargs.get("right_index", False)
        sort = kwargs.get("sort", False)

        if how in ["left", "inner"] and left_index is False and right_index is False:
            right = right.to_pandas()

            kwargs["sort"] = False

            def map_func(left, right=right, kwargs=kwargs):
                return pandas.merge(left, right, **kwargs)

            new_self = self.__constructor__(
                self._modin_frame.apply_full_axis(1, map_func)
            )
            is_reset_index = True
            if left_on and right_on:
                left_on = left_on if is_list_like(left_on) else [left_on]
                right_on = right_on if is_list_like(right_on) else [right_on]
                is_reset_index = (
                    False
                    if any(o in new_self.index.names for o in left_on)
                    and any(o in right.index.names for o in right_on)
                    else True
                )
                if sort:
                    new_self = (
                        new_self.sort_rows_by_column_values(left_on.append(right_on))
                        if is_reset_index
                        else new_self.sort_index(axis=0, level=left_on.append(right_on))
                    )
            if on:
                on = on if is_list_like(on) else [on]
                is_reset_index = not any(
                    o in new_self.index.names and o in right.index.names for o in on
                )
                if sort:
                    new_self = (
                        new_self.sort_rows_by_column_values(on)
                        if is_reset_index
                        else new_self.sort_index(axis=0, level=on)
                    )
            return new_self.reset_index(drop=True) if is_reset_index else new_self
        else:
            return self.default_to_pandas(pandas.DataFrame.merge, right, **kwargs)

    def _create_index_from_on(self, query_compiler, on, index, columns):
        on = pandas.Index(on)
        on_in_columns = on.intersection(columns)
        on_in_index = on.intersection(index.names)
        frame1, frame2 = None, None
        if len(on_in_index) == len(on) == len(index.names):
            # fast path
            new_index = index
        else:
            if not on_in_index.empty and on_in_columns.empty:
                # fast path
                # converting multi-index to dataframe and back takes a long time
                # so just drop extra levels if needed
                level_names = index.names
                for level_name in level_names:
                    if level_name not in on_in_index:
                        index = index.droplevel(level_name)
                return index
            if not on_in_index.empty:
                frame1 = index.to_frame()[on_in_index]
            if not on_in_columns.empty:
                frame2 = query_compiler.getitem_array(on_in_columns).to_pandas()
            if frame1 is not None and frame2 is not None:
                frame = pandas.concat([frame1, frame2], axis=1, copy=False)
            else:
                frame = frame2 if frame1 is None else frame1
            if len(frame.columns) > 1:
                new_index = pandas.MultiIndex.from_frame(frame)
            else:
                new_index = pandas.Index(frame.squeeze(axis=1))
        return new_index

    def join(self, right, **kwargs):
        on = kwargs.get("on", None)
        how = kwargs.get("how", "left")
        sort = kwargs.get("sort", False)

        if how in ["left", "inner"]:
            if (
                how == "left"
                and isinstance(right, type(self))
                and not kwargs.get("lsuffix")
                and not kwargs.get("rsuffix")
            ):
                # check that each label exists in index names or columns,
                # but not in two places at once
                if not isinstance(on, list):
                    on = [on]
                if len(on) > 1 and len(on) != len(right.index.names):
                    raise ValueError(
                        'len(left_on) must equal the number of levels in the index of "right"'
                    )
                # `on` can include index name and column name in the same time,
                # but they shouldn't be equally
                intersection = pandas.Index(self.index.names).intersection(self.columns)
                if not intersection.empty:
                    intersected = list(filter(lambda label: label in intersection, on))
                    raise ValueError(
                        f"'{intersected[0]}' is both an index level and a column label, which is ambiguous."
                    )

                labels = self._create_index_from_on(self, on, self.index, self.columns)
                right = right.reindex(axis=0, labels=labels, _reset_index=self.index)
                new_self = self.concat(1, right, join="left")
            else:
                right = right.to_pandas()

                def map_func(left, right=right, kwargs=kwargs):
                    return pandas.DataFrame.join(left, right, **kwargs)

                new_self = self.__constructor__(
                    self._modin_frame.apply_full_axis(1, map_func)
                )
            return new_self.sort_rows_by_column_values(on) if sort else new_self
        else:
            return self.default_to_pandas(pandas.DataFrame.join, right, **kwargs)

    # END Inter-Data operations

    # Reindex/reset_index (may shuffle data)
    def reindex(self, axis, labels, **kwargs):
<<<<<<< HEAD
        new_index = self.index if axis else labels
        new_columns = labels if axis else self.columns
        actual_index = None
        if "_reset_index" in kwargs:
            actual_index = kwargs.pop("_reset_index")

        def _reindex(df):
            kwargs["copy"] = False
            df = df.reindex(labels=labels, axis=axis, **kwargs)
            if actual_index is not None:
                df.index = actual_index
            return df

=======
        new_index, _ = (self.index, None) if axis else self.index.reindex(labels)
        new_columns, _ = self.columns.reindex(labels) if axis else (self.columns, None)
>>>>>>> 68470979
        new_modin_frame = self._modin_frame.apply_full_axis(
            axis,
            _reindex,
            new_index=actual_index
            if actual_index is not None and axis == 0
            else new_index,
            new_columns=new_columns,
            check_axes_sync=False,
        )
        return self.__constructor__(new_modin_frame)

    def reset_index(self, **kwargs):
        allow_duplicates = kwargs.pop("allow_duplicates", no_default)
        names = kwargs.pop("names", None)
        if allow_duplicates not in (no_default, False) or names is not None:
            return self.default_to_pandas(
                pandas.DataFrame.reset_index,
                allow_duplicates=allow_duplicates,
                names=names,
                **kwargs,
            )

        drop = kwargs.get("drop", False)
        level = kwargs.get("level", None)
        new_index = None
        if level is not None:
            if not isinstance(level, (tuple, list)):
                level = [level]
            level = [self.index._get_level_number(lev) for lev in level]
            uniq_sorted_level = sorted(set(level))
            if len(uniq_sorted_level) < self.index.nlevels:
                # We handle this by separately computing the index. We could just
                # put the labels into the data and pull them back out, but that is
                # expensive.
                new_index = (
                    self.index.droplevel(uniq_sorted_level)
                    if len(level) < self.index.nlevels
                    else pandas.RangeIndex(len(self.index))
                )
        elif not drop:
            uniq_sorted_level = list(range(self.index.nlevels))

        if not drop:
            if len(uniq_sorted_level) < self.index.nlevels:
                # These are the index levels that will remain after the reset_index
                keep_levels = [
                    i for i in range(self.index.nlevels) if i not in uniq_sorted_level
                ]
                new_copy = self.copy()
                # Change the index to have only the levels that will be inserted
                # into the data. We will replace the old levels later.
                new_copy.index = self.index.droplevel(keep_levels)
                new_copy.index.names = [
                    "level_{}".format(level_value)
                    if new_copy.index.names[level_index] is None
                    else new_copy.index.names[level_index]
                    for level_index, level_value in enumerate(uniq_sorted_level)
                ]
                new_modin_frame = new_copy._modin_frame.from_labels()
                # Replace the levels that will remain as a part of the index.
                new_modin_frame.index = new_index
            else:
                new_modin_frame = self._modin_frame.from_labels()
            if isinstance(new_modin_frame.columns, pandas.MultiIndex):
                # Fix col_level and col_fill in generated column names because from_labels works with assumption
                # that col_level and col_fill are not specified but it expands tuples in level names.
                col_level = kwargs.get("col_level", 0)
                col_fill = kwargs.get("col_fill", "")
                if col_level != 0 or col_fill != "":
                    # Modify generated column names if col_level and col_fil have values different from default.
                    levels_names_list = [
                        f"level_{level_index}" if level_name is None else level_name
                        for level_index, level_name in enumerate(self.index.names)
                    ]
                    if col_fill is None:
                        # Initialize col_fill if it is None.
                        # This is some weird undocumented Pandas behavior to take first
                        # element of the last column name.
                        last_col_name = levels_names_list[uniq_sorted_level[-1]]
                        last_col_name = (
                            list(last_col_name)
                            if isinstance(last_col_name, tuple)
                            else [last_col_name]
                        )
                        if len(last_col_name) not in (1, self.columns.nlevels):
                            raise ValueError(
                                "col_fill=None is incompatible "
                                + f"with incomplete column name {last_col_name}"
                            )
                        col_fill = last_col_name[0]
                    columns_list = new_modin_frame.columns.tolist()
                    for level_index, level_value in enumerate(uniq_sorted_level):
                        level_name = levels_names_list[level_value]
                        # Expand tuples into separate items and fill the rest with col_fill
                        top_level = [col_fill] * col_level
                        middle_level = (
                            list(level_name)
                            if isinstance(level_name, tuple)
                            else [level_name]
                        )
                        bottom_level = [col_fill] * (
                            self.columns.nlevels - (col_level + len(middle_level))
                        )
                        item = tuple(top_level + middle_level + bottom_level)
                        if len(item) > self.columns.nlevels:
                            raise ValueError(
                                "Item must have length equal to number of levels."
                            )
                        columns_list[level_index] = item
                    new_modin_frame.columns = pandas.MultiIndex.from_tuples(
                        columns_list, names=self.columns.names
                    )
            new_self = self.__constructor__(new_modin_frame)
        else:
            new_self = self.copy()
            new_self.index = (
                # Cheaper to compute row lengths than index
                pandas.RangeIndex(sum(new_self._modin_frame.row_lengths))
                if new_index is None
                else new_index
            )
        return new_self

    def set_index_from_columns(
        self, keys: List[Hashable], drop: bool = True, append: bool = False
    ):
        new_modin_frame = self._modin_frame.to_labels(keys)
        if append:
            arrays = []
            # Appending keeps the original order of the index levels, then appends the
            # new index objects.
            names = list(self.index.names)
            if isinstance(self.index, pandas.MultiIndex):
                for i in range(self.index.nlevels):
                    arrays.append(self.index._get_level_values(i))
            else:
                arrays.append(self.index)

            # Add the names in the correct order.
            names.extend(new_modin_frame.index.names)
            if isinstance(new_modin_frame.index, pandas.MultiIndex):
                for i in range(new_modin_frame.index.nlevels):
                    arrays.append(new_modin_frame.index._get_level_values(i))
            else:
                arrays.append(new_modin_frame.index)
            new_modin_frame.index = ensure_index_from_sequences(arrays, names)
        if not drop:
            # The algebraic operator for this operation always drops the column, but we
            # can copy the data in this object and just use the index from the result of
            # the query compiler call.
            result = self._modin_frame.copy()
            result.index = new_modin_frame.index
        else:
            result = new_modin_frame
        return self.__constructor__(result)

    # END Reindex/reset_index

    # Transpose
    # For transpose, we aren't going to immediately copy everything. Since the
    # actual transpose operation is very fast, we will just do it before any
    # operation that gets called on the transposed data. See _prepare_method
    # for how the transpose is applied.
    #
    # Our invariants assume that the blocks are transposed, but not the
    # data inside. Sometimes we have to reverse this transposition of blocks
    # for simplicity of implementation.

    def transpose(self, *args, **kwargs):
        # Switch the index and columns and transpose the data within the blocks.
        return self.__constructor__(self._modin_frame.transpose())

    def columnarize(self):
        if len(self.columns) != 1 or (
            len(self.index) == 1 and self.index[0] == MODIN_UNNAMED_SERIES_LABEL
        ):
            return self.transpose()
        return self

    def is_series_like(self):
        return len(self.columns) == 1 or len(self.index) == 1

    # END Transpose

    # TreeReduce operations

    def is_monotonic_decreasing(self):
        def is_monotonic_decreasing(df):
            """Check whether data in the passed frame is monotonic decreasing."""
            return pandas.DataFrame([df.squeeze(axis=1).is_monotonic_decreasing])

        return self.default_to_pandas(is_monotonic_decreasing)

    def is_monotonic_increasing(self):
        def is_monotonic_increasing(df):
            """Check whether data in the passed frame is monotonic increasing."""
            return pandas.DataFrame([df.squeeze(axis=1).is_monotonic_increasing])

        return self.default_to_pandas(is_monotonic_increasing)

    count = TreeReduce.register(pandas.DataFrame.count, pandas.DataFrame.sum)
    sum = TreeReduce.register(pandas.DataFrame.sum)
    prod = TreeReduce.register(pandas.DataFrame.prod)
    any = TreeReduce.register(pandas.DataFrame.any, pandas.DataFrame.any)
    all = TreeReduce.register(pandas.DataFrame.all, pandas.DataFrame.all)
    memory_usage = TreeReduce.register(
        pandas.DataFrame.memory_usage,
        lambda x, *args, **kwargs: pandas.DataFrame.sum(x),
        axis=0,
    )

    def max(self, axis, **kwargs):
        def map_func(df, **kwargs):
            return pandas.DataFrame.max(df, **kwargs)

        def reduce_func(df, **kwargs):
            if kwargs.get("numeric_only", False):
                kwargs = kwargs.copy()
                kwargs["numeric_only"] = False
            return pandas.DataFrame.max(df, **kwargs)

        return TreeReduce.register(map_func, reduce_func)(self, axis=axis, **kwargs)

    def min(self, axis, **kwargs):
        def map_func(df, **kwargs):
            return pandas.DataFrame.min(df, **kwargs)

        def reduce_func(df, **kwargs):
            if kwargs.get("numeric_only", False):
                kwargs = kwargs.copy()
                kwargs["numeric_only"] = False
            return pandas.DataFrame.min(df, **kwargs)

        return TreeReduce.register(map_func, reduce_func)(self, axis=axis, **kwargs)

    def mean(self, axis, **kwargs):
        if kwargs.get("level") is not None:
            return self.default_to_pandas(pandas.DataFrame.mean, axis=axis, **kwargs)

        skipna = kwargs.get("skipna", True)

        # TODO-FIX: this function may work incorrectly with user-defined "numeric" values.
        # Since `count(numeric_only=True)` discards all unknown "numeric" types, we can get incorrect
        # divisor inside the reduce function.
        def map_fn(df, **kwargs):
            """
            Perform Map phase of the `mean`.

            Compute sum and number of elements in a given partition.
            """
            result = pandas.DataFrame(
                {
                    "sum": df.sum(axis=axis, skipna=skipna),
                    "count": df.count(axis=axis, numeric_only=True),
                }
            )
            return result if axis else result.T

        def reduce_fn(df, **kwargs):
            """
            Perform Reduce phase of the `mean`.

            Compute sum for all the the partitions and divide it to
            the total number of elements.
            """
            sum_cols = df["sum"] if axis else df.loc["sum"]
            count_cols = df["count"] if axis else df.loc["count"]

            if not isinstance(sum_cols, pandas.Series):
                # If we got `NaN` as the result of the sum in any axis partition,
                # then we must consider the whole sum as `NaN`, so setting `skipna=False`
                sum_cols = sum_cols.sum(axis=axis, skipna=False)
                count_cols = count_cols.sum(axis=axis, skipna=False)
            return sum_cols / count_cols

        return TreeReduce.register(
            map_fn,
            reduce_fn,
        )(self, axis=axis, **kwargs)

    # END TreeReduce operations

    # Reduce operations
    idxmax = Reduce.register(pandas.DataFrame.idxmax)
    idxmin = Reduce.register(pandas.DataFrame.idxmin)
    median = Reduce.register(pandas.DataFrame.median)
    nunique = Reduce.register(pandas.DataFrame.nunique)
    skew = Reduce.register(pandas.DataFrame.skew)
    kurt = Reduce.register(pandas.DataFrame.kurt)
    sem = Reduce.register(pandas.DataFrame.sem)
    std = Reduce.register(pandas.DataFrame.std)
    var = Reduce.register(pandas.DataFrame.var)
    sum_min_count = Reduce.register(pandas.DataFrame.sum)
    prod_min_count = Reduce.register(pandas.DataFrame.prod)
    quantile_for_single_value = Reduce.register(pandas.DataFrame.quantile)
    mad = Reduce.register(pandas.DataFrame.mad)

    def to_datetime(self, *args, **kwargs):
        if len(self.columns) == 1:
            return Map.register(
                # to_datetime has inplace side effects, see GH#3063
                lambda df, *args, **kwargs: pandas.to_datetime(
                    df.squeeze(axis=1), *args, **kwargs
                ).to_frame()
            )(self, *args, **kwargs)
        else:
            return Reduce.register(pandas.to_datetime, axis=1)(self, *args, **kwargs)

    # END Reduce operations

    def _resample_func(
        self, resample_kwargs, func_name, new_columns=None, df_op=None, *args, **kwargs
    ):
        """
        Resample underlying time-series data and apply aggregation on it.

        Parameters
        ----------
        resample_kwargs : dict
            Resample parameters in the format of ``modin.pandas.DataFrame.resample`` signature.
        func_name : str
            Aggregation function name to apply on resampler object.
        new_columns : list of labels, optional
            Actual column labels of the resulted frame, supposed to be a hint for the
            Modin frame. If not specified will be computed automaticly.
        df_op : callable(pandas.DataFrame) -> [pandas.DataFrame, pandas.Series], optional
            Preprocessor function to apply to the passed frame before resampling.
        *args : args
            Arguments to pass to the aggregation function.
        **kwargs : kwargs
            Arguments to pass to the aggregation function.

        Returns
        -------
        PandasQueryCompiler
            New QueryCompiler containing the result of resample aggregation.
        """

        def map_func(df, resample_kwargs=resample_kwargs):
            """Resample time-series data of the passed frame and apply aggregation function on it."""
            if df_op is not None:
                df = df_op(df)
            resampled_val = df.resample(**resample_kwargs)
            op = getattr(pandas.core.resample.Resampler, func_name)
            if callable(op):
                try:
                    # This will happen with Arrow buffer read-only errors. We don't want to copy
                    # all the time, so this will try to fast-path the code first.
                    val = op(resampled_val, *args, **kwargs)
                except (ValueError):
                    resampled_val = df.copy().resample(**resample_kwargs)
                    val = op(resampled_val, *args, **kwargs)
            else:
                val = getattr(resampled_val, func_name)

            if isinstance(val, pandas.Series):
                return val.to_frame()
            else:
                return val

        new_modin_frame = self._modin_frame.apply_full_axis(
            axis=0, func=map_func, new_columns=new_columns
        )
        return self.__constructor__(new_modin_frame)

    def resample_get_group(self, resample_kwargs, name, obj):
        return self._resample_func(resample_kwargs, "get_group", name=name, obj=obj)

    def resample_app_ser(self, resample_kwargs, func, *args, **kwargs):
        return self._resample_func(
            resample_kwargs,
            "apply",
            df_op=lambda df: df.squeeze(axis=1),
            func=func,
            *args,
            **kwargs,
        )

    def resample_app_df(self, resample_kwargs, func, *args, **kwargs):
        return self._resample_func(resample_kwargs, "apply", func=func, *args, **kwargs)

    def resample_agg_ser(self, resample_kwargs, func, *args, **kwargs):
        return self._resample_func(
            resample_kwargs,
            "aggregate",
            df_op=lambda df: df.squeeze(axis=1),
            func=func,
            *args,
            **kwargs,
        )

    def resample_agg_df(self, resample_kwargs, func, *args, **kwargs):
        return self._resample_func(
            resample_kwargs, "aggregate", func=func, *args, **kwargs
        )

    def resample_transform(self, resample_kwargs, arg, *args, **kwargs):
        return self._resample_func(
            resample_kwargs, "transform", arg=arg, *args, **kwargs
        )

    def resample_pipe(self, resample_kwargs, func, *args, **kwargs):
        return self._resample_func(resample_kwargs, "pipe", func=func, *args, **kwargs)

    def resample_ffill(self, resample_kwargs, limit):
        return self._resample_func(resample_kwargs, "ffill", limit=limit)

    def resample_backfill(self, resample_kwargs, limit):
        return self._resample_func(resample_kwargs, "backfill", limit=limit)

    def resample_bfill(self, resample_kwargs, limit):
        return self._resample_func(resample_kwargs, "bfill", limit=limit)

    def resample_pad(self, resample_kwargs, limit):
        return self._resample_func(resample_kwargs, "pad", limit=limit)

    def resample_nearest(self, resample_kwargs, limit):
        return self._resample_func(resample_kwargs, "nearest", limit=limit)

    def resample_fillna(self, resample_kwargs, method, limit):
        return self._resample_func(
            resample_kwargs, "fillna", method=method, limit=limit
        )

    def resample_asfreq(self, resample_kwargs, fill_value):
        return self._resample_func(resample_kwargs, "asfreq", fill_value=fill_value)

    def resample_interpolate(
        self,
        resample_kwargs,
        method,
        axis,
        limit,
        inplace,
        limit_direction,
        limit_area,
        downcast,
        **kwargs,
    ):
        return self._resample_func(
            resample_kwargs,
            "interpolate",
            axis=axis,
            limit=limit,
            inplace=inplace,
            limit_direction=limit_direction,
            limit_area=limit_area,
            downcast=downcast,
            **kwargs,
        )

    def resample_count(self, resample_kwargs):
        return self._resample_func(resample_kwargs, "count")

    def resample_nunique(self, resample_kwargs, *args, **kwargs):
        return self._resample_func(resample_kwargs, "nunique", *args, **kwargs)

    def resample_first(self, resample_kwargs, *args, **kwargs):
        return self._resample_func(resample_kwargs, "first", *args, **kwargs)

    def resample_last(self, resample_kwargs, *args, **kwargs):
        return self._resample_func(resample_kwargs, "last", *args, **kwargs)

    def resample_max(self, resample_kwargs, *args, **kwargs):
        return self._resample_func(resample_kwargs, "max", *args, **kwargs)

    def resample_mean(self, resample_kwargs, *args, **kwargs):
        return self._resample_func(resample_kwargs, "median", *args, **kwargs)

    def resample_median(self, resample_kwargs, *args, **kwargs):
        return self._resample_func(resample_kwargs, "median", *args, **kwargs)

    def resample_min(self, resample_kwargs, *args, **kwargs):
        return self._resample_func(resample_kwargs, "min", *args, **kwargs)

    def resample_ohlc_ser(self, resample_kwargs, *args, **kwargs):
        return self._resample_func(
            resample_kwargs,
            "ohlc",
            df_op=lambda df: df.squeeze(axis=1),
            *args,
            **kwargs,
        )

    def resample_ohlc_df(self, resample_kwargs, *args, **kwargs):
        return self._resample_func(resample_kwargs, "ohlc", *args, **kwargs)

    def resample_prod(self, resample_kwargs, min_count, *args, **kwargs):
        return self._resample_func(
            resample_kwargs,
            "prod",
            min_count=min_count,
            *args,
            **kwargs,
        )

    def resample_size(self, resample_kwargs):
        return self._resample_func(
            resample_kwargs, "size", new_columns=[MODIN_UNNAMED_SERIES_LABEL]
        )

    def resample_sem(self, resample_kwargs, *args, **kwargs):
        return self._resample_func(resample_kwargs, "sem", *args, **kwargs)

    def resample_std(self, resample_kwargs, ddof, *args, **kwargs):
        return self._resample_func(resample_kwargs, "std", ddof=ddof, *args, **kwargs)

    def resample_sum(self, resample_kwargs, min_count, *args, **kwargs):
        return self._resample_func(
            resample_kwargs,
            "sum",
            min_count=min_count,
            *args,
            **kwargs,
        )

    def resample_var(self, resample_kwargs, ddof, *args, **kwargs):
        return self._resample_func(resample_kwargs, "var", ddof=ddof, *args, **kwargs)

    def resample_quantile(self, resample_kwargs, q, **kwargs):
        return self._resample_func(resample_kwargs, "quantile", q=q, **kwargs)

    window_mean = Fold.register(
        lambda df, rolling_args, *args, **kwargs: pandas.DataFrame(
            df.rolling(*rolling_args).mean(*args, **kwargs)
        )
    )
    window_sum = Fold.register(
        lambda df, rolling_args, *args, **kwargs: pandas.DataFrame(
            df.rolling(*rolling_args).sum(*args, **kwargs)
        )
    )
    window_var = Fold.register(
        lambda df, rolling_args, ddof, *args, **kwargs: pandas.DataFrame(
            df.rolling(*rolling_args).var(ddof=ddof, *args, **kwargs)
        )
    )
    window_std = Fold.register(
        lambda df, rolling_args, ddof, *args, **kwargs: pandas.DataFrame(
            df.rolling(*rolling_args).std(ddof=ddof, *args, **kwargs)
        )
    )
    rolling_count = Fold.register(
        lambda df, rolling_args: pandas.DataFrame(df.rolling(*rolling_args).count())
    )
    rolling_sum = Fold.register(
        lambda df, rolling_args, *args, **kwargs: pandas.DataFrame(
            df.rolling(*rolling_args).sum(*args, **kwargs)
        )
    )
    rolling_mean = Fold.register(
        lambda df, rolling_args, *args, **kwargs: pandas.DataFrame(
            df.rolling(*rolling_args).mean(*args, **kwargs)
        )
    )
    rolling_median = Fold.register(
        lambda df, rolling_args, **kwargs: pandas.DataFrame(
            df.rolling(*rolling_args).median(**kwargs)
        )
    )
    rolling_var = Fold.register(
        lambda df, rolling_args, ddof, *args, **kwargs: pandas.DataFrame(
            df.rolling(*rolling_args).var(ddof=ddof, *args, **kwargs)
        )
    )
    rolling_std = Fold.register(
        lambda df, rolling_args, ddof, *args, **kwargs: pandas.DataFrame(
            df.rolling(*rolling_args).std(ddof=ddof, *args, **kwargs)
        )
    )
    rolling_min = Fold.register(
        lambda df, rolling_args, *args, **kwargs: pandas.DataFrame(
            df.rolling(*rolling_args).min(*args, **kwargs)
        )
    )
    rolling_max = Fold.register(
        lambda df, rolling_args, *args, **kwargs: pandas.DataFrame(
            df.rolling(*rolling_args).max(*args, **kwargs)
        )
    )
    rolling_skew = Fold.register(
        lambda df, rolling_args, **kwargs: pandas.DataFrame(
            df.rolling(*rolling_args).skew(**kwargs)
        )
    )
    rolling_kurt = Fold.register(
        lambda df, rolling_args, **kwargs: pandas.DataFrame(
            df.rolling(*rolling_args).kurt(**kwargs)
        )
    )
    rolling_apply = Fold.register(
        lambda df, rolling_args, func, raw, engine, engine_kwargs, args, kwargs: pandas.DataFrame(
            df.rolling(*rolling_args).apply(
                func=func,
                raw=raw,
                engine=engine,
                engine_kwargs=engine_kwargs,
                args=args,
                kwargs=kwargs,
            )
        )
    )
    rolling_quantile = Fold.register(
        lambda df, rolling_args, quantile, interpolation, **kwargs: pandas.DataFrame(
            df.rolling(*rolling_args).quantile(
                quantile=quantile, interpolation=interpolation, **kwargs
            )
        )
    )

    def rolling_corr(self, axis, rolling_args, other, pairwise, *args, **kwargs):
        if len(self.columns) > 1:
            return self.default_to_pandas(
                lambda df: pandas.DataFrame.rolling(df, *rolling_args).corr(
                    other=other, pairwise=pairwise, *args, **kwargs
                )
            )
        else:
            return Fold.register(
                lambda df: pandas.DataFrame(
                    df.rolling(*rolling_args).corr(
                        other=other, pairwise=pairwise, *args, **kwargs
                    )
                )
            )(self, axis)

    def rolling_cov(self, axis, rolling_args, other, pairwise, ddof, **kwargs):
        if len(self.columns) > 1:
            return self.default_to_pandas(
                lambda df: pandas.DataFrame.rolling(df, *rolling_args).cov(
                    other=other, pairwise=pairwise, ddof=ddof, **kwargs
                )
            )
        else:
            return Fold.register(
                lambda df: pandas.DataFrame(
                    df.rolling(*rolling_args).cov(
                        other=other, pairwise=pairwise, ddof=ddof, **kwargs
                    )
                )
            )(self, axis)

    def rolling_aggregate(self, axis, rolling_args, func, *args, **kwargs):
        new_modin_frame = self._modin_frame.apply_full_axis(
            axis,
            lambda df: pandas.DataFrame(
                df.rolling(*rolling_args).aggregate(func=func, *args, **kwargs)
            ),
            new_index=self.index,
        )
        return self.__constructor__(new_modin_frame)

    def unstack(self, level, fill_value):
        if not isinstance(self.index, pandas.MultiIndex) or (
            isinstance(self.index, pandas.MultiIndex)
            and is_list_like(level)
            and len(level) == self.index.nlevels
        ):
            axis = 1
            new_columns = [MODIN_UNNAMED_SERIES_LABEL]
            need_reindex = True
        else:
            axis = 0
            new_columns = None
            need_reindex = False

        def map_func(df):
            return pandas.DataFrame(df.unstack(level=level, fill_value=fill_value))

        def is_tree_like_or_1d(calc_index, valid_index):
            """
            Check whether specified index is a single dimensional or built in a tree manner.

            Parameters
            ----------
            calc_index : pandas.Index
                Frame index to check.
            valid_index : pandas.Index
                Frame index on the opposite from `calc_index` axis.

            Returns
            -------
            bool
                True if `calc_index` is not MultiIndex or MultiIndex and built in a tree manner.
                False otherwise.
            """
            if not isinstance(calc_index, pandas.MultiIndex):
                return True
            actual_len = 1
            for lvl in calc_index.levels:
                actual_len *= len(lvl)
            return len(self.index) * len(self.columns) == actual_len * len(valid_index)

        is_tree_like_or_1d_index = is_tree_like_or_1d(self.index, self.columns)
        is_tree_like_or_1d_cols = is_tree_like_or_1d(self.columns, self.index)

        is_all_multi_list = False
        if (
            isinstance(self.index, pandas.MultiIndex)
            and isinstance(self.columns, pandas.MultiIndex)
            and is_list_like(level)
            and len(level) == self.index.nlevels
            and is_tree_like_or_1d_index
            and is_tree_like_or_1d_cols
        ):
            is_all_multi_list = True
            real_cols_bkp = self.columns
            obj = self.copy()
            obj.columns = np.arange(len(obj.columns))
        else:
            obj = self

        new_modin_frame = obj._modin_frame.apply_full_axis(
            axis, map_func, new_columns=new_columns
        )
        result = self.__constructor__(new_modin_frame)

        def compute_index(index, columns, consider_index=True, consider_columns=True):
            """
            Compute new index for the unstacked frame.

            Parameters
            ----------
            index : pandas.Index
                Index of the original frame.
            columns : pandas.Index
                Columns of the original frame.
            consider_index : bool, default: True
                Whether original index contains duplicated values.
                If True all duplicates will be droped.
            consider_columns : bool, default: True
                Whether original columns contains duplicated values.
                If True all duplicates will be droped.

            Returns
            -------
            pandas.Index
                New index to use in the unstacked frame.
            """

            def get_unique_level_values(index):
                return [
                    index.get_level_values(lvl).unique()
                    for lvl in np.arange(index.nlevels)
                ]

            new_index = (
                get_unique_level_values(index)
                if consider_index
                else index
                if isinstance(index, list)
                else [index]
            )

            new_columns = (
                get_unique_level_values(columns) if consider_columns else [columns]
            )
            return pandas.MultiIndex.from_product([*new_columns, *new_index])

        if is_all_multi_list and is_tree_like_or_1d_index and is_tree_like_or_1d_cols:
            result = result.sort_index()
            index_level_values = [lvl for lvl in obj.index.levels]

            result.index = compute_index(
                index_level_values, real_cols_bkp, consider_index=False
            )
            return result

        if need_reindex:
            if is_tree_like_or_1d_index and is_tree_like_or_1d_cols:
                is_recompute_index = isinstance(self.index, pandas.MultiIndex)
                is_recompute_columns = not is_recompute_index and isinstance(
                    self.columns, pandas.MultiIndex
                )
                new_index = compute_index(
                    self.index, self.columns, is_recompute_index, is_recompute_columns
                )
            elif is_tree_like_or_1d_index != is_tree_like_or_1d_cols:
                if isinstance(self.columns, pandas.MultiIndex) or not isinstance(
                    self.index, pandas.MultiIndex
                ):
                    return result
                else:
                    index = (
                        self.index.sortlevel()[0]
                        if is_tree_like_or_1d_index
                        and not is_tree_like_or_1d_cols
                        and isinstance(self.index, pandas.MultiIndex)
                        else self.index
                    )
                    index = pandas.MultiIndex.from_tuples(
                        list(index) * len(self.columns)
                    )
                    columns = self.columns.repeat(len(self.index))
                    index_levels = [
                        index.get_level_values(i) for i in range(index.nlevels)
                    ]
                    new_index = pandas.MultiIndex.from_arrays(
                        [columns] + index_levels,
                        names=self.columns.names + self.index.names,
                    )
            else:
                return result
            result = result.reindex(0, new_index)
        return result

    def stack(self, level, dropna):
        if not isinstance(self.columns, pandas.MultiIndex) or (
            isinstance(self.columns, pandas.MultiIndex)
            and is_list_like(level)
            and len(level) == self.columns.nlevels
        ):
            new_columns = [MODIN_UNNAMED_SERIES_LABEL]
        else:
            new_columns = None

        new_modin_frame = self._modin_frame.apply_full_axis(
            1,
            lambda df: pandas.DataFrame(df.stack(level=level, dropna=dropna)),
            new_columns=new_columns,
        )
        return self.__constructor__(new_modin_frame)

    # Map partitions operations
    # These operations are operations that apply a function to every partition.
    abs = Map.register(pandas.DataFrame.abs, dtypes="copy")
    applymap = Map.register(pandas.DataFrame.applymap)
    conj = Map.register(lambda df, *args, **kwargs: pandas.DataFrame(np.conj(df)))
    convert_dtypes = Map.register(pandas.DataFrame.convert_dtypes)
    invert = Map.register(pandas.DataFrame.__invert__)
    isin = Map.register(pandas.DataFrame.isin, dtypes=np.bool_)
    isna = Map.register(pandas.DataFrame.isna, dtypes=np.bool_)
    _isfinite = Map.register(
        lambda df, *args, **kwargs: pandas.DataFrame(np.isfinite(df))
    )
    negative = Map.register(pandas.DataFrame.__neg__)
    notna = Map.register(pandas.DataFrame.notna, dtypes=np.bool_)
    round = Map.register(pandas.DataFrame.round)
    replace = Map.register(pandas.DataFrame.replace)
    series_view = Map.register(
        lambda df, *args, **kwargs: pandas.DataFrame(
            df.squeeze(axis=1).view(*args, **kwargs)
        )
    )
    to_numeric = Map.register(
        lambda df, *args, **kwargs: pandas.DataFrame(
            pandas.to_numeric(df.squeeze(axis=1), *args, **kwargs)
        )
    )
    to_timedelta = Map.register(
        lambda s, *args, **kwargs: pandas.to_timedelta(
            s.squeeze(axis=1), *args, **kwargs
        ).to_frame(),
        dtypes="timedelta64[ns]",
    )

    # END Map partitions operations

    # String map partitions operations

    str_capitalize = Map.register(_str_map("capitalize"), dtypes="copy")
    str_center = Map.register(_str_map("center"), dtypes="copy")
    str_contains = Map.register(_str_map("contains"), dtypes=np.bool_)
    str_count = Map.register(_str_map("count"), dtypes=int)
    str_endswith = Map.register(_str_map("endswith"), dtypes=np.bool_)
    str_find = Map.register(_str_map("find"), dtypes="copy")
    str_findall = Map.register(_str_map("findall"), dtypes="copy")
    str_get = Map.register(_str_map("get"), dtypes="copy")
    str_index = Map.register(_str_map("index"), dtypes="copy")
    str_isalnum = Map.register(_str_map("isalnum"), dtypes=np.bool_)
    str_isalpha = Map.register(_str_map("isalpha"), dtypes=np.bool_)
    str_isdecimal = Map.register(_str_map("isdecimal"), dtypes=np.bool_)
    str_isdigit = Map.register(_str_map("isdigit"), dtypes=np.bool_)
    str_islower = Map.register(_str_map("islower"), dtypes=np.bool_)
    str_isnumeric = Map.register(_str_map("isnumeric"), dtypes=np.bool_)
    str_isspace = Map.register(_str_map("isspace"), dtypes=np.bool_)
    str_istitle = Map.register(_str_map("istitle"), dtypes=np.bool_)
    str_isupper = Map.register(_str_map("isupper"), dtypes=np.bool_)
    str_join = Map.register(_str_map("join"), dtypes="copy")
    str_len = Map.register(_str_map("len"), dtypes=int)
    str_ljust = Map.register(_str_map("ljust"), dtypes="copy")
    str_lower = Map.register(_str_map("lower"), dtypes="copy")
    str_lstrip = Map.register(_str_map("lstrip"), dtypes="copy")
    str_match = Map.register(_str_map("match"), dtypes="copy")
    str_normalize = Map.register(_str_map("normalize"), dtypes="copy")
    str_pad = Map.register(_str_map("pad"), dtypes="copy")
    str_partition = Map.register(_str_map("partition"), dtypes="copy")
    str_repeat = Map.register(_str_map("repeat"), dtypes="copy")
    _str_extract = Map.register(_str_map("extract"), dtypes="copy")

    def str_extract(self, pat, flags, expand):
        regex = re.compile(pat, flags=flags)
        # need an operator that can create more columns than before
        if expand and regex.groups == 1:
            qc = self._str_extract(pat, flags=flags, expand=expand)
        else:
            qc = super().str_extract(pat, flags=flags, expand=expand)
        qc.columns = get_group_names(regex)
        return qc

    str_replace = Map.register(_str_map("replace"), dtypes="copy")
    str_rfind = Map.register(_str_map("rfind"), dtypes="copy")
    str_rindex = Map.register(_str_map("rindex"), dtypes="copy")
    str_rjust = Map.register(_str_map("rjust"), dtypes="copy")
    str_rpartition = Map.register(_str_map("rpartition"), dtypes="copy")
    str_rsplit = Map.register(_str_map("rsplit"), dtypes="copy")
    str_rstrip = Map.register(_str_map("rstrip"), dtypes="copy")
    str_slice = Map.register(_str_map("slice"), dtypes="copy")
    str_slice_replace = Map.register(_str_map("slice_replace"), dtypes="copy")
    str_split = Map.register(_str_map("split"), dtypes="copy")
    str_startswith = Map.register(_str_map("startswith"), dtypes=np.bool_)
    str_strip = Map.register(_str_map("strip"), dtypes="copy")
    str_swapcase = Map.register(_str_map("swapcase"), dtypes="copy")
    str_title = Map.register(_str_map("title"), dtypes="copy")
    str_translate = Map.register(_str_map("translate"), dtypes="copy")
    str_upper = Map.register(_str_map("upper"), dtypes="copy")
    str_wrap = Map.register(_str_map("wrap"), dtypes="copy")
    str_zfill = Map.register(_str_map("zfill"), dtypes="copy")
    str___getitem__ = Map.register(_str_map("__getitem__"), dtypes="copy")

    # END String map partitions operations

    def unique(self):
        new_modin_frame = self._modin_frame.apply_full_axis(
            0,
            lambda x: x.squeeze(axis=1).unique(),
            new_columns=self.columns,
        )
        return self.__constructor__(new_modin_frame)

    def searchsorted(self, **kwargs):
        def searchsorted(df):
            """Apply `searchsorted` function to a single partition."""
            result = df.squeeze(axis=1).searchsorted(**kwargs)
            if not is_list_like(result):
                result = [result]
            return pandas.DataFrame(result)

        return self.default_to_pandas(searchsorted)

    # Dt map partitions operations

    dt_date = Map.register(_dt_prop_map("date"), dtypes=np.object_)
    dt_time = Map.register(_dt_prop_map("time"), dtypes=np.object_)
    dt_timetz = Map.register(_dt_prop_map("timetz"), dtypes=np.object_)
    dt_year = Map.register(_dt_prop_map("year"), dtypes=np.int64)
    dt_month = Map.register(_dt_prop_map("month"), dtypes=np.int64)
    dt_day = Map.register(_dt_prop_map("day"), dtypes=np.int64)
    dt_hour = Map.register(_dt_prop_map("hour"), dtypes=np.int64)
    dt_minute = Map.register(_dt_prop_map("minute"), dtypes=np.int64)
    dt_second = Map.register(_dt_prop_map("second"), dtypes=np.int64)
    dt_microsecond = Map.register(_dt_prop_map("microsecond"), dtypes=np.int64)
    dt_nanosecond = Map.register(_dt_prop_map("nanosecond"), dtypes=np.int64)
    dt_week = Map.register(_dt_prop_map("week"), dtypes=np.int64)
    dt_weekofyear = Map.register(_dt_prop_map("weekofyear"), dtypes=np.int64)
    dt_dayofweek = Map.register(_dt_prop_map("dayofweek"), dtypes=np.int64)
    dt_weekday = Map.register(_dt_prop_map("weekday"), dtypes=np.int64)
    dt_dayofyear = Map.register(_dt_prop_map("dayofyear"), dtypes=np.int64)
    dt_quarter = Map.register(_dt_prop_map("quarter"), dtypes=np.int64)
    dt_is_month_start = Map.register(_dt_prop_map("is_month_start"), dtypes=np.bool_)
    dt_is_month_end = Map.register(_dt_prop_map("is_month_end"), dtypes=np.bool_)
    dt_is_quarter_start = Map.register(
        _dt_prop_map("is_quarter_start"), dtypes=np.bool_
    )
    dt_is_quarter_end = Map.register(_dt_prop_map("is_quarter_end"), dtypes=np.bool_)
    dt_is_year_start = Map.register(_dt_prop_map("is_year_start"), dtypes=np.bool_)
    dt_is_year_end = Map.register(_dt_prop_map("is_year_end"), dtypes=np.bool_)
    dt_is_leap_year = Map.register(_dt_prop_map("is_leap_year"), dtypes=np.bool_)
    dt_daysinmonth = Map.register(_dt_prop_map("daysinmonth"), dtypes=np.int64)
    dt_days_in_month = Map.register(_dt_prop_map("days_in_month"), dtypes=np.int64)

    def dt_tz(self):
        def datetime_tz(df):
            return pandas.DataFrame([df.squeeze(axis=1).dt.tz])

        return self.default_to_pandas(datetime_tz)

    def dt_freq(self):
        def datetime_freq(df):
            return pandas.DataFrame([df.squeeze(axis=1).dt.freq])

        return self.default_to_pandas(datetime_freq)

    dt_to_period = Map.register(_dt_func_map("to_period"))
    dt_to_pydatetime = Map.register(_dt_func_map("to_pydatetime"), dtypes=np.object_)
    dt_tz_localize = Map.register(_dt_func_map("tz_localize"))
    dt_tz_convert = Map.register(_dt_func_map("tz_convert"))
    dt_normalize = Map.register(_dt_func_map("normalize"))
    dt_strftime = Map.register(_dt_func_map("strftime"), dtypes=np.object_)
    dt_round = Map.register(_dt_func_map("round"))
    dt_floor = Map.register(_dt_func_map("floor"))
    dt_ceil = Map.register(_dt_func_map("ceil"))
    dt_month_name = Map.register(_dt_func_map("month_name"), dtypes=np.object_)
    dt_day_name = Map.register(_dt_func_map("day_name"), dtypes=np.object_)
    dt_to_pytimedelta = Map.register(_dt_func_map("to_pytimedelta"), dtypes=np.object_)
    dt_total_seconds = Map.register(_dt_func_map("total_seconds"), dtypes=np.float64)
    dt_seconds = Map.register(_dt_prop_map("seconds"), dtypes=np.int64)
    dt_days = Map.register(_dt_prop_map("days"), dtypes=np.int64)
    dt_microseconds = Map.register(_dt_prop_map("microseconds"), dtypes=np.int64)
    dt_nanoseconds = Map.register(_dt_prop_map("nanoseconds"), dtypes=np.int64)
    dt_qyear = Map.register(_dt_prop_map("qyear"), dtypes=np.int64)
    dt_start_time = Map.register(_dt_prop_map("start_time"))
    dt_end_time = Map.register(_dt_prop_map("end_time"))
    dt_to_timestamp = Map.register(_dt_func_map("to_timestamp"))

    # END Dt map partitions operations

    def astype(self, col_dtypes, errors: str = "raise"):
        # `errors` parameter needs to be part of the function signature because
        # other query compilers may not take care of error handling at the API
        # layer. This query compiler assumes there won't be any errors due to
        # invalid type keys.
        return self.__constructor__(self._modin_frame.astype(col_dtypes))

    def infer_objects(self):
        return self.__constructor__(self._modin_frame.infer_objects())

    # Column/Row partitions reduce operations

    def first_valid_index(self):
        def first_valid_index_builder(df):
            """Get the position of the first valid index in a single partition."""
            return df.set_axis(pandas.RangeIndex(len(df.index)), axis="index").apply(
                lambda df: df.first_valid_index()
            )

        # We get the minimum from each column, then take the min of that to get
        # first_valid_index. The `to_pandas()` here is just for a single value and
        # `squeeze` will convert it to a scalar.
        first_result = (
            self.__constructor__(self._modin_frame.reduce(0, first_valid_index_builder))
            .min(axis=1)
            .to_pandas()
            .squeeze()
        )
        return self.index[first_result]

    def last_valid_index(self):
        def last_valid_index_builder(df):
            """Get the position of the last valid index in a single partition."""
            return df.set_axis(pandas.RangeIndex(len(df.index)), axis="index").apply(
                lambda df: df.last_valid_index()
            )

        # We get the maximum from each column, then take the max of that to get
        # last_valid_index. The `to_pandas()` here is just for a single value and
        # `squeeze` will convert it to a scalar.
        first_result = (
            self.__constructor__(self._modin_frame.reduce(0, last_valid_index_builder))
            .max(axis=1)
            .to_pandas()
            .squeeze()
        )
        return self.index[first_result]

    # END Column/Row partitions reduce operations

    # Column/Row partitions reduce operations over select indices
    #
    # These operations result in a reduced dimensionality of data.
    # This will return a new QueryCompiler object which the front end will handle.

    def describe(self, **kwargs):
        # Use pandas to calculate the correct columns
        empty_df = (
            pandas.DataFrame(columns=self.columns)
            .astype(self.dtypes)
            .describe(**kwargs)
        )
        new_index = empty_df.index

        # Note: `describe` convert timestamp type to object type
        # which results in the loss of two values in index: `first` and `last`
        # for empty DataFrame.
        datetime_is_numeric = kwargs.get("datetime_is_numeric") or False
        if not any(map(is_numeric_dtype, empty_df.dtypes)) and not datetime_is_numeric:
            for col_name in empty_df.dtypes.index:
                # if previosly type of `col_name` was datetime or timedelta
                if is_datetime_or_timedelta_dtype(self.dtypes[col_name]):
                    new_index = pandas.Index(
                        empty_df.index.to_list() + ["first"] + ["last"]
                    )
                    break

        def describe_builder(df, internal_indices=[]):
            """Apply `describe` function to the subset of columns in a single partition."""
            # The index of the resulting dataframe is the same amongst all partitions
            # when dealing with the same data type. However, if we work with columns
            # that contain strings, we can get extra values in our result index such as
            # 'unique', 'top', and 'freq'. Since we call describe() on each partition,
            # we can have cases where certain partitions do not contain any of the
            # object string data leading to an index mismatch between partitions.
            # Thus, we must reindex each partition with the global new_index.
            return df.iloc[:, internal_indices].describe(**kwargs).reindex(new_index)

        return self.__constructor__(
            self._modin_frame.apply_full_axis_select_indices(
                0,
                describe_builder,
                empty_df.columns,
                new_index=new_index,
                new_columns=empty_df.columns,
            )
        )

    # END Column/Row partitions reduce operations over select indices

    # Map across rows/columns
    # These operations require some global knowledge of the full column/row
    # that is being operated on. This means that we have to put all of that
    # data in the same place.

    cummax = Fold.register(pandas.DataFrame.cummax)
    cummin = Fold.register(pandas.DataFrame.cummin)
    cumsum = Fold.register(pandas.DataFrame.cumsum)
    cumprod = Fold.register(pandas.DataFrame.cumprod)
    diff = Fold.register(pandas.DataFrame.diff)

    def clip(self, lower, upper, **kwargs):
        if isinstance(lower, BaseQueryCompiler):
            lower = lower.to_pandas().squeeze(1)
        if isinstance(upper, BaseQueryCompiler):
            upper = upper.to_pandas().squeeze(1)
        kwargs["upper"] = upper
        kwargs["lower"] = lower
        axis = kwargs.get("axis", 0)
        if is_list_like(lower) or is_list_like(upper):
            new_modin_frame = self._modin_frame.fold(axis, lambda df: df.clip(**kwargs))
        else:
            new_modin_frame = self._modin_frame.map(lambda df: df.clip(**kwargs))
        return self.__constructor__(new_modin_frame)

    def corr(self, method="pearson", min_periods=1):
        if method == "pearson":
            numeric_self = self.drop(
                columns=[
                    i for i in self.dtypes.index if not is_numeric_dtype(self.dtypes[i])
                ]
            )
            return numeric_self._nancorr(min_periods=min_periods)
        else:
            return super().corr(method=method, min_periods=min_periods)

    def cov(self, min_periods=None):
        return self._nancorr(min_periods=min_periods, cov=True)

    def _nancorr(self, min_periods=1, cov=False):
        """
        Compute either pairwise covariance or pairwise correlation of columns.

        This function considers NA/null values the same like pandas does.

        Parameters
        ----------
        min_periods : int, default: 1
            Minimum number of observations required per pair of columns
            to have a valid result.
        cov : boolean, default: False
            Either covariance or correlation should be computed.

        Returns
        -------
        PandasQueryCompiler
            The covariance or correlation matrix.
        """
        other = self.to_numpy()
        other_mask = self._isfinite().to_numpy()
        n_cols = other.shape[1]

        if min_periods is None:
            min_periods = 1

        def map_func(df):
            """Compute covariance or correlation matrix for the passed frame."""
            df = df.to_numpy()
            n_rows = df.shape[0]
            df_mask = np.isfinite(df)

            result = np.empty((n_rows, n_cols), dtype=np.float64)

            for i in range(n_rows):
                df_ith_row = df[i]
                df_ith_mask = df_mask[i]

                for j in range(n_cols):
                    other_jth_col = other[:, j]

                    valid = df_ith_mask & other_mask[:, j]

                    vx = df_ith_row[valid]
                    vy = other_jth_col[valid]

                    nobs = len(vx)

                    if nobs < min_periods:
                        result[i, j] = np.nan
                    else:
                        vx = vx - vx.mean()
                        vy = vy - vy.mean()
                        sumxy = (vx * vy).sum()
                        sumxx = (vx * vx).sum()
                        sumyy = (vy * vy).sum()

                        denom = (nobs - 1.0) if cov else np.sqrt(sumxx * sumyy)
                        if denom != 0:
                            result[i, j] = sumxy / denom
                        else:
                            result[i, j] = np.nan

            return pandas.DataFrame(result)

        columns = self.columns
        index = columns.copy()
        transponed_self = self.transpose()
        new_modin_frame = transponed_self._modin_frame.apply_full_axis(
            1, map_func, new_index=index, new_columns=columns
        )
        return transponed_self.__constructor__(new_modin_frame)

    def dot(self, other, squeeze_self=None, squeeze_other=None):
        if isinstance(other, PandasQueryCompiler):
            other = (
                other.to_pandas().squeeze(axis=1)
                if squeeze_other
                else other.to_pandas()
            )

        def map_func(df, other=other, squeeze_self=squeeze_self):
            """Compute matrix multiplication of the passed frames."""
            result = df.squeeze(axis=1).dot(other) if squeeze_self else df.dot(other)
            if is_list_like(result):
                return pandas.DataFrame(result)
            else:
                return pandas.DataFrame([result])

        num_cols = other.shape[1] if len(other.shape) > 1 else 1
        if len(self.columns) == 1:
            new_index = (
                [MODIN_UNNAMED_SERIES_LABEL]
                if (len(self.index) == 1 or squeeze_self) and num_cols == 1
                else None
            )
            new_columns = (
                [MODIN_UNNAMED_SERIES_LABEL] if squeeze_self and num_cols == 1 else None
            )
            axis = 0
        else:
            new_index = self.index
            new_columns = [MODIN_UNNAMED_SERIES_LABEL] if num_cols == 1 else None
            axis = 1

        new_modin_frame = self._modin_frame.apply_full_axis(
            axis, map_func, new_index=new_index, new_columns=new_columns
        )
        return self.__constructor__(new_modin_frame)

    def _nsort(self, n, columns=None, keep="first", sort_type="nsmallest"):
        """
        Return first N rows of the data sorted in the specified order.

        Parameters
        ----------
        n : int
            Number of rows to return.
        columns : list of labels, optional
            Column labels to sort data by.
        keep : {"first", "last", "all"}, default: "first"
            How to pick first rows in case of duplicated values:
            - "first": prioritize first occurrence.
            - "last": prioritize last occurrence.
            - "all": do not drop any duplicates, even if it means selecting more than `n` rows.
        sort_type : {"nsmallest", "nlargest"}, default: "nsmallest"
            "nsmallest" means sort in descending order, "nlargest" means
            sort in ascending order.

        Returns
        -------
        PandasQueryCompiler
            New QueryCompiler containing the first N rows of the data
            sorted in the given order.
        """

        def map_func(df, n=n, keep=keep, columns=columns):
            """Return first `N` rows of the sorted data for a single partition."""
            if columns is None:
                return pandas.DataFrame(
                    getattr(pandas.Series, sort_type)(
                        df.squeeze(axis=1), n=n, keep=keep
                    )
                )
            return getattr(pandas.DataFrame, sort_type)(
                df, n=n, columns=columns, keep=keep
            )

        if columns is None:
            new_columns = [MODIN_UNNAMED_SERIES_LABEL]
        else:
            new_columns = self.columns

        new_modin_frame = self._modin_frame.apply_full_axis(
            axis=0, func=map_func, new_columns=new_columns
        )
        return self.__constructor__(new_modin_frame)

    def nsmallest(self, *args, **kwargs):
        return self._nsort(sort_type="nsmallest", *args, **kwargs)

    def nlargest(self, *args, **kwargs):
        return self._nsort(sort_type="nlargest", *args, **kwargs)

    def eval(self, expr, **kwargs):
        # Make a copy of columns and eval on the copy to determine if result type is
        # series or not
        empty_eval = (
            pandas.DataFrame(columns=self.columns)
            .astype(self.dtypes)
            .eval(expr, inplace=False, **kwargs)
        )
        if isinstance(empty_eval, pandas.Series):
            new_columns = (
                [empty_eval.name]
                if empty_eval.name is not None
                else [MODIN_UNNAMED_SERIES_LABEL]
            )
        else:
            new_columns = empty_eval.columns
        new_modin_frame = self._modin_frame.apply_full_axis(
            1,
            lambda df: pandas.DataFrame(df.eval(expr, inplace=False, **kwargs)),
            new_index=self.index,
            new_columns=new_columns,
        )
        return self.__constructor__(new_modin_frame)

    def mode(self, **kwargs):
        axis = kwargs.get("axis", 0)

        def mode_builder(df):
            """Compute modes for a single partition."""
            result = pandas.DataFrame(df.mode(**kwargs))
            # We return a dataframe with the same shape as the input to ensure
            # that all the partitions will be the same shape
            if axis == 0 and len(df) != len(result):
                # Pad rows
                result = result.reindex(index=pandas.RangeIndex(len(df.index)))
            elif axis == 1 and len(df.columns) != len(result.columns):
                # Pad columns
                result = result.reindex(columns=pandas.RangeIndex(len(df.columns)))
            return pandas.DataFrame(result)

        if axis == 0:
            new_index = pandas.RangeIndex(len(self.index))
            new_columns = self.columns
        else:
            new_index = self.index
            new_columns = pandas.RangeIndex(len(self.columns))
        new_modin_frame = self._modin_frame.apply_full_axis(
            axis, mode_builder, new_index=new_index, new_columns=new_columns
        )
        return self.__constructor__(new_modin_frame).dropna(axis=axis, how="all")

    def fillna(self, **kwargs):
        squeeze_self = kwargs.pop("squeeze_self", False)
        squeeze_value = kwargs.pop("squeeze_value", False)
        axis = kwargs.get("axis", 0)
        value = kwargs.pop("value")
        method = kwargs.get("method", None)
        limit = kwargs.get("limit", None)
        full_axis = method is not None or limit is not None
        if isinstance(value, BaseQueryCompiler):
            if squeeze_self:
                # Self is a Series type object
                if full_axis:
                    value = value.to_pandas().squeeze(axis=1)

                    def fillna_builder(series):
                        # `limit` parameter works only on `Series` type, so we have to squeeze both objects to get
                        # correct behavior.
                        return series.squeeze(axis=1).fillna(value=value, **kwargs)

                    new_modin_frame = self._modin_frame.apply_full_axis(
                        0, fillna_builder
                    )
                else:

                    def fillna_builder(df, value_arg):
                        if isinstance(value_arg, pandas.DataFrame):
                            value_arg = value_arg.squeeze(axis=1)
                        res = df.squeeze(axis=1).fillna(value=value_arg, **kwargs)
                        return pandas.DataFrame(res)

                    new_modin_frame = self._modin_frame.n_ary_op(
                        fillna_builder,
                        [value._modin_frame],
                        join_type="left",
                        copartition_along_columns=False,
                    )

                return self.__constructor__(new_modin_frame)
            else:
                # Self is a DataFrame type object
                if squeeze_value:
                    # Value is Series type object
                    value = value.to_pandas().squeeze(axis=1)

                    def fillna(df):
                        return df.fillna(value=value, **kwargs)

                    # Continue to end of this function

                else:
                    # Value is a DataFrame type object
                    def fillna_builder(df, right):
                        return df.fillna(value=right, **kwargs)

                    new_modin_frame = self._modin_frame.broadcast_apply(
                        0, fillna_builder, value._modin_frame
                    )
                    return self.__constructor__(new_modin_frame)

        elif isinstance(value, dict):
            if squeeze_self:

                # For Series dict works along the index.
                def fillna(df):
                    return pandas.DataFrame(
                        df.squeeze(axis=1).fillna(value=value, **kwargs)
                    )

            else:

                # For DataFrames dict works along columns, all columns have to be present.
                def fillna(df):
                    func_dict = {
                        col: val for (col, val) in value.items() if col in df.columns
                    }
                    return df.fillna(value=func_dict, **kwargs)

        else:

            def fillna(df):
                return df.fillna(value=value, **kwargs)

        if full_axis:
            new_modin_frame = self._modin_frame.fold(axis, fillna)
        else:
            new_modin_frame = self._modin_frame.map(fillna)
        return self.__constructor__(new_modin_frame)

    def quantile_for_list_of_values(self, **kwargs):
        axis = kwargs.get("axis", 0)
        q = kwargs.get("q")
        numeric_only = kwargs.get("numeric_only", True)
        assert isinstance(q, (pandas.Series, np.ndarray, pandas.Index, list))

        if numeric_only:
            new_columns = self._modin_frame.numeric_columns()
        else:
            new_columns = [
                col
                for col, dtype in zip(self.columns, self.dtypes)
                if (is_numeric_dtype(dtype) or is_datetime_or_timedelta_dtype(dtype))
            ]
        if axis == 1:
            query_compiler = self.getitem_column_array(new_columns)
            new_columns = self.index
        else:
            query_compiler = self

        def quantile_builder(df, **kwargs):
            result = df.quantile(**kwargs)
            return result.T if kwargs.get("axis", 0) == 1 else result

        # This took a long time to debug, so here is the rundown of why this is needed.
        # Previously, we were operating on select indices, but that was broken. We were
        # not correctly setting the columns/index. Because of how we compute `to_pandas`
        # and because of the static nature of the index for `axis=1` it is easier to
        # just handle this as the transpose (see `quantile_builder` above for the
        # transpose within the partition) than it is to completely rework other
        # internal methods. Basically we are returning the transpose of the object for
        # correctness and cleanliness of the code.
        if axis == 1:
            q_index = new_columns
            new_columns = pandas.Float64Index(q)
        else:
            q_index = pandas.Float64Index(q)
        new_modin_frame = query_compiler._modin_frame.apply_full_axis(
            axis,
            lambda df: quantile_builder(df, **kwargs),
            new_index=q_index,
            new_columns=new_columns,
            dtypes=np.float64,
        )
        result = self.__constructor__(new_modin_frame)
        return result.transpose() if axis == 1 else result

    def query(self, expr, **kwargs):
        def query_builder(df, **modin_internal_kwargs):
            return df.query(expr, inplace=False, **kwargs, **modin_internal_kwargs)

        return self.__constructor__(self._modin_frame.filter(1, query_builder))

    def rank(self, **kwargs):
        axis = kwargs.get("axis", 0)
        numeric_only = True if axis else kwargs.get("numeric_only", False)
        new_modin_frame = self._modin_frame.apply_full_axis(
            axis,
            lambda df: df.rank(**kwargs),
            new_index=self.index,
            new_columns=self.columns if not numeric_only else None,
            dtypes=np.float64,
        )
        return self.__constructor__(new_modin_frame)

    def sort_index(self, **kwargs):
        axis = kwargs.pop("axis", 0)
        level = kwargs.pop("level", None)
        sort_remaining = kwargs.pop("sort_remaining", True)
        kwargs["inplace"] = False

        if level is not None or self.has_multiindex(axis=axis):
            return self.default_to_pandas(
                pandas.DataFrame.sort_index,
                axis=axis,
                level=level,
                sort_remaining=sort_remaining,
                **kwargs,
            )

        # sort_index can have ascending be None and behaves as if it is False.
        # sort_values cannot have ascending be None. Thus, the following logic is to
        # convert the ascending argument to one that works with sort_values
        ascending = kwargs.pop("ascending", True)
        if ascending is None:
            ascending = False
        kwargs["ascending"] = ascending
        if axis:
            new_columns = self.columns.to_frame().sort_index(**kwargs).index
            new_index = self.index
        else:
            new_index = self.index.to_frame().sort_index(**kwargs).index
            new_columns = self.columns
        new_modin_frame = self._modin_frame.apply_full_axis(
            axis,
            lambda df: df.sort_index(
                axis=axis, level=level, sort_remaining=sort_remaining, **kwargs
            ),
            new_index,
            new_columns,
            dtypes="copy" if axis == 0 else None,
        )
        return self.__constructor__(new_modin_frame)

    def melt(
        self,
        id_vars=None,
        value_vars=None,
        var_name=None,
        value_name="value",
        col_level=None,
        ignore_index=True,
    ):
        ErrorMessage.missmatch_with_pandas(
            operation="melt", message="Order of rows could be different from pandas"
        )

        if var_name is None:
            var_name = "variable"

        def _convert_to_list(x):
            """Convert passed object to a list."""
            if is_list_like(x):
                x = [*x]
            elif x is not None:
                x = [x]
            else:
                x = []
            return x

        id_vars, value_vars = map(_convert_to_list, [id_vars, value_vars])

        if len(value_vars) == 0:
            value_vars = self.columns.drop(id_vars)

        if len(id_vars) != 0:
            to_broadcast = self.getitem_column_array(id_vars)._modin_frame
        else:
            to_broadcast = None

        def applyier(df, internal_indices, other=[], internal_other_indices=[]):
            """
            Apply `melt` function to a single partition.

            Parameters
            ----------
            df : pandas.DataFrame
                Partition of the self frame.
            internal_indices : list of ints
                Positional indices of columns in this particular partition which
                represents `value_vars` columns in the source frame.
            other : pandas.DataFrame
                Broadcasted partition which contains `id_vars` columns of the
                source frame.
            internal_other_indices : list of ints
                Positional indices of columns in `other` partition which
                represents `id_vars` columns in the source frame.

            Returns
            -------
            pandas.DataFrame
                The result of the `melt` function for this particular partition.
            """
            if len(other):
                other = pandas.concat(other, axis=1)
                columns_to_add = other.columns.difference(df.columns)
                df = pandas.concat([df, other[columns_to_add]], axis=1)
            return df.melt(
                id_vars=id_vars,
                value_vars=df.columns[internal_indices],
                var_name=var_name,
                value_name=value_name,
                col_level=col_level,
            )

        # we have no able to calculate correct indices here, so making it `dummy_index`
        inconsistent_frame = self._modin_frame.broadcast_apply_select_indices(
            axis=0,
            apply_indices=value_vars,
            func=applyier,
            other=to_broadcast,
            new_index=["dummy_index"] * len(id_vars),
            new_columns=["dummy_index"] * len(id_vars),
        )
        # after applying `melt` for selected indices we will get partitions like this:
        #     id_vars   vars   value |     id_vars   vars   value
        #  0      foo   col3       1 |  0      foo   col5       a    so stacking it into
        #  1      fiz   col3       2 |  1      fiz   col5       b    `new_parts` to get
        #  2      bar   col3       3 |  2      bar   col5       c    correct answer
        #  3      zoo   col3       4 |  3      zoo   col5       d
        new_parts = np.array(
            [np.array([x]) for x in np.concatenate(inconsistent_frame._partitions.T)]
        )
        new_index = pandas.RangeIndex(len(self.index) * len(value_vars))
        new_modin_frame = self._modin_frame.__constructor__(
            new_parts,
            index=new_index,
            columns=id_vars + [var_name, value_name],
        )
        result = self.__constructor__(new_modin_frame)
        # this assigment needs to propagate correct indices into partitions
        result.index = new_index
        return result

    # END Map across rows/columns

    # __getitem__ methods
    __getitem_bool = Binary.register(
        lambda df, r: df[[r]] if is_scalar(r) else df[r],
        join_type="left",
        labels="drop",
    )

    def __validate_bool_indexer(self, indexer):
        if len(indexer) != len(self.index):
            raise ValueError(
                f"Item wrong length {len(indexer)} instead of {len(self.index)}."
            )
        if isinstance(indexer, pandas.Series) and not indexer.equals(self.index):
            warnings.warn(
                "Boolean Series key will be reindexed to match DataFrame index.",
                PendingDeprecationWarning,
                stacklevel=4,
            )

    def getitem_array(self, key):
        if isinstance(key, type(self)):
            # here we check for a subset of bool indexers only to simplify the code;
            # there could (potentially) be more of those, but we assume the most frequent
            # ones are just of bool dtype
            if len(key.dtypes) == 1 and is_bool_dtype(key.dtypes[0]):
                self.__validate_bool_indexer(key.index)
                return self.__getitem_bool(key, broadcast=True, dtypes="copy")

            key = key.to_pandas().squeeze(axis=1)

        if is_bool_indexer(key):
            self.__validate_bool_indexer(key)
            key = check_bool_indexer(self.index, key)
            # We convert to a RangeIndex because getitem_row_array is expecting a list
            # of indices, and RangeIndex will give us the exact indices of each boolean
            # requested.
            key = pandas.RangeIndex(len(self.index))[key]
            if len(key):
                return self.getitem_row_array(key)
            else:
                return self.from_pandas(
                    pandas.DataFrame(columns=self.columns), type(self._modin_frame)
                )
        else:
            if any(k not in self.columns for k in key):
                raise KeyError(
                    "{} not index".format(
                        str([k for k in key if k not in self.columns]).replace(",", "")
                    )
                )
            return self.getitem_column_array(key)

    def getitem_column_array(self, key, numeric=False):
        # Convert to list for type checking
        if numeric:
            new_modin_frame = self._modin_frame.take_2d_labels_or_positional(
                col_positions=key
            )
        else:
            new_modin_frame = self._modin_frame.take_2d_labels_or_positional(
                col_labels=key
            )
        return self.__constructor__(new_modin_frame)

    def getitem_row_array(self, key):
        return self.__constructor__(
            self._modin_frame.take_2d_labels_or_positional(row_positions=key)
        )

    def setitem(self, axis, key, value):
        return self._setitem(axis=axis, key=key, value=value, how=None)

    def _setitem(self, axis, key, value, how="inner"):
        """
        Set the row/column defined by `key` to the `value` provided.

        In contrast with `setitem` with this function you can specify how
        to handle non-aligned `self` and `value`.

        Parameters
        ----------
        axis : {0, 1}
            Axis to set `value` along. 0 means set row, 1 means set column.
        key : scalar
            Row/column label to set `value` in.
        value : PandasQueryCompiler (1xN), list-like or scalar
            Define new row/column value.
        how : {"inner", "outer", "left", "right", None}, default: "inner"
            Type of join to perform if specified axis of `self` and `value` are not
            equal. If `how` is `None`, reindex `value` with `self` labels without joining.

        Returns
        -------
        BaseQueryCompiler
            New QueryCompiler with updated `key` value.
        """

        def setitem_builder(df, internal_indices=[]):
            """
            Set the row/column to the `value` in a single partition.

            Parameters
            ----------
            df : pandas.DataFrame
                Partition of the self frame.
            internal_indices : list of ints
                Positional indices of rows/columns in this particular partition
                which represents `key` in the source frame.

            Returns
            -------
            pandas.DataFrame
                Partition data with updated values.
            """
            df = df.copy()
            if len(internal_indices) == 1:
                if axis == 0:
                    df[df.columns[internal_indices[0]]] = value
                else:
                    df.iloc[internal_indices[0]] = value
            else:
                if axis == 0:
                    df[df.columns[internal_indices]] = value
                else:
                    df.iloc[internal_indices] = value
            return df

        if isinstance(value, type(self)):
            value.columns = [key]
            if axis == 1:
                value = value.transpose()
            idx = self.get_axis(axis ^ 1).get_indexer_for([key])[0]
            return self.insert_item(axis ^ 1, idx, value, how, replace=True)

        # TODO: rework by passing list-like values to `apply_select_indices`
        # as an item to distribute
        if is_list_like(value):
            new_modin_frame = self._modin_frame.apply_full_axis_select_indices(
                axis,
                setitem_builder,
                [key],
                new_index=self.index,
                new_columns=self.columns,
                keep_remaining=True,
            )
        else:
            new_modin_frame = self._modin_frame.apply_select_indices(
                axis,
                setitem_builder,
                [key],
                new_index=self.index,
                new_columns=self.columns,
                keep_remaining=True,
            )
        return self.__constructor__(new_modin_frame)

    # END __getitem__ methods

    # Drop/Dropna
    # This will change the shape of the resulting data.
    def dropna(self, **kwargs):
        return self.__constructor__(
            self._modin_frame.filter(
                kwargs.get("axis", 0) ^ 1,
                lambda df: pandas.DataFrame.dropna(df, **kwargs),
            )
        )

    def drop(self, index=None, columns=None, errors: str = "raise"):
        # `errors` parameter needs to be part of the function signature because
        # other query compilers may not take care of error handling at the API
        # layer. This query compiler assumes there won't be any errors due to
        # invalid keys.
        if index is not None:
            index = np.sort(self.index.get_indexer_for(self.index.difference(index)))
        if columns is not None:
            columns = np.sort(
                self.columns.get_indexer_for(self.columns.difference(columns))
            )
        new_modin_frame = self._modin_frame.take_2d_labels_or_positional(
            row_positions=index, col_positions=columns
        )
        return self.__constructor__(new_modin_frame)

    # END Drop/Dropna

    # Insert
    # This method changes the shape of the resulting data. In Pandas, this
    # operation is always inplace, but this object is immutable, so we just
    # return a new one from here and let the front end handle the inplace
    # update.
    def insert(self, loc, column, value):
        if isinstance(value, type(self)):
            value.columns = [column]
            return self.insert_item(axis=1, loc=loc, value=value, how=None)

        if is_list_like(value) and not isinstance(value, np.ndarray):
            value = np.array(value)
        elif is_scalar(value):
            value = [value] * len(self.index)

        def insert(df, internal_indices=[]):
            """
            Insert new column to the partition.

            Parameters
            ----------
            df : pandas.DataFrame
                Partition of the self frame.
            internal_indices : list of ints
                Positional index of the column in this particular partition
                to insert new column after.
            """
            internal_idx = int(internal_indices[0])
            df.insert(internal_idx, column, value)
            return df

        # TODO: rework by passing list-like values to `apply_select_indices`
        # as an item to distribute
        new_modin_frame = self._modin_frame.apply_full_axis_select_indices(
            0,
            insert,
            numeric_indices=[loc],
            keep_remaining=True,
            new_index=self.index,
            new_columns=self.columns.insert(loc, column),
        )
        return self.__constructor__(new_modin_frame)

    # END Insert

    def explode(self, column):
        return self.__constructor__(
            self._modin_frame.explode(1, lambda df: df.explode(column))
        )

    # UDF (apply and agg) methods
    # There is a wide range of behaviors that are supported, so a lot of the
    # logic can get a bit convoluted.
    def apply(self, func, axis, *args, **kwargs):
        # if any of args contain modin object, we should
        # convert it to pandas
        args = try_cast_to_pandas(args)
        kwargs = try_cast_to_pandas(kwargs)
        if isinstance(func, dict):
            return self._dict_func(func, axis, *args, **kwargs)
        elif is_list_like(func):
            return self._list_like_func(func, axis, *args, **kwargs)
        else:
            return self._callable_func(func, axis, *args, **kwargs)

    def apply_on_series(self, func, *args, **kwargs):
        args = try_cast_to_pandas(args)
        kwargs = try_cast_to_pandas(kwargs)

        assert self.is_series_like()

        # We use apply_full_axis here instead of map since the latter assumes that the
        # shape of the DataFrame does not change. However, it is possible for functions
        # applied to Series objects to end up creating DataFrames. It is possible that
        # using apply_full_axis is much less performant compared to using a variant of
        # map.
        return self.__constructor__(
            self._modin_frame.apply_full_axis(
                1, lambda df: df.squeeze(axis=1).apply(func, *args, **kwargs)
            )
        )

    def _dict_func(self, func, axis, *args, **kwargs):
        """
        Apply passed functions to the specified rows/columns.

        Parameters
        ----------
        func : dict(label) -> [callable, str]
            Dictionary that maps axis labels to the function to apply against them.
        axis : {0, 1}
            Target axis to apply functions along. 0 means apply to columns,
            1 means apply to rows.
        *args : args
            Arguments to pass to the specified functions.
        **kwargs : kwargs
            Arguments to pass to the specified functions.

        Returns
        -------
        PandasQueryCompiler
            New QueryCompiler containing the results of passed functions.
        """
        if "axis" not in kwargs:
            kwargs["axis"] = axis

        def dict_apply_builder(df, func_dict={}):
            # Sometimes `apply` can return a `Series`, but we require that internally
            # all objects are `DataFrame`s.
            return pandas.DataFrame(df.apply(func_dict, *args, **kwargs))

        func = {k: wrap_udf_function(v) if callable(v) else v for k, v in func.items()}
        return self.__constructor__(
            self._modin_frame.apply_full_axis_select_indices(
                axis, dict_apply_builder, func, keep_remaining=False
            )
        )

    def _list_like_func(self, func, axis, *args, **kwargs):
        """
        Apply passed functions to each row/column.

        Parameters
        ----------
        func : list of callable
            List of functions to apply against each row/column.
        axis : {0, 1}
            Target axis to apply functions along. 0 means apply to columns,
            1 means apply to rows.
        *args : args
            Arguments to pass to the specified functions.
        **kwargs : kwargs
            Arguments to pass to the specified functions.

        Returns
        -------
        PandasQueryCompiler
            New QueryCompiler containing the results of passed functions.
        """
        # When the function is list-like, the function names become the index/columns
        new_index = (
            [f if isinstance(f, str) else f.__name__ for f in func]
            if axis == 0
            else self.index
        )
        new_columns = (
            [f if isinstance(f, str) else f.__name__ for f in func]
            if axis == 1
            else self.columns
        )
        func = [wrap_udf_function(f) if callable(f) else f for f in func]
        new_modin_frame = self._modin_frame.apply_full_axis(
            axis,
            lambda df: pandas.DataFrame(df.apply(func, axis, *args, **kwargs)),
            new_index=new_index,
            new_columns=new_columns,
        )
        return self.__constructor__(new_modin_frame)

    def _callable_func(self, func, axis, *args, **kwargs):
        """
        Apply passed function to each row/column.

        Parameters
        ----------
        func : callable or str
            Function to apply.
        axis : {0, 1}
            Target axis to apply function along. 0 means apply to columns,
            1 means apply to rows.
        *args : args
            Arguments to pass to the specified function.
        **kwargs : kwargs
            Arguments to pass to the specified function.

        Returns
        -------
        PandasQueryCompiler
            New QueryCompiler containing the results of passed function
            for each row/column.
        """
        if callable(func):
            func = wrap_udf_function(func)

        new_modin_frame = self._modin_frame.apply_full_axis(
            axis, lambda df: df.apply(func, axis=axis, *args, **kwargs)
        )
        return self.__constructor__(new_modin_frame)

    # END UDF

    # Manual Partitioning methods (e.g. merge, groupby)
    # These methods require some sort of manual partitioning due to their
    # nature. They require certain data to exist on the same partition, and
    # after the shuffle, there should be only a local map required.

    def _groupby_internal_columns(self, by, drop):
        """
        Extract internal columns from by argument of groupby.

        Parameters
        ----------
        by : BaseQueryCompiler, column or index label, Grouper or list
        drop : bool
            Indicates whether or not by data came from self frame.
            True, by data came from self. False, external by data.

        Returns
        -------
        by : list of BaseQueryCompiler, column or index label, or Grouper
        internal_by : list of str
            List of internal column name to be dropped during groupby.
        """
        if isinstance(by, type(self)):
            if drop:
                internal_by = by.columns
                by = [by]
            else:
                internal_by = []
                by = [by]
        else:
            if not isinstance(by, list):
                by = [by] if by is not None else []
            internal_by = [o for o in by if hashable(o) and o in self.columns]
            internal_qc = (
                [self.getitem_column_array(internal_by)] if len(internal_by) else []
            )
            by = internal_qc + by[len(internal_by) :]
        return by, internal_by

    groupby_all = GroupByReduce.register("all")
    groupby_any = GroupByReduce.register("any")
    groupby_count = GroupByReduce.register("count")
    groupby_max = GroupByReduce.register("max")
    groupby_min = GroupByReduce.register("min")
    groupby_prod = GroupByReduce.register("prod")
    groupby_sum = GroupByReduce.register("sum")

    def groupby_mean(self, by, axis, groupby_kwargs, agg_args, agg_kwargs, drop=False):
        _, internal_by = self._groupby_internal_columns(by, drop)

        numeric_only = agg_kwargs.get("numeric_only", False)
        datetime_cols = (
            {
                col: dtype
                for col, dtype in zip(self.dtypes.index, self.dtypes)
                if is_datetime64_any_dtype(dtype) and col not in internal_by
            }
            if not numeric_only
            else dict()
        )

        if len(datetime_cols) > 0:
            datetime_qc = self.getitem_array(datetime_cols)
            if datetime_qc.isna().any().any(axis=1).to_pandas().squeeze():
                return super().groupby_mean(
                    by=by,
                    axis=axis,
                    groupby_kwargs=groupby_kwargs,
                    agg_args=agg_args,
                    agg_kwargs=agg_kwargs,
                    drop=drop,
                )

        qc_with_converted_datetime_cols = (
            self.astype({col: "int64" for col in datetime_cols.keys()})
            if len(datetime_cols) > 0
            else self
        )

        def _groupby_mean_reduce(dfgb, **kwargs):
            """
            Compute mean value in each group using sums/counts values within reduce phase.

            Parameters
            ----------
            dfgb : pandas.DataFrameGroupBy
                GroupBy object for column-partition.
            **kwargs : dict
                Additional keyword parameters to be passed in ``pandas.DataFrameGroupBy.sum``.

            Returns
            -------
            pandas.DataFrame
                A pandas Dataframe with mean values in each column of each group.
            """
            sums_counts_df = dfgb.sum(**kwargs)
            sum_df = sums_counts_df.iloc[:, : len(sums_counts_df.columns) // 2]
            count_df = sums_counts_df.iloc[:, len(sums_counts_df.columns) // 2 :]
            return sum_df / count_df

        result = GroupByReduce.register(
            lambda dfgb, **kwargs: pandas.concat(
                [dfgb.sum(**kwargs), dfgb.count()],
                axis=1,
                copy=False,
            ),
            _groupby_mean_reduce,
            default_to_pandas_func=lambda dfgb, **kwargs: dfgb.mean(**kwargs),
        )(
            query_compiler=qc_with_converted_datetime_cols,
            by=by,
            axis=axis,
            groupby_kwargs=groupby_kwargs,
            agg_args=agg_args,
            agg_kwargs=agg_kwargs,
            drop=drop,
        )

        if len(datetime_cols) > 0:
            result = result.astype({col: dtype for col, dtype in datetime_cols.items()})
        return result

    def groupby_size(
        self,
        by,
        axis,
        groupby_kwargs,
        agg_args,
        agg_kwargs,
        drop=False,
    ):
        result = self._groupby_dict_reduce(
            by=by,
            axis=axis,
            agg_func={self.columns[0]: [("__size_col__", "size")]},
            agg_args=agg_args,
            agg_kwargs=agg_kwargs,
            groupby_kwargs=groupby_kwargs,
            drop=drop,
            method="size",
            default_to_pandas_func=lambda grp: grp.size(),
        )
        if groupby_kwargs.get("as_index", True):
            result.columns = [MODIN_UNNAMED_SERIES_LABEL]
        elif isinstance(result.columns, pandas.MultiIndex):
            # Dropping one extra-level which was added because of renaming aggregation
            result.columns = (
                result.columns[:-1].droplevel(-1).append(pandas.Index(["size"]))
            )
        return result

    def groupby_skew(self, by, axis, groupby_kwargs, agg_args, agg_kwargs, drop=False):
        def map_skew(dfgb, *args, **kwargs):
            df = dfgb.obj
            by_cols = dfgb.exclusions
            cols_to_agg = df.columns.difference(by_cols)

            df_pow2 = pandas.concat([df[by_cols], df[cols_to_agg] ** 2], axis=1)
            df_pow3 = pandas.concat([df[by_cols], df[cols_to_agg] ** 3], axis=1)

            return pandas.concat(
                [
                    dfgb.count(*args, **kwargs),
                    dfgb.sum(*args, **kwargs),
                    df_pow2.groupby(dfgb.keys, **groupby_kwargs).sum(*args, **kwargs),
                    df_pow3.groupby(dfgb.keys, **groupby_kwargs).sum(*args, **kwargs),
                ],
                copy=False,
                axis=1,
            )

        def reduce_skew(dfgb, *args, **kwargs):
            df = dfgb.sum(*args, **kwargs)
            chunk_size = df.shape[1] // 4

            count = df.iloc[:, :chunk_size]
            # s = sum(x)
            s = df.iloc[:, chunk_size : chunk_size * 2]
            # s2 = sum(x^2)
            s2 = df.iloc[:, chunk_size * 2 : chunk_size * 3]
            # s3 = sum(x^3)
            s3 = df.iloc[:, chunk_size * 3 : chunk_size * 4]

            # mean = sum(x) / count
            m = s / count

            # m2 = sum( (x - m)^ 2) = sum(x^2 - 2*x*m + m^2)
            m2 = s2 - 2 * m * s + count * (m**2)

            # m3 = sum( (x - m)^ 3) = sum(x^3 - 3*x^2*m + 3*x*m^2 - m^3)
            m3 = s3 - 3 * m * s2 + 3 * s * (m**2) - count * (m**3)

            # The equation for the 'skew' was taken directly from pandas:
            # https://github.com/pandas-dev/pandas/blob/8dab54d6573f7186ff0c3b6364d5e4dd635ff3e7/pandas/core/nanops.py#L1226
            skew_res = (count * (count - 1) ** 0.5 / (count - 2)) * (m3 / m2**1.5)
            return skew_res

        result = GroupByReduce.register(
            map_skew,
            reduce_skew,
            default_to_pandas_func=lambda dfgb, **kwargs: dfgb.skew(**kwargs),
        )(
            query_compiler=self,
            by=by,
            axis=axis,
            groupby_kwargs=groupby_kwargs,
            agg_args=agg_args,
            agg_kwargs=agg_kwargs,
            drop=drop,
        )
        return result

    def _groupby_dict_reduce(
        self,
        by,
        agg_func,
        axis,
        groupby_kwargs,
        agg_args,
        agg_kwargs,
        drop=False,
        **kwargs,
    ):
        """
        Group underlying data and apply aggregation functions to each group of the specified column/row.

        This method is responsible of performing dictionary groupby aggregation for such functions,
        that can be implemented via TreeReduce approach.

        Parameters
        ----------
        by : PandasQueryCompiler, column or index label, Grouper or list of such
            Object that determine groups.
        agg_func : dict(label) -> str
            Dictionary that maps row/column labels to the function names.
            **Note:** specified functions have to be supported by ``modin.core.dataframe.algebra.GroupByReduce``.
            Supported functions are listed in the ``modin.core.dataframe.algebra.GroupByReduce.groupby_reduce_functions``
            dictionary.
        axis : {0, 1}
            Axis to group and apply aggregation function along.
            0 is for index, when 1 is for columns.
        groupby_kwargs : dict
            GroupBy parameters in the format of ``modin.pandas.DataFrame.groupby`` signature.
        agg_args : list-like
            Serves the compatibility purpose. Does not affect the result.
        agg_kwargs : dict
            Arguments to pass to the aggregation functions.
        drop : bool, default: False
            If `by` is a QueryCompiler indicates whether or not by-data came
            from the `self`.
        **kwargs : dict
            Additional parameters to pass to the ``modin.core.dataframe.algebra.GroupByReduce.register``.

        Returns
        -------
        PandasQueryCompiler
            New QueryCompiler containing the result of groupby dictionary aggregation.
        """
        map_dict = {}
        reduce_dict = {}
        rename_columns = any(
            not isinstance(fn, str) and isinstance(fn, Iterable)
            for fn in agg_func.values()
        )
        for col, col_funcs in agg_func.items():
            if not rename_columns:
                map_dict[col], reduce_dict[col] = groupby_reduce_functions[col_funcs]
                continue

            if isinstance(col_funcs, str):
                col_funcs = [col_funcs]

            map_fns = []
            for i, fn in enumerate(col_funcs):
                if not isinstance(fn, str) and isinstance(fn, Iterable):
                    new_col_name, func = fn
                elif isinstance(fn, str):
                    new_col_name, func = fn, fn
                else:
                    raise TypeError

                map_fns.append((new_col_name, groupby_reduce_functions[func][0]))
                reduced_col_name = (
                    (*col, new_col_name)
                    if isinstance(col, tuple)
                    else (col, new_col_name)
                )
                reduce_dict[reduced_col_name] = groupby_reduce_functions[func][1]
            map_dict[col] = map_fns
        return GroupByReduce.register(map_dict, reduce_dict, **kwargs)(
            query_compiler=self,
            by=by,
            axis=axis,
            groupby_kwargs=groupby_kwargs,
            agg_args=agg_args,
            agg_kwargs=agg_kwargs,
            drop=drop,
        )

    def groupby_dtypes(
        self,
        by,
        axis,
        groupby_kwargs,
        agg_args,
        agg_kwargs,
        drop=False,
    ):
        return self.groupby_agg(
            by=by,
            axis=axis,
            agg_func=lambda df: df.dtypes,
            # passing 'group_wise' will make the function be applied to the 'by' columns as well,
            # this is exactly what we want when 'as_index=False'
            how="axis_wise" if groupby_kwargs.get("as_index", True) else "group_wise",
            agg_args=agg_args,
            agg_kwargs=agg_kwargs,
            groupby_kwargs=groupby_kwargs,
            drop=drop,
        )

    def groupby_agg(
        self,
        by,
        agg_func,
        axis,
        groupby_kwargs,
        agg_args,
        agg_kwargs,
        how="axis_wise",
        drop=False,
    ):
        if isinstance(agg_func, dict) and all(
            is_reduce_function(x) for x in agg_func.values()
        ):
            return self._groupby_dict_reduce(
                by, agg_func, axis, groupby_kwargs, agg_args, agg_kwargs, drop
            )

        if isinstance(agg_func, dict):
            assert (
                how == "axis_wise"
            ), f"Only 'axis_wise' aggregation is supported with dictionary functions, got: {how}"
        else:
            agg_func = functools.partial(
                GroupByDefault.get_aggregation_method(how), func=agg_func
            )

        # since we're going to modify `groupby_kwargs` dict in a `groupby_agg_builder`,
        # we want to copy it to not propagate these changes into source dict, in case
        # of unsuccessful end of function
        groupby_kwargs = groupby_kwargs.copy()

        as_index = groupby_kwargs.get("as_index", True)
        by, internal_by = self._groupby_internal_columns(by, drop)

        broadcastable_by = [o._modin_frame for o in by if isinstance(o, type(self))]
        not_broadcastable_by = [o for o in by if not isinstance(o, type(self))]

        def groupby_agg_builder(df, by=None, drop=False, partition_idx=None):
            """
            Compute groupby aggregation for a single partition.

            Parameters
            ----------
            df : pandas.DataFrame
                Partition of the self frame.
            by : pandas.DataFrame, optional
                Broadcasted partition which contains `by` columns.
            drop : bool, default: False
                Indicates whether `by` partition came from the `self` frame.
            partition_idx : int, optional
                Positional partition index along groupby axis.

            Returns
            -------
            pandas.DataFrame
                DataFrame containing the result of groupby aggregation
                for this particular partition.
            """
            # Set `as_index` to True to track the metadata of the grouping object
            # It is used to make sure that between phases we are constructing the
            # right index and placing columns in the correct order.
            groupby_kwargs["as_index"] = True

            # We have to filter func-dict BEFORE inserting broadcasted 'by' columns
            # to avoid multiple aggregation results for 'by' cols in case they're
            # present in the func-dict:
            partition_agg_func = GroupByReduce.try_filter_dict(agg_func, df)

            internal_by_cols = pandas.Index([])
            missed_by_cols = pandas.Index([])

            if by is not None:
                internal_by_df = by[internal_by]

                if isinstance(internal_by_df, pandas.Series):
                    internal_by_df = internal_by_df.to_frame()

                missed_by_cols = internal_by_df.columns.difference(df.columns)
                if len(missed_by_cols) > 0:
                    df = pandas.concat(
                        [df, internal_by_df[missed_by_cols]],
                        axis=1,
                        copy=False,
                    )

                internal_by_cols = internal_by_df.columns

                external_by = by.columns.difference(internal_by).unique()
                external_by_df = by[external_by].squeeze(axis=1)

                if isinstance(external_by_df, pandas.DataFrame):
                    external_by_cols = [o for _, o in external_by_df.items()]
                else:
                    external_by_cols = [external_by_df]

                by = internal_by_cols.tolist() + external_by_cols

            else:
                by = []

            by += not_broadcastable_by

            def compute_groupby(df, drop=False, partition_idx=0):
                """Compute groupby aggregation for a single partition."""
                grouped_df = df.groupby(by=by, axis=axis, **groupby_kwargs)
                try:
                    result = partition_agg_func(grouped_df, *agg_args, **agg_kwargs)
                except DataError:
                    # This happens when the partition is filled with non-numeric data and a
                    # numeric operation is done. We need to build the index here to avoid
                    # issues with extracting the index.
                    result = pandas.DataFrame(index=grouped_df.size().index)
                if isinstance(result, pandas.Series):
                    result = result.to_frame(
                        result.name
                        if result.name is not None
                        else MODIN_UNNAMED_SERIES_LABEL
                    )

                selection = agg_func.keys() if isinstance(agg_func, dict) else None
                if selection is None:
                    # Some pandas built-in aggregation functions aggregate 'by' columns
                    # (for example 'apply', 'dtypes', maybe more...). Since we make sure
                    # that all of the 'by' columns are presented in every partition by
                    # inserting the missed ones, we will end up with all of the 'by'
                    # columns being aggregated in every partition. To avoid duplications
                    # in the result we drop all of the 'by' columns that were inserted
                    # in this partition AFTER handling 'as_index' parameter. The order
                    # is important for proper naming-conflicts handling.
                    misaggregated_cols = missed_by_cols.intersection(result.columns)
                else:
                    misaggregated_cols = []

                if not as_index:
                    GroupBy.handle_as_index_for_dataframe(
                        result,
                        internal_by_cols,
                        by_cols_dtypes=df[internal_by_cols].dtypes.values,
                        by_length=len(by),
                        selection=selection,
                        partition_idx=partition_idx,
                        drop=drop,
                        inplace=True,
                    )
                else:
                    new_index_names = tuple(
                        None
                        if isinstance(name, str)
                        and name.startswith(MODIN_UNNAMED_SERIES_LABEL)
                        else name
                        for name in result.index.names
                    )
                    result.index.names = new_index_names

                if len(misaggregated_cols) > 0:
                    result.drop(columns=misaggregated_cols, inplace=True)

                return result

            try:
                return compute_groupby(df, drop, partition_idx)
            except (ValueError, KeyError):
                # This will happen with Arrow buffer read-only errors. We don't want to copy
                # all the time, so this will try to fast-path the code first.
                return compute_groupby(df.copy(), drop, partition_idx)

        apply_indices = list(agg_func.keys()) if isinstance(agg_func, dict) else None

        new_modin_frame = self._modin_frame.broadcast_apply_full_axis(
            axis=axis,
            func=lambda df, by=None, partition_idx=None: groupby_agg_builder(
                df, by, drop, partition_idx
            ),
            other=broadcastable_by,
            apply_indices=apply_indices,
            enumerate_partitions=True,
        )
        result = self.__constructor__(new_modin_frame)

        # that means that exception in `compute_groupby` was raised
        # in every partition, so we also should raise it
        if len(result.columns) == 0 and len(self.columns) != 0:
            # determening type of raised exception by applying `aggfunc`
            # to empty DataFrame
            try:
                pandas.DataFrame(index=[1], columns=[1]).agg(agg_func) if isinstance(
                    agg_func, dict
                ) else agg_func(
                    pandas.DataFrame(index=[1], columns=[1]).groupby(level=0),
                    **agg_kwargs,
                )
            except Exception as err:
                raise type(err)("No numeric types to aggregate.")

        return result

    # END Manual Partitioning methods

    def pivot(self, index, columns, values):
        from pandas.core.reshape.pivot import _convert_by

        def __convert_by(by):
            """Convert passed value to a list."""
            if isinstance(by, pandas.Index):
                by = list(by)
            by = _convert_by(by)
            if (
                len(by) > 0
                and (not is_list_like(by[0]) or isinstance(by[0], tuple))
                and not all([key in self.columns for key in by])
            ):
                by = [by]
            return by

        index, columns, values = map(__convert_by, [index, columns, values])
        is_custom_index = (
            len(index) == 1
            and is_list_like(index[0])
            and not isinstance(index[0], tuple)
        )

        if is_custom_index or len(index) == 0:
            to_reindex = columns
        else:
            to_reindex = index + columns

        if len(values) != 0:
            obj = self.getitem_column_array(to_reindex + values)
        else:
            obj = self

        if is_custom_index:
            obj.index = index

        reindexed = self.__constructor__(
            obj._modin_frame.apply_full_axis(
                1,
                lambda df: df.set_index(to_reindex, append=(len(to_reindex) == 1)),
                new_columns=obj.columns.drop(to_reindex),
            )
        )

        unstacked = reindexed.unstack(level=columns, fill_value=None)
        if len(reindexed.columns) == 1 and unstacked.columns.nlevels > 1:
            unstacked.columns = unstacked.columns.droplevel(0)

        return unstacked

    def pivot_table(
        self,
        index,
        values,
        columns,
        aggfunc,
        fill_value,
        margins,
        dropna,
        margins_name,
        observed,
        sort,
    ):
        ErrorMessage.missmatch_with_pandas(
            operation="pivot_table",
            message="Order of columns could be different from pandas",
        )

        from pandas.core.reshape.pivot import _convert_by

        def __convert_by(by):
            """Convert passed value to a list."""
            if isinstance(by, pandas.Index):
                return list(by)
            return _convert_by(by)

        index, columns, values = map(__convert_by, [index, columns, values])

        unique_keys = np.unique(index + columns)
        unique_values = np.unique(values)

        if len(values):
            to_group = self.getitem_column_array(unique_values)
        else:
            to_group = self.drop(columns=unique_keys)

        keys_columns = self.getitem_column_array(unique_keys)

        def applyier(df, other):
            """
            Build pivot table for a single partition.

            Parameters
            ----------
            df : pandas.DataFrame
                Partition of the self frame.
            other : pandas.DataFrame
                Broadcasted partition that contains `value` columns
                of the self frame.

            Returns
            -------
            pandas.DataFrame
                Pivot table for this particular partition.
            """
            concated = pandas.concat([df, other], axis=1, copy=False)
            result = pandas.pivot_table(
                concated,
                index=index,
                values=values if len(values) > 0 else None,
                columns=columns,
                aggfunc=aggfunc,
                fill_value=fill_value,
                margins=margins,
                dropna=dropna,
                margins_name=margins_name,
                observed=observed,
                sort=sort,
            )

            # in that case Pandas transposes the result of `pivot_table`,
            # transposing it back to be consistent with column axis values along
            # different partitions
            if len(index) == 0 and len(columns) > 0:
                result = result.T

            return result

        result = self.__constructor__(
            to_group._modin_frame.broadcast_apply_full_axis(
                axis=0, func=applyier, other=keys_columns._modin_frame
            )
        )

        # transposing the result again, to be consistent with Pandas result
        if len(index) == 0 and len(columns) > 0:
            result = result.transpose()

        if len(values) == 0:
            values = self.columns.drop(unique_keys)

        # if only one value is specified, removing level that maps
        # columns from `values` to the actual values
        if len(index) > 0 and len(values) == 1 and result.columns.nlevels > 1:
            result.columns = result.columns.droplevel(int(margins))

        return result

    # Get_dummies
    def get_dummies(self, columns, **kwargs):
        # `columns` as None does not mean all columns, by default it means only
        # non-numeric columns.
        if columns is None:
            columns = [c for c in self.columns if not is_numeric_dtype(self.dtypes[c])]
            # If we aren't computing any dummies, there is no need for any
            # remote compute.
            if len(columns) == 0:
                return self.copy()
        elif not is_list_like(columns):
            columns = [columns]

        def map_fn(df):
            cols_to_encode = df.columns.intersection(columns)
            return pandas.get_dummies(df, columns=cols_to_encode, **kwargs)

        # In some cases, we are mapping across all of the data. It is more
        # efficient if we are mapping over all of the data to do it this way
        # than it would be to reuse the code for specific columns.
        if len(columns) == len(self.columns):
            new_modin_frame = self._modin_frame.apply_full_axis(
                0, map_fn, new_index=self.index
            )
            untouched_frame = None
        else:
            new_modin_frame = self._modin_frame.take_2d_labels_or_positional(
                col_labels=columns
            ).apply_full_axis(0, map_fn, new_index=self.index)
            untouched_frame = self.drop(columns=columns)
        # If we mapped over all the data we are done. If not, we need to
        # prepend the `new_modin_frame` with the raw data from the columns that were
        # not selected.
        if len(columns) != len(self.columns):
            new_modin_frame = untouched_frame._modin_frame.concat(
                1, [new_modin_frame], how="left", sort=False
            )
        return self.__constructor__(new_modin_frame)

    # END Get_dummies

    # Indexing
    def take_2d_positional(self, index=None, columns=None):
        return self.__constructor__(
            self._modin_frame.take_2d_labels_or_positional(
                row_positions=index, col_positions=columns
            )
        )

    def write_items(self, row_numeric_index, col_numeric_index, broadcasted_items):
        def iloc_mut(partition, row_internal_indices, col_internal_indices, item):
            """
            Write `value` in a specified location in a single partition.

            Parameters
            ----------
            partition : pandas.DataFrame
                Partition of the self frame.
            row_internal_indices : list of ints
                Positional indices of rows in this particular partition
                to write `item` to.
            col_internal_indices : list of ints
                Positional indices of columns in this particular partition
                to write `item` to.
            item : 2D-array
                Value to write.

            Returns
            -------
            pandas.DataFrame
                Partition data with updated values.
            """
            partition = partition.copy()
            partition.iloc[row_internal_indices, col_internal_indices] = item
            return partition

        new_modin_frame = self._modin_frame.apply_select_indices(
            axis=None,
            func=iloc_mut,
            row_labels=row_numeric_index,
            col_labels=col_numeric_index,
            new_index=self.index,
            new_columns=self.columns,
            keep_remaining=True,
            item_to_distribute=broadcasted_items,
        )
        return self.__constructor__(new_modin_frame)

    def sort_rows_by_column_values(self, columns, ascending=True, **kwargs):
        # Our algebra sort is only implemented for Engines that support virtual partitioning.
        if Engine.get() in ["Ray", "Dask", "Unidist"]:
            new_modin_frame = self._modin_frame.sort_by(
                0, columns, ascending=ascending, **kwargs
            )
            return self.__constructor__(new_modin_frame)
        ignore_index = kwargs.get("ignore_index", False)
        kwargs["ignore_index"] = False
        if not is_list_like(columns):
            columns = [columns]
        # Currently, sort_values will just reindex based on the sorted values.
        # TODO create a more efficient way to sort
        ErrorMessage.default_to_pandas("sort_values")
        broadcast_value_dict = {
            col: self.getitem_column_array([col]).to_pandas().squeeze(axis=1)
            for col in columns
        }
        # Clear index level names because they also appear in broadcast_value_dict
        orig_index_level_names = self.index.names
        tmp_index = self.index.copy()
        tmp_index.names = [None] * tmp_index.nlevels
        # Index may contain duplicates
        broadcast_values1 = pandas.DataFrame(broadcast_value_dict, index=tmp_index)
        # Index without duplicates
        broadcast_values2 = pandas.DataFrame(broadcast_value_dict)
        broadcast_values2 = broadcast_values2.reset_index(drop=True)
        # Index may contain duplicates
        new_index1 = broadcast_values1.sort_values(
            by=columns, axis=0, ascending=ascending, **kwargs
        ).index
        # Index without duplicates
        new_index2 = broadcast_values2.sort_values(
            by=columns, axis=0, ascending=ascending, **kwargs
        ).index

        result = self.reset_index(drop=True).reindex(axis=0, labels=new_index2)
        if ignore_index:
            result = result.reset_index(drop=True)
        else:
            result.index = new_index1
            result.index.names = orig_index_level_names
        return result

    def sort_columns_by_row_values(self, rows, ascending=True, **kwargs):
        if not is_list_like(rows):
            rows = [rows]
        ErrorMessage.default_to_pandas("sort_values")
        broadcast_value_list = [
            self.getitem_row_array([row]).to_pandas() for row in rows
        ]
        index_builder = list(zip(broadcast_value_list, rows))
        broadcast_values = pandas.concat(
            [row for row, idx in index_builder], copy=False
        )
        broadcast_values.columns = self.columns
        new_columns = broadcast_values.sort_values(
            by=rows, axis=1, ascending=ascending, **kwargs
        ).columns
        return self.reindex(axis=1, labels=new_columns)

    # Cat operations
    def cat_codes(self):
        def func(df) -> np.ndarray:
            ser = df.iloc[:, 0]
            return ser.cat.codes

        res = self._modin_frame.apply_full_axis(axis=0, func=func)
        return self.__constructor__(res)

    # END Cat operations

    def compare(self, other, **kwargs):
        return self.__constructor__(
            self._modin_frame.broadcast_apply_full_axis(
                0,
                lambda left, right: pandas.DataFrame.compare(
                    left, other=right, **kwargs
                ),
                other._modin_frame,
            )
        )<|MERGE_RESOLUTION|>--- conflicted
+++ resolved
@@ -574,9 +574,8 @@
 
     # Reindex/reset_index (may shuffle data)
     def reindex(self, axis, labels, **kwargs):
-<<<<<<< HEAD
-        new_index = self.index if axis else labels
-        new_columns = labels if axis else self.columns
+        new_index, _ = (self.index, None) if axis else self.index.reindex(labels)
+        new_columns, _ = self.columns.reindex(labels) if axis else (self.columns, None)
         actual_index = None
         if "_reset_index" in kwargs:
             actual_index = kwargs.pop("_reset_index")
@@ -588,10 +587,6 @@
                 df.index = actual_index
             return df
 
-=======
-        new_index, _ = (self.index, None) if axis else self.index.reindex(labels)
-        new_columns, _ = self.columns.reindex(labels) if axis else (self.columns, None)
->>>>>>> 68470979
         new_modin_frame = self._modin_frame.apply_full_axis(
             axis,
             _reindex,
