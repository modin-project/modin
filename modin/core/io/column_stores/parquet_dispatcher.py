--- conflicted
+++ resolved
@@ -337,11 +337,7 @@
             raise ValueError("engine must be one of 'pyarrow', 'fastparquet'")
 
     @classmethod
-<<<<<<< HEAD
-    def call_deploy(cls, path, col_partitions, storage_options, range_index, **kwargs):
-=======
-    def call_deploy(cls, dataset, col_partitions, storage_options, **kwargs):
->>>>>>> 9fe020ba
+    def call_deploy(cls, dataset, col_partitions, storage_options, range_index, **kwargs):
         """
         Deploy remote tasks to the workers with passed parameters.
 
@@ -369,28 +365,9 @@
         if len(col_partitions) == 0:
             return [], None
 
-<<<<<<< HEAD
-        filesystem, parquet_files = cls.get_fs_and_files(path, storage_options)
-        row_groups_per_file = []
-
-        num_row_groups = 0
-        # Count up the total number of row groups across all files and
-        # keep track of row groups per file to use later.
-        for file in parquet_files:
-            with filesystem.open(file) as f:
-                parquet_file = ParquetFile(f)
-                temp_num_row_groups = parquet_file.num_row_groups
-                parquet_file_metadata = parquet_file.metadata
-                row_groups = [None] * temp_num_row_groups
-                for i in range(temp_num_row_groups):
-                    row_groups[i] = parquet_file_metadata.row_group(i).num_rows
-                row_groups_per_file.append(row_groups)
-                num_row_groups += temp_num_row_groups
-=======
         row_groups_per_file = dataset.row_groups_per_file
         num_row_groups = sum(row_groups_per_file)
         parquet_files = dataset.files
->>>>>>> 9fe020ba
 
         # step determines how many row groups are going to be in a partition
         step = compute_chunksize(
@@ -597,31 +574,21 @@
         """
         storage_options = kwargs.pop("storage_options", {}) or {}
         col_partitions, column_widths = cls.build_columns(columns)
-<<<<<<< HEAD
         index = None
         build_index = True
         sync_index = False
         if len(index_columns) == 1 and isinstance(index_columns[0], dict):
             index, sync_index = cls.build_index(
-                path, None, index_columns, storage_options
+                dataset, None, index_columns, storage_options
             )
             build_index = False
             sync_index = False
         partition_ids, lengths = cls.call_deploy(
-            path, col_partitions, storage_options, index, **kwargs
+            dataset, col_partitions, storage_options, index, **kwargs
         )
         if build_index:
-            index, sync_index = cls.build_index(
-                path, partition_ids, index_columns, storage_options
-            )
+            index, sync_index = cls.build_index(dataset, partition_ids, index_columns)
         remote_parts = cls.build_partition(partition_ids, column_widths, lengths)
-=======
-        partition_ids = cls.call_deploy(
-            dataset, col_partitions, storage_options, **kwargs
-        )
-        index, sync_index = cls.build_index(dataset, partition_ids, index_columns)
-        remote_parts = cls.build_partition(partition_ids, column_widths)
->>>>>>> 9fe020ba
         if len(partition_ids) > 0:
             row_lengths = [part.length() for part in remote_parts.T[0]]
         else:
