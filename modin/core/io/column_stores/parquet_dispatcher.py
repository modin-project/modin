--- conflicted
+++ resolved
@@ -18,23 +18,15 @@
 import re
 
 import fsspec
-<<<<<<< HEAD
-from fsspec.core import url_to_fs
-from fsspec.spec import AbstractBufferedFile
+import numpy as np
 from modin.error_message import ErrorMessage
-=======
->>>>>>> 0e9cfdb2
-import numpy as np
+from typing import TYPE_CHECKING
 import pandas
 import pandas._libs.lib as lib
 from fsspec.core import url_to_fs
 from fsspec.spec import AbstractBufferedFile
 from packaging import version
-<<<<<<< HEAD
-from typing import TYPE_CHECKING
-=======
 from pandas.io.common import stringify_path
->>>>>>> 0e9cfdb2
 
 from modin.config import NPartitions
 from modin.core.io.column_stores.column_store_dispatcher import ColumnStoreDispatcher
