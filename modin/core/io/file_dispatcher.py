--- conflicted
+++ resolved
@@ -19,19 +19,14 @@
 """
 
 import os
-<<<<<<< HEAD
-from modin.config import StorageFormat
-from modin.logging import ClassLogger
-from modin.utils import ModinAssumptionError
-=======
 
 import fsspec
->>>>>>> efa5854d
 import numpy as np
 from pandas.io.common import is_url, is_fsspec_url
 
 from modin.logging import ClassLogger
 from modin.config import AsyncReadMode
+from modin.utils import ModinAssumptionError
 
 
 NOT_IMPLEMENTED_MESSAGE = "Implement in children classes!"
@@ -160,36 +155,12 @@
         dispatcher class `_read` function with passed parameters and performs some
         postprocessing work on the resulting query_compiler object.
         """
-<<<<<<< HEAD
         try:
             query_compiler = cls._read(*args, **kwargs)
         except ModinAssumptionError as exc:
             param_name = "path_or_buf" if "path_or_buf" in kwargs else "fname"
             fname = kwargs.pop(param_name)
             return cls.single_worker_read(fname, *args, reason=str(exc), **kwargs)
-        # TODO (devin-petersohn): Make this section more general for non-pandas kernel
-        # implementations.
-        if StorageFormat.get() == "Pandas":
-            import pandas as kernel_lib
-        elif StorageFormat.get() == "Cudf":
-            import cudf as kernel_lib
-        else:
-            raise NotImplementedError("FIXME")
-
-        if hasattr(query_compiler, "dtypes") and any(
-            isinstance(t, kernel_lib.CategoricalDtype) for t in query_compiler.dtypes
-        ):
-            dtypes = query_compiler.dtypes
-            return query_compiler.astype(
-                {
-                    t: dtypes[t]
-                    for t in dtypes.index
-                    if isinstance(dtypes[t], kernel_lib.CategoricalDtype)
-                },
-                kwargs.get("errors", "raise"),
-            )
-=======
-        query_compiler = cls._read(*args, **kwargs)
         # TextFileReader can also be returned from `_read`.
         if not AsyncReadMode.get() and hasattr(query_compiler, "dtypes"):
             # at the moment it is not possible to use `wait_partitions` function;
@@ -200,7 +171,6 @@
             # for example, `test_io_exp.py::test_read_evaluated_dict` is failed because of that.
             # see #5944 for details
             _ = query_compiler.dtypes
->>>>>>> efa5854d
         return query_compiler
 
     @classmethod
