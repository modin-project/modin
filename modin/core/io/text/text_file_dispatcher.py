# Licensed to Modin Development Team under one or more contributor license agreements.
# See the NOTICE file distributed with this work for additional information regarding
# copyright ownership.  The Modin Development Team licenses this file to you under the
# Apache License, Version 2.0 (the "License"); you may not use this file except in
# compliance with the License.  You may obtain a copy of the License at
#
#     http://www.apache.org/licenses/LICENSE-2.0
#
# Unless required by applicable law or agreed to in writing, software distributed under
# the License is distributed on an "AS IS" BASIS, WITHOUT WARRANTIES OR CONDITIONS OF
# ANY KIND, either express or implied. See the License for the specific language
# governing permissions and limitations under the License.

"""
Module houses `TextFileDispatcher` class.

`TextFileDispatcher` contains utils for text formats files, inherits util functions for
files from `FileDispatcher` class and can be used as base class for dipatchers of SQL queries.
"""
import warnings
import os
import io
import codecs
from typing import Union, Sequence, Optional, Tuple, Callable
from csv import QUOTE_NONE

import numpy as np
import pandas
import pandas._libs.lib as lib
from pandas.core.dtypes.common import is_list_like

from modin.core.io.file_dispatcher import FileDispatcher, OpenFile
from modin.core.storage_formats.pandas.utils import compute_chunksize
from modin.utils import _inherit_docstrings
from modin.core.io.text.utils import CustomNewlineIterator
from modin.config import NPartitions
from modin._compat.core.base_io import _validate_usecols_arg

ColumnNamesTypes = Tuple[Union[pandas.Index, pandas.MultiIndex]]
IndexColType = Union[int, str, bool, Sequence[int], Sequence[str], None]


class TextFileDispatcher(FileDispatcher):
    """Class handles utils for reading text formats files."""

    # The variable allows to set a function with which one partition will be read;
    # Used in dispatchers and parsers
    read_callback = None

    @classmethod
    def get_path_or_buffer(cls, filepath_or_buffer):
        """
        Extract path from `filepath_or_buffer`.

        Parameters
        ----------
        filepath_or_buffer : str, path object or file-like object
            `filepath_or_buffer` parameter of `read_csv` function.

        Returns
        -------
        str or path object
            verified `filepath_or_buffer` parameter.

        Notes
        -----
        Given a buffer, try and extract the filepath from it so that we can
        use it without having to fall back to pandas and share file objects between
        workers. Given a filepath, return it immediately.
        """
        if (
            hasattr(filepath_or_buffer, "name")
            and hasattr(filepath_or_buffer, "seekable")
            and filepath_or_buffer.seekable()
            and filepath_or_buffer.tell() == 0
        ):
            buffer_filepath = filepath_or_buffer.name
            if cls.file_exists(buffer_filepath):
                warnings.warn(
                    "For performance reasons, the filepath will be "
                    + "used in place of the file handle passed in "
                    + "to load the data"
                )
                return cls.get_path(buffer_filepath)
        return filepath_or_buffer

    @classmethod
    def build_partition(cls, partition_ids, row_lengths, column_widths):
        """
        Build array with partitions of `cls.frame_partition_cls` class.

        Parameters
        ----------
        partition_ids : list
                Array with references to the partitions data.
        row_lengths : list
                Partitions rows lengths.
        column_widths : list
                Number of columns in each partition.

        Returns
        -------
        np.ndarray
            array with shape equals to the shape of `partition_ids` and
            filed with partitions objects.
        """
        return np.array(
            [
                [
                    cls.frame_partition_cls(
                        partition_ids[i][j],
                        length=row_lengths[i],
                        width=column_widths[j],
                    )
                    for j in range(len(partition_ids[i]))
                ]
                for i in range(len(partition_ids))
            ]
        )

    @classmethod
    def pathlib_or_pypath(cls, filepath_or_buffer):
        """
        Check if `filepath_or_buffer` is instance of `py.path.local` or `pathlib.Path`.

        Parameters
        ----------
        filepath_or_buffer : str, path object or file-like object
            `filepath_or_buffer` parameter of `read_csv` function.

        Returns
        -------
        bool
            Whether or not `filepath_or_buffer` is instance of `py.path.local`
            or `pathlib.Path`.
        """
        try:
            import py

            if isinstance(filepath_or_buffer, py.path.local):
                return True
        except ImportError:  # pragma: no cover
            pass
        try:
            import pathlib

            if isinstance(filepath_or_buffer, pathlib.Path):
                return True
        except ImportError:  # pragma: no cover
            pass
        return False

    @classmethod
    def offset(
        cls,
        f,
        offset_size: int,
        quotechar: bytes = b'"',
        is_quoting: bool = True,
        encoding: str = None,
        newline: bytes = None,
    ):
        """
        Move the file offset at the specified amount of bytes.

        Parameters
        ----------
        f : file-like object
            File handle that should be used for offset movement.
        offset_size : int
            Number of bytes to read and ignore.
        quotechar : bytes, default: b'"'
            Indicate quote in a file.
        is_quoting : bool, default: True
            Whether or not to consider quotes.
        encoding : str, optional
            Encoding of `f`.
        newline : bytes, optional
            Byte or sequence of bytes indicating line endings.

        Returns
        -------
        bool
            If file pointer reached the end of the file, but did not find
            closing quote returns `False`. `True` in any other case.
        """
        if is_quoting:
            chunk = f.read(offset_size)
            outside_quotes = not chunk.count(quotechar) % 2
        else:
            f.seek(offset_size, os.SEEK_CUR)
            outside_quotes = True

        # after we read `offset_size` bytes, we most likely break the line but
        # the modin implementation doesn't work correctly in the case, so we must
        # make sure that the line is read completely to the lineterminator,
        # which is what the `_read_rows` does
        outside_quotes, _ = cls._read_rows(
            f,
            nrows=1,
            quotechar=quotechar,
            is_quoting=is_quoting,
            outside_quotes=outside_quotes,
            encoding=encoding,
            newline=newline,
        )

        return outside_quotes

    @classmethod
    def partitioned_file(
        cls,
        f,
        num_partitions: int = None,
        nrows: int = None,
        skiprows: int = None,
        quotechar: bytes = b'"',
        is_quoting: bool = True,
        encoding: str = None,
        newline: bytes = None,
        header_size: int = 0,
        pre_reading: int = 0,
    ):
        """
        Compute chunk sizes in bytes for every partition.

        Parameters
        ----------
        f : file-like object
            File handle of file to be partitioned.
        num_partitions : int, optional
            For what number of partitions split a file.
            If not specified grabs the value from `modin.config.NPartitions.get()`.
        nrows : int, optional
            Number of rows of file to read.
        skiprows : int, optional
            Specifies rows to skip.
        quotechar : bytes, default: b'"'
            Indicate quote in a file.
        is_quoting : bool, default: True
            Whether or not to consider quotes.
        encoding : str, optional
            Encoding of `f`.
        newline : bytes, optional
            Byte or sequence of bytes indicating line endings.
        header_size : int, default: 0
            Number of rows, that occupied by header.
        pre_reading : int, default: 0
            Number of rows between header and skipped rows, that should be read.

        Returns
        -------
        list
            List with the next elements:
                int : partition start read byte
                int : partition end read byte
        """
        read_rows_counter = 0
        outside_quotes = True

        if num_partitions is None:
            num_partitions = NPartitions.get() - 1 if pre_reading else NPartitions.get()

        rows_skipper = cls.rows_skipper_builder(
            f, quotechar, is_quoting=is_quoting, encoding=encoding, newline=newline
        )
        result = []

        file_size = cls.file_size(f)

        rows_skipper(header_size)

        if pre_reading:
            pre_reading_start = f.tell()
            outside_quotes, read_rows = cls._read_rows(
                f,
                nrows=pre_reading,
                quotechar=quotechar,
                is_quoting=is_quoting,
                outside_quotes=outside_quotes,
                encoding=encoding,
                newline=newline,
            )
            read_rows_counter += read_rows

            result.append((pre_reading_start, f.tell()))

            # add outside_quotes
            if is_quoting and not outside_quotes:
                warnings.warn("File has mismatched quotes")

        rows_skipper(skiprows)

        start = f.tell()

        if nrows:
            partition_size = max(1, num_partitions, nrows // num_partitions)
            while f.tell() < file_size and read_rows_counter < nrows:
                if read_rows_counter + partition_size > nrows:
                    # it's possible only if is_quoting==True
                    partition_size = nrows - read_rows_counter
                outside_quotes, read_rows = cls._read_rows(
                    f,
                    nrows=partition_size,
                    quotechar=quotechar,
                    is_quoting=is_quoting,
                    encoding=encoding,
                    newline=newline,
                )
                result.append((start, f.tell()))
                start = f.tell()
                read_rows_counter += read_rows

                # add outside_quotes
                if is_quoting and not outside_quotes:
                    warnings.warn("File has mismatched quotes")
        else:
            partition_size = max(1, num_partitions, file_size // num_partitions)
            while f.tell() < file_size:
                outside_quotes = cls.offset(
                    f,
                    offset_size=partition_size,
                    quotechar=quotechar,
                    is_quoting=is_quoting,
                    encoding=encoding,
                    newline=newline,
                )

                result.append((start, f.tell()))
                start = f.tell()

                # add outside_quotes
                if is_quoting and not outside_quotes:
                    warnings.warn("File has mismatched quotes")

        return result

    @classmethod
    def _read_rows(
        cls,
        f,
        nrows: int,
        quotechar: bytes = b'"',
        is_quoting: bool = True,
        outside_quotes: bool = True,
        encoding: str = None,
        newline: bytes = None,
    ):
        """
        Move the file offset at the specified amount of rows.

        Parameters
        ----------
        f : file-like object
            File handle that should be used for offset movement.
        nrows : int
            Number of rows to read.
        quotechar : bytes, default: b'"'
            Indicate quote in a file.
        is_quoting : bool, default: True
            Whether or not to consider quotes.
        outside_quotes : bool, default: True
            Whether the file pointer is within quotes or not at the time this function is called.
        encoding : str, optional
            Encoding of `f`.
        newline : bytes, optional
            Byte or sequence of bytes indicating line endings.

        Returns
        -------
        bool
            If file pointer reached the end of the file, but did not find closing quote
            returns `False`. `True` in any other case.
        int
            Number of rows that were read.
        """
        if nrows is not None and nrows <= 0:
            return True, 0

        rows_read = 0

        if encoding and (
            "utf" in encoding
            and "8" not in encoding
            or encoding == "unicode_escape"
            or encoding.replace("-", "_") == "utf_8_sig"
        ):
            iterator = CustomNewlineIterator(f, newline)
        else:
            iterator = f

        for line in iterator:
            if is_quoting and line.count(quotechar) % 2:
                outside_quotes = not outside_quotes
            if outside_quotes:
                rows_read += 1
                if rows_read >= nrows:
                    break

        if isinstance(iterator, CustomNewlineIterator):
            iterator.seek()

        # case when EOF
        if not outside_quotes:
            rows_read += 1

        return outside_quotes, rows_read

    @classmethod
    def compute_newline(cls, file_like, encoding, quotechar):
        """
        Compute byte or sequence of bytes indicating line endings.

        Parameters
        ----------
        file_like : file-like object
            File handle that should be used for line endings computing.
        encoding : str
            Encoding of `file_like`.
        quotechar : str
            Quotechar used for parsing `file-like`.

        Returns
        -------
        bytes
            line endings
        """
        newline = None

        if encoding is None:
            return newline, quotechar.encode("UTF-8")

        quotechar = quotechar.encode(encoding)
        encoding = encoding.replace("-", "_")

        if (
            "utf" in encoding
            and "8" not in encoding
            or encoding == "unicode_escape"
            or encoding == "utf_8_sig"
        ):
            # trigger for computing f.newlines
            file_like.readline()
            # in bytes
            newline = file_like.newlines.encode(encoding)
            boms = ()
            if encoding == "utf_8_sig":
                boms = (codecs.BOM_UTF8,)
            elif "16" in encoding:
                boms = (codecs.BOM_UTF16_BE, codecs.BOM_UTF16_LE)
            elif "32" in encoding:
                boms = (codecs.BOM_UTF32_BE, codecs.BOM_UTF32_LE)

            for bom in boms:
                if newline.startswith(bom):
                    bom_len = len(bom)
                    newline = newline[bom_len:]
                    quotechar = quotechar[bom_len:]
                    break

        return newline, quotechar

    # _read helper functions
    @classmethod
    def rows_skipper_builder(
        cls, f, quotechar, is_quoting, encoding=None, newline=None
    ):
        """
        Build object for skipping passed number of lines.

        Parameters
        ----------
        f : file-like object
            File handle that should be used for offset movement.
        quotechar : bytes
            Indicate quote in a file.
        is_quoting : bool
            Whether or not to consider quotes.
        encoding : str, optional
            Encoding of `f`.
        newline : bytes, optional
            Byte or sequence of bytes indicating line endings.

        Returns
        -------
        object
            skipper object.
        """

        def skipper(n):
            if n == 0 or n is None:
                return 0
            else:
                return cls._read_rows(
                    f,
                    quotechar=quotechar,
                    is_quoting=is_quoting,
                    nrows=n,
                    encoding=encoding,
                    newline=newline,
                )[1]

        return skipper

    @classmethod
    def _define_header_size(
        cls,
        header: Union[int, Sequence[int], str, None] = "infer",
        names: Optional[Sequence] = lib.no_default,
    ) -> int:
        """
        Define the number of rows that are used by header.

        Parameters
        ----------
        header : int, list of int or str, default: "infer"
            Original `header` parameter of `read_csv` function.
        names :  array-like, optional
            Original names parameter of `read_csv` function.

        Returns
        -------
        header_size : int
            The number of rows that are used by header.
        """
        header_size = 0
        if header == "infer" and names in [lib.no_default, None]:
            header_size += 1
        elif isinstance(header, int):
            header_size += header + 1
        elif hasattr(header, "__iter__") and not isinstance(header, str):
            header_size += max(header) + 1

        return header_size

    @classmethod
    def _define_metadata(
        cls,
        df: pandas.DataFrame,
        column_names: ColumnNamesTypes,
    ) -> Tuple[list, int]:
        """
        Define partitioning metadata.

        Parameters
        ----------
        df : pandas.DataFrame
            The DataFrame to split.
        column_names : ColumnNamesTypes
            Column names of df.

        Returns
        -------
        column_widths : list
            Column width to use during new frame creation (number of
            columns for each partition).
        num_splits : int
            The maximum number of splits to separate the DataFrame into.
        """
        # This is the number of splits for the columns
        num_splits = min(len(column_names) or 1, NPartitions.get())
        column_chunksize = compute_chunksize(df.shape[1], num_splits)
        if column_chunksize > len(column_names):
            column_widths = [len(column_names)]
            # This prevents us from unnecessarily serializing a bunch of empty
            # objects.
            num_splits = 1
        else:
            # split columns into chunks with maximal size column_chunksize, for example
            # if num_splits == 4, len(column_names) == 80 and column_chunksize == 32,
            # column_widths will be [32, 32, 16, 0]
            column_widths = [
                column_chunksize
                if len(column_names) > (column_chunksize * (i + 1))
                else 0
                if len(column_names) < (column_chunksize * i)
                else len(column_names) - (column_chunksize * i)
                for i in range(num_splits)
            ]

        return column_widths, num_splits

    @classmethod
    def _launch_tasks(cls, splits: list, **partition_kwargs) -> Tuple[list, list, list]:
        """
        Launch tasks to read partitions.

        Parameters
        ----------
        splits : list
            List of tuples with partitions data, which defines
            parser task (start/end read bytes and etc.).
        **partition_kwargs : dict
            `kwargs` that should be passed to the parser function.

        Returns
        -------
        partition_ids : list
            array with references to the partitions data.
        index_ids : list
            array with references to the partitions index objects.
        dtypes_ids : list
            array with references to the partitions dtypes objects.
        """
        partition_ids = [None] * len(splits)
        index_ids = [None] * len(splits)
        dtypes_ids = [None] * len(splits)
        for idx, (start, end) in enumerate(splits):
            partition_kwargs.update({"start": start, "end": end})
            *partition_ids[idx], index_ids[idx], dtypes_ids[idx] = cls.deploy(
                cls.parse,
                num_returns=partition_kwargs.get("num_splits") + 2,
                **partition_kwargs,
            )
        return partition_ids, index_ids, dtypes_ids

    @classmethod
    def check_parameters_support(
        cls,
        filepath_or_buffer,
        read_kwargs: dict,
        skiprows_md: Union[Sequence, callable, int],
        header_size: int,
    ) -> Tuple[bool, Optional[str]]:
        """
        Check support of only general parameters of `read_*` function.

        Parameters
        ----------
        filepath_or_buffer : str, path object or file-like object
            `filepath_or_buffer` parameter of `read_*` function.
        read_kwargs : dict
            Parameters of `read_*` function.
        skiprows_md : int, array or callable
            `skiprows` parameter modified for easier handling by Modin.
        header_size : int
            Number of rows that are used by header.

        Returns
        -------
        bool
            Whether passed parameters are supported or not.
        Optional[str]
            `None` if parameters are supported, otherwise an error
            message describing why parameters are not supported.
        """
        skiprows = read_kwargs.get("skiprows")
        if isinstance(filepath_or_buffer, str):
            if not cls.file_exists(
                filepath_or_buffer, read_kwargs.get("storage_options")
            ):
<<<<<<< HEAD
                return False
        elif hasattr(filepath_or_buffer, "name"):
            # `hasattr` check is needed for the case when modin can speed up reading from buffer
            if not cls.file_exists(filepath_or_buffer.name):
                return False
=======
                return (False, cls._file_not_found_msg(filepath_or_buffer))
>>>>>>> aa16a61b
        elif not cls.pathlib_or_pypath(filepath_or_buffer):
            return (False, cls.BUFFER_UNSUPPORTED_MSG)

        if read_kwargs["chunksize"] is not None:
            return (False, "`chunksize` parameter is not supported")

        skiprows_supported = True
        if is_list_like(skiprows_md) and skiprows_md[0] < header_size:
            skiprows_supported = False
        elif callable(skiprows):
            # check if `skiprows` callable gives True for any of header indices
            is_intersection = any(
                cls._get_skip_mask(pandas.RangeIndex(header_size), skiprows)
            )
            if is_intersection:
                skiprows_supported = False

        if not skiprows_supported:
            return (
                False,
                "Values of `header` and `skiprows` parameters have intersections; "
                + "this case is unsupported by Modin",
            )

        return (True, None)

    @classmethod
    @_inherit_docstrings(_validate_usecols_arg)
    def _validate_usecols_arg(cls, usecols):
        msg = (
            "'usecols' must either be list-like of all strings, all unicode, "
            + "all integers or a callable."
        )
        if usecols is not None:
            if callable(usecols):
                return usecols, None

            if not is_list_like(usecols):
                raise ValueError(msg)

            usecols_dtype = lib.infer_dtype(usecols, skipna=False)

            if usecols_dtype not in ("empty", "integer", "string"):
                raise ValueError(msg)

            usecols = set(usecols)

            return usecols, usecols_dtype
        return usecols, None

    @classmethod
    def _manage_skiprows_parameter(
        cls,
        skiprows: Union[int, Sequence[int], Callable, None] = None,
        header_size: int = 0,
    ) -> Tuple[Union[int, Sequence, Callable], bool, int]:
        """
        Manage `skiprows` parameter of read_csv and read_fwf functions.

        Change `skiprows` parameter in the way Modin could more optimally
        process it. `csv_dispatcher` and `fwf_dispatcher` have two mechanisms of rows skipping:

        1) During file partitioning (setting of file limits that should be read
        by each partition) exact rows can be excluded from partitioning scope,
        thus they won't be read at all and can be considered as skipped. This is
        the most effective way of rows skipping (since it doesn't require any
        actual data reading and postprocessing), but in this case `skiprows`
        parameter can be an integer only. When it possible Modin always uses
        this approach by setting of `skiprows_partitioning` return value.

        2) Rows for skipping can be dropped after full dataset import. This is
        more expensive way since it requires extra IO work and postprocessing
        afterwards, but `skiprows` parameter can be of any non-integer type
        supported by any pandas read function. These rows is
        specified by setting of `skiprows_md` return value.

        In some cases, if `skiprows` is uniformly distributed array (e.g. [1,2,3]),
        `skiprows` can be "squashed" and represented as integer to make a fastpath.
        If there is a gap between the first row for skipping and the last line of
        the header (that will be skipped too), then assign to read this gap first
        (assign the first partition to read these rows be setting of `pre_reading`
        return value). See `Examples` section for details.

        Parameters
        ----------
        skiprows : int, array or callable, optional
            Original `skiprows` parameter of any pandas read function.
        header_size : int, default: 0
            Number of rows that are used by header.

        Returns
        -------
        skiprows_md : int, array or callable
            Updated skiprows parameter. If `skiprows` is an array, this
            array will be sorted. Also parameter will be aligned to
            actual data in the `query_compiler` (which, for example,
            doesn't contain header rows)
        pre_reading : int
            The number of rows that should be read before data file
            splitting for further reading (the number of rows for
            the first partition).
        skiprows_partitioning : int
            The number of rows that should be skipped virtually (skipped during
            data file partitioning).

        Examples
        --------
        Let's consider case when `header`="infer" and `skiprows`=[3,4,5]. In
        this specific case fastpath can be done since `skiprows` is uniformly
        distributed array, so we can "squash" it to integer and set
        `skiprows_partitioning`=3. But if no additional action will be done,
        these three rows will be skipped right after header line, that corresponds
        to `skiprows`=[1,2,3]. Now, to avoid this discrepancy, we need to assign
        the first partition to read data between header line and the first
        row for skipping by setting of `pre_reading` parameter, so setting
        `pre_reading`=2. During data file partitiong, these lines will be assigned
        for reading for the first partition, and then file position will be set at
        the beginning of rows that should be skipped by `skiprows_partitioning`.
        After skipping of these rows, the rest data will be divided between the
        rest of partitions, see rows assignement below:

        0 - header line (skip during partitioning)
        1 - pre_reading (assign to read by the first partition)
        2 - pre_reading (assign to read by the first partition)
        3 - skiprows_partitioning (skip during partitioning)
        4 - skiprows_partitioning (skip during partitioning)
        5 - skiprows_partitioning (skip during partitioning)
        6 - data to partition (divide between the rest of partitions)
        7 - data to partition (divide between the rest of partitions)
        """
        pre_reading = skiprows_partitioning = skiprows_md = 0
        if isinstance(skiprows, int):
            skiprows_partitioning = skiprows
        elif is_list_like(skiprows) and len(skiprows) > 0:
            skiprows_md = np.sort(skiprows)
            if np.all(np.diff(skiprows_md) == 1):
                # `skiprows` is uniformly distributed array.
                pre_reading = (
                    skiprows_md[0] - header_size if skiprows_md[0] > header_size else 0
                )
                skiprows_partitioning = len(skiprows_md)
                skiprows_md = 0
            elif skiprows_md[0] > header_size:
                skiprows_md = skiprows_md - header_size
        elif callable(skiprows):

            def skiprows_func(x):
                return skiprows(x + header_size)

            skiprows_md = skiprows_func

        return skiprows_md, pre_reading, skiprows_partitioning

    @classmethod
    def _define_index(
        cls,
        index_ids: list,
        index_name: str,
    ) -> Tuple[IndexColType, list]:
        """
        Compute the resulting DataFrame index and index lengths for each of partitions.

        Parameters
        ----------
        index_ids : list
            Array with references to the partitions index objects.
        index_name : str
            Name that should be assigned to the index if `index_col`
            is not provided.

        Returns
        -------
        new_index : IndexColType
            Index that should be passed to the new_frame constructor.
        row_lengths : list
            Partitions rows lengths.
        """
        index_objs = cls.materialize(index_ids)
        if len(index_objs) == 0 or isinstance(index_objs[0], int):
            row_lengths = index_objs
            new_index = pandas.RangeIndex(sum(index_objs))
        else:
            row_lengths = [len(o) for o in index_objs]
            new_index = index_objs[0].append(index_objs[1:])
            new_index.name = index_name

        return new_index, row_lengths

    @classmethod
    def _get_new_qc(
        cls,
        partition_ids: list,
        index_ids: list,
        dtypes_ids: list,
        index_col: IndexColType,
        index_name: str,
        column_widths: list,
        column_names: ColumnNamesTypes,
        skiprows_md: Union[Sequence, callable, None] = None,
        header_size: int = None,
        **kwargs,
    ):
        """
        Get new query compiler from data received from workers.

        Parameters
        ----------
        partition_ids : list
            Array with references to the partitions data.
        index_ids : list
            Array with references to the partitions index objects.
        dtypes_ids : list
            Array with references to the partitions dtypes objects.
        index_col : IndexColType
            `index_col` parameter of `read_csv` function.
        index_name : str
            Name that should be assigned to the index if `index_col`
            is not provided.
        column_widths : list
            Number of columns in each partition.
        column_names : ColumnNamesTypes
            Array with columns names.
        skiprows_md : array-like or callable, optional
            Specifies rows to skip.
        header_size : int, default: 0
            Number of rows, that occupied by header.
        **kwargs : dict
            Parameters of `read_csv` function needed for postprocessing.

        Returns
        -------
        new_query_compiler : BaseQueryCompiler
            New query compiler, created from `new_frame`.
        """
        new_index, row_lengths = cls._define_index(index_ids, index_name)
        # Compute dtypes by collecting and combining all of the partition dtypes. The
        # reported dtypes from differing rows can be different based on the inference in
        # the limited data seen by each worker. We use pandas to compute the exact dtype
        # over the whole column for each column. The index is set below.
        dtypes = cls.get_dtypes(dtypes_ids) if len(dtypes_ids) > 0 else None
        # Compose modin partitions from `partition_ids`
        partition_ids = cls.build_partition(partition_ids, row_lengths, column_widths)

        # Set the index for the dtypes to the column names
        if isinstance(dtypes, pandas.Series):
            dtypes.index = column_names
        else:
            dtypes = pandas.Series(dtypes, index=column_names)

        new_frame = cls.frame_cls(
            partition_ids,
            new_index,
            column_names,
            row_lengths,
            column_widths,
            dtypes=dtypes,
        )
        new_query_compiler = cls.query_compiler_cls(new_frame)
        skipfooter = kwargs.get("skipfooter", None)
        if skipfooter:
            new_query_compiler = new_query_compiler.drop(
                new_query_compiler.index[-skipfooter:]
            )
        if skiprows_md is not None:
            # skip rows that passed as array or callable
            nrows = kwargs.get("nrows", None)
            index_range = pandas.RangeIndex(len(new_query_compiler.index))
            if is_list_like(skiprows_md):
                new_query_compiler = new_query_compiler.view(
                    index=index_range.delete(skiprows_md)
                )
            elif callable(skiprows_md):
                skip_mask = cls._get_skip_mask(index_range, skiprows_md)
                if not isinstance(skip_mask, np.ndarray):
                    skip_mask = skip_mask.to_numpy("bool")
                view_idx = index_range[~skip_mask]
                new_query_compiler = new_query_compiler.view(index=view_idx)
            else:
                raise TypeError(
                    f"Not acceptable type of `skiprows` parameter: {type(skiprows_md)}"
                )

            if not isinstance(new_query_compiler.index, pandas.MultiIndex):
                new_query_compiler = new_query_compiler.reset_index(drop=True)

            if nrows:
                new_query_compiler = new_query_compiler.view(
                    pandas.RangeIndex(len(new_query_compiler.index))[:nrows]
                )
        if index_col is None:
            new_query_compiler._modin_frame.synchronize_labels(axis=0)

        return new_query_compiler

    @classmethod
    def _read(cls, filepath_or_buffer, **kwargs):
        """
        Read data from `filepath_or_buffer` according to `kwargs` parameters.

        Used in `read_csv` and `read_fwf` Modin implementations.

        Parameters
        ----------
        filepath_or_buffer : str, path object or file-like object
            `filepath_or_buffer` parameter of read functions.
        **kwargs : dict
            Parameters of read functions.

        Returns
        -------
        new_query_compiler : BaseQueryCompiler
            Query compiler with imported data for further processing.
        """
        compression_infered = cls.infer_compression(
            filepath_or_buffer, kwargs["compression"]
        )
        # Getting frequently used kwargs;
        # They should be defined in higher level
        names = kwargs["names"]
        index_col = kwargs["index_col"]
        encoding = kwargs["encoding"]
        skiprows = kwargs["skiprows"]
        header = kwargs["header"]
        # Define header size for further skipping (Header can be skipped because header
        # information will be obtained further from empty_df, so no need to handle it
        # by workers)
        header_size = cls._define_header_size(
            header,
            names,
        )
        (
            skiprows_md,
            pre_reading,
            skiprows_partitioning,
        ) = cls._manage_skiprows_parameter(skiprows, header_size)
        should_handle_skiprows = skiprows_md is not None and not isinstance(
            skiprows_md, int
        )

        (use_modin_impl, fallback_reason) = cls.check_parameters_support(
            filepath_or_buffer_md,
            kwargs,
            skiprows_md,
            header_size,
        )
        if not use_modin_impl:
            return cls.single_worker_read(
                filepath_or_buffer,
                callback=cls.read_callback,
                reason=fallback_reason,
                **kwargs,
            )

        # We know for sure that the buffer is not used further in the code,
        # renaming in order not to be misleading
        filepath = (
            cls.get_path(filepath_or_buffer)
            if isinstance(filepath_or_buffer, str)
            else cls.get_path_or_buffer(filepath_or_buffer)
        )

        is_quoting = kwargs["quoting"] != QUOTE_NONE
        use_inferred_column_names = cls._uses_inferred_column_names(
            names, skiprows, kwargs.get("skipfooter", 0), kwargs.get("usecols", None)
        )

        pd_df_metadata = cls.read_callback(
<<<<<<< HEAD
            filepath,
=======
            filepath_or_buffer_md,
>>>>>>> aa16a61b
            **dict(kwargs, nrows=1, skipfooter=0, index_col=index_col),
        )
        column_names = pd_df_metadata.columns
        column_widths, num_splits = cls._define_metadata(pd_df_metadata, column_names)

        # kwargs that will be passed to the workers
        partition_kwargs = dict(
            kwargs,
            fname=filepath,
            num_splits=num_splits,
            header_size=0 if use_inferred_column_names else header_size,
            names=column_names if use_inferred_column_names else names,
            header="infer" if use_inferred_column_names else header,
            skipfooter=0,
            skiprows=None,
            nrows=None,
            compression=compression_infered,
        )

        with OpenFile(
            filepath,
            "rb",
            compression_infered,
            **(kwargs.get("storage_options", None) or {}),
        ) as f:
            old_pos = f.tell()
            fio = io.TextIOWrapper(f, encoding=encoding, newline="")
            newline, quotechar = cls.compute_newline(
                fio, encoding, kwargs.get("quotechar", '"')
            )
            f.seek(old_pos)
            splits = cls.partitioned_file(
                f,
                num_partitions=NPartitions.get(),
                nrows=kwargs["nrows"] if not should_handle_skiprows else None,
                skiprows=skiprows_partitioning,
                quotechar=quotechar,
                is_quoting=is_quoting,
                encoding=encoding,
                newline=newline,
                header_size=header_size,
                pre_reading=pre_reading,
            )

        partition_ids, index_ids, dtypes_ids = cls._launch_tasks(
            splits, callback=cls.read_callback, **partition_kwargs
        )

        new_query_compiler = cls._get_new_qc(
            partition_ids=partition_ids,
            index_ids=index_ids,
            dtypes_ids=dtypes_ids,
            index_col=index_col,
            index_name=pd_df_metadata.index.name,
            column_widths=column_widths,
            column_names=column_names,
            skiprows_md=skiprows_md if should_handle_skiprows else None,
            header_size=header_size,
            skipfooter=kwargs["skipfooter"],
            parse_dates=kwargs["parse_dates"],
            nrows=kwargs["nrows"] if should_handle_skiprows else None,
        )
        return new_query_compiler

    @classmethod
    def _get_skip_mask(cls, rows_index: pandas.Index, skiprows: Callable):
        """
        Get mask of skipped by callable `skiprows` rows.

        Parameters
        ----------
        rows_index : pandas.Index
            Rows index to get mask for.
        skiprows : Callable
            Callable to check whether row index should be skipped.

        Returns
        -------
        pandas.Index
        """
        try:
            # direct `skiprows` call is more efficient than using of
            # map method, but in some cases it can work incorrectly, e.g.
            # when `skiprows` contains `in` operator
            mask = skiprows(rows_index)
            assert is_list_like(mask)
        except (ValueError, TypeError, AssertionError):
            # ValueError can be raised if `skiprows` callable contains membership operator
            # TypeError is raised if `skiprows` callable contains bitwise operator
            # AssertionError is raised if unexpected behavior was detected
            mask = rows_index.map(skiprows)

        return mask

    @staticmethod
    def _uses_inferred_column_names(names, skiprows, skipfooter, usecols):
        """
        Tell whether need to use inferred column names in workers or not.

        1) ``False`` is returned in 2 cases and means next:
            1.a) `names` parameter was provided from the API layer. In this case parameter
            `names` must be provided as `names` parameter for ``read_csv`` in the workers.
            1.b) `names` parameter wasn't provided from the API layer. In this case column names
            inference must happen in each partition.
        2) ``True`` is returned in case when inferred column names from pre-reading stage must be
            provided as `names` parameter for ``read_csv`` in the workers.

        In case `names` was provided, the other parameters aren't checked. Otherwise, inferred column
        names should be used in a case of not full data reading which is defined by `skipfooter` parameter,
        when need to skip lines at the bottom of file or by `skiprows` parameter, when need to skip lines at
        the top of file (but if `usecols` was provided, column names inference must happen in the workers).

        Parameters
        ----------
        names : array-like
            List of column names to use.
        skiprows : list-like, int or callable
            Line numbers to skip (0-indexed) or number of lines to skip (int) at
            the start of the file. If callable, the callable function will be
            evaluated against the row indices, returning ``True`` if the row should
            be skipped and ``False`` otherwise.
        skipfooter : int
            Number of lines at bottom of the file to skip.
        usecols : list-like or callable
            Subset of the columns.

        Returns
        -------
        bool
            Whether to use inferred column names in ``read_csv`` of the workers or not.
        """
        if names not in [None, lib.no_default]:
            return False
        if skipfooter != 0:
            return True
        if isinstance(skiprows, int) and skiprows == 0:
            return False
        if is_list_like(skiprows):
            return usecols is None
        return skiprows is not None<|MERGE_RESOLUTION|>--- conflicted
+++ resolved
@@ -649,15 +649,7 @@
             if not cls.file_exists(
                 filepath_or_buffer, read_kwargs.get("storage_options")
             ):
-<<<<<<< HEAD
-                return False
-        elif hasattr(filepath_or_buffer, "name"):
-            # `hasattr` check is needed for the case when modin can speed up reading from buffer
-            if not cls.file_exists(filepath_or_buffer.name):
-                return False
-=======
                 return (False, cls._file_not_found_msg(filepath_or_buffer))
->>>>>>> aa16a61b
         elif not cls.pathlib_or_pypath(filepath_or_buffer):
             return (False, cls.BUFFER_UNSUPPORTED_MSG)
 
@@ -1025,11 +1017,7 @@
         )
 
         pd_df_metadata = cls.read_callback(
-<<<<<<< HEAD
             filepath,
-=======
-            filepath_or_buffer_md,
->>>>>>> aa16a61b
             **dict(kwargs, nrows=1, skipfooter=0, index_col=index_col),
         )
         column_names = pd_df_metadata.columns
