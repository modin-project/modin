--- conflicted
+++ resolved
@@ -1029,17 +1029,13 @@
             nrows=None,
             compression=compression_infered,
         )
-<<<<<<< HEAD
-
-        with OpenFile(filepath, "rb", compression_infered) as f:
-=======
+
         with OpenFile(
-            filepath_or_buffer_md,
+            filepath,
             "rb",
             compression_infered,
             **(kwargs.get("storage_options", None) or {}),
         ) as f:
->>>>>>> eddfda4b
             old_pos = f.tell()
             fio = io.TextIOWrapper(f, encoding=encoding, newline="")
             newline, quotechar = cls.compute_newline(
