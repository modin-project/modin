--- conflicted
+++ resolved
@@ -19,430 +19,6 @@
 
 
 class CSVDispatcher(TextFileDispatcher):
-<<<<<<< HEAD
-    """
-    Class handles utils for reading `.csv` files.
-
-    Inherits some common for text files util functions from `TextFileDispatcher` class.
-    """
-
-    @classmethod
-    def _read(cls, filepath_or_buffer, **kwargs):
-        """
-        Read data from `filepath_or_buffer` according to `kwargs` parameters.
-
-        Parameters
-        ----------
-        filepath_or_buffer : str, path object or file-like object
-            `filepath_or_buffer` parameter of `read_csv` function.
-        **kwargs : dict
-            Parameters of `read_csv` function.
-
-        Returns
-        -------
-        new_query_compiler : BaseQueryCompiler
-            Query compiler with imported data for further processing.
-
-        Notes
-        -----
-        `skiprows` is handled diferently based on the parameter type because of
-        performance reasons. If `skiprows` is integer - rows will be skipped during
-        data file partitioning and wouldn't be actually read. If `skiprows` is array
-        or callable - full data file will be read and only then rows will be dropped.
-        """
-        filepath_or_buffer_md = (
-            cls.get_path(filepath_or_buffer)
-            if isinstance(filepath_or_buffer, str)
-            else cls.get_path_or_buffer(filepath_or_buffer)
-        )
-        compression_infered = cls.infer_compression(
-            filepath_or_buffer, kwargs.get("compression")
-        )
-        # Getting frequently used read_csv kwargs
-        names = kwargs.get("names", lib.no_default)
-        index_col = kwargs.get("index_col", None)
-        encoding = kwargs.get("encoding", None)
-        skiprows = kwargs.get("skiprows", None)
-        header = kwargs.get("header", "infer")
-        # Define header size for further skipping (Header can be skipped because header
-        # information will be obtained further from empty_df, so no need to handle it
-        # by workers)
-        header_size = cls._define_header_size(header, names,)
-        (
-            skiprows_md,
-            pre_reading,
-            skiprows_partitioning,
-        ) = cls._manage_skiprows_parameter(skiprows, header_size)
-        should_handle_skiprows = skiprows_md is not None and not isinstance(
-            skiprows_md, int
-        )
-
-        use_modin_impl = cls._read_csv_check_support(
-            filepath_or_buffer, kwargs, compression_infered
-        )
-        if not use_modin_impl:
-            return cls.single_worker_read(filepath_or_buffer, **kwargs)
-
-        is_quoting = kwargs.get("quoting", "") != QUOTE_NONE
-        # In these cases we should pass additional metadata
-        # to the workers to match pandas output
-        pass_names = names in [None, lib.no_default] and (
-            skiprows is not None or kwargs.get("skipfooter", 0) != 0
-        )
-
-        pd_df_metadata = pandas.read_csv(
-            filepath_or_buffer,
-            **dict(kwargs, nrows=1, skipfooter=0, index_col=index_col),
-        )
-        column_names = pd_df_metadata.columns
-        column_widths, num_splits = cls._define_metadata(pd_df_metadata, column_names)
-
-        # kwargs that will be passed to the workers
-        partition_kwargs = dict(
-            kwargs,
-            fname=filepath_or_buffer_md,
-            num_splits=num_splits,
-            header_size=header_size if not pass_names else 0,
-            names=names if not pass_names else column_names,
-            header=header if not pass_names else "infer",
-            skipfooter=0,
-            skiprows=None,
-            nrows=None,
-            compression=compression_infered,
-        )
-
-        with OpenFile(filepath_or_buffer_md, "rb", compression_infered) as f:
-            old_pos = f.tell()
-            fio = io.TextIOWrapper(f, encoding=encoding, newline="")
-            newline, quotechar = cls.compute_newline(
-                fio, encoding, kwargs.get("quotechar", '"')
-            )
-            f.seek(old_pos)
-            splits = cls.partitioned_file(
-                f,
-                num_partitions=NPartitions.get(),
-                nrows=kwargs.get("nrows", None) if not should_handle_skiprows else None,
-                skiprows=skiprows_partitioning,
-                quotechar=quotechar,
-                is_quoting=is_quoting,
-                encoding=encoding,
-                newline=newline,
-                header_size=header_size,
-                pre_reading=pre_reading,
-            )
-
-        partition_ids, index_ids, dtypes_ids = cls._launch_tasks(
-            splits, **partition_kwargs
-        )
-
-        new_query_compiler = cls._get_new_qc(
-            partition_ids=partition_ids,
-            index_ids=index_ids,
-            dtypes_ids=dtypes_ids,
-            index_col=index_col,
-            index_name=pd_df_metadata.index.name,
-            column_widths=column_widths,
-            column_names=column_names,
-            skiprows_md=skiprows_md if should_handle_skiprows else None,
-            header_size=header_size,
-            skipfooter=kwargs.get("skipfooter", None),
-            parse_dates=kwargs.get("parse_dates", False),
-            nrows=kwargs.get("nrows", None) if should_handle_skiprows else None,
-        )
-        return new_query_compiler
-
-    # _read helper functions
-    @classmethod
-    def _read_csv_check_support(
-        cls,
-        filepath_or_buffer: FilePathOrBuffer,
-        read_csv_kwargs: ReadCsvKwargsType,
-        compression_infered: str,
-    ) -> bool:
-        """
-        Check if passed parameters are supported by current `read_csv` implementation.
-
-        Parameters
-        ----------
-        filepath_or_buffer : str, path object or file-like object
-            `filepath_or_buffer` parameter of read_csv function.
-        read_csv_kwargs : dict
-            Parameters of read_csv function.
-        compression_infered : str
-            Inferred `compression` parameter of read_csv function.
-
-        Returns
-        -------
-        bool
-            Whether passed parameters are supported or not.
-        """
-        if isinstance(filepath_or_buffer, str):
-            if not cls.file_exists(filepath_or_buffer):
-                return False
-        elif not cls.pathlib_or_pypath(filepath_or_buffer):
-            return False
-
-        if compression_infered is not None:
-            use_modin_impl = compression_infered in ["gzip", "bz2", "xz"] or (
-                compression_infered == "zip"
-                # need python3.7 to .seek and .tell ZipExtFile
-                and sys.version_info[0] == 3
-                and sys.version_info[1] >= 7
-            )
-            if not use_modin_impl:
-                return False
-
-        if read_csv_kwargs.get("chunksize") is not None:
-            return False
-
-        return True
-
-    @classmethod
-    def _define_index(
-        cls, index_ids: list, index_name: str,
-    ) -> Tuple[IndexColType, list]:
-        """
-        Compute the resulting DataFrame index and index lengths for each of partitions.
-
-        Parameters
-        ----------
-        index_ids : list
-            Array with references to the partitions index objects.
-        index_name : str
-            Name that should be assigned to the index if `index_col`
-            is not provided.
-
-        Returns
-        -------
-        new_index : IndexColType
-            Index that should be passed to the new_frame constructor.
-        row_lengths : list
-            Partitions rows lengths.
-        """
-        index_objs = cls.materialize(index_ids)
-        if len(index_objs) == 0 or isinstance(index_objs[0], int):
-            row_lengths = index_objs
-            new_index = pandas.RangeIndex(sum(index_objs))
-        else:
-            row_lengths = [len(o) for o in index_objs]
-            new_index = index_objs[0].append(index_objs[1:])
-            new_index.name = index_name
-
-        return new_index, row_lengths
-
-    @classmethod
-    def _get_new_qc(
-        cls,
-        partition_ids: list,
-        index_ids: list,
-        dtypes_ids: list,
-        index_col: IndexColType,
-        index_name: str,
-        column_widths: list,
-        column_names: ColumnNamesTypes,
-        skiprows_md: Union[Sequence, callable, None] = None,
-        header_size: int = None,
-        **kwargs,
-    ):
-        """
-        Get new query compiler from data received from workers.
-
-        Parameters
-        ----------
-        partition_ids : list
-            Array with references to the partitions data.
-        index_ids : list
-            Array with references to the partitions index objects.
-        dtypes_ids : list
-            Array with references to the partitions dtypes objects.
-        index_col : IndexColType
-            `index_col` parameter of `read_csv` function.
-        index_name : str
-            Name that should be assigned to the index if `index_col`
-            is not provided.
-        column_widths : list
-            Number of columns in each partition.
-        column_names : ColumnNamesTypes
-            Array with columns names.
-        skiprows_md : array-like or callable, optional
-            Specifies rows to skip.
-        header_size : int, default: 0
-            Number of rows, that occupied by header.
-        **kwargs : dict
-            Parameters of `read_csv` function needed for postprocessing.
-
-        Returns
-        -------
-        new_query_compiler : BaseQueryCompiler
-            New query compiler, created from `new_frame`.
-        """
-        new_index, row_lengths = cls._define_index(index_ids, index_name)
-        # Compute dtypes by getting collecting and combining all of the partitions. The
-        # reported dtypes from differing rows can be different based on the inference in
-        # the limited data seen by each worker. We use pandas to compute the exact dtype
-        # over the whole column for each column. The index is set below.
-        dtypes = cls.get_dtypes(dtypes_ids) if len(dtypes_ids) > 0 else None
-        # Compose modin partitions from `partition_ids`
-        partition_ids = cls.build_partition(partition_ids, row_lengths, column_widths)
-
-        # Set the index for the dtypes to the column names
-        if isinstance(dtypes, pandas.Series):
-            dtypes.index = column_names
-        else:
-            dtypes = pandas.Series(dtypes, index=column_names)
-
-        new_frame = cls.frame_cls(
-            partition_ids,
-            new_index,
-            column_names,
-            row_lengths,
-            column_widths,
-            dtypes=dtypes,
-        )
-        new_query_compiler = cls.query_compiler_cls(new_frame)
-        skipfooter = kwargs.get("skipfooter", None)
-        if skipfooter:
-            new_query_compiler = new_query_compiler.drop(
-                new_query_compiler.index[-skipfooter:]
-            )
-        if skiprows_md is not None:
-            # skip rows that passed as array or callable
-            nrows = kwargs.get("nrows", None)
-            index_range = pandas.RangeIndex(len(new_query_compiler.index))
-            if is_list_like(skiprows_md):
-                new_query_compiler = new_query_compiler.view(
-                    index=index_range.delete(skiprows_md)
-                )
-            elif callable(skiprows_md):
-                mod_index = skiprows_md(index_range)
-                mod_index = (
-                    mod_index
-                    if isinstance(mod_index, np.ndarray)
-                    else mod_index.to_numpy("bool")
-                )
-                view_idx = index_range[~mod_index]
-                new_query_compiler = new_query_compiler.view(index=view_idx)
-            else:
-                raise TypeError(
-                    f"Not acceptable type of `skiprows` parameter: {type(skiprows_md)}"
-                )
-
-            if not isinstance(new_query_compiler.index, pandas.MultiIndex):
-                new_query_compiler = new_query_compiler.reset_index(drop=True)
-
-            if nrows:
-                new_query_compiler = new_query_compiler.view(
-                    pandas.RangeIndex(len(new_query_compiler.index))[:nrows]
-                )
-        if index_col is None:
-            new_query_compiler._modin_frame.synchronize_labels(axis=0)
-
-        return new_query_compiler
-
-    @classmethod
-    def _manage_skiprows_parameter(
-        cls,
-        skiprows: Union[int, Sequence[int], Callable, None] = None,
-        header_size: int = 0,
-    ) -> Tuple[Union[int, Sequence, Callable], bool, int]:
-        """
-        Manage read_csv `skiprows` parameter.
-
-        Change `skiprows` parameter in the way Modin could more optimally
-        process it. `csv_dispatcher` have two mechanisms of rows skipping:
-
-        1) During file partitioning (setting of file limits that should be read
-        by each partition) exact rows can be excluded from partitioning scope,
-        thus they won't be read at all and can be considered as skipped. This is
-        the most effective way of rows skipping (since it doesn't require any
-        actual data reading and postprocessing), but in this case `skiprows`
-        parameter can be an integer only. When it possible Modin always uses
-        this approach by setting of `skiprows_partitioning` return value.
-
-        2) Rows for skipping can be dropped after full dataset import. This is
-        more expensive way since it requires extra IO work and postprocessing
-        afterwards, but `skiprows` parameter can be of any non-integer type
-        supported by `pandas.read_csv` `skiprows` parameter. These rows is
-        specified by setting of `skiprows_md` return value.
-
-        In some cases, if `skiprows` is uniformly distributed array (e.g. [1,2,3]),
-        `skiprows` can be "squashed" and represented as integer to make a fastpath.
-        If there is a gap between the first row for skipping and the last line of
-        the header (that will be skipped too), then assign to read this gap first
-        (assign the first partition to read these rows be setting of `pre_reading`
-        return value). See `Examples` section for details.
-
-        Parameters
-        ----------
-        skiprows : int, array or callable, optional
-            Original `skiprows` parameter of read_csv function.
-        header_size : int, default: 0
-            Number of rows that are used by header.
-
-        Returns
-        -------
-        skiprows_md : int, array or callable
-            Updated skiprows parameter. If `skiprows` is an array, this
-            array will be sorted and. Also parameter will be aligned to
-            actual data in the `query_compiler` (which, for example,
-            doesn't contain header rows)
-        pre_reading : int
-            The number of rows that should be read before data file
-            splitting for further reading (the number of rows for
-            the first partition).
-        skiprows_partitioning : int
-            The number of rows that should be skipped virtually (skipped during
-            data file partitioning).
-
-        Examples
-        --------
-        Let's consider case when `header`="infer" and `skiprows`=[3,4,5]. In
-        this specific case fastpath can be done since `skiprows` is uniformly
-        distributed array, so we can "squash" it to integer and set
-        `skiprows_partitioning`=3. But if no additional action will be done,
-        these three rows will be skipped right after header line, that corresponds
-        to `skiprows`=[1,2,3]. Now, to avoid this discrepancy, we need to assign
-        the first partition to read data between header line and the first
-        row for skipping by setting of `pre_reading` parameter, so setting
-        `pre_reading`=2. During data file partitioning, these lines will be assigned
-        for reading for the first partition, and then file position will be set at
-        the beginning of rows that should be skipped by `skiprows_partitioning`.
-        After skipping of these rows, the rest data will be divided between the
-        rest of partitions, see rows assignment below:
-
-        0 - header line (skip during partitioning)
-        1 - pre_reading (assign to read by the first partition)
-        2 - pre_reading (assign to read by the first partition)
-        3 - skiprows_partitioning (skip during partitioning)
-        4 - skiprows_partitioning (skip during partitioning)
-        5 - skiprows_partitioning (skip during partitioning)
-        6 - data to partition (divide between the rest of partitions)
-        7 - data to partition (divide between the rest of partitions)
-        """
-        pre_reading = 0
-        skiprows_partitioning = 0
-        skiprows_md = 0
-        if isinstance(skiprows, int):
-            skiprows_partitioning = skiprows
-        elif is_list_like(skiprows):
-            skiprows_md = np.sort(skiprows)
-            if np.all(np.diff(skiprows_md) == 1):
-                # `skiprows` is uniformly distributed array.
-                pre_reading = (
-                    skiprows_md[0] - header_size if skiprows_md[0] > header_size else 0
-                )
-                skiprows_partitioning = len(skiprows_md)
-                skiprows_md = 0
-            else:
-                skiprows_md = skiprows_md - header_size
-        elif callable(skiprows):
-
-            def skiprows_func(x):
-                return skiprows(x + header_size)
-
-            skiprows_md = skiprows_func
-=======
     """Class handles utils for reading `.csv` files."""
->>>>>>> ece98a61
 
     read_callback = pandas.read_csv