# Licensed to Modin Development Team under one or more contributor license agreements.
# See the NOTICE file distributed with this work for additional information regarding
# copyright ownership.  The Modin Development Team licenses this file to you under the
# Apache License, Version 2.0 (the "License"); you may not use this file except in
# compliance with the License.  You may obtain a copy of the License at
#
#     http://www.apache.org/licenses/LICENSE-2.0
#
# Unless required by applicable law or agreed to in writing, software distributed under
# the License is distributed on an "AS IS" BASIS, WITHOUT WARRANTIES OR CONDITIONS OF
# ANY KIND, either express or implied. See the License for the specific language
# governing permissions and limitations under the License.

"""Module houses `FWFDispatcher` class, that is used for reading of tables with fixed-width formatted lines."""

import pandas
from pandas._typing import FilePathOrBuffer

from modin.core.io.text.text_file_dispatcher import TextFileDispatcher


class FWFDispatcher(TextFileDispatcher):
    """Class handles utils for reading of tables with fixed-width formatted lines."""

    read_callback = pandas.read_fwf

    @classmethod
    def check_parameters_support(
        cls,
        filepath_or_buffer: FilePathOrBuffer,
        read_kwargs: dict,
    ):
        """
        Check support of parameters of `read_fwf` function.

        Parameters
        ----------
        filepath_or_buffer : str, path object or file-like object
            `filepath_or_buffer` parameter of `read_fwf` function.
        read_kwargs : dict
            Parameters of `read_fwf` function.

        Returns
        -------
        bool
            Whether passed parameters are supported or not.
        """
<<<<<<< HEAD
        filepath_or_buffer = cls.get_path_or_buffer(filepath_or_buffer)
        if isinstance(filepath_or_buffer, str):
            if not cls.file_exists(filepath_or_buffer):
                return cls.single_worker_read(filepath_or_buffer, **kwargs)
            filepath_or_buffer = cls.get_path(filepath_or_buffer)
        elif not cls.pathlib_or_pypath(filepath_or_buffer):
            return cls.single_worker_read(filepath_or_buffer, **kwargs)
        compression_type = cls.infer_compression(
            filepath_or_buffer, kwargs.get("compression", "infer")
        )
        if compression_type is not None:
            if (
                compression_type == "gzip"
                or compression_type == "bz2"
                or compression_type == "xz"
            ):
                kwargs["compression"] = compression_type
            elif (
                compression_type == "zip"
                and sys.version_info[0] == 3
                and sys.version_info[1] >= 7
            ):
                # need python3.7 to .seek and .tell ZipExtFile
                kwargs["compression"] = compression_type
            else:
                return cls.single_worker_read(filepath_or_buffer, **kwargs)

        chunksize = kwargs.get("chunksize")
        if chunksize is not None:
            return cls.single_worker_read(filepath_or_buffer, **kwargs)

        # If infer_nrows is a significant portion of the number of rows, pandas may be
        # faster.
        infer_nrows = kwargs.get("infer_nrows", 100)
        if infer_nrows > 100:
            return cls.single_worker_read(filepath_or_buffer, **kwargs)

        skiprows = kwargs.get("skiprows")
        if skiprows is not None and not isinstance(skiprows, int):
            return cls.single_worker_read(filepath_or_buffer, **kwargs)
        nrows = kwargs.pop("nrows", None)
        names = kwargs.get("names", lib.no_default)
        index_col = kwargs.get("index_col", None)
        if names in [lib.no_default, None]:
            # For the sake of the empty df, we assume no `index_col` to get the correct
            # column names before we build the index. Because we pass `names` in, this
            # step has to happen without removing the `index_col` otherwise it will not
            # be assigned correctly
            names = pandas.read_fwf(
                filepath_or_buffer,
                **dict(kwargs, usecols=None, nrows=0, skipfooter=0, index_col=None),
            ).columns
        empty_pd_df = pandas.read_fwf(
            filepath_or_buffer, **dict(kwargs, nrows=0, skipfooter=0)
        )
        column_names = empty_pd_df.columns
        skipfooter = kwargs.get("skipfooter", None)
        skiprows = kwargs.pop("skiprows", None)
        usecols = kwargs.get("usecols", None)
        usecols_md = cls._validate_usecols_arg(usecols)
        if usecols is not None and usecols_md[1] != "integer":
            del kwargs["usecols"]
            with OpenFile(filepath_or_buffer, "rb") as f:
                all_cols = pandas.read_fwf(
                    f, **dict(kwargs, nrows=0, skipfooter=0),
                ).columns
            usecols = all_cols.get_indexer_for(list(usecols_md[0]))
        parse_dates = kwargs.pop("parse_dates", False)
        partition_kwargs = dict(
            kwargs,
            header=None,
            names=names,
            skipfooter=0,
            skiprows=None,
            parse_dates=parse_dates,
            usecols=usecols,
        )
        encoding = kwargs.get("encoding", None)
        is_quoting = kwargs.get("quoting", "") != QUOTE_NONE
        with OpenFile(filepath_or_buffer, "rb", compression_type) as f:
            # Skip the header since we already have the header information and skip the
            # rows we are told to skip.
            if isinstance(skiprows, int) or skiprows is None:
                if skiprows is None:
                    skiprows = 0
                header = kwargs.get("header", "infer")
                if header == "infer" and kwargs.get("names", lib.no_default) in [
                    lib.no_default,
                    None,
                ]:
                    skiprows += 1
                elif isinstance(header, int):
                    skiprows += header + 1
                elif hasattr(header, "__iter__") and not isinstance(header, str):
                    skiprows += max(header) + 1
            if kwargs.get("encoding", None) is not None:
                partition_kwargs["skiprows"] = 1
            # Launch tasks to read partitions
            partition_ids = []
            index_ids = []
            dtypes_ids = []
            column_widths, num_splits = cls._define_metadata(empty_pd_df, column_names)

            args = {
                "fname": filepath_or_buffer,
                "num_splits": num_splits,
                **partition_kwargs,
            }

            old_pos = f.tell()
            fio = io.TextIOWrapper(f, encoding=encoding, newline="")
            newline, quotechar = cls.compute_newline(
                fio, encoding, kwargs.get("quotechar", '"')
            )
            f.seek(old_pos)
            splits = cls.partitioned_file(
                f,
                num_partitions=NPartitions.get(),
                nrows=nrows,
                skiprows=skiprows,
                quotechar=quotechar,
                is_quoting=is_quoting,
                encoding=encoding,
                newline=newline,
            )
            for start, end in splits:
                args.update({"start": start, "end": end})
                partition_id = cls.deploy(cls.parse, num_splits + 2, args)
                partition_ids.append(partition_id[:-2])
                index_ids.append(partition_id[-2])
                dtypes_ids.append(partition_id[-1])

        # Compute the index based on a sum of the lengths of each partition (by default)
        # or based on the column(s) that were requested.
        if index_col is None:
            row_lengths = cls.materialize(index_ids)
            new_index = pandas.RangeIndex(sum(row_lengths))
            # pandas has a really weird edge case here.
            if (
                kwargs.get("names", lib.no_default) not in [lib.no_default, None]
                and skiprows > 1
            ):
                new_index = pandas.RangeIndex(
                    skiprows - 1, new_index.stop + skiprows - 1
                )
        else:
            index_objs = cls.materialize(index_ids)
            row_lengths = [len(o) for o in index_objs]
            new_index = index_objs[0].append(index_objs[1:])
            new_index.name = empty_pd_df.index.name

        # Compute dtypes by getting collecting and combining all of the partitions. The
        # reported dtypes from differing rows can be different based on the inference in
        # the limited data seen by each worker. We use pandas to compute the exact dtype
        # over the whole column for each column. The index is set below.
        dtypes = cls.get_dtypes(dtypes_ids)

        partition_ids = cls.build_partition(partition_ids, row_lengths, column_widths)
        # If parse_dates is present, the column names that we have might not be
        # the same length as the returned column names. If we do need to modify
        # the column names, we remove the old names from the column names and
        # insert the new one at the front of the Index.
        if parse_dates is not None:
            # We have to recompute the column widths if `parse_dates` is set because
            # we are not guaranteed to have the correct information regarding how many
            # columns are on each partition.
            column_widths = None
            # Check if is list of lists
            if isinstance(parse_dates, list) and isinstance(parse_dates[0], list):
                for group in parse_dates:
                    new_col_name = "_".join(group)
                    column_names = column_names.drop(group).insert(0, new_col_name)
            # Check if it is a dictionary
            elif isinstance(parse_dates, dict):
                for new_col_name, group in parse_dates.items():
                    column_names = column_names.drop(group).insert(0, new_col_name)
        # Set the index for the dtypes to the column names
        if isinstance(dtypes, pandas.Series):
            dtypes.index = column_names
        else:
            dtypes = pandas.Series(dtypes, index=column_names)
        new_frame = cls.frame_cls(
            partition_ids,
            new_index,
            column_names,
            row_lengths,
            column_widths,
            dtypes=dtypes,
        )
        new_query_compiler = cls.query_compiler_cls(new_frame)

        if skipfooter:
            new_query_compiler = new_query_compiler.drop(
                new_query_compiler.index[-skipfooter:]
            )
        if kwargs.get("squeeze", False) and len(new_query_compiler.columns) == 1:
            return new_query_compiler[new_query_compiler.columns[0]]
        if index_col is None:
            new_query_compiler._modin_frame.synchronize_labels(axis=0)
        return new_query_compiler
=======
        if read_kwargs["infer_nrows"] > 100:
            # If infer_nrows is a significant portion of the number of rows, pandas may be
            # faster.
            return False
        return super().check_parameters_support(filepath_or_buffer, read_kwargs)
>>>>>>> ece98a61
<|MERGE_RESOLUTION|>--- conflicted
+++ resolved
@@ -26,9 +26,7 @@
 
     @classmethod
     def check_parameters_support(
-        cls,
-        filepath_or_buffer: FilePathOrBuffer,
-        read_kwargs: dict,
+        cls, filepath_or_buffer: FilePathOrBuffer, read_kwargs: dict,
     ):
         """
         Check support of parameters of `read_fwf` function.
@@ -45,211 +43,8 @@
         bool
             Whether passed parameters are supported or not.
         """
-<<<<<<< HEAD
-        filepath_or_buffer = cls.get_path_or_buffer(filepath_or_buffer)
-        if isinstance(filepath_or_buffer, str):
-            if not cls.file_exists(filepath_or_buffer):
-                return cls.single_worker_read(filepath_or_buffer, **kwargs)
-            filepath_or_buffer = cls.get_path(filepath_or_buffer)
-        elif not cls.pathlib_or_pypath(filepath_or_buffer):
-            return cls.single_worker_read(filepath_or_buffer, **kwargs)
-        compression_type = cls.infer_compression(
-            filepath_or_buffer, kwargs.get("compression", "infer")
-        )
-        if compression_type is not None:
-            if (
-                compression_type == "gzip"
-                or compression_type == "bz2"
-                or compression_type == "xz"
-            ):
-                kwargs["compression"] = compression_type
-            elif (
-                compression_type == "zip"
-                and sys.version_info[0] == 3
-                and sys.version_info[1] >= 7
-            ):
-                # need python3.7 to .seek and .tell ZipExtFile
-                kwargs["compression"] = compression_type
-            else:
-                return cls.single_worker_read(filepath_or_buffer, **kwargs)
-
-        chunksize = kwargs.get("chunksize")
-        if chunksize is not None:
-            return cls.single_worker_read(filepath_or_buffer, **kwargs)
-
-        # If infer_nrows is a significant portion of the number of rows, pandas may be
-        # faster.
-        infer_nrows = kwargs.get("infer_nrows", 100)
-        if infer_nrows > 100:
-            return cls.single_worker_read(filepath_or_buffer, **kwargs)
-
-        skiprows = kwargs.get("skiprows")
-        if skiprows is not None and not isinstance(skiprows, int):
-            return cls.single_worker_read(filepath_or_buffer, **kwargs)
-        nrows = kwargs.pop("nrows", None)
-        names = kwargs.get("names", lib.no_default)
-        index_col = kwargs.get("index_col", None)
-        if names in [lib.no_default, None]:
-            # For the sake of the empty df, we assume no `index_col` to get the correct
-            # column names before we build the index. Because we pass `names` in, this
-            # step has to happen without removing the `index_col` otherwise it will not
-            # be assigned correctly
-            names = pandas.read_fwf(
-                filepath_or_buffer,
-                **dict(kwargs, usecols=None, nrows=0, skipfooter=0, index_col=None),
-            ).columns
-        empty_pd_df = pandas.read_fwf(
-            filepath_or_buffer, **dict(kwargs, nrows=0, skipfooter=0)
-        )
-        column_names = empty_pd_df.columns
-        skipfooter = kwargs.get("skipfooter", None)
-        skiprows = kwargs.pop("skiprows", None)
-        usecols = kwargs.get("usecols", None)
-        usecols_md = cls._validate_usecols_arg(usecols)
-        if usecols is not None and usecols_md[1] != "integer":
-            del kwargs["usecols"]
-            with OpenFile(filepath_or_buffer, "rb") as f:
-                all_cols = pandas.read_fwf(
-                    f, **dict(kwargs, nrows=0, skipfooter=0),
-                ).columns
-            usecols = all_cols.get_indexer_for(list(usecols_md[0]))
-        parse_dates = kwargs.pop("parse_dates", False)
-        partition_kwargs = dict(
-            kwargs,
-            header=None,
-            names=names,
-            skipfooter=0,
-            skiprows=None,
-            parse_dates=parse_dates,
-            usecols=usecols,
-        )
-        encoding = kwargs.get("encoding", None)
-        is_quoting = kwargs.get("quoting", "") != QUOTE_NONE
-        with OpenFile(filepath_or_buffer, "rb", compression_type) as f:
-            # Skip the header since we already have the header information and skip the
-            # rows we are told to skip.
-            if isinstance(skiprows, int) or skiprows is None:
-                if skiprows is None:
-                    skiprows = 0
-                header = kwargs.get("header", "infer")
-                if header == "infer" and kwargs.get("names", lib.no_default) in [
-                    lib.no_default,
-                    None,
-                ]:
-                    skiprows += 1
-                elif isinstance(header, int):
-                    skiprows += header + 1
-                elif hasattr(header, "__iter__") and not isinstance(header, str):
-                    skiprows += max(header) + 1
-            if kwargs.get("encoding", None) is not None:
-                partition_kwargs["skiprows"] = 1
-            # Launch tasks to read partitions
-            partition_ids = []
-            index_ids = []
-            dtypes_ids = []
-            column_widths, num_splits = cls._define_metadata(empty_pd_df, column_names)
-
-            args = {
-                "fname": filepath_or_buffer,
-                "num_splits": num_splits,
-                **partition_kwargs,
-            }
-
-            old_pos = f.tell()
-            fio = io.TextIOWrapper(f, encoding=encoding, newline="")
-            newline, quotechar = cls.compute_newline(
-                fio, encoding, kwargs.get("quotechar", '"')
-            )
-            f.seek(old_pos)
-            splits = cls.partitioned_file(
-                f,
-                num_partitions=NPartitions.get(),
-                nrows=nrows,
-                skiprows=skiprows,
-                quotechar=quotechar,
-                is_quoting=is_quoting,
-                encoding=encoding,
-                newline=newline,
-            )
-            for start, end in splits:
-                args.update({"start": start, "end": end})
-                partition_id = cls.deploy(cls.parse, num_splits + 2, args)
-                partition_ids.append(partition_id[:-2])
-                index_ids.append(partition_id[-2])
-                dtypes_ids.append(partition_id[-1])
-
-        # Compute the index based on a sum of the lengths of each partition (by default)
-        # or based on the column(s) that were requested.
-        if index_col is None:
-            row_lengths = cls.materialize(index_ids)
-            new_index = pandas.RangeIndex(sum(row_lengths))
-            # pandas has a really weird edge case here.
-            if (
-                kwargs.get("names", lib.no_default) not in [lib.no_default, None]
-                and skiprows > 1
-            ):
-                new_index = pandas.RangeIndex(
-                    skiprows - 1, new_index.stop + skiprows - 1
-                )
-        else:
-            index_objs = cls.materialize(index_ids)
-            row_lengths = [len(o) for o in index_objs]
-            new_index = index_objs[0].append(index_objs[1:])
-            new_index.name = empty_pd_df.index.name
-
-        # Compute dtypes by getting collecting and combining all of the partitions. The
-        # reported dtypes from differing rows can be different based on the inference in
-        # the limited data seen by each worker. We use pandas to compute the exact dtype
-        # over the whole column for each column. The index is set below.
-        dtypes = cls.get_dtypes(dtypes_ids)
-
-        partition_ids = cls.build_partition(partition_ids, row_lengths, column_widths)
-        # If parse_dates is present, the column names that we have might not be
-        # the same length as the returned column names. If we do need to modify
-        # the column names, we remove the old names from the column names and
-        # insert the new one at the front of the Index.
-        if parse_dates is not None:
-            # We have to recompute the column widths if `parse_dates` is set because
-            # we are not guaranteed to have the correct information regarding how many
-            # columns are on each partition.
-            column_widths = None
-            # Check if is list of lists
-            if isinstance(parse_dates, list) and isinstance(parse_dates[0], list):
-                for group in parse_dates:
-                    new_col_name = "_".join(group)
-                    column_names = column_names.drop(group).insert(0, new_col_name)
-            # Check if it is a dictionary
-            elif isinstance(parse_dates, dict):
-                for new_col_name, group in parse_dates.items():
-                    column_names = column_names.drop(group).insert(0, new_col_name)
-        # Set the index for the dtypes to the column names
-        if isinstance(dtypes, pandas.Series):
-            dtypes.index = column_names
-        else:
-            dtypes = pandas.Series(dtypes, index=column_names)
-        new_frame = cls.frame_cls(
-            partition_ids,
-            new_index,
-            column_names,
-            row_lengths,
-            column_widths,
-            dtypes=dtypes,
-        )
-        new_query_compiler = cls.query_compiler_cls(new_frame)
-
-        if skipfooter:
-            new_query_compiler = new_query_compiler.drop(
-                new_query_compiler.index[-skipfooter:]
-            )
-        if kwargs.get("squeeze", False) and len(new_query_compiler.columns) == 1:
-            return new_query_compiler[new_query_compiler.columns[0]]
-        if index_col is None:
-            new_query_compiler._modin_frame.synchronize_labels(axis=0)
-        return new_query_compiler
-=======
         if read_kwargs["infer_nrows"] > 100:
             # If infer_nrows is a significant portion of the number of rows, pandas may be
             # faster.
             return False
-        return super().check_parameters_support(filepath_or_buffer, read_kwargs)
->>>>>>> ece98a61
+        return super().check_parameters_support(filepath_or_buffer, read_kwargs)