--- conflicted
+++ resolved
@@ -16,11 +16,7 @@
 from __future__ import annotations
 
 import warnings
-<<<<<<< HEAD
-from typing import TYPE_CHECKING, Optional
-=======
 from typing import TYPE_CHECKING, Any, Callable, Optional, Union
->>>>>>> c3494269
 
 import numpy as np
 import pandas
@@ -31,29 +27,19 @@
 from .operator import Operator
 
 if TYPE_CHECKING:
-<<<<<<< HEAD
-=======
     from pandas._typing import DtypeObj
 
->>>>>>> c3494269
     from modin.core.storage_formats.pandas.query_compiler import PandasQueryCompiler
 
 
 def maybe_compute_dtypes_common_cast(
     first: PandasQueryCompiler,
-<<<<<<< HEAD
-    second,
-    trigger_computations=False,
-    axis=0,
-    func=None,
-=======
     second: Union[PandasQueryCompiler, dict, list, tuple, np.ndarray, str, DtypeObj],
     trigger_computations: bool = False,
     axis: int = 0,
     func: Optional[
         Callable[[pandas.DataFrame, pandas.DataFrame], pandas.DataFrame]
     ] = None,
->>>>>>> c3494269
 ) -> Optional[pandas.Series]:
     """
     Precompute data types for binary operations by finding common type between operands.
@@ -191,14 +177,10 @@
 
 
 def maybe_build_dtypes_series(
-<<<<<<< HEAD
-    first: PandasQueryCompiler, second, dtype, trigger_computations=False
-=======
     first: PandasQueryCompiler,
     second: Union[PandasQueryCompiler, Any],
     dtype: DtypeObj,
     trigger_computations: bool = False,
->>>>>>> c3494269
 ) -> Optional[pandas.Series]:
     """
     Build a ``pandas.Series`` describing dtypes of the result of a binary operation.
@@ -209,11 +191,7 @@
         First operand for which the binary operation would be performed later.
     second : PandasQueryCompiler, list-like or scalar
         Second operand for which the binary operation would be performed later.
-<<<<<<< HEAD
-    dtype : pandas supported dtype
-=======
     dtype : DtypeObj
->>>>>>> c3494269
         Dtype of the result.
     trigger_computations : bool, default: False
         Whether to trigger computation of the lazy metadata for `first` and `second`.
@@ -252,13 +230,6 @@
 
 def try_compute_new_dtypes(
     first: PandasQueryCompiler,
-<<<<<<< HEAD
-    second,
-    infer_dtypes=None,
-    result_dtype=None,
-    axis=0,
-    func=None,
-=======
     second: Union[PandasQueryCompiler, Any],
     infer_dtypes: Optional[str] = None,
     result_dtype: Optional[Union[DtypeObj, str]] = None,
@@ -266,7 +237,6 @@
     func: Optional[
         Callable[[pandas.DataFrame, pandas.DataFrame], pandas.DataFrame]
     ] = None,
->>>>>>> c3494269
 ) -> Optional[pandas.Series]:
     """
     Precompute resulting dtypes of the binary operation if possible.
