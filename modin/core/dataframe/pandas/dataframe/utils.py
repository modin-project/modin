--- conflicted
+++ resolved
@@ -73,15 +73,9 @@
             samples, ideal_num_new_partitions, method, key
         )
 
-    dtypes = modin_frame.dtypes
-
     def split_fn(partition, pivots):
         return split_partitions_using_pivots_for_sort(
-<<<<<<< HEAD
             partition, column, is_column_numeric, pivots, ascending, **kwargs
-=======
-            dtypes, partition, column, pivots, ascending, **kwargs
->>>>>>> 6841304d
         )
 
     return ShuffleFunctions(
@@ -215,10 +209,6 @@
 
 
 def split_partitions_using_pivots_for_sort(
-<<<<<<< HEAD
-=======
-    dtypes: pandas.Series,
->>>>>>> 6841304d
     df: pandas.DataFrame,
     column: str,
     is_numeric_column: bool,
@@ -236,11 +226,8 @@
 
     Parameters
     ----------
-<<<<<<< HEAD
-=======
     dtypes : pandas.Series
         The Modin Dataframe's dtypes.
->>>>>>> 6841304d
     df : pandas.Dataframe
         The partition to split.
     column : str
@@ -265,11 +252,7 @@
     # If `ascending=False` and we are dealing with a numeric dtype, we can pass in a reversed list
     # of pivots, and `np.digitize` will work correctly. For object dtypes, we use `np.searchsorted`
     # which breaks when we reverse the pivots.
-<<<<<<< HEAD
     if not ascending and is_numeric_column:
-=======
-    if not ascending and pandas.api.types.is_numeric_dtype(dtypes[column]):
->>>>>>> 6841304d
         # `key` is already applied to `pivots` in the `pick_pivots_from_samples_for_sort` function.
         pivots = pivots[::-1]
     key = kwargs.pop("key", None)
@@ -279,11 +262,8 @@
     cols_to_digitize = non_na_rows[column]
     if key is not None:
         cols_to_digitize = key(cols_to_digitize)
-<<<<<<< HEAD
+
     if is_numeric_column:
-=======
-    if pandas.api.types.is_numeric_dtype(dtypes[column]):
->>>>>>> 6841304d
         groupby_col = np.digitize(cols_to_digitize.squeeze(), pivots)
         # `np.digitize` returns results based off of the sort order of the pivots it is passed.
         # When we only have one unique value in our pivots, `np.digitize` assumes that the pivots
