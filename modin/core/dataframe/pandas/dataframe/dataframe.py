--- conflicted
+++ resolved
@@ -2698,12 +2698,6 @@
             kw["dtypes"] = pandas.Series(
                 [np.dtype(dtypes)] * len(new_columns), index=new_columns
             )
-<<<<<<< HEAD
-        result = self.__constructor__(
-            new_partitions, index=new_index, columns=new_columns, **kw
-        )
-        if new_index is not None:
-=======
 
         if not keep_partitioning:
             if kw["row_lengths"] is None and new_index is not None:
@@ -2729,9 +2723,10 @@
                     and len(new_columns) == sum(self._column_widths_cache)
                 ):
                     kw["column_widths"] = self._column_widths_cache
-        result = self.__constructor__(new_partitions, **kw)
+        result = self.__constructor__(
+            new_partitions, index=new_index, columns=new_columns, **kw
+        )
         if sync_labels and new_index is not None:
->>>>>>> 56447387
             result.synchronize_labels(axis=0)
         if sync_labels and new_columns is not None:
             result.synchronize_labels(axis=1)
