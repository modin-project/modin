--- conflicted
+++ resolved
@@ -760,7 +760,6 @@
             # do not trigger the computations
             return
 
-<<<<<<< HEAD
         if (
             self.has_materialized_index
             and len(self.index) == 0
@@ -769,9 +768,6 @@
             or sum(self.row_lengths) == 0
             or sum(self.column_widths) == 0
         ):
-=======
-        if len(self.get_axis(0)) == 0 or len(self.get_axis(1)) == 0:
->>>>>>> 0bfbe805
             # This is the case for an empty frame. We don't want to completely remove
             # all metadata and partitions so for the moment, we won't prune if the frame
             # is empty.
