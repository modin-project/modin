--- conflicted
+++ resolved
@@ -2625,11 +2625,8 @@
         enumerate_partitions=False,
         dtypes=None,
         keep_partitioning=True,
-<<<<<<< HEAD
+        sync_labels=True,
         give_columns=False,
-=======
-        sync_labels=True,
->>>>>>> 56447387
     ):
         """
         Broadcast partitions of `other` Modin DataFrame and apply a function along full axis.
