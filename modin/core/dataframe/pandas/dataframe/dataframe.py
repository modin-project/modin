# Licensed to Modin Development Team under one or more contributor license agreements.
# See the NOTICE file distributed with this work for additional information regarding
# copyright ownership.  The Modin Development Team licenses this file to you under the
# Apache License, Version 2.0 (the "License"); you may not use this file except in
# compliance with the License.  You may obtain a copy of the License at
#
#     http://www.apache.org/licenses/LICENSE-2.0
#
# Unless required by applicable law or agreed to in writing, software distributed under
# the License is distributed on an "AS IS" BASIS, WITHOUT WARRANTIES OR CONDITIONS OF
# ANY KIND, either express or implied. See the License for the specific language
# governing permissions and limitations under the License.

"""
Module contains class PandasDataframe.

PandasDataframe is a parent abstract class for any dataframe class
for pandas storage format.
"""
from collections import OrderedDict
import numpy as np
import pandas
import datetime
from pandas.api.types import is_object_dtype
from pandas.core.indexes.api import ensure_index, Index, RangeIndex
from pandas.core.dtypes.common import is_numeric_dtype, is_list_like
from pandas._libs.lib import no_default
from typing import List, Hashable, Optional, Callable, Union, Dict, TYPE_CHECKING

from modin.core.storage_formats.pandas.query_compiler import PandasQueryCompiler
from modin.core.storage_formats.pandas.utils import get_length_list
from modin.error_message import ErrorMessage
from modin.core.storage_formats.pandas.parsers import (
    find_common_type_cat as find_common_type,
)
from modin.core.dataframe.base.dataframe.dataframe import ModinDataframe
from modin.core.dataframe.base.dataframe.utils import (
    Axis,
    JoinType,
)
from modin.core.dataframe.pandas.dataframe.utils import build_sort_functions

if TYPE_CHECKING:
    from modin.core.dataframe.base.interchange.dataframe_protocol.dataframe import (
        ProtocolDataframe,
    )
    from pandas._typing import npt

from modin.pandas.indexing import is_range_like
from modin.pandas.utils import is_full_grab_slice, check_both_not_none
from modin.logging import ClassLogger
from modin.utils import MODIN_UNNAMED_SERIES_LABEL


def lazy_metadata_decorator(apply_axis=None, axis_arg=-1, transpose=False):
    """
    Lazily propagate metadata for the ``PandasDataframe``.

    This decorator first adds the minimum required reindexing operations
    to each partition's queue of functions to be lazily applied for
    each PandasDataframe in the arguments by applying the function
    run_f_on_minimally_updated_metadata. The decorator also sets the
    flags for deferred metadata synchronization on the function result
    if necessary.

    Parameters
    ----------
    apply_axis : str, default: None
        The axes on which to apply the reindexing operations to the `self._partitions` lazily.
        Case None: No lazy metadata propagation.
        Case "both": Add reindexing operations on both axes to partition queue.
        Case "opposite": Add reindexing operations complementary to given axis.
        Case "rows": Add reindexing operations on row axis to partition queue.
    axis_arg : int, default: -1
        The index or column axis.
    transpose : bool, default: False
        Boolean for if a transpose operation is being used.

    Returns
    -------
    Wrapped Function.
    """

    def decorator(f):
        from functools import wraps

        @wraps(f)
        def run_f_on_minimally_updated_metadata(self, *args, **kwargs):
            for obj in (
                [self]
                + [o for o in args if isinstance(o, PandasDataframe)]
                + [v for v in kwargs.values() if isinstance(v, PandasDataframe)]
                + [
                    d
                    for o in args
                    if isinstance(o, list)
                    for d in o
                    if isinstance(d, PandasDataframe)
                ]
                + [
                    d
                    for _, o in kwargs.items()
                    if isinstance(o, list)
                    for d in o
                    if isinstance(d, PandasDataframe)
                ]
            ):
                if apply_axis == "both":
                    if obj._deferred_index and obj._deferred_column:
                        obj._propagate_index_objs(axis=None)
                    elif obj._deferred_index:
                        obj._propagate_index_objs(axis=0)
                    elif obj._deferred_column:
                        obj._propagate_index_objs(axis=1)
                elif apply_axis == "opposite":
                    if "axis" not in kwargs:
                        axis = args[axis_arg]
                    else:
                        axis = kwargs["axis"]
                    if axis == 0 and obj._deferred_column:
                        obj._propagate_index_objs(axis=1)
                    elif axis == 1 and obj._deferred_index:
                        obj._propagate_index_objs(axis=0)
                elif apply_axis == "rows":
                    obj._propagate_index_objs(axis=0)
            result = f(self, *args, **kwargs)
            if apply_axis is None and not transpose:
                result._deferred_index = self._deferred_index
                result._deferred_column = self._deferred_column
            elif apply_axis is None and transpose:
                result._deferred_index = self._deferred_column
                result._deferred_column = self._deferred_index
            elif apply_axis == "opposite":
                if axis == 0:
                    result._deferred_index = self._deferred_index
                else:
                    result._deferred_column = self._deferred_column
            elif apply_axis == "rows":
                result._deferred_column = self._deferred_column
            return result

        return run_f_on_minimally_updated_metadata

    return decorator


class PandasDataframe(ClassLogger):
    """
    An abstract class that represents the parent class for any pandas storage format dataframe class.

    This class provides interfaces to run operations on dataframe partitions.

    Parameters
    ----------
    partitions : np.ndarray
        A 2D NumPy array of partitions.
    index : sequence, optional
        The index for the dataframe. Converted to a ``pandas.Index``.
        Is computed from partitions on demand if not specified.
    columns : sequence, optional
        The columns object for the dataframe. Converted to a ``pandas.Index``.
        Is computed from partitions on demand if not specified.
    row_lengths : list, optional
        The length of each partition in the rows. The "height" of
        each of the block partitions. Is computed if not provided.
    column_widths : list, optional
        The width of each partition in the columns. The "width" of
        each of the block partitions. Is computed if not provided.
    dtypes : pandas.Series, optional
        The data types for the dataframe columns.
    """

    _partition_mgr_cls = None
    _query_compiler_cls = PandasQueryCompiler
    # These properties flag whether or not we are deferring the metadata synchronization
    _deferred_index = False
    _deferred_column = False

    @pandas.util.cache_readonly
    def __constructor__(self):
        """
        Create a new instance of this object.

        Returns
        -------
        PandasDataframe
        """
        return type(self)

    def __init__(
        self,
        partitions,
        index=None,
        columns=None,
        row_lengths=None,
        column_widths=None,
        dtypes=None,
    ):
        self._partitions = partitions
        self._index_cache = ensure_index(index) if index is not None else None
        self._columns_cache = ensure_index(columns) if columns is not None else None
        self._row_lengths_cache = row_lengths
        self._column_widths_cache = column_widths
        self._dtypes = dtypes

        self._validate_axes_lengths()
        self._filter_empties(compute_metadata=False)

    def _validate_axes_lengths(self):
        """Validate that labels are split correctly if split is known."""
        if self._row_lengths_cache is not None and len(self.index) > 0:
            # An empty frame can have 0 rows but a nonempty index. If the frame
            # does have rows, the number of rows must equal the size of the
            # index.
            num_rows = sum(self._row_lengths_cache)
            if num_rows > 0:
                ErrorMessage.catch_bugs_and_request_email(
                    num_rows != len(self._index_cache),
                    f"Row lengths: {num_rows} != {len(self._index_cache)}",
                )
            ErrorMessage.catch_bugs_and_request_email(
                any(val < 0 for val in self._row_lengths_cache),
                f"Row lengths cannot be negative: {self._row_lengths_cache}",
            )
        if self._column_widths_cache is not None and len(self.columns) > 0:
            # An empty frame can have 0 column but a nonempty column index. If
            # the frame does have columns, the number of columns must equal the
            # size of the columns.
            num_columns = sum(self._column_widths_cache)
            if num_columns > 0:
                ErrorMessage.catch_bugs_and_request_email(
                    num_columns != len(self._columns_cache),
                    f"Column widths: {num_columns} != {len(self._columns_cache)}",
                )
            ErrorMessage.catch_bugs_and_request_email(
                any(val < 0 for val in self._column_widths_cache),
                f"Column widths cannot be negative: {self._column_widths_cache}",
            )

    @property
    def row_lengths(self):
        """
        Compute the row partitions lengths if they are not cached.

        Returns
        -------
        list
            A list of row partitions lengths.
        """
        if self._row_lengths_cache is None:
            if len(self._partitions.T) > 0:
                row_parts = self._partitions.T[0]
                self._row_lengths_cache = [part.length() for part in row_parts]
            else:
                self._row_lengths_cache = []
        return self._row_lengths_cache

    @property
    def column_widths(self):
        """
        Compute the column partitions widths if they are not cached.

        Returns
        -------
        list
            A list of column partitions widths.
        """
        if self._column_widths_cache is None:
            if len(self._partitions) > 0:
                col_parts = self._partitions[0]
                self._column_widths_cache = [part.width() for part in col_parts]
            else:
                self._column_widths_cache = []
        return self._column_widths_cache

    @property
    def _axes_lengths(self):
        """
        Get a pair of row partitions lengths and column partitions widths.

        Returns
        -------
        list
            The pair of row partitions lengths and column partitions widths.
        """
        return [self.row_lengths, self.column_widths]

    @property
    def dtypes(self):
        """
        Compute the data types if they are not cached.

        Returns
        -------
        pandas.Series
            A pandas Series containing the data types for this dataframe.
        """
        if self._dtypes is None:
            self._dtypes = self._compute_dtypes()
        return self._dtypes

    def _compute_dtypes(self):
        """
        Compute the data types via TreeReduce pattern.

        Returns
        -------
        pandas.Series
            A pandas Series containing the data types for this dataframe.
        """

        def dtype_builder(df):
            return df.apply(lambda col: find_common_type(col.values), axis=0)

        # For now we will use a pandas Series for the dtypes.
        if len(self.columns) > 0:
            dtypes = (
                self.tree_reduce(0, lambda df: df.dtypes, dtype_builder)
                .to_pandas()
                .iloc[0]
            )
        else:
            dtypes = pandas.Series([])
        # reset name to None because we use MODIN_UNNAMED_SERIES_LABEL internally
        dtypes.name = None
        return dtypes

    _index_cache = None
    _columns_cache = None

    def _validate_set_axis(self, new_labels, old_labels):
        """
        Validate the possibility of replacement of old labels with the new labels.

        Parameters
        ----------
        new_labels : list-like
            The labels to replace with.
        old_labels : list-like
            The labels to replace.

        Returns
        -------
        list-like
            The validated labels.
        """
        new_labels = ensure_index(new_labels)
        old_len = len(old_labels)
        new_len = len(new_labels)
        if old_len != new_len:
            raise ValueError(
                f"Length mismatch: Expected axis has {old_len} elements, "
                + f"new values have {new_len} elements"
            )
        return new_labels

    def _get_index(self):
        """
        Get the index from the cache object.

        Returns
        -------
        pandas.Index
            An index object containing the row labels.
        """
        if self._index_cache is None:
            self._index_cache, row_lengths = self._compute_axis_labels_and_lengths(0)
            if self._row_lengths_cache is None:
                self._row_lengths_cache = row_lengths
        return self._index_cache

    def _get_columns(self):
        """
        Get the columns from the cache object.

        Returns
        -------
        pandas.Index
            An index object containing the column labels.
        """
        if self._columns_cache is None:
            self._columns_cache, column_widths = self._compute_axis_labels_and_lengths(
                1
            )
            if self._column_widths_cache is None:
                self._column_widths_cache = column_widths
        return self._columns_cache

    def _set_index(self, new_index):
        """
        Replace the current row labels with new labels.

        Parameters
        ----------
        new_index : list-like
            The new row labels.
        """
        if self._index_cache is None:
            self._index_cache = ensure_index(new_index)
        else:
            new_index = self._validate_set_axis(new_index, self._index_cache)
            self._index_cache = new_index
        self.synchronize_labels(axis=0)

    def _set_columns(self, new_columns):
        """
        Replace the current column labels with new labels.

        Parameters
        ----------
        new_columns : list-like
           The new column labels.
        """
        if self._columns_cache is None:
            self._columns_cache = ensure_index(new_columns)
        else:
            new_columns = self._validate_set_axis(new_columns, self._columns_cache)
            self._columns_cache = new_columns
            if self._dtypes is not None:
                self._dtypes.index = new_columns
        self.synchronize_labels(axis=1)

    columns = property(_get_columns, _set_columns)
    index = property(_get_index, _set_index)

    @property
    def axes(self):
        """
        Get index and columns that can be accessed with an `axis` integer.

        Returns
        -------
        list
            List with two values: index and columns.
        """
        return [self.index, self.columns]

    def _compute_axis_labels_and_lengths(self, axis: int, partitions=None):
        """
        Compute the labels for specific `axis`.

        Parameters
        ----------
        axis : int
            Axis to compute labels along.
        partitions : np.ndarray, optional
            A 2D NumPy array of partitions from which labels will be grabbed.
            If not specified, partitions will be taken from `self._partitions`.

        Returns
        -------
        pandas.Index
            Labels for the specified `axis`.
        List of int
            Size of partitions alongside specified `axis`.
        """
        if partitions is None:
            partitions = self._partitions
        new_index, internal_idx = self._partition_mgr_cls.get_indices(axis, partitions)
        return new_index, list(map(len, internal_idx))

    def _filter_empties(self, compute_metadata=True):
        """
        Remove empty partitions from `self._partitions` to avoid triggering excess computation.

        Parameters
        ----------
        compute_metadata : bool, default: True
            Trigger the computations for partition sizes and labels if they're not done already.
        """
        if not compute_metadata and (
            self._index_cache is None
            or self._columns_cache is None
            or self._row_lengths_cache is None
            or self._column_widths_cache is None
        ):
            # do not trigger the computations
            return

        if len(self.axes[0]) == 0 or len(self.axes[1]) == 0:
            # This is the case for an empty frame. We don't want to completely remove
            # all metadata and partitions so for the moment, we won't prune if the frame
            # is empty.
            # TODO: Handle empty dataframes better
            return
        self._partitions = np.array(
            [
                [
                    self._partitions[i][j]
                    for j in range(len(self._partitions[i]))
                    if j < len(self.column_widths) and self.column_widths[j] != 0
                ]
                for i in range(len(self._partitions))
                if i < len(self.row_lengths) and self.row_lengths[i] != 0
            ]
        )
        self._column_widths_cache = [w for w in self.column_widths if w != 0]
        self._row_lengths_cache = [r for r in self.row_lengths if r != 0]

    def synchronize_labels(self, axis=None):
        """
        Set the deferred axes variables for the ``PandasDataframe``.

        Parameters
        ----------
        axis : int, default: None
            The deferred axis.
            0 for the index, 1 for the columns.
        """
        if axis is None:
            self._deferred_index = True
            self._deferred_column = True
        elif axis == 0:
            self._deferred_index = True
        else:
            self._deferred_column = True

    def _propagate_index_objs(self, axis=None):
        """
        Synchronize labels by applying the index object for specific `axis` to the `self._partitions` lazily.

        Adds `set_axis` function to call-queue of each partition from `self._partitions`
        to apply new axis.

        Parameters
        ----------
        axis : int, default: None
            The axis to apply to. If it's None applies to both axes.
        """
        self._filter_empties()
        if axis is None or axis == 0:
            cum_row_lengths = np.cumsum([0] + self.row_lengths)
        if axis is None or axis == 1:
            cum_col_widths = np.cumsum([0] + self.column_widths)

        if axis is None:

            def apply_idx_objs(df, idx, cols):
                return df.set_axis(idx, axis="index").set_axis(cols, axis="columns")

            self._partitions = np.array(
                [
                    [
                        self._partitions[i][j].add_to_apply_calls(
                            apply_idx_objs,
                            idx=self.index[
                                slice(cum_row_lengths[i], cum_row_lengths[i + 1])
                            ],
                            cols=self.columns[
                                slice(cum_col_widths[j], cum_col_widths[j + 1])
                            ],
                            length=self.row_lengths[i],
                            width=self.column_widths[j],
                        )
                        for j in range(len(self._partitions[i]))
                    ]
                    for i in range(len(self._partitions))
                ]
            )
            self._deferred_index = False
            self._deferred_column = False
        elif axis == 0:

            def apply_idx_objs(df, idx):
                return df.set_axis(idx, axis="index")

            self._partitions = np.array(
                [
                    [
                        self._partitions[i][j].add_to_apply_calls(
                            apply_idx_objs,
                            idx=self.index[
                                slice(cum_row_lengths[i], cum_row_lengths[i + 1])
                            ],
                            length=self.row_lengths[i],
                            width=self.column_widths[j],
                        )
                        for j in range(len(self._partitions[i]))
                    ]
                    for i in range(len(self._partitions))
                ]
            )
            self._deferred_index = False
        elif axis == 1:

            def apply_idx_objs(df, cols):
                return df.set_axis(cols, axis="columns")

            self._partitions = np.array(
                [
                    [
                        self._partitions[i][j].add_to_apply_calls(
                            apply_idx_objs,
                            cols=self.columns[
                                slice(cum_col_widths[j], cum_col_widths[j + 1])
                            ],
                            length=self.row_lengths[i],
                            width=self.column_widths[j],
                        )
                        for j in range(len(self._partitions[i]))
                    ]
                    for i in range(len(self._partitions))
                ]
            )
            self._deferred_column = False
        else:
            ErrorMessage.catch_bugs_and_request_email(
                axis is not None and axis not in [0, 1]
            )

    @lazy_metadata_decorator(apply_axis=None)
    def take_2d_labels_or_positional(
        self,
        row_labels: Optional[List[Hashable]] = None,
        row_positions: Optional[List[int]] = None,
        col_labels: Optional[List[Hashable]] = None,
        col_positions: Optional[List[int]] = None,
    ) -> "PandasDataframe":
        """
        Lazily select columns or rows from given indices.

        Parameters
        ----------
        row_labels : list of hashable, optional
            The row labels to extract.
        row_positions : list-like of ints, optional
            The row positions to extract.
        col_labels : list of hashable, optional
            The column labels to extract.
        col_positions : list-like of ints, optional
            The column positions to extract.

        Returns
        -------
        PandasDataframe
             A new PandasDataframe from the mask provided.

        Notes
        -----
        If both `row_labels` and `row_positions` are provided, a ValueError is raised.
        The same rule applies for `col_labels` and `col_positions`.
        """
        if check_both_not_none(row_labels, row_positions):
            raise ValueError(
                "Both row_labels and row_positions were provided - "
                + "please provide only one of row_labels and row_positions."
            )
        if check_both_not_none(col_labels, col_positions):
            raise ValueError(
                "Both col_labels and col_positions were provided - "
                + "please provide only one of col_labels and col_positions."
            )

        if row_labels is not None:
            # Get numpy array of positions of values from `row_labels`
            if isinstance(self.index, pandas.MultiIndex):
                row_positions = np.zeros(len(row_labels), dtype="int64")
                # we can't use .get_locs(row_labels) because the function
                # requires a different format for row_labels
                for idx, label in enumerate(row_labels):
                    if isinstance(label, str):
                        label = [label]
                    # get_loc can return slice that _take_2d_positional can't handle
                    row_positions[idx] = self.index.get_locs(label)[0]
            else:
                row_positions = self.index.get_indexer_for(row_labels)

        if col_labels is not None:
            # Get numpy array of positions of values from `col_labels`
            if isinstance(self.columns, pandas.MultiIndex):
                col_positions = np.zeros(len(col_labels), dtype="int64")
                # we can't use .get_locs(col_labels) because the function
                # requires a different format for row_labels
                for idx, label in enumerate(col_labels):
                    if isinstance(label, str):
                        label = [label]
                    # get_loc can return slice that _take_2d_positional can't handle
                    col_positions[idx] = self.columns.get_locs(label)[0]
            else:
                col_positions = self.columns.get_indexer_for(col_labels)

        return self._take_2d_positional(row_positions, col_positions)

    def _get_sorted_positions(self, positions):
        """
        Sort positions if necessary.

        Parameters
        ----------
        positions : Sequence[int]

        Returns
        -------
        Sequence[int]
        """
        # Helper for take_2d_positional
        if is_range_like(positions) and positions.step > 0:
            sorted_positions = positions
        else:
            sorted_positions = np.sort(positions)
        return sorted_positions

    def _get_new_lengths(self, partitions_dict, *, axis: int) -> List[int]:
        """
        Find lengths of new partitions.

        Parameters
        ----------
        partitions_dict : dict
        axis : int

        Returns
        -------
        list[int]
        """
        # Helper for take_2d_positional
        if axis == 0:
            axis_lengths = self.row_lengths
        else:
            axis_lengths = self.column_widths

        new_lengths = [
            len(
                # Row lengths for slice are calculated as the length of the slice
                # on the partition. Often this will be the same length as the current
                # length, but sometimes it is different, thus the extra calculation.
                range(*part_indexer.indices(axis_lengths[part_idx]))
                if isinstance(part_indexer, slice)
                else part_indexer
            )
            for part_idx, part_indexer in partitions_dict.items()
        ]
        return new_lengths

    def _get_new_index_obj(
        self, positions, sorted_positions, axis: int
    ) -> "tuple[pandas.Index, slice | npt.NDArray[np.intp]]":
        """
        Find the new Index object for take_2d_positional result.

        Parameters
        ----------
        positions : Sequence[int]
        sorted_positions : Sequence[int]
        axis : int

        Returns
        -------
        pandas.Index
        slice or Sequence[int]
        """
        # Helper for take_2d_positional
        # Use the slice to calculate the new columns
        if axis == 0:
            idx = self.index
        else:
            idx = self.columns

        # TODO: Support fast processing of negative-step ranges
        if is_range_like(positions) and positions.step > 0:
            # pandas Index is more likely to preserve its metadata if the indexer
            #  is slice
            monotonic_idx = slice(positions.start, positions.stop, positions.step)
        else:
            monotonic_idx = np.asarray(sorted_positions, dtype=np.intp)

        new_idx = idx[monotonic_idx]
        return new_idx, monotonic_idx

    def _take_2d_positional(
        self,
        row_positions: Optional[List[int]] = None,
        col_positions: Optional[List[int]] = None,
    ) -> "PandasDataframe":
        """
        Lazily select columns or rows from given indices.

        Parameters
        ----------
        row_positions : list-like of ints, optional
            The row positions to extract.
        col_positions : list-like of ints, optional
            The column positions to extract.

        Returns
        -------
        PandasDataframe
             A new PandasDataframe from the mask provided.
        """
        indexers = []
        for axis, indexer in enumerate((row_positions, col_positions)):
            if is_range_like(indexer):
                if indexer.step == 1 and len(indexer) == len(self.axes[axis]):
                    # By this function semantics, `None` indexer is a full-axis access
                    indexer = None
                elif indexer is not None and not isinstance(indexer, pandas.RangeIndex):
                    # Pure python's range is not fully compatible with a list of ints,
                    # converting it to ``pandas.RangeIndex``` that is compatible.
                    indexer = pandas.RangeIndex(
                        indexer.start, indexer.stop, indexer.step
                    )
            else:
                ErrorMessage.catch_bugs_and_request_email(
                    failure_condition=not (indexer is None or is_list_like(indexer)),
                    extra_log="Mask takes only list-like numeric indexers, "
                    + f"received: {type(indexer)}",
                )
            indexers.append(indexer)
        row_positions, col_positions = indexers

        if col_positions is None and row_positions is None:
            return self.copy()

        sorted_row_positions = sorted_col_positions = None

        if row_positions is not None:
            sorted_row_positions = self._get_sorted_positions(row_positions)
            # Get dict of row_parts as {row_index: row_internal_indices}
            row_partitions_dict = self._get_dict_of_block_index(
                0, sorted_row_positions, are_indices_sorted=True
            )
            new_row_lengths = self._get_new_lengths(row_partitions_dict, axis=0)
            new_index, _ = self._get_new_index_obj(
                row_positions, sorted_row_positions, axis=0
            )
        else:
            row_partitions_dict = {i: slice(None) for i in range(len(self._partitions))}
            new_row_lengths = self._row_lengths_cache
            new_index = self._index_cache

        if col_positions is not None:
            sorted_col_positions = self._get_sorted_positions(col_positions)
            # Get dict of col_parts as {col_index: col_internal_indices}
            col_partitions_dict = self._get_dict_of_block_index(
                1, sorted_col_positions, are_indices_sorted=True
            )
            new_col_widths = self._get_new_lengths(col_partitions_dict, axis=1)
            new_columns, monotonic_col_idx = self._get_new_index_obj(
                col_positions, sorted_col_positions, axis=1
            )

            ErrorMessage.catch_bugs_and_request_email(
                failure_condition=sum(new_col_widths) != len(new_columns),
                extra_log=f"{sum(new_col_widths)} != {len(new_columns)}.\n"
                + f"{col_positions}\n{self.column_widths}\n{col_partitions_dict}",
            )

            if self._dtypes is not None:
                new_dtypes = self.dtypes.iloc[monotonic_col_idx]
            else:
                new_dtypes = None
        else:
            col_partitions_dict = {
                i: slice(None) for i in range(len(self._partitions.T))
            }
            new_col_widths = self._column_widths_cache
            new_columns = self._columns_cache
            new_dtypes = self._dtypes

        new_partitions = np.array(
            [
                [
                    self._partitions[row_idx][col_idx].mask(
                        row_internal_indices, col_internal_indices
                    )
                    for col_idx, col_internal_indices in col_partitions_dict.items()
                ]
                for row_idx, row_internal_indices in row_partitions_dict.items()
            ]
        )
        intermediate = self.__constructor__(
            new_partitions,
            new_index,
            new_columns,
            new_row_lengths,
            new_col_widths,
            new_dtypes,
        )

        return self._maybe_reorder_labels(
            intermediate,
            row_positions,
            sorted_row_positions,
            col_positions,
            sorted_col_positions,
        )

    def _maybe_reorder_labels(
        self,
        intermediate: "PandasDataframe",
        row_positions,
        sorted_row_positions,
        col_positions,
        sorted_col_positions,
    ) -> "PandasDataframe":
        """
        Call re-order labels on take_2d_labels_or_positional result if necessary.

        Parameters
        ----------
        intermediate : PandasDataFrame
        row_positions : list-like of ints, optional
            The row positions to extract.
        sorted_row_positions : list-like of ints, optional
            Sorted version of row_positions.
        col_positions : list-like of ints, optional
            The column positions to extract.
        sorted_col_positions : list-like of ints, optional
            Sorted version of col_positions.

        Returns
        -------
        PandasDataframe
        """
        # Check if monotonically increasing, return if it is. Fast track code path for
        # common case to keep it fast.
        if (
            row_positions is None
            # Fast range processing of non-positive-step ranges is not yet supported
            or (is_range_like(row_positions) and row_positions.step > 0)
            or len(row_positions) == 1
            or np.all(row_positions[1:] >= row_positions[:-1])
        ) and (
            col_positions is None
            # Fast range processing of non-positive-step ranges is not yet supported
            or (is_range_like(col_positions) and col_positions.step > 0)
            or len(col_positions) == 1
            or np.all(col_positions[1:] >= col_positions[:-1])
        ):
            return intermediate

        # The new labels are often smaller than the old labels, so we can't reuse the
        # original order values because those were mapped to the original data. We have
        # to reorder here based on the expected order from within the data.
        # We create a dictionary mapping the position of the numeric index with respect
        # to all others, then recreate that order by mapping the new order values from
        # the old. This information is sent to `_reorder_labels`.
        if row_positions is not None:
            row_order_mapping = dict(
                zip(sorted_row_positions, range(len(row_positions)))
            )
            new_row_order = [row_order_mapping[idx] for idx in row_positions]
        else:
            new_row_order = None
        if col_positions is not None:
            col_order_mapping = dict(
                zip(sorted_col_positions, range(len(col_positions)))
            )
            new_col_order = [col_order_mapping[idx] for idx in col_positions]
        else:
            new_col_order = None
        return intermediate._reorder_labels(
            row_positions=new_row_order, col_positions=new_col_order
        )

    @lazy_metadata_decorator(apply_axis="rows")
    def from_labels(self) -> "PandasDataframe":
        """
        Convert the row labels to a column of data, inserted at the first position.

        Gives result by similar way as `pandas.DataFrame.reset_index`. Each level
        of `self.index` will be added as separate column of data.

        Returns
        -------
        PandasDataframe
            A PandasDataframe with new columns from index labels.
        """
        new_row_labels = pandas.RangeIndex(len(self.index))
        if self.index.nlevels > 1:
            level_names = [
                self.index.names[i]
                if self.index.names[i] is not None
                else "level_{}".format(i)
                for i in range(self.index.nlevels)
            ]
        else:
            level_names = [
                self.index.names[0]
                if self.index.names[0] is not None
                else "index"
                if "index" not in self.columns
                else "level_{}".format(0)
            ]
        new_dtypes = None
        if self._dtypes is not None:
            names = tuple(level_names) if len(level_names) > 1 else level_names[0]
            new_dtypes = self.index.to_frame(name=names).dtypes
            new_dtypes = pandas.concat([new_dtypes, self._dtypes])

        # We will also use the `new_column_names` in the calculation of the internal metadata, so this is a
        # lightweight way of ensuring the metadata matches.
        if self.columns.nlevels > 1:
            # Column labels are different for multilevel index.
            new_column_names = pandas.MultiIndex.from_tuples(
                # Set level names on the 1st columns level and fill up empty level names with empty string.
                # Expand tuples in level names. This is how reset_index works when col_level col_fill are not specified.
                [
                    tuple(
                        list(level) + [""] * (self.columns.nlevels - len(level))
                        if isinstance(level, tuple)
                        else [level] + [""] * (self.columns.nlevels - 1)
                    )
                    for level in level_names
                ],
                names=self.columns.names,
            )
        else:
            new_column_names = pandas.Index(level_names, tupleize_cols=False)
        new_columns = new_column_names.append(self.columns)

        def from_labels_executor(df, **kwargs):
            # Setting the names here ensures that external and internal metadata always match.
            df.index.names = new_column_names

            # Handling of a case when columns have the same name as one of index levels names.
            # In this case `df.reset_index` provides errors related to columns duplication.
            # This case is possible because columns metadata updating is deferred. To workaround
            # `df.reset_index` error we allow columns duplication in "if" branch via `concat`.
            if any(name_level in df.columns for name_level in df.index.names):
                columns_to_add = df.index.to_frame()
                columns_to_add.reset_index(drop=True, inplace=True)
                df = df.reset_index(drop=True)
                result = pandas.concat([columns_to_add, df], axis=1, copy=False)
            else:
                result = df.reset_index()
            # Put the index back to the original due to GH#4394
            result.index = df.index
            return result

        new_parts = self._partition_mgr_cls.apply_func_to_select_indices(
            0,
            self._partitions,
            from_labels_executor,
            [0],
            keep_remaining=True,
        )
        new_column_widths = [
            self.index.nlevels + self.column_widths[0]
        ] + self.column_widths[1:]
        result = self.__constructor__(
            new_parts,
            new_row_labels,
            new_columns,
            row_lengths=self._row_lengths_cache,
            column_widths=new_column_widths,
            dtypes=new_dtypes,
        )
        # Set flag for propagating deferred row labels across dataframe partitions
        result.synchronize_labels(axis=0)
        return result

    def to_labels(self, column_list: List[Hashable]) -> "PandasDataframe":
        """
        Move one or more columns into the row labels. Previous labels are dropped.

        Parameters
        ----------
        column_list : list of hashable
            The list of column names to place as the new row labels.

        Returns
        -------
        PandasDataframe
            A new PandasDataframe that has the updated labels.
        """
        extracted_columns = self.take_2d_labels_or_positional(
            col_labels=column_list
        ).to_pandas()

        if len(column_list) == 1:
            new_labels = pandas.Index(
                extracted_columns.squeeze(axis=1), name=column_list[0]
            )
        else:
            new_labels = pandas.MultiIndex.from_frame(
                extracted_columns, names=column_list
            )
        result = self.take_2d_labels_or_positional(
            col_labels=[i for i in self.columns if i not in extracted_columns.columns]
        )
        result.index = new_labels
        return result

    @lazy_metadata_decorator(apply_axis="both")
    def _reorder_labels(self, row_positions=None, col_positions=None):
        """
        Reorder the column and or rows in this DataFrame.

        Parameters
        ----------
        row_positions : list of int, optional
            The ordered list of new row orders such that each position within the list
            indicates the new position.
        col_positions : list of int, optional
            The ordered list of new column orders such that each position within the
            list indicates the new position.

        Returns
        -------
        PandasDataframe
            A new PandasDataframe with reordered columns and/or rows.
        """
        new_dtypes = self._dtypes
        if row_positions is not None:
            ordered_rows = self._partition_mgr_cls.map_axis_partitions(
                0, self._partitions, lambda df: df.iloc[row_positions]
            )
            row_idx = self.index[row_positions]

            if self._partitions.shape[0] != ordered_rows.shape[0] or len(
                row_idx
            ) != len(self.index):
                # The frame was re-partitioned along the 0 axis during reordering using
                # the "standard" partitioning. Knowing the standard partitioning scheme
                # we are able to compute new row lengths.
                new_lengths = get_length_list(
                    axis_len=len(row_idx), num_splits=ordered_rows.shape[0]
                )
            else:
                # If the frame's partitioning was preserved then
                # we can use previous row lengths cache
                new_lengths = self._row_lengths_cache
        else:
            ordered_rows = self._partitions
            row_idx = self.index
            new_lengths = self._row_lengths_cache
        if col_positions is not None:
            ordered_cols = self._partition_mgr_cls.map_axis_partitions(
                1, ordered_rows, lambda df: df.iloc[:, col_positions]
            )
            col_idx = self.columns[col_positions]
            if new_dtypes is not None:
                new_dtypes = self._dtypes.iloc[col_positions]

            if self._partitions.shape[1] != ordered_cols.shape[1] or len(
                col_idx
            ) != len(self.columns):
                # The frame was re-partitioned along the 1 axis during reordering using
                # the "standard" partitioning. Knowing the standard partitioning scheme
                # we are able to compute new column widths.
                new_widths = get_length_list(
                    axis_len=len(col_idx), num_splits=ordered_cols.shape[1]
                )
            else:
                # If the frame's partitioning was preserved then
                # we can use previous column widths cache
                new_widths = self._column_widths_cache
        else:
            ordered_cols = ordered_rows
            col_idx = self.columns
            new_widths = self._column_widths_cache
        return self.__constructor__(
            ordered_cols, row_idx, col_idx, new_lengths, new_widths, new_dtypes
        )

    @lazy_metadata_decorator(apply_axis=None)
    def copy(self):
        """
        Copy this object.

        Returns
        -------
        PandasDataframe
            A copied version of this object.
        """
        return self.__constructor__(
            self._partitions,
            self._index_cache.copy() if self._index_cache is not None else None,
            self._columns_cache.copy() if self._columns_cache is not None else None,
            self._row_lengths_cache,
            self._column_widths_cache,
            self._dtypes.copy() if self._dtypes is not None else None,
        )

    @lazy_metadata_decorator(apply_axis="both")
    def astype(self, col_dtypes):
        """
        Convert the columns dtypes to given dtypes.

        Parameters
        ----------
        col_dtypes : dictionary of {col: dtype,...}
            Where col is the column name and dtype is a NumPy dtype.

        Returns
        -------
        BaseDataFrame
            Dataframe with updated dtypes.
        """
        columns = col_dtypes.keys()
        # Create Series for the updated dtypes
        new_dtypes = self.dtypes.copy()
        for i, column in enumerate(columns):
            dtype = col_dtypes[column]
            if (
                not isinstance(dtype, type(self.dtypes[column]))
                or dtype != self.dtypes[column]
            ):
                # Update the new dtype series to the proper pandas dtype
                try:
                    new_dtype = np.dtype(dtype)
                except TypeError:
                    new_dtype = dtype

                if dtype != np.int32 and new_dtype == np.int32:
                    new_dtypes[column] = np.dtype("int64")
                elif dtype != np.float32 and new_dtype == np.float32:
                    new_dtypes[column] = np.dtype("float64")
                # We cannot infer without computing the dtype if
                elif isinstance(new_dtype, str) and new_dtype == "category":
                    new_dtypes = None
                    break
                else:
                    new_dtypes[column] = new_dtype

        def astype_builder(df):
            """Compute new partition frame with dtypes updated."""
            return df.astype({k: v for k, v in col_dtypes.items() if k in df})

        new_frame = self._partition_mgr_cls.map_partitions(
            self._partitions, astype_builder
        )
        return self.__constructor__(
            new_frame,
            self._index_cache,
            self._columns_cache,
            self._row_lengths_cache,
            self._column_widths_cache,
            new_dtypes,
        )

    # Metadata modification methods
    def add_prefix(self, prefix, axis):
        """
        Add a prefix to the current row or column labels.

        Parameters
        ----------
        prefix : str
            The prefix to add.
        axis : int
            The axis to update.

        Returns
        -------
        PandasDataframe
            A new dataframe with the updated labels.
        """

        def new_labels_mapper(x, prefix=str(prefix)):
            return prefix + str(x)

        if axis == 0:
            return self.rename(new_row_labels=new_labels_mapper)
        return self.rename(new_col_labels=new_labels_mapper)

    def add_suffix(self, suffix, axis):
        """
        Add a suffix to the current row or column labels.

        Parameters
        ----------
        suffix : str
            The suffix to add.
        axis : int
            The axis to update.

        Returns
        -------
        PandasDataframe
            A new dataframe with the updated labels.
        """

        def new_labels_mapper(x, suffix=str(suffix)):
            return str(x) + suffix

        if axis == 0:
            return self.rename(new_row_labels=new_labels_mapper)
        return self.rename(new_col_labels=new_labels_mapper)

    # END Metadata modification methods

    def numeric_columns(self, include_bool=True):
        """
        Return the names of numeric columns in the frame.

        Parameters
        ----------
        include_bool : bool, default: True
            Whether to consider boolean columns as numeric.

        Returns
        -------
        list
            List of column names.
        """
        columns = []
        for col, dtype in zip(self.columns, self.dtypes):
            if is_numeric_dtype(dtype) and (
                include_bool or (not include_bool and dtype != np.bool_)
            ):
                columns.append(col)
        return columns

    def _get_dict_of_block_index(self, axis, indices, are_indices_sorted=False):
        """
        Convert indices to an ordered dict mapping partition (or block) index to internal indices in said partition.

        Parameters
        ----------
        axis : {0, 1}
            The axis along which to get the indices (0 - rows, 1 - columns).
        indices : list of int, slice
            A list of global indices to convert.
        are_indices_sorted : bool, default: False
            Flag indicating whether the `indices` sequence is sorted by ascending or not.
            Note: the internal algorithm requires for the `indices` to be sorted, this
            flag is used for optimization in order to not sort already sorted data.
            Be careful when passing ``True`` for this flag, if the data appears to be unsorted
            with the flag set to ``True`` this would lead to undefined behavior.

        Returns
        -------
        OrderedDict
            A mapping from partition index to list of internal indices which correspond to `indices` in each
            partition.
        """
        # TODO: Support handling of slices with specified 'step'. For now, converting them into a range
        if isinstance(indices, slice) and (
            indices.step is not None and indices.step != 1
        ):
            indices = range(*indices.indices(len(self.axes[axis])))
        # Fasttrack slices
        if isinstance(indices, slice) or (is_range_like(indices) and indices.step == 1):
            # Converting range-like indexer to slice
            indices = slice(indices.start, indices.stop, indices.step)
            if is_full_grab_slice(indices, sequence_len=len(self.axes[axis])):
                return OrderedDict(
                    zip(
                        range(self._partitions.shape[axis]),
                        [slice(None)] * self._partitions.shape[axis],
                    )
                )
            # Empty selection case
            if indices.start == indices.stop and indices.start is not None:
                return OrderedDict()
            if indices.start is None or indices.start == 0:
                last_part, last_idx = list(
                    self._get_dict_of_block_index(axis, [indices.stop]).items()
                )[0]
                dict_of_slices = OrderedDict(
                    zip(range(last_part), [slice(None)] * last_part)
                )
                dict_of_slices.update({last_part: slice(last_idx[0])})
                return dict_of_slices
            elif indices.stop is None or indices.stop >= len(self.axes[axis]):
                first_part, first_idx = list(
                    self._get_dict_of_block_index(axis, [indices.start]).items()
                )[0]
                dict_of_slices = OrderedDict({first_part: slice(first_idx[0], None)})
                num_partitions = np.size(self._partitions, axis=axis)
                part_list = range(first_part + 1, num_partitions)
                dict_of_slices.update(
                    OrderedDict(zip(part_list, [slice(None)] * len(part_list)))
                )
                return dict_of_slices
            else:
                first_part, first_idx = list(
                    self._get_dict_of_block_index(axis, [indices.start]).items()
                )[0]
                last_part, last_idx = list(
                    self._get_dict_of_block_index(axis, [indices.stop]).items()
                )[0]
                if first_part == last_part:
                    return OrderedDict({first_part: slice(first_idx[0], last_idx[0])})
                else:
                    if last_part - first_part == 1:
                        return OrderedDict(
                            # FIXME: this dictionary creation feels wrong - it might not maintain the order
                            {
                                first_part: slice(first_idx[0], None),
                                last_part: slice(None, last_idx[0]),
                            }
                        )
                    else:
                        dict_of_slices = OrderedDict(
                            {first_part: slice(first_idx[0], None)}
                        )
                        part_list = range(first_part + 1, last_part)
                        dict_of_slices.update(
                            OrderedDict(zip(part_list, [slice(None)] * len(part_list)))
                        )
                        dict_of_slices.update({last_part: slice(None, last_idx[0])})
                        return dict_of_slices
        if isinstance(indices, list):
            # Converting python list to numpy for faster processing
            indices = np.array(indices, dtype=np.int64)
        # Fasttrack empty numpy array
        if isinstance(indices, np.ndarray) and indices.size == 0:
            # This will help preserve metadata stored in empty dataframes (indexes and dtypes)
            # Otherwise, we will get an empty `new_partitions` array, from which it will
            #  no longer be possible to obtain metadata
            return OrderedDict([(0, np.array([], dtype=np.int64))])
        negative_mask = np.less(indices, 0)
        has_negative = np.any(negative_mask)
        if has_negative:
            # We're going to modify 'indices' inplace in a numpy way, so doing a copy/converting indices to numpy.
            indices = (
                indices.copy()
                if isinstance(indices, np.ndarray)
                else np.array(indices, dtype=np.int64)
            )
            indices[negative_mask] = indices[negative_mask] % len(self.axes[axis])
        # If the `indices` array was modified because of the negative indices conversion
        # then the original order was broken and so we have to sort anyway:
        if has_negative or not are_indices_sorted:
            indices = np.sort(indices)
        if axis == 0:
            bins = np.array(self.row_lengths)
        else:
            bins = np.array(self.column_widths)
        # INT_MAX to make sure we don't try to compute on partitions that don't exist.
        cumulative = np.append(bins[:-1].cumsum(), np.iinfo(bins.dtype).max)

        def internal(block_idx: int, global_index):
            """Transform global index to internal one for given block (identified by its index)."""
            return (
                global_index
                if not block_idx
                else np.subtract(
                    global_index, cumulative[min(block_idx, len(cumulative) - 1) - 1]
                )
            )

        partition_ids = np.digitize(indices, cumulative)
        count_for_each_partition = np.array(
            [(partition_ids == i).sum() for i in range(len(cumulative))]
        ).cumsum()
        # Compute the internal indices and pair those with the partition index.
        # If the first partition has any values we need to return, compute those
        # first to make the list comprehension easier. Otherwise, just append the
        # rest of the values to an empty list.
        if count_for_each_partition[0] > 0:
            first_partition_indices = [
                (0, internal(0, indices[slice(count_for_each_partition[0])]))
            ]
        else:
            first_partition_indices = []
        partition_ids_with_indices = first_partition_indices + [
            (
                i,
                internal(
                    i,
                    indices[
                        slice(
                            count_for_each_partition[i - 1],
                            count_for_each_partition[i],
                        )
                    ],
                ),
            )
            for i in range(1, len(count_for_each_partition))
            if count_for_each_partition[i] > count_for_each_partition[i - 1]
        ]
        return OrderedDict(partition_ids_with_indices)

    @staticmethod
    def _join_index_objects(axis, indexes, how, sort):
        """
        Join the pair of index objects (columns or rows) by a given strategy.

        Unlike Index.join() in pandas, if `axis` is 1, `sort` is False,
        and `how` is "outer", the result will _not_ be sorted.

        Parameters
        ----------
        axis : {0, 1}
            The axis index object to join (0 - rows, 1 - columns).
        indexes : list(Index)
            The indexes to join on.
        how : {'left', 'right', 'inner', 'outer', None}
            The type of join to join to make. If `None` then joined index
            considered to be the first index in the `indexes` list.
        sort : boolean
            Whether or not to sort the joined index.

        Returns
        -------
        (Index, func)
            Joined index with make_reindexer func.
        """
        assert isinstance(indexes, list)

        # define helper functions
        def merge(left_index, right_index):
            """Combine a pair of indices depending on `axis`, `how` and `sort` from outside."""
            if axis == 1 and how == "outer" and not sort:
                return left_index.union(right_index, sort=False)
            else:
                return left_index.join(right_index, how=how, sort=sort)

        # define condition for joining indexes
        all_indices_equal = all(indexes[0].equals(index) for index in indexes[1:])
        do_join_index = how is not None and not all_indices_equal

        # define condition for joining indexes with getting indexers
        need_indexers = (
            axis == 0
            and not all_indices_equal
            and any(not index.is_unique for index in indexes)
        )
        indexers = None

        # perform joining indexes
        if do_join_index:
            if len(indexes) == 2 and need_indexers:
                # in case of count of indexes > 2 we should perform joining all indexes
                # after that get indexers
                # in the fast path we can obtain joined_index and indexers in one call
                indexers = [None, None]
                joined_index, indexers[0], indexers[1] = indexes[0].join(
                    indexes[1], how=how, sort=sort, return_indexers=True
                )
            else:
                joined_index = indexes[0]
                # TODO: revisit for performance
                for index in indexes[1:]:
                    joined_index = merge(joined_index, index)
        else:
            joined_index = indexes[0].copy()

        if need_indexers and indexers is None:
            indexers = [index.get_indexer_for(joined_index) for index in indexes]

        def make_reindexer(do_reindex: bool, frame_idx: int):
            """Create callback that reindexes the dataframe using newly computed index."""
            # the order of the frames must match the order of the indexes
            if not do_reindex:
                return lambda df: df

            if need_indexers:
                assert indexers is not None

                return lambda df: df._reindex_with_indexers(
                    {0: [joined_index, indexers[frame_idx]]},
                    copy=True,
                    allow_dups=True,
                )
            return lambda df: df.reindex(joined_index, axis=axis)

        return joined_index, make_reindexer

    # Internal methods
    # These methods are for building the correct answer in a modular way.
    # Please be careful when changing these!

    def _build_treereduce_func(self, axis, func):
        """
        Properly formats a TreeReduce result so that the partitioning is correct.

        Parameters
        ----------
        axis : int
            The axis along which to apply the function.
        func : callable
            The function to apply.

        Returns
        -------
        callable
            A function to be shipped to the partitions to be executed.

        Notes
        -----
        This should be used for any TreeReduce style operation that results in a
        reduced data dimensionality (dataframe -> series).
        """

        def _tree_reduce_func(df, *args, **kwargs):
            """Tree-reducer function itself executing `func`, presenting the resulting pandas.Series as pandas.DataFrame."""
            series_result = func(df, *args, **kwargs)
            if axis == 0 and isinstance(series_result, pandas.Series):
                # In the case of axis=0, we need to keep the shape of the data
                # consistent with what we have done. In the case of a reduce, the
                # data for axis=0 should be a single value for each column. By
                # transposing the data after we convert to a DataFrame, we ensure that
                # the columns of the result line up with the columns from the data.
                # axis=1 does not have this requirement because the index already will
                # line up with the index of the data based on how pandas creates a
                # DataFrame from a Series.
                result = pandas.DataFrame(series_result).T
                result.index = [MODIN_UNNAMED_SERIES_LABEL]
            else:
                result = pandas.DataFrame(series_result)
                if isinstance(series_result, pandas.Series):
                    result.columns = [MODIN_UNNAMED_SERIES_LABEL]
            return result

        return _tree_reduce_func

    def _compute_tree_reduce_metadata(self, axis, new_parts):
        """
        Compute the metadata for the result of reduce function.

        Parameters
        ----------
        axis : int
            The axis on which reduce function was applied.
        new_parts : NumPy 2D array
            Partitions with the result of applied function.

        Returns
        -------
        PandasDataframe
            Modin series (1xN frame) containing the reduced data.
        """
        new_axes, new_axes_lengths = [0, 0], [0, 0]

        new_axes[axis] = [MODIN_UNNAMED_SERIES_LABEL]
        new_axes[axis ^ 1] = self.axes[axis ^ 1]

        new_axes_lengths[axis] = [1]
        new_axes_lengths[axis ^ 1] = self._axes_lengths[axis ^ 1]

        new_dtypes = None
        result = self.__constructor__(
            new_parts,
            *new_axes,
            *new_axes_lengths,
            new_dtypes,
        )
        return result

    @lazy_metadata_decorator(apply_axis="both")
    def reduce(
        self,
        axis: Union[int, Axis],
        function: Callable,
        dtypes: Optional[str] = None,
    ) -> "PandasDataframe":
        """
        Perform a user-defined aggregation on the specified axis, where the axis reduces down to a singleton. Requires knowledge of the full axis for the reduction.

        Parameters
        ----------
        axis : int or modin.core.dataframe.base.utils.Axis
            The axis to perform the reduce over.
        function : callable(row|col) -> single value
            The reduce function to apply to each column.
        dtypes : str, optional
            The data types for the result. This is an optimization
            because there are functions that always result in a particular data
            type, and this allows us to avoid (re)computing it.

        Returns
        -------
        PandasDataframe
            Modin series (1xN frame) containing the reduced data.

        Notes
        -----
        The user-defined function must reduce to a single value.
        """
        axis = Axis(axis)
        function = self._build_treereduce_func(axis.value, function)
        new_parts = self._partition_mgr_cls.map_axis_partitions(
            axis.value, self._partitions, function
        )
        return self._compute_tree_reduce_metadata(axis.value, new_parts)

    @lazy_metadata_decorator(apply_axis="opposite", axis_arg=0)
    def tree_reduce(
        self,
        axis: Union[int, Axis],
        map_func: Callable,
        reduce_func: Optional[Callable] = None,
        dtypes: Optional[str] = None,
    ) -> "PandasDataframe":
        """
        Apply function that will reduce the data to a pandas Series.

        Parameters
        ----------
        axis : int or modin.core.dataframe.base.utils.Axis
            The axis to perform the tree reduce over.
        map_func : callable(row|col) -> row|col
            Callable function to map the dataframe.
        reduce_func : callable(row|col) -> single value, optional
            Callable function to reduce the dataframe.
            If none, then apply map_func twice.
        dtypes : str, optional
            The data types for the result. This is an optimization
            because there are functions that always result in a particular data
            type, and this allows us to avoid (re)computing it.

        Returns
        -------
        PandasDataframe
            A new dataframe.
        """
        axis = Axis(axis)
        map_func = self._build_treereduce_func(axis.value, map_func)
        if reduce_func is None:
            reduce_func = map_func
        else:
            reduce_func = self._build_treereduce_func(axis.value, reduce_func)

        map_parts = self._partition_mgr_cls.map_partitions(self._partitions, map_func)
        reduce_parts = self._partition_mgr_cls.map_axis_partitions(
            axis.value, map_parts, reduce_func
        )
        return self._compute_tree_reduce_metadata(axis.value, reduce_parts)

    @lazy_metadata_decorator(apply_axis=None)
    def map(self, func: Callable, dtypes: Optional[str] = None) -> "PandasDataframe":
        """
        Perform a function that maps across the entire dataset.

        Parameters
        ----------
        func : callable(row|col|cell) -> row|col|cell
            The function to apply.
        dtypes : dtypes of the result, optional
            The data types for the result. This is an optimization
            because there are functions that always result in a particular data
            type, and this allows us to avoid (re)computing it.

        Returns
        -------
        PandasDataframe
            A new dataframe.
        """
        new_partitions = self._partition_mgr_cls.map_partitions(self._partitions, func)
        if dtypes == "copy":
            dtypes = self._dtypes
        elif dtypes is not None:
            dtypes = pandas.Series(
                [np.dtype(dtypes)] * len(self.columns), index=self.columns
            )
        return self.__constructor__(
            new_partitions,
            self._index_cache,
            self._columns_cache,
            self._row_lengths_cache,
            self._column_widths_cache,
            dtypes=dtypes,
        )

    def window(
        self,
        axis: Union[int, Axis],
        reduce_fn: Callable,
        window_size: int,
        result_schema: Optional[Dict[Hashable, type]] = None,
    ) -> "PandasDataframe":
        """
        Apply a sliding window operator that acts as a GROUPBY on each window, and reduces down to a single row (column) per window.

        Parameters
        ----------
        axis : int or modin.core.dataframe.base.utils.Axis
            The axis to slide over.
        reduce_fn : callable(rowgroup|colgroup) -> row|col
            The reduce function to apply over the data.
        window_size : int
            The number of row/columns to pass to the function.
            (The size of the sliding window).
        result_schema : dict, optional
            Mapping from column labels to data types that represents the types of the output dataframe.

        Returns
        -------
        PandasDataframe
            A new PandasDataframe with the reduce function applied over windows of the specified
                axis.

        Notes
        -----
        The user-defined reduce function must reduce each window’s column
        (row if axis=1) down to a single value.
        """
        pass

    @lazy_metadata_decorator(apply_axis="both")
    def fold(self, axis, func):
        """
        Perform a function across an entire axis.

        Parameters
        ----------
        axis : int
            The axis to apply over.
        func : callable
            The function to apply.

        Returns
        -------
        PandasDataframe
            A new dataframe.

        Notes
        -----
        The data shape is not changed (length and width of the table).
        """
        new_partitions = self._partition_mgr_cls.map_axis_partitions(
            axis, self._partitions, func, num_splits="keep"
        )
        return self.__constructor__(
            new_partitions,
            self._index_cache,
            self._columns_cache,
            self._row_lengths_cache,
            self._column_widths_cache,
        )

    def infer_objects(self) -> "PandasDataframe":
        """
        Attempt to infer better dtypes for object columns.

        Attempts soft conversion of object-dtyped columns, leaving non-object and unconvertible
        columns unchanged. The inference rules are the same as during normal Series/DataFrame
        construction.

        Returns
        -------
        PandasDataframe
            A new PandasDataframe with the inferred schema.
        """
        obj_cols = [
            col for col, dtype in enumerate(self.dtypes) if is_object_dtype(dtype)
        ]
        return self.infer_types(obj_cols)

    def infer_types(self, col_labels: List[str]) -> "PandasDataframe":
        """
        Determine the compatible type shared by all values in the specified columns, and coerce them to that type.

        Parameters
        ----------
        col_labels : list
            List of column labels to infer and induce types over.

        Returns
        -------
        PandasDataframe
            A new PandasDataframe with the inferred schema.
        """
        # Compute dtypes on the specified columns, and then set those dtypes on a new frame
        new_cols = self.take_2d_labels_or_positional(col_labels=col_labels)
        new_cols_dtypes = new_cols.tree_reduce(0, pandas.DataFrame.infer_objects).dtypes
        new_dtypes = self.dtypes.copy()
        new_dtypes[col_labels] = new_cols_dtypes
        return self.__constructor__(
            self._partitions,
            self._index_cache,
            self._columns_cache,
            self._row_lengths_cache,
            self._column_widths_cache,
            new_dtypes,
        )

    def join(
        self,
        axis: Union[int, Axis],
        condition: Callable,
        other: ModinDataframe,
        join_type: Union[str, JoinType],
    ) -> "PandasDataframe":
        """
        Join this dataframe with the other.

        Parameters
        ----------
        axis : int or modin.core.dataframe.base.utils.Axis
            The axis to perform the join on.
        condition : callable
            Function that determines which rows should be joined. The condition can be a
            simple equality, e.g. "left.col1 == right.col1" or can be arbitrarily complex.
        other : ModinDataframe
            The other data to join with, i.e. the right dataframe.
        join_type : string {"inner", "left", "right", "outer"} or modin.core.dataframe.base.utils.JoinType
            The type of join to perform.

        Returns
        -------
        PandasDataframe
            A new PandasDataframe that is the result of applying the specified join over the two
            dataframes.

        Notes
        -----
        During the join, this dataframe is considered the left, while the other is
        treated as the right.

        Only inner joins, left outer, right outer, and full outer joins are currently supported.
        Support for other join types (e.g. natural join) may be implemented in the future.
        """
        pass

    def rename(
        self,
        new_row_labels: Optional[Union[Dict[Hashable, Hashable], Callable]] = None,
        new_col_labels: Optional[Union[Dict[Hashable, Hashable], Callable]] = None,
        level: Optional[Union[int, List[int]]] = None,
    ) -> "PandasDataframe":
        """
        Replace the row and column labels with the specified new labels.

        Parameters
        ----------
        new_row_labels : dictionary or callable, optional
            Mapping or callable that relates old row labels to new labels.
        new_col_labels : dictionary or callable, optional
            Mapping or callable that relates old col labels to new labels.
        level : int, optional
            Level whose row labels to replace.

        Returns
        -------
        PandasDataframe
            A new PandasDataframe with the new row and column labels.

        Notes
        -----
        If level is not specified, the default behavior is to replace row labels in all levels.
        """
        new_index = self.index.copy()

        def make_label_swapper(label_dict):
            if isinstance(label_dict, dict):
                return lambda label: label_dict.get(label, label)
            return label_dict

        def swap_labels_levels(index_tuple):
            if isinstance(new_row_labels, dict):
                return tuple(new_row_labels.get(label, label) for label in index_tuple)
            return tuple(new_row_labels(label) for label in index_tuple)

        if new_row_labels:
            swap_row_labels = make_label_swapper(new_row_labels)
            if isinstance(self.index, pandas.MultiIndex):
                if level is not None:
                    new_index.set_levels(
                        new_index.levels[level].map(swap_row_labels), level
                    )
                else:
                    new_index = new_index.map(swap_labels_levels)
            else:
                new_index = new_index.map(swap_row_labels)
        new_cols = self.columns.copy()
        if new_col_labels:
            new_cols = new_cols.map(make_label_swapper(new_col_labels))

        def map_fn(df):
            return df.rename(index=new_row_labels, columns=new_col_labels, level=level)

        new_parts = self._partition_mgr_cls.map_partitions(self._partitions, map_fn)
        new_dtypes = None if self._dtypes is None else self._dtypes.set_axis(new_cols)
        return self.__constructor__(
            new_parts,
            new_index,
            new_cols,
            self._row_lengths_cache,
            self._column_widths_cache,
            new_dtypes,
        )

    @lazy_metadata_decorator(apply_axis="both")
    def sort_by(
        self,
        axis: Union[int, Axis],
        columns: Union[str, List[str]],
        ascending: bool = True,
        **kwargs,
    ) -> "PandasDataframe":
        """
        Logically reorder rows (columns if axis=1) lexicographically by the data in a column or set of columns.

        Parameters
        ----------
        axis : int or modin.core.dataframe.base.utils.Axis
            The axis to perform the sort over.
        columns : string or list
            Column label(s) to use to determine lexicographical ordering.
        ascending : boolean, default: True
            Whether to sort in ascending or descending order.
        **kwargs : dict
            Keyword arguments to pass when sorting partitions.

        Returns
        -------
        PandasDataframe
            A new PandasDataframe sorted into lexicographical order by the specified column(s).
        """
        if not isinstance(columns, list):
            columns = [columns]
        # When we do a sort on the result of Series.value_counts, we don't rename the index until
        # after everything is done, which causes an error when sorting the partitions, since the
        # index and the column share the same name, when in actuality, the index's name should be
        # None. This fixes the indexes name beforehand in that case, so that the sort works.

        def sort_function(df):
            index_renaming = None
            if any(name in df.columns for name in df.index.names):
                index_renaming = df.index.names
                df.index = df.index.set_names([None] * len(df.index.names))
            df = df.sort_values(by=columns, ascending=ascending, **kwargs)
            if index_renaming is not None:
                df.index = df.index.set_names(index_renaming)
            return df

        axis = Axis(axis)
        if axis != Axis.ROW_WISE:
            raise NotImplementedError(
                f"Algebra sort only implemented row-wise. {axis.name} sort not implemented yet!"
            )

        # If this df is empty, we don't want to try and shuffle or sort.
        if len(self.axes[0]) == 0 or len(self.axes[1]) == 0:
            return self.copy()
        # If this df only has one row partition, we don't want to do a shuffle and sort - we can
        # just do a full-axis sort.
        if len(self._partitions) == 1:
            return self.apply_full_axis(
                1,
                sort_function,
            )
        if self.dtypes[columns[0]] == object:
            # This means we are not sorting numbers, so we need our quantiles to not try
            # arithmetic on the values.
            method = "inverted_cdf"
        else:
            method = "linear"

        shuffling_functions = build_sort_functions(
            self,
            columns[0],
            method,
            ascending[0] if is_list_like(ascending) else ascending,
            **kwargs,
        )
        major_col_partition_index = self.columns.get_loc(columns[0])
        cols_seen = 0
        index = -1
        for i, length in enumerate(self.column_widths):
            cols_seen += length
            if major_col_partition_index < cols_seen:
                index = i
                break
        new_partitions = self._partition_mgr_cls.shuffle_partitions(
            self._partitions,
            index,
            shuffling_functions,
            sort_function,
        )
        new_axes = self.axes
        new_lengths = [None, None]
        if kwargs.get("ignore_index", False):
            new_axes[axis.value] = RangeIndex(len(new_axes[axis.value]))
        else:
            (
                new_axes[axis.value],
                new_lengths[axis.value],
            ) = self._compute_axis_labels_and_lengths(axis.value, new_partitions)

        new_axes[axis.value] = new_axes[axis.value].set_names(
            self.axes[axis.value].names
        )
        # We perform the final steps of the sort on full axis partitions, so we know that the
        # length of each partition is the full length of the dataframe.
        new_lengths[axis.value ^ 1] = [len(self.columns)]
        # Since the strategy to pick our pivots involves random sampling
        # we could end up picking poor pivots, leading to skew in our partitions.
        # We should add a fix to check if there is skew in the partitions and rebalance
        # them if necessary. Calling `rebalance_partitions` won't do this, since it only
        # resolves the case where there isn't the right amount of partitions - not where
        # there is skew across the lengths of partitions.
        new_modin_frame = self.__constructor__(
            new_partitions, *new_axes, *new_lengths, self.dtypes
        )
        if kwargs.get("ignore_index", False):
            new_modin_frame._propagate_index_objs(axis=0)
        return new_modin_frame

    @lazy_metadata_decorator(apply_axis="both")
    def filter(self, axis: Union[Axis, int], condition: Callable) -> "PandasDataframe":
        """
        Filter data based on the function provided along an entire axis.

        Parameters
        ----------
        axis : int or modin.core.dataframe.base.utils.Axis
            The axis to filter over.
        condition : callable(row|col) -> bool
            The function to use for the filter. This function should filter the
            data itself.

        Returns
        -------
        PandasDataframe
            A new filtered dataframe.
        """
        axis = Axis(axis)
        assert axis in (
            Axis.ROW_WISE,
            Axis.COL_WISE,
        ), "Axis argument to filter operator must be 0 (rows) or 1 (columns)"

        new_partitions = self._partition_mgr_cls.map_axis_partitions(
            axis.value, self._partitions, condition, num_splits="keep"
        )

        new_axes, new_lengths = [0, 0], [0, 0]

        new_axes[axis.value] = (
            self._index_cache if axis.value == 0 else self._columns_cache
        )
        new_lengths[axis.value] = (
            self._row_lengths_cache if axis.value == 0 else self._column_widths_cache
        )
        new_axes[axis.value ^ 1], new_lengths[axis.value ^ 1] = None, None

        return self.__constructor__(
            new_partitions,
            *new_axes,
            *new_lengths,
            self._dtypes if axis == Axis.COL_WISE else None,
        )

    def filter_by_types(self, types: List[Hashable]) -> "PandasDataframe":
        """
        Allow the user to specify a type or set of types by which to filter the columns.

        Parameters
        ----------
        types : list
            The types to filter columns by.

        Returns
        -------
        PandasDataframe
             A new PandasDataframe from the filter provided.
        """
        return self.take_2d_labels_or_positional(
            col_positions=[i for i, dtype in enumerate(self.dtypes) if dtype in types]
        )

    @lazy_metadata_decorator(apply_axis="both")
    def explode(self, axis: Union[int, Axis], func: Callable) -> "PandasDataframe":
        """
        Explode list-like entries along an entire axis.

        Parameters
        ----------
        axis : int or modin.core.dataframe.base.utils.Axis
            The axis specifying how to explode. If axis=1, explode according
            to columns.
        func : callable
            The function to use to explode a single element.

        Returns
        -------
        PandasFrame
            A new filtered dataframe.
        """
        axis = Axis(axis)
        partitions = self._partition_mgr_cls.map_axis_partitions(
            axis.value, self._partitions, func, num_splits="keep"
        )
        if axis == Axis.COL_WISE:
            new_index, row_lengths = self._compute_axis_labels_and_lengths(
                0, partitions
            )
            new_columns, column_widths = self.columns, self._column_widths_cache
        else:
            new_index, row_lengths = self.index, self._row_lengths_cache
            new_columns, column_widths = self._compute_axis_labels_and_lengths(
                1, partitions
            )
        return self.__constructor__(
            partitions, new_index, new_columns, row_lengths, column_widths
        )

    @lazy_metadata_decorator(apply_axis="both")
    def apply_full_axis(
        self,
        axis,
        func,
        new_index=None,
        new_columns=None,
        dtypes=None,
        num_splits="keep",
        sync_labels=True,
        pass_axis_lengths_to_partitions=False,
    ):
        """
        Perform a function across an entire axis.

        Parameters
        ----------
        axis : {0, 1}
            The axis to apply over (0 - rows, 1 - columns).
        func : callable
            The function to apply.
        new_index : list-like, optional
            The index of the result. We may know this in advance,
            and if not provided it must be computed.
        new_columns : list-like, optional
            The columns of the result. We may know this in
            advance, and if not provided it must be computed.
        dtypes : list-like, optional
            The data types of the result. This is an optimization
            because there are functions that always result in a particular data
            type, and allows us to avoid (re)computing it.
        num_splits : {"keep", "auto", int}, default: "keep"
            The number of partitions to split the result into across the `axis`.

            - "keep": Preserve partitioning. Setting this value stops data shuffling between partitions.
            - "auto": Determine the number of splits automatically based on the ``modin.config`` configuration.
            - int: The number of splits manually specified as an integer.
        sync_labels : boolean, default: True
            Synchronize external indexes (`new_index`, `new_columns`) with internal indexes.
            This could be used when you're certain that the indices in partitions are equal to
            the provided hints in order to save time on syncing them.
        pass_axis_lengths_to_partitions : bool, default: False
            Whether pass partition lengths along `axis ^ 1` to the kernel `func`.
            Note that `func` must be able to obtain `df, *axis_lengths`.

        Returns
        -------
        PandasDataframe
            A new dataframe.

        Notes
        -----
        The data shape may change as a result of the function.
        """
        return self.broadcast_apply_full_axis(
            axis=axis,
            func=func,
            new_index=new_index,
            new_columns=new_columns,
            dtypes=dtypes,
            other=None,
            num_splits=num_splits,
            sync_labels=sync_labels,
            pass_axis_lengths_to_partitions=pass_axis_lengths_to_partitions,
        )

    @lazy_metadata_decorator(apply_axis="both")
    def apply_full_axis_select_indices(
        self,
        axis,
        func,
        apply_indices=None,
        numeric_indices=None,
        new_index=None,
        new_columns=None,
        keep_remaining=False,
    ):
        """
        Apply a function across an entire axis for a subset of the data.

        Parameters
        ----------
        axis : int
            The axis to apply over.
        func : callable
            The function to apply.
        apply_indices : list-like, default: None
            The labels to apply over.
        numeric_indices : list-like, default: None
            The indices to apply over.
        new_index : list-like, optional
            The index of the result. We may know this in advance,
            and if not provided it must be computed.
        new_columns : list-like, optional
            The columns of the result. We may know this in
            advance, and if not provided it must be computed.
        keep_remaining : boolean, default: False
            Whether or not to drop the data that is not computed over.

        Returns
        -------
        PandasDataframe
            A new dataframe.
        """
        assert apply_indices is not None or numeric_indices is not None
        # Convert indices to numeric indices
        old_index = self.index if axis else self.columns
        if apply_indices is not None:
            numeric_indices = old_index.get_indexer_for(apply_indices)
        # Get the indices for the axis being applied to (it is the opposite of axis
        # being applied over)
        dict_indices = self._get_dict_of_block_index(axis ^ 1, numeric_indices)
        new_partitions = (
            self._partition_mgr_cls.apply_func_to_select_indices_along_full_axis(
                axis,
                self._partitions,
                func,
                dict_indices,
                keep_remaining=keep_remaining,
            )
        )
        # TODO Infer columns and index from `keep_remaining` and `apply_indices`
        if new_index is None:
            new_index = self.index if axis == 1 else None
        if new_columns is None:
            new_columns = self.columns if axis == 0 else None
        return self.__constructor__(new_partitions, new_index, new_columns, None, None)

    @lazy_metadata_decorator(apply_axis="both")
    def apply_select_indices(
        self,
        axis,
        func,
        apply_indices=None,
        row_labels=None,
        col_labels=None,
        new_index=None,
        new_columns=None,
        keep_remaining=False,
        item_to_distribute=no_default,
    ):
        """
        Apply a function for a subset of the data.

        Parameters
        ----------
        axis : {0, 1}
            The axis to apply over.
        func : callable
            The function to apply.
        apply_indices : list-like, default: None
            The labels to apply over. Must be given if axis is provided.
        row_labels : list-like, default: None
            The row labels to apply over. Must be provided with
            `col_labels` to apply over both axes.
        col_labels : list-like, default: None
            The column labels to apply over. Must be provided
            with `row_labels` to apply over both axes.
        new_index : list-like, optional
            The index of the result. We may know this in advance,
            and if not provided it must be computed.
        new_columns : list-like, optional
            The columns of the result. We may know this in
            advance, and if not provided it must be computed.
        keep_remaining : boolean, default: False
            Whether or not to drop the data that is not computed over.
        item_to_distribute : np.ndarray or scalar, default: no_default
            The item to split up so it can be applied over both axes.

        Returns
        -------
        PandasDataframe
            A new dataframe.
        """
        # TODO Infer columns and index from `keep_remaining` and `apply_indices`
        if new_index is None:
            new_index = self.index if axis == 1 else None
        if new_columns is None:
            new_columns = self.columns if axis == 0 else None
        if axis is not None:
            assert apply_indices is not None
            # Convert indices to numeric indices
            old_index = self.index if axis else self.columns
            numeric_indices = old_index.get_indexer_for(apply_indices)
            # Get indices being applied to (opposite of indices being applied over)
            dict_indices = self._get_dict_of_block_index(axis ^ 1, numeric_indices)
            new_partitions = self._partition_mgr_cls.apply_func_to_select_indices(
                axis,
                self._partitions,
                func,
                dict_indices,
                keep_remaining=keep_remaining,
            )
            # Length objects for new object creation. This is shorter than if..else
            # This object determines the lengths and widths based on the given
            # parameters and builds a dictionary used in the constructor below. 0 gives
            # the row lengths and 1 gives the column widths. Since the dimension of
            # `axis` given may have changed, we currently just recompute it.
            # TODO Determine lengths from current lengths if `keep_remaining=False`
            lengths_objs = {
                axis: [len(apply_indices)]
                if not keep_remaining
                else [self.row_lengths, self.column_widths][axis],
                axis ^ 1: [self.row_lengths, self.column_widths][axis ^ 1],
            }
            return self.__constructor__(
                new_partitions, new_index, new_columns, lengths_objs[0], lengths_objs[1]
            )
        else:
            # We are applying over both axes here, so make sure we have all the right
            # variables set.
            assert row_labels is not None and col_labels is not None
            assert keep_remaining
            assert item_to_distribute is not no_default
            row_partitions_list = self._get_dict_of_block_index(0, row_labels).items()
            col_partitions_list = self._get_dict_of_block_index(1, col_labels).items()
            new_partitions = self._partition_mgr_cls.apply_func_to_indices_both_axis(
                self._partitions,
                func,
                row_partitions_list,
                col_partitions_list,
                item_to_distribute,
                # Passing caches instead of values in order to not trigger shapes recomputation
                # if they are not used inside this function.
                self._row_lengths_cache,
                self._column_widths_cache,
            )
            return self.__constructor__(
                new_partitions,
                new_index,
                new_columns,
                self._row_lengths_cache,
                self._column_widths_cache,
            )

    @lazy_metadata_decorator(apply_axis="both")
    def broadcast_apply(
        self, axis, func, other, join_type="left", labels="keep", dtypes=None
    ):
        """
        Broadcast axis partitions of `other` to partitions of `self` and apply a function.

        Parameters
        ----------
        axis : {0, 1}
            Axis to broadcast over.
        func : callable
            Function to apply.
        other : PandasDataframe
            Modin DataFrame to broadcast.
        join_type : str, default: "left"
            Type of join to apply.
        labels : {"keep", "replace", "drop"}, default: "keep"
            Whether keep labels from `self` Modin DataFrame, replace them with labels
            from joined DataFrame or drop altogether to make them be computed lazily later.
        dtypes : "copy" or None, default: None
            Whether keep old dtypes or infer new dtypes from data.

        Returns
        -------
        PandasDataframe
            New Modin DataFrame.
        """
        # Only sort the indices if they do not match
        (
            left_parts,
            right_parts,
            joined_index,
            partition_sizes_along_axis,
        ) = self._copartition(
            axis, other, join_type, sort=not self.axes[axis].equals(other.axes[axis])
        )
        # unwrap list returned by `copartition`.
        right_parts = right_parts[0]
        new_frame = self._partition_mgr_cls.broadcast_apply(
            axis, func, left_parts, right_parts
        )
        if dtypes == "copy":
            dtypes = self._dtypes

        def _pick_axis(get_axis, sizes_cache):
            if labels == "keep":
                return get_axis(), sizes_cache
            if labels == "replace":
                return joined_index, partition_sizes_along_axis
            assert labels == "drop", f"Unexpected `labels`: {labels}"
            return None, None

        if axis == 0:
            # Pass shape caches instead of values in order to not trigger shape computation.
            new_index, new_row_lengths = _pick_axis(
                self._get_index, self._row_lengths_cache
            )
            new_columns, new_column_widths = self.columns, self._column_widths_cache
        else:
            new_index, new_row_lengths = self.index, self._row_lengths_cache
            new_columns, new_column_widths = _pick_axis(
                self._get_columns, self._column_widths_cache
            )

        return self.__constructor__(
            new_frame,
            new_index,
            new_columns,
            new_row_lengths,
            new_column_widths,
            dtypes=dtypes,
        )

    def _prepare_frame_to_broadcast(self, axis, indices, broadcast_all):
        """
        Compute the indices to broadcast `self` considering `indices`.

        Parameters
        ----------
        axis : {0, 1}
            Axis to broadcast along.
        indices : dict
            Dict of indices and internal indices of partitions where `self` must
            be broadcasted.
        broadcast_all : bool
            Whether broadcast the whole axis of `self` frame or just a subset of it.

        Returns
        -------
        dict
            Dictionary with indices of partitions to broadcast.

        Notes
        -----
        New dictionary of indices of `self` partitions represents that
        you want to broadcast `self` at specified another partition named `other`. For example,
        Dictionary {key: {key1: [0, 1], key2: [5]}} means, that in `other`[key] you want to
        broadcast [self[key1], self[key2]] partitions and internal indices for `self` must be [[0, 1], [5]]
        """
        if broadcast_all:
            sizes = self.row_lengths if axis else self.column_widths
            return {key: dict(enumerate(sizes)) for key in indices.keys()}
        passed_len = 0
        result_dict = {}
        for part_num, internal in indices.items():
            result_dict[part_num] = self._get_dict_of_block_index(
                axis ^ 1, np.arange(passed_len, passed_len + len(internal))
            )
            passed_len += len(internal)
        return result_dict

    def __make_init_labels_args(self, partitions, index, columns) -> dict:
        kw = {}
        kw["index"], kw["row_lengths"] = (
            self._compute_axis_labels_and_lengths(0, partitions)
            if index is None
            else (index, None)
        )
        kw["columns"], kw["column_widths"] = (
            self._compute_axis_labels_and_lengths(1, partitions)
            if columns is None
            else (columns, None)
        )
        return kw

    @lazy_metadata_decorator(apply_axis="both")
    def broadcast_apply_select_indices(
        self,
        axis,
        func,
        other,
        apply_indices=None,
        numeric_indices=None,
        keep_remaining=False,
        broadcast_all=True,
        new_index=None,
        new_columns=None,
    ):
        """
        Apply a function to select indices at specified axis and broadcast partitions of `other` Modin DataFrame.

        Parameters
        ----------
        axis : {0, 1}
            Axis to apply function along.
        func : callable
            Function to apply.
        other : PandasDataframe
            Partitions of which should be broadcasted.
        apply_indices : list, default: None
            List of labels to apply (if `numeric_indices` are not specified).
        numeric_indices : list, default: None
            Numeric indices to apply (if `apply_indices` are not specified).
        keep_remaining : bool, default: False
            Whether drop the data that is not computed over or not.
        broadcast_all : bool, default: True
            Whether broadcast the whole axis of right frame to every
            partition or just a subset of it.
        new_index : pandas.Index, optional
            Index of the result. We may know this in advance,
            and if not provided it must be computed.
        new_columns : pandas.Index, optional
            Columns of the result. We may know this in advance,
            and if not provided it must be computed.

        Returns
        -------
        PandasDataframe
            New Modin DataFrame.
        """
        assert (
            apply_indices is not None or numeric_indices is not None
        ), "Indices to apply must be specified!"

        if other is None:
            if apply_indices is None:
                apply_indices = self.axes[axis][numeric_indices]
            return self.apply_select_indices(
                axis=axis,
                func=func,
                apply_indices=apply_indices,
                keep_remaining=keep_remaining,
                new_index=new_index,
                new_columns=new_columns,
            )

        if numeric_indices is None:
            old_index = self.index if axis else self.columns
            numeric_indices = old_index.get_indexer_for(apply_indices)

        dict_indices = self._get_dict_of_block_index(axis ^ 1, numeric_indices)
        broadcasted_dict = other._prepare_frame_to_broadcast(
            axis, dict_indices, broadcast_all=broadcast_all
        )
        new_partitions = self._partition_mgr_cls.broadcast_apply_select_indices(
            axis,
            func,
            self._partitions,
            other._partitions,
            dict_indices,
            broadcasted_dict,
            keep_remaining,
        )

        kw = self.__make_init_labels_args(new_partitions, new_index, new_columns)
        return self.__constructor__(new_partitions, **kw)

    @lazy_metadata_decorator(apply_axis="both")
    def broadcast_apply_full_axis(
        self,
        axis,
        func,
        other,
        new_index=None,
        new_columns=None,
        apply_indices=None,
        enumerate_partitions=False,
        dtypes=None,
        num_splits="keep",
        sync_labels=True,
        pass_axis_lengths_to_partitions=False,
    ):
        """
        Broadcast partitions of `other` Modin DataFrame and apply a function along full axis.

        Parameters
        ----------
        axis : {0, 1}
            Axis to apply over (0 - rows, 1 - columns).
        func : callable
            Function to apply.
        other : PandasDataframe or list
            Modin DataFrame(s) to broadcast.
        new_index : list-like, optional
            Index of the result. We may know this in advance,
            and if not provided it must be computed.
        new_columns : list-like, optional
            Columns of the result. We may know this in
            advance, and if not provided it must be computed.
        apply_indices : list-like, default: None
            Indices of `axis ^ 1` to apply function over.
        enumerate_partitions : bool, default: False
            Whether pass partition index into applied `func` or not.
            Note that `func` must be able to obtain `partition_idx` kwarg.
        dtypes : list-like, default: None
            Data types of the result. This is an optimization
            because there are functions that always result in a particular data
            type, and allows us to avoid (re)computing it.
        num_splits : {"keep", "auto", int}, default: "keep"
            The number of partitions to split the result into across the `axis`.

            - "keep": Preserve partitioning. Setting this value stops data shuffling between partitions.
            - "auto": Determine the number of splits automatically based on the ``modin.config`` configuration.
            - int: The number of splits manually specified as an integer.
        sync_labels : boolean, default: True
            Synchronize external indexes (`new_index`, `new_columns`) with internal indexes.
            This could be used when you're certain that the indices in partitions are equal to
            the provided hints in order to save time on syncing them.
        pass_axis_lengths_to_partitions : bool, default: False
            Whether pass partition lengths along `axis ^ 1` to the kernel `func`.
            Note that `func` must be able to obtain `df, *axis_lengths`.

        Returns
        -------
        PandasDataframe
            New Modin DataFrame.
        """
        if other is not None:
            if not isinstance(other, list):
                other = [other]
            other = [o._partitions for o in other] if len(other) else None

        if apply_indices is not None:
            numeric_indices = self.axes[axis ^ 1].get_indexer_for(apply_indices)
            apply_indices = self._get_dict_of_block_index(
                axis ^ 1, numeric_indices
            ).keys()

        apply_func_args = None
        if pass_axis_lengths_to_partitions:
            if axis == 0:
                apply_func_args = (
                    self._column_widths_cache
                    if self._column_widths_cache is not None
                    else [part.width(materialize=False) for part in self._partitions[0]]
                )
            else:
                apply_func_args = (
                    self._row_lengths_cache
                    if self._row_lengths_cache is not None
                    else [
                        part.length(materialize=False) for part in self._partitions.T[0]
                    ]
                )

        new_partitions = self._partition_mgr_cls.broadcast_axis_partitions(
            axis=axis,
            left=self._partitions,
            right=other,
            apply_func=self._build_treereduce_func(axis, func),
            apply_indices=apply_indices,
            enumerate_partitions=enumerate_partitions,
<<<<<<< HEAD
            num_splits=num_splits,
=======
            keep_partitioning=keep_partitioning,
            apply_func_args=apply_func_args,
>>>>>>> a4504a0e
        )
        kw = {"row_lengths": None, "column_widths": None}
        if dtypes == "copy":
            kw["dtypes"] = self._dtypes
        elif dtypes is not None:
            if new_columns is None:
                (
                    new_columns,
                    kw["column_widths"],
                ) = self._compute_axis_labels_and_lengths(1, new_partitions)
            kw["dtypes"] = pandas.Series(
                [np.dtype(dtypes)] * len(new_columns), index=new_columns
            )

        if num_splits != "keep":
            if kw["row_lengths"] is None and new_index is not None:
                if axis == 0:
                    kw["row_lengths"] = get_length_list(
                        axis_len=len(new_index), num_splits=new_partitions.shape[0]
                    )
                elif (
                    axis == 1
                    and self._row_lengths_cache is not None
                    and len(new_index) == sum(self._row_lengths_cache)
                ):
                    kw["row_lengths"] = self._row_lengths_cache
            if kw["column_widths"] is None and new_columns is not None:
                if axis == 1:
                    kw["column_widths"] = get_length_list(
                        axis_len=len(new_columns),
                        num_splits=new_partitions.shape[1],
                    )
                elif (
                    axis == 0
                    and self._column_widths_cache is not None
                    and len(new_columns) == sum(self._column_widths_cache)
                ):
                    kw["column_widths"] = self._column_widths_cache
        result = self.__constructor__(
            new_partitions, index=new_index, columns=new_columns, **kw
        )
        if sync_labels and new_index is not None:
            result.synchronize_labels(axis=0)
        if sync_labels and new_columns is not None:
            result.synchronize_labels(axis=1)
        return result

    def _copartition(self, axis, other, how, sort, force_repartition=False):
        """
        Copartition two Modin DataFrames.

        Perform aligning of partitions, index and partition blocks.

        Parameters
        ----------
        axis : {0, 1}
            Axis to copartition along (0 - rows, 1 - columns).
        other : PandasDataframe
            Other Modin DataFrame(s) to copartition against.
        how : str
            How to manage joining the index object ("left", "right", etc.).
        sort : bool
            Whether sort the joined index or not.
        force_repartition : bool, default: False
            Whether force the repartitioning or not. By default,
            this method will skip repartitioning if it is possible. This is because
            reindexing is extremely inefficient. Because this method is used to
            `join` or `append`, it is vital that the internal indices match.

        Returns
        -------
        tuple
            Tuple containing:
                1) 2-d NumPy array of aligned left partitions
                2) list of 2-d NumPy arrays of aligned right partitions
                3) joined index along ``axis``
                4) List with sizes of partitions along axis that partitioning
                   was done on. This list will be empty if and only if all
                   the frames are empty.
        """
        if isinstance(other, type(self)):
            other = [other]

        self_index = self.axes[axis]
        others_index = [o.axes[axis] for o in other]
        joined_index, make_reindexer = self._join_index_objects(
            axis, [self_index] + others_index, how, sort
        )

        frames = [self] + other
        non_empty_frames_idx = [
            i for i, o in enumerate(frames) if o._partitions.size != 0
        ]

        # If all frames are empty
        if len(non_empty_frames_idx) == 0:
            return (
                self._partitions,
                [o._partitions for o in other],
                joined_index,
                # There are no partition sizes because the resulting dataframe
                # has no partitions.
                [],
            )

        base_frame_idx = non_empty_frames_idx[0]
        other_frames = frames[base_frame_idx + 1 :]

        # Picking first non-empty frame
        base_frame = frames[non_empty_frames_idx[0]]
        base_index = base_frame.axes[axis]

        # define conditions for reindexing and repartitioning `self` frame
        do_reindex_base = not base_index.equals(joined_index)
        do_repartition_base = force_repartition or do_reindex_base

        # Perform repartitioning and reindexing for `base_frame` if needed.
        # Also define length of base and frames. We will need to know the
        # lengths for alignment.
        if do_repartition_base:
            reindexed_base = base_frame._partition_mgr_cls.map_axis_partitions(
                axis,
                base_frame._partitions,
                make_reindexer(do_reindex_base, base_frame_idx),
            )
            if axis:
                base_lengths = [obj.width() for obj in reindexed_base[0]]
            else:
                base_lengths = [obj.length() for obj in reindexed_base.T[0]]
        else:
            reindexed_base = base_frame._partitions
            base_lengths = base_frame.column_widths if axis else base_frame.row_lengths

        others_lengths = [o._axes_lengths[axis] for o in other_frames]

        # define conditions for reindexing and repartitioning `other` frames
        do_reindex_others = [
            not o.axes[axis].equals(joined_index) for o in other_frames
        ]

        do_repartition_others = [None] * len(other_frames)
        for i in range(len(other_frames)):
            do_repartition_others[i] = (
                force_repartition
                or do_reindex_others[i]
                or others_lengths[i] != base_lengths
            )

        # perform repartitioning and reindexing for `other_frames` if needed
        reindexed_other_list = [None] * len(other_frames)
        for i in range(len(other_frames)):
            if do_repartition_others[i]:
                # indices of others frame start from `base_frame_idx` + 1
                reindexed_other_list[i] = other_frames[
                    i
                ]._partition_mgr_cls.map_axis_partitions(
                    axis,
                    other_frames[i]._partitions,
                    make_reindexer(do_repartition_others[i], base_frame_idx + 1 + i),
                    lengths=base_lengths,
                )
            else:
                reindexed_other_list[i] = other_frames[i]._partitions
        reindexed_frames = (
            [frames[i]._partitions for i in range(base_frame_idx)]
            + [reindexed_base]
            + reindexed_other_list
        )
        return (reindexed_frames[0], reindexed_frames[1:], joined_index, base_lengths)

    @lazy_metadata_decorator(apply_axis="both")
    def n_ary_op(
        self,
        op,
        right_frames: list,
        join_type="outer",
        copartition_along_columns=True,
        dtypes=None,
    ):
        """
        Perform an n-opary operation by joining with other Modin DataFrame(s).

        Parameters
        ----------
        op : callable
            Function to apply after the join.
        right_frames : list of PandasDataframe
            Modin DataFrames to join with.
        join_type : str, default: "outer"
            Type of join to apply.
        copartition_along_columns : bool, default: True
            Whether to perform copartitioning along columns or not.
            For some ops this isn't needed (e.g., `fillna`).
        dtypes : series, default: None
            Dtypes of the resultant dataframe, this argument will be
            received if the resultant dtypes of n-opary operation is precomputed.

        Returns
        -------
        PandasDataframe
            New Modin DataFrame.
        """
        left_parts, list_of_right_parts, joined_index, row_lengths = self._copartition(
            0, right_frames, join_type, sort=True
        )
        if copartition_along_columns:
            new_left_frame = self.__constructor__(
                left_parts, joined_index, self.columns, row_lengths, self.column_widths
            )
            new_right_frames = [
                self.__constructor__(
                    right_parts,
                    joined_index,
                    right_frame.columns,
                    row_lengths,
                    right_frame.column_widths,
                )
                for right_parts, right_frame in zip(list_of_right_parts, right_frames)
            ]

            (
                left_parts,
                list_of_right_parts,
                joined_columns,
                column_widths,
            ) = new_left_frame._copartition(
                1,
                new_right_frames,
                join_type,
                sort=True,
            )
        else:
            joined_columns = self._columns_cache
            column_widths = self._column_widths_cache

        new_frame = (
            np.array([])
            if len(left_parts) == 0
            or any(len(right_parts) == 0 for right_parts in list_of_right_parts)
            else self._partition_mgr_cls.n_ary_operation(
                left_parts, op, list_of_right_parts
            )
        )

        return self.__constructor__(
            new_frame,
            joined_index,
            joined_columns,
            row_lengths,
            column_widths,
            dtypes,
        )

    @lazy_metadata_decorator(apply_axis="both")
    def concat(
        self,
        axis: Union[int, Axis],
        others: Union["PandasDataframe", List["PandasDataframe"]],
        how,
        sort,
    ) -> "PandasDataframe":
        """
        Concatenate `self` with one or more other Modin DataFrames.

        Parameters
        ----------
        axis : int or modin.core.dataframe.base.utils.Axis
            Axis to concatenate over.
        others : list
            List of Modin DataFrames to concatenate with.
        how : str
            Type of join to use for the axis.
        sort : bool
            Whether sort the result or not.

        Returns
        -------
        PandasDataframe
            New Modin DataFrame.
        """
        axis = Axis(axis)
        new_widths = None
        new_lengths = None

        def _compute_new_widths():
            widths = None
            if self._column_widths_cache is not None and all(
                o._column_widths_cache is not None for o in others
            ):
                widths = self._column_widths_cache + [
                    width for o in others for width in o._column_widths_cache
                ]
            return widths

        # Fast path for equivalent columns and partitioning
        if (
            axis == Axis.ROW_WISE
            and all(o.columns.equals(self.columns) for o in others)
            and all(o.column_widths == self.column_widths for o in others)
        ):
            joined_index = self.columns
            left_parts = self._partitions
            right_parts = [o._partitions for o in others]
            new_widths = self._column_widths_cache
        elif (
            axis == Axis.COL_WISE
            and all(o.index.equals(self.index) for o in others)
            and all(o.row_lengths == self.row_lengths for o in others)
        ):
            joined_index = self.index
            left_parts = self._partitions
            right_parts = [o._partitions for o in others]
            new_lengths = self._row_lengths_cache
            # we can only do this for COL_WISE because `concat` might rebalance partitions for ROW_WISE
            new_widths = _compute_new_widths()
        else:
            (
                left_parts,
                right_parts,
                joined_index,
                partition_sizes_along_axis,
            ) = self._copartition(
                axis.value ^ 1, others, how, sort, force_repartition=False
            )
            if axis == Axis.COL_WISE:
                new_lengths = partition_sizes_along_axis
                new_widths = _compute_new_widths()
            else:
                new_widths = partition_sizes_along_axis
        new_partitions, new_lengths2 = self._partition_mgr_cls.concat(
            axis.value, left_parts, right_parts
        )
        if new_lengths is None:
            new_lengths = new_lengths2
        new_dtypes = None
        if axis == Axis.ROW_WISE:
            new_index = self.index.append([other.index for other in others])
            new_columns = joined_index
            all_dtypes = [frame._dtypes for frame in [self] + others]
            if all(dtypes is not None for dtypes in all_dtypes):
                new_dtypes = pandas.concat(all_dtypes, axis=1)
                # 'nan' value will be placed in a row if a column doesn't exist in all frames;
                # this value is np.float64 type so we need an explicit conversion
                new_dtypes.fillna(np.dtype("float64"), inplace=True)
                new_dtypes = new_dtypes.apply(
                    lambda row: find_common_type(row.values), axis=1
                )
            # If we have already cached the length of each row in at least one
            # of the row's partitions, we can build new_lengths for the new
            # frame. Typically, if we know the length for any partition in a
            # row, we know the length for the first partition in the row. So
            # just check the lengths of the first column of partitions.
            if not new_lengths:
                new_lengths = []
                if new_partitions.size > 0:
                    for part in new_partitions.T[0]:
                        if part._length_cache is not None:
                            new_lengths.append(part.length())
                        else:
                            new_lengths = None
                            break
        else:
            new_columns = self.columns.append([other.columns for other in others])
            new_index = joined_index
            if self._dtypes is not None and all(o._dtypes is not None for o in others):
                new_dtypes = pandas.concat([self.dtypes] + [o.dtypes for o in others])
            # If we have already cached the width of each column in at least one
            # of the column's partitions, we can build new_widths for the new
            # frame. Typically, if we know the width for any partition in a
            # column, we know the width for the first partition in the column.
            # So just check the widths of the first row of partitions.
            if not new_widths:
                new_widths = []
                if new_partitions.size > 0:
                    for part in new_partitions[0]:
                        if part._width_cache is not None:
                            new_widths.append(part.width())
                        else:
                            new_widths = None
                            break
        return self.__constructor__(
            new_partitions, new_index, new_columns, new_lengths, new_widths, new_dtypes
        )

    def groupby(
        self,
        axis: Union[int, Axis],
        by: Union[str, List[str]],
        operator: Callable,
        result_schema: Optional[Dict[Hashable, type]] = None,
    ) -> "PandasDataframe":
        """
        Generate groups based on values in the input column(s) and perform the specified operation on each.

        Parameters
        ----------
        axis : int or modin.core.dataframe.base.utils.Axis
            The axis to apply the grouping over.
        by : string or list of strings
            One or more column labels to use for grouping.
        operator : callable
            The operation to carry out on each of the groups. The operator is another
            algebraic operator with its own user-defined function parameter, depending
            on the output desired by the user.
        result_schema : dict, optional
            Mapping from column labels to data types that represents the types of the output dataframe.

        Returns
        -------
        PandasDataframe
            A new PandasDataframe containing the groupings specified, with the operator
                applied to each group.

        Notes
        -----
        No communication between groups is allowed in this algebra implementation.

        The number of rows (columns if axis=1) returned by the user-defined function
        passed to the groupby may be at most the number of rows in the group, and
        may be as small as a single row.

        Unlike the pandas API, an intermediate “GROUP BY” object is not present in this
        algebra implementation.
        """
        pass

    @lazy_metadata_decorator(apply_axis="opposite", axis_arg=0)
    def groupby_reduce(
        self,
        axis,
        by,
        map_func,
        reduce_func,
        new_index=None,
        new_columns=None,
        apply_indices=None,
    ):
        """
        Groupby another Modin DataFrame dataframe and aggregate the result.

        Parameters
        ----------
        axis : {0, 1}
            Axis to groupby and aggregate over.
        by : PandasDataframe or None
            A Modin DataFrame to group by.
        map_func : callable
            Map component of the aggregation.
        reduce_func : callable
            Reduce component of the aggregation.
        new_index : pandas.Index, optional
            Index of the result. We may know this in advance,
            and if not provided it must be computed.
        new_columns : pandas.Index, optional
            Columns of the result. We may know this in advance,
            and if not provided it must be computed.
        apply_indices : list-like, default: None
            Indices of `axis ^ 1` to apply groupby over.

        Returns
        -------
        PandasDataframe
            New Modin DataFrame.
        """
        by_parts = by if by is None else by._partitions
        if by is None:
            self._propagate_index_objs(axis=0)

        if apply_indices is not None:
            numeric_indices = self.axes[axis ^ 1].get_indexer_for(apply_indices)
            apply_indices = list(
                self._get_dict_of_block_index(axis ^ 1, numeric_indices).keys()
            )

        new_partitions = self._partition_mgr_cls.groupby_reduce(
            axis, self._partitions, by_parts, map_func, reduce_func, apply_indices
        )
        kw = self.__make_init_labels_args(new_partitions, new_index, new_columns)
        return self.__constructor__(new_partitions, **kw)

    @classmethod
    def from_pandas(cls, df):
        """
        Create a Modin DataFrame from a pandas DataFrame.

        Parameters
        ----------
        df : pandas.DataFrame
            A pandas DataFrame.

        Returns
        -------
        PandasDataframe
            New Modin DataFrame.
        """
        new_index = df.index
        new_columns = df.columns
        new_dtypes = df.dtypes
        new_frame, new_lengths, new_widths = cls._partition_mgr_cls.from_pandas(
            df, True
        )
        return cls(
            new_frame,
            new_index,
            new_columns,
            new_lengths,
            new_widths,
            dtypes=new_dtypes,
        )

    @classmethod
    def from_arrow(cls, at):
        """
        Create a Modin DataFrame from an Arrow Table.

        Parameters
        ----------
        at : pyarrow.table
            Arrow Table.

        Returns
        -------
        PandasDataframe
            New Modin DataFrame.
        """
        new_frame, new_lengths, new_widths = cls._partition_mgr_cls.from_arrow(
            at, return_dims=True
        )
        new_columns = Index.__new__(Index, data=at.column_names, dtype="O")
        new_index = Index.__new__(RangeIndex, data=range(at.num_rows))
        new_dtypes = pandas.Series(
            [cls._arrow_type_to_dtype(col.type) for col in at.columns],
            index=at.column_names,
        )
        return cls(
            partitions=new_frame,
            index=new_index,
            columns=new_columns,
            row_lengths=new_lengths,
            column_widths=new_widths,
            dtypes=new_dtypes,
        )

    @classmethod
    def _arrow_type_to_dtype(cls, arrow_type):
        """
        Convert an arrow data type to a pandas data type.

        Parameters
        ----------
        arrow_type : arrow dtype
            Arrow data type to be converted to a pandas data type.

        Returns
        -------
        object
            Any dtype compatible with pandas.
        """
        import pyarrow

        try:
            res = arrow_type.to_pandas_dtype()
        # Conversion to pandas is not implemented for some arrow types,
        # perform manual conversion for them:
        except NotImplementedError:
            if pyarrow.types.is_time(arrow_type):
                res = np.dtype(datetime.time)
            else:
                raise

        if not isinstance(res, (np.dtype, str)):
            return np.dtype(res)
        return res

    @lazy_metadata_decorator(apply_axis="both")
    def to_pandas(self):
        """
        Convert this Modin DataFrame to a pandas DataFrame.

        Returns
        -------
        pandas.DataFrame
        """
        df = self._partition_mgr_cls.to_pandas(self._partitions)
        if df.empty:
            df = pandas.DataFrame(columns=self.columns, index=self.index)
        else:
            for axis, external_index in enumerate(
                [self._index_cache, self._columns_cache]
            ):
                # no need to check external and internal axes since in that case
                # external axes will be computed from internal partitions
                if external_index is not None:
                    ErrorMessage.catch_bugs_and_request_email(
                        not df.axes[axis].equals(external_index),
                        f"Internal and external indices on axis {axis} do not match.",
                    )
                    # have to do this in order to assign some potentially missing metadata,
                    # the ones that were set to the external index but were never propagated
                    # into the internal ones
                    df = df.set_axis(axis=axis, labels=external_index, copy=False)

        return df

    def to_numpy(self, **kwargs):
        """
        Convert this Modin DataFrame to a NumPy array.

        Parameters
        ----------
        **kwargs : dict
            Additional keyword arguments to be passed in `to_numpy`.

        Returns
        -------
        np.ndarray
        """
        return self._partition_mgr_cls.to_numpy(self._partitions, **kwargs)

    @lazy_metadata_decorator(apply_axis=None, transpose=True)
    def transpose(self):
        """
        Transpose the index and columns of this Modin DataFrame.

        Reflect this Modin DataFrame over its main diagonal
        by writing rows as columns and vice-versa.

        Returns
        -------
        PandasDataframe
            New Modin DataFrame.
        """
        new_partitions = self._partition_mgr_cls.lazy_map_partitions(
            self._partitions, lambda df: df.T
        ).T
        if self._dtypes is not None:
            new_dtypes = pandas.Series(
                np.full(len(self.index), find_common_type(self.dtypes.values)),
                index=self.index,
            )
        else:
            new_dtypes = None
        return self.__constructor__(
            new_partitions,
            self._columns_cache,
            self._index_cache,
            self._column_widths_cache,
            self._row_lengths_cache,
            dtypes=new_dtypes,
        )

    def finalize(self):
        """
        Perform all deferred calls on partitions.

        This makes `self` Modin Dataframe independent of a history of queries
        that were used to build it.
        """
        self._partition_mgr_cls.finalize(self._partitions)

    def __dataframe__(self, nan_as_null: bool = False, allow_copy: bool = True):
        """
        Get a Modin DataFrame that implements the dataframe exchange protocol.

        See more about the protocol in https://data-apis.org/dataframe-protocol/latest/index.html.

        Parameters
        ----------
        nan_as_null : bool, default: False
            A keyword intended for the consumer to tell the producer
            to overwrite null values in the data with ``NaN`` (or ``NaT``).
            This currently has no effect; once support for nullable extension
            dtypes is added, this value should be propagated to columns.
        allow_copy : bool, default: True
            A keyword that defines whether or not the library is allowed
            to make a copy of the data. For example, copying data would be necessary
            if a library supports strided buffers, given that this protocol
            specifies contiguous buffers. Currently, if the flag is set to ``False``
            and a copy is needed, a ``RuntimeError`` will be raised.

        Returns
        -------
        ProtocolDataframe
            A dataframe object following the dataframe protocol specification.
        """
        from modin.core.dataframe.pandas.interchange.dataframe_protocol.dataframe import (
            PandasProtocolDataframe,
        )

        return PandasProtocolDataframe(
            self, nan_as_null=nan_as_null, allow_copy=allow_copy
        )

    @classmethod
    def from_dataframe(cls, df: "ProtocolDataframe") -> "PandasDataframe":
        """
        Convert a DataFrame implementing the dataframe exchange protocol to a Core Modin Dataframe.

        See more about the protocol in https://data-apis.org/dataframe-protocol/latest/index.html.

        Parameters
        ----------
        df : ProtocolDataframe
            The DataFrame object supporting the dataframe exchange protocol.

        Returns
        -------
        PandasDataframe
            A new Core Modin Dataframe object.
        """
        if type(df) == cls:
            return df

        if not hasattr(df, "__dataframe__"):
            raise ValueError(
                "`df` does not support DataFrame exchange protocol, i.e. `__dataframe__` method"
            )

        from modin.core.dataframe.pandas.interchange.dataframe_protocol.from_dataframe import (
            from_dataframe_to_pandas,
        )

        ErrorMessage.default_to_pandas(message="`from_dataframe`")
        pandas_df = from_dataframe_to_pandas(df)
        return cls.from_pandas(pandas_df)<|MERGE_RESOLUTION|>--- conflicted
+++ resolved
@@ -2720,12 +2720,8 @@
             apply_func=self._build_treereduce_func(axis, func),
             apply_indices=apply_indices,
             enumerate_partitions=enumerate_partitions,
-<<<<<<< HEAD
             num_splits=num_splits,
-=======
-            keep_partitioning=keep_partitioning,
             apply_func_args=apply_func_args,
->>>>>>> a4504a0e
         )
         kw = {"row_lengths": None, "column_widths": None}
         if dtypes == "copy":
