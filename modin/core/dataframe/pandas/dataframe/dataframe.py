--- conflicted
+++ resolved
@@ -38,15 +38,11 @@
     Axis,
     JoinType,
 )
-<<<<<<< HEAD
 from modin.core.dataframe.pandas.dataframe.utils import (
     build_sort_functions,
     lazy_metadata_decorator,
 )
-=======
-from modin.core.dataframe.pandas.dataframe.utils import build_sort_functions
 from modin.core.dataframe.pandas.metadata import ModinIndex
->>>>>>> edccfd01
 
 if TYPE_CHECKING:
     from modin.core.dataframe.base.interchange.dataframe_protocol.dataframe import (
