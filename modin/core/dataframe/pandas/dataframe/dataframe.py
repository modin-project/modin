--- conflicted
+++ resolved
@@ -242,36 +242,19 @@
         else:
             self._column_widths_cache = value
 
-<<<<<<< HEAD
     def _get_axis_lengths(self, axis: int = 0) -> List[int]:
         """
         Get row lengths/column widths.
-=======
-    def _get_axis_lengths_cache(self, axis=0):
-        """
-        Get partition's shape caches along the specified axis if avaliable.
->>>>>>> cfee6b4c
 
         Parameters
         ----------
         axis : int, default: 0
-<<<<<<< HEAD
 
         Returns
         -------
         list of ints
         """
         return self.row_lengths if axis == 0 else self.column_widths
-=======
-            0 - get row lengths cache, 1 - get column widths cache.
-
-        Returns
-        -------
-        list of ints or None
-            If the cache is computed return a list of ints, ``None`` otherwise.
-        """
-        return self._row_lengths_cache if axis == 0 else self._column_widths_cache
->>>>>>> cfee6b4c
 
     @property
     def has_dtypes_cache(self):
