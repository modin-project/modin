--- conflicted
+++ resolved
@@ -2054,40 +2054,6 @@
         np.ndarray
             2D array of partitions storing result of the applied `func`.
         """
-<<<<<<< HEAD
-=======
-        if not isinstance(columns, list):
-            columns = [columns]
-        # When we do a sort on the result of Series.value_counts, we don't rename the index until
-        # after everything is done, which causes an error when sorting the partitions, since the
-        # index and the column share the same name, when in actuality, the index's name should be
-        # None. This fixes the indexes name beforehand in that case, so that the sort works.
-
-        def sort_function(df):  # pragma: no cover
-            index_renaming = None
-            if any(name in df.columns for name in df.index.names):
-                index_renaming = df.index.names
-                df.index = df.index.set_names([None] * len(df.index.names))
-            df = df.sort_values(by=columns, ascending=ascending, **kwargs)
-            if index_renaming is not None:
-                df.index = df.index.set_names(index_renaming)
-            return df
-
-        axis = Axis(axis)
-        if axis != Axis.ROW_WISE:
-            raise NotImplementedError(
-                f"Algebra sort only implemented row-wise. {axis.name} sort not implemented yet!"
-            )
-
-        # If there's only one row partition can simply apply sorting row-wise without the need to reshuffle
-        if self._partitions.shape[0] == 1:
-            return self.apply_full_axis(axis=1, func=sort_function)
-
-        # If this df is empty, we don't want to try and shuffle or sort.
-        if len(self.axes[0]) == 0 or len(self.axes[1]) == 0:
-            return self.copy()
-
->>>>>>> d2f06ba0
         ideal_num_new_partitions = len(self._partitions)
         m = len(self.index) / ideal_num_new_partitions
         sampling_probability = (1 / m) * np.log(
@@ -2220,7 +2186,7 @@
         # index and the column share the same name, when in actuality, the index's name should be
         # None. This fixes the indexes name beforehand in that case, so that the sort works.
 
-        def sort_function(df):
+        def sort_function(df):  # pragma: no cover
             index_renaming = None
             if any(name in df.columns for name in df.index.names):
                 index_renaming = df.index.names
@@ -2247,16 +2213,11 @@
         new_partitions = self._apply_func_to_range_partitioning(
             key_column=columns[0], func=sort_function, ascending=ascending, **kwargs
         )
-<<<<<<< HEAD
-
-        new_axes = self.axes
-=======
         new_axes = (
             [None, self.copy_columns_cache()]
             if axis == Axis.ROW_WISE
             else [self.copy_index_cache(), None]
         )
->>>>>>> d2f06ba0
         new_lengths = [None, None]
         if kwargs.get("ignore_index", False):
             new_axes[axis.value] = RangeIndex(len(self.get_axis(axis.value)))
