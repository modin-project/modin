--- conflicted
+++ resolved
@@ -30,11 +30,8 @@
     find_common_type_cat as find_common_type,
 )
 from modin.pandas.indexing import is_range_like
-<<<<<<< HEAD
+from modin.pandas.utils import is_full_grab_slice
 from modin.config import NPartitions
-=======
-from modin.pandas.utils import is_full_grab_slice
->>>>>>> 7e85c5df
 
 
 class PandasDataframe(object):
