# Licensed to Modin Development Team under one or more contributor license agreements.
# See the NOTICE file distributed with this work for additional information regarding
# copyright ownership.  The Modin Development Team licenses this file to you under the
# Apache License, Version 2.0 (the "License"); you may not use this file except in
# compliance with the License.  You may obtain a copy of the License at
#
#     http://www.apache.org/licenses/LICENSE-2.0
#
# Unless required by applicable law or agreed to in writing, software distributed under
# the License is distributed on an "AS IS" BASIS, WITHOUT WARRANTIES OR CONDITIONS OF
# ANY KIND, either express or implied. See the License for the specific language
# governing permissions and limitations under the License.

"""
Module contains class PandasDataframe.

PandasDataframe is a parent abstract class for any dataframe class
for pandas storage format.
"""
from collections import OrderedDict
import numpy as np
import pandas
import datetime
from pandas.api.types import is_object_dtype
from pandas.core.indexes.api import ensure_index, Index, RangeIndex
from pandas.core.dtypes.common import is_numeric_dtype, is_list_like
from pandas._libs.lib import no_default
from typing import List, Hashable, Optional, Callable, Union, Dict, TYPE_CHECKING

from modin.core.storage_formats.pandas.query_compiler import PandasQueryCompiler
from modin.core.storage_formats.pandas.utils import get_length_list
from modin.error_message import ErrorMessage
from modin.core.storage_formats.pandas.parsers import (
    find_common_type_cat as find_common_type,
)
from modin.core.dataframe.base.dataframe.dataframe import ModinDataframe
from modin.core.dataframe.base.dataframe.utils import (
    Axis,
    JoinType,
)
from modin.core.dataframe.pandas.dataframe.utils import build_sort_functions

if TYPE_CHECKING:
    from modin.core.dataframe.base.interchange.dataframe_protocol.dataframe import (
        ProtocolDataframe,
    )
    from pandas._typing import npt

from modin.pandas.indexing import is_range_like
from modin.pandas.utils import is_full_grab_slice, check_both_not_none
from modin.logging import ClassLogger
from modin.utils import MODIN_UNNAMED_SERIES_LABEL


def lazy_metadata_decorator(apply_axis=None, axis_arg=-1, transpose=False):
    """
    Lazily propagate metadata for the ``PandasDataframe``.

    This decorator first adds the minimum required reindexing operations
    to each partition's queue of functions to be lazily applied for
    each PandasDataframe in the arguments by applying the function
    run_f_on_minimally_updated_metadata. The decorator also sets the
    flags for deferred metadata synchronization on the function result
    if necessary.

    Parameters
    ----------
    apply_axis : str, default: None
        The axes on which to apply the reindexing operations to the `self._partitions` lazily.
        Case None: No lazy metadata propagation.
        Case "both": Add reindexing operations on both axes to partition queue.
        Case "opposite": Add reindexing operations complementary to given axis.
        Case "rows": Add reindexing operations on row axis to partition queue.
    axis_arg : int, default: -1
        The index or column axis.
    transpose : bool, default: False
        Boolean for if a transpose operation is being used.

    Returns
    -------
    Wrapped Function.
    """

    def decorator(f):
        from functools import wraps

        @wraps(f)
        def run_f_on_minimally_updated_metadata(self, *args, **kwargs):
            for obj in (
                [self]
                + [o for o in args if isinstance(o, PandasDataframe)]
                + [v for v in kwargs.values() if isinstance(v, PandasDataframe)]
                + [
                    d
                    for o in args
                    if isinstance(o, list)
                    for d in o
                    if isinstance(d, PandasDataframe)
                ]
                + [
                    d
                    for _, o in kwargs.items()
                    if isinstance(o, list)
                    for d in o
                    if isinstance(d, PandasDataframe)
                ]
            ):
                if apply_axis == "both":
                    if obj._deferred_index and obj._deferred_column:
                        obj._propagate_index_objs(axis=None)
                    elif obj._deferred_index:
                        obj._propagate_index_objs(axis=0)
                    elif obj._deferred_column:
                        obj._propagate_index_objs(axis=1)
                elif apply_axis == "opposite":
                    if "axis" not in kwargs:
                        axis = args[axis_arg]
                    else:
                        axis = kwargs["axis"]
                    if axis == 0 and obj._deferred_column:
                        obj._propagate_index_objs(axis=1)
                    elif axis == 1 and obj._deferred_index:
                        obj._propagate_index_objs(axis=0)
                elif apply_axis == "rows":
                    obj._propagate_index_objs(axis=0)
            result = f(self, *args, **kwargs)
            if apply_axis is None and not transpose:
                result._deferred_index = self._deferred_index
                result._deferred_column = self._deferred_column
            elif apply_axis is None and transpose:
                result._deferred_index = self._deferred_column
                result._deferred_column = self._deferred_index
            elif apply_axis == "opposite":
                if axis == 0:
                    result._deferred_index = self._deferred_index
                else:
                    result._deferred_column = self._deferred_column
            elif apply_axis == "rows":
                result._deferred_column = self._deferred_column
            return result

        return run_f_on_minimally_updated_metadata

    return decorator


class PandasDataframe(ClassLogger):
    """
    An abstract class that represents the parent class for any pandas storage format dataframe class.

    This class provides interfaces to run operations on dataframe partitions.

    Parameters
    ----------
    partitions : np.ndarray
        A 2D NumPy array of partitions.
    index : sequence, optional
        The index for the dataframe. Converted to a ``pandas.Index``.
        Is computed from partitions on demand if not specified.
    columns : sequence, optional
        The columns object for the dataframe. Converted to a ``pandas.Index``.
        Is computed from partitions on demand if not specified.
    row_lengths : list, optional
        The length of each partition in the rows. The "height" of
        each of the block partitions. Is computed if not provided.
    column_widths : list, optional
        The width of each partition in the columns. The "width" of
        each of the block partitions. Is computed if not provided.
    dtypes : pandas.Series, optional
        The data types for the dataframe columns.
    """

    _partition_mgr_cls = None
    _query_compiler_cls = PandasQueryCompiler
    # These properties flag whether or not we are deferring the metadata synchronization
    _deferred_index = False
    _deferred_column = False

    @pandas.util.cache_readonly
    def __constructor__(self):
        """
        Create a new instance of this object.

        Returns
        -------
        PandasDataframe
        """
        return type(self)

    def __init__(
        self,
        partitions,
        index=None,
        columns=None,
        row_lengths=None,
        column_widths=None,
        dtypes=None,
    ):
        self._partitions = partitions
        self._index_cache = ensure_index(index) if index is not None else None
        self._columns_cache = ensure_index(columns) if columns is not None else None
        self._row_lengths_cache = row_lengths
        self._column_widths_cache = column_widths
        self._dtypes = dtypes

        self._validate_axes_lengths()
        self._filter_empties(compute_metadata=False)

    def _validate_axes_lengths(self):
        """Validate that labels are split correctly if split is known."""
        if self._row_lengths_cache is not None and len(self.index) > 0:
            # An empty frame can have 0 rows but a nonempty index. If the frame
            # does have rows, the number of rows must equal the size of the
            # index.
            num_rows = sum(self._row_lengths_cache)
            if num_rows > 0:
                ErrorMessage.catch_bugs_and_request_email(
                    num_rows != len(self._index_cache),
                    f"Row lengths: {num_rows} != {len(self._index_cache)}",
                )
            ErrorMessage.catch_bugs_and_request_email(
                any(val < 0 for val in self._row_lengths_cache),
                f"Row lengths cannot be negative: {self._row_lengths_cache}",
            )
        if self._column_widths_cache is not None and len(self.columns) > 0:
            # An empty frame can have 0 column but a nonempty column index. If
            # the frame does have columns, the number of columns must equal the
            # size of the columns.
            num_columns = sum(self._column_widths_cache)
            if num_columns > 0:
                ErrorMessage.catch_bugs_and_request_email(
                    num_columns != len(self._columns_cache),
                    f"Column widths: {num_columns} != {len(self._columns_cache)}",
                )
            ErrorMessage.catch_bugs_and_request_email(
                any(val < 0 for val in self._column_widths_cache),
                f"Column widths cannot be negative: {self._column_widths_cache}",
            )

    @property
    def row_lengths(self):
        """
        Compute the row partitions lengths if they are not cached.

        Returns
        -------
        list
            A list of row partitions lengths.
        """
        if self._row_lengths_cache is None:
            if len(self._partitions.T) > 0:
                row_parts = self._partitions.T[0]
                self._row_lengths_cache = [part.length() for part in row_parts]
            else:
                self._row_lengths_cache = []
        return self._row_lengths_cache

    @property
    def column_widths(self):
        """
        Compute the column partitions widths if they are not cached.

        Returns
        -------
        list
            A list of column partitions widths.
        """
        if self._column_widths_cache is None:
            if len(self._partitions) > 0:
                col_parts = self._partitions[0]
                self._column_widths_cache = [part.width() for part in col_parts]
            else:
                self._column_widths_cache = []
        return self._column_widths_cache

    @property
    def _axes_lengths(self):
        """
        Get a pair of row partitions lengths and column partitions widths.

        Returns
        -------
        list
            The pair of row partitions lengths and column partitions widths.
        """
        return [self.row_lengths, self.column_widths]

    @property
    def dtypes(self):
        """
        Compute the data types if they are not cached.

        Returns
        -------
        pandas.Series
            A pandas Series containing the data types for this dataframe.
        """
        if self._dtypes is None:
            self._dtypes = self._compute_dtypes()
        return self._dtypes

    def _compute_dtypes(self):
        """
        Compute the data types via TreeReduce pattern.

        Returns
        -------
        pandas.Series
            A pandas Series containing the data types for this dataframe.
        """

        def dtype_builder(df):
            return df.apply(lambda col: find_common_type(col.values), axis=0)

        # For now we will use a pandas Series for the dtypes.
        if len(self.columns) > 0:
            dtypes = (
                self.tree_reduce(0, lambda df: df.dtypes, dtype_builder)
                .to_pandas()
                .iloc[0]
            )
        else:
            dtypes = pandas.Series([])
        # reset name to None because we use MODIN_UNNAMED_SERIES_LABEL internally
        dtypes.name = None
        return dtypes

    _index_cache = None
    _columns_cache = None

    def _validate_set_axis(self, new_labels, old_labels):
        """
        Validate the possibility of replacement of old labels with the new labels.

        Parameters
        ----------
        new_labels : list-like
            The labels to replace with.
        old_labels : list-like
            The labels to replace.

        Returns
        -------
        list-like
            The validated labels.
        """
        new_labels = ensure_index(new_labels)
        old_len = len(old_labels)
        new_len = len(new_labels)
        if old_len != new_len:
            raise ValueError(
                f"Length mismatch: Expected axis has {old_len} elements, "
                + f"new values have {new_len} elements"
            )
        return new_labels

    def _get_index(self):
        """
        Get the index from the cache object.

        Returns
        -------
        pandas.Index
            An index object containing the row labels.
        """
        if self._index_cache is None:
            self._index_cache, row_lengths = self._compute_axis_labels_and_lengths(0)
            if self._row_lengths_cache is None:
                self._row_lengths_cache = row_lengths
        return self._index_cache

    def _get_columns(self):
        """
        Get the columns from the cache object.

        Returns
        -------
        pandas.Index
            An index object containing the column labels.
        """
        if self._columns_cache is None:
            self._columns_cache, column_widths = self._compute_axis_labels_and_lengths(
                1
            )
            if self._column_widths_cache is None:
                self._column_widths_cache = column_widths
        return self._columns_cache

    def _set_index(self, new_index):
        """
        Replace the current row labels with new labels.

        Parameters
        ----------
        new_index : list-like
            The new row labels.
        """
        if self._index_cache is None:
            self._index_cache = ensure_index(new_index)
        else:
            new_index = self._validate_set_axis(new_index, self._index_cache)
            self._index_cache = new_index
        self.synchronize_labels(axis=0)

    def _set_columns(self, new_columns):
        """
        Replace the current column labels with new labels.

        Parameters
        ----------
        new_columns : list-like
           The new column labels.
        """
        if self._columns_cache is None:
            self._columns_cache = ensure_index(new_columns)
        else:
            new_columns = self._validate_set_axis(new_columns, self._columns_cache)
            self._columns_cache = new_columns
            if self._dtypes is not None:
                self._dtypes.index = new_columns
        self.synchronize_labels(axis=1)

    columns = property(_get_columns, _set_columns)
    index = property(_get_index, _set_index)

    @property
    def axes(self):
        """
        Get index and columns that can be accessed with an `axis` integer.

        Returns
        -------
        list
            List with two values: index and columns.
        """
        return [self.index, self.columns]

    def _compute_axis_labels_and_lengths(self, axis: int, partitions=None):
        """
        Compute the labels for specific `axis`.

        Parameters
        ----------
        axis : int
            Axis to compute labels along.
        partitions : np.ndarray, optional
            A 2D NumPy array of partitions from which labels will be grabbed.
            If not specified, partitions will be taken from `self._partitions`.

        Returns
        -------
        pandas.Index
            Labels for the specified `axis`.
        List of int
            Size of partitions alongside specified `axis`.
        """
        if partitions is None:
            partitions = self._partitions
        new_index, internal_idx = self._partition_mgr_cls.get_indices(axis, partitions)
        return new_index, list(map(len, internal_idx))

    def _filter_empties(self, compute_metadata=True):
        """
        Remove empty partitions from `self._partitions` to avoid triggering excess computation.

        Parameters
        ----------
        compute_metadata : bool, default: True
            Trigger the computations for partition sizes and labels if they're not done already.
        """
        if not compute_metadata and (
            self._index_cache is None
            or self._columns_cache is None
            or self._row_lengths_cache is None
            or self._column_widths_cache is None
        ):
            # do not trigger the computations
            return

        if len(self.axes[0]) == 0 or len(self.axes[1]) == 0:
            # This is the case for an empty frame. We don't want to completely remove
            # all metadata and partitions so for the moment, we won't prune if the frame
            # is empty.
            # TODO: Handle empty dataframes better
            return
        self._partitions = np.array(
            [
                [
                    self._partitions[i][j]
                    for j in range(len(self._partitions[i]))
                    if j < len(self.column_widths) and self.column_widths[j] != 0
                ]
                for i in range(len(self._partitions))
                if i < len(self.row_lengths) and self.row_lengths[i] != 0
            ]
        )
        self._column_widths_cache = [w for w in self.column_widths if w != 0]
        self._row_lengths_cache = [r for r in self.row_lengths if r != 0]

    def synchronize_labels(self, axis=None):
        """
        Set the deferred axes variables for the ``PandasDataframe``.

        Parameters
        ----------
        axis : int, default: None
            The deferred axis.
            0 for the index, 1 for the columns.
        """
        if axis is None:
            self._deferred_index = True
            self._deferred_column = True
        elif axis == 0:
            self._deferred_index = True
        else:
            self._deferred_column = True

    def _propagate_index_objs(self, axis=None):
        """
        Synchronize labels by applying the index object for specific `axis` to the `self._partitions` lazily.

        Adds `set_axis` function to call-queue of each partition from `self._partitions`
        to apply new axis.

        Parameters
        ----------
        axis : int, default: None
            The axis to apply to. If it's None applies to both axes.
        """
        self._filter_empties()
        if axis is None or axis == 0:
            cum_row_lengths = np.cumsum([0] + self.row_lengths)
        if axis is None or axis == 1:
            cum_col_widths = np.cumsum([0] + self.column_widths)

        if axis is None:

            def apply_idx_objs(df, idx, cols):
                return df.set_axis(idx, axis="index").set_axis(cols, axis="columns")

            self._partitions = np.array(
                [
                    [
                        self._partitions[i][j].add_to_apply_calls(
                            apply_idx_objs,
                            idx=self.index[
                                slice(cum_row_lengths[i], cum_row_lengths[i + 1])
                            ],
                            cols=self.columns[
                                slice(cum_col_widths[j], cum_col_widths[j + 1])
                            ],
                            length=self.row_lengths[i],
                            width=self.column_widths[j],
                        )
                        for j in range(len(self._partitions[i]))
                    ]
                    for i in range(len(self._partitions))
                ]
            )
            self._deferred_index = False
            self._deferred_column = False
        elif axis == 0:

            def apply_idx_objs(df, idx):
                return df.set_axis(idx, axis="index")

            self._partitions = np.array(
                [
                    [
                        self._partitions[i][j].add_to_apply_calls(
                            apply_idx_objs,
                            idx=self.index[
                                slice(cum_row_lengths[i], cum_row_lengths[i + 1])
                            ],
                            length=self.row_lengths[i],
                            width=self.column_widths[j],
                        )
                        for j in range(len(self._partitions[i]))
                    ]
                    for i in range(len(self._partitions))
                ]
            )
            self._deferred_index = False
        elif axis == 1:

            def apply_idx_objs(df, cols):
                return df.set_axis(cols, axis="columns")

            self._partitions = np.array(
                [
                    [
                        self._partitions[i][j].add_to_apply_calls(
                            apply_idx_objs,
                            cols=self.columns[
                                slice(cum_col_widths[j], cum_col_widths[j + 1])
                            ],
                            length=self.row_lengths[i],
                            width=self.column_widths[j],
                        )
                        for j in range(len(self._partitions[i]))
                    ]
                    for i in range(len(self._partitions))
                ]
            )
            self._deferred_column = False
        else:
            ErrorMessage.catch_bugs_and_request_email(
                axis is not None and axis not in [0, 1]
            )

    @lazy_metadata_decorator(apply_axis=None)
    def take_2d_labels_or_positional(
        self,
        row_labels: Optional[List[Hashable]] = None,
        row_positions: Optional[List[int]] = None,
        col_labels: Optional[List[Hashable]] = None,
        col_positions: Optional[List[int]] = None,
    ) -> "PandasDataframe":
        """
        Lazily select columns or rows from given indices.

        Parameters
        ----------
        row_labels : list of hashable, optional
            The row labels to extract.
        row_positions : list-like of ints, optional
            The row positions to extract.
        col_labels : list of hashable, optional
            The column labels to extract.
        col_positions : list-like of ints, optional
            The column positions to extract.

        Returns
        -------
        PandasDataframe
             A new PandasDataframe from the mask provided.

        Notes
        -----
        If both `row_labels` and `row_positions` are provided, a ValueError is raised.
        The same rule applies for `col_labels` and `col_positions`.
        """
        if check_both_not_none(row_labels, row_positions):
            raise ValueError(
                "Both row_labels and row_positions were provided - "
                + "please provide only one of row_labels and row_positions."
            )
        if check_both_not_none(col_labels, col_positions):
            raise ValueError(
                "Both col_labels and col_positions were provided - "
                + "please provide only one of col_labels and col_positions."
            )

        if row_labels is not None:
            # Get numpy array of positions of values from `row_labels`
            if isinstance(self.index, pandas.MultiIndex):
                row_positions = np.zeros(len(row_labels), dtype="int64")
                # we can't use .get_locs(row_labels) because the function
                # requires a different format for row_labels
                for idx, label in enumerate(row_labels):
                    if isinstance(label, str):
                        label = [label]
                    # get_loc can return slice that _take_2d_positional can't handle
                    row_positions[idx] = self.index.get_locs(label)[0]
            else:
                row_positions = self.index.get_indexer_for(row_labels)

        if col_labels is not None:
            # Get numpy array of positions of values from `col_labels`
            if isinstance(self.columns, pandas.MultiIndex):
                col_positions = np.zeros(len(col_labels), dtype="int64")
                # we can't use .get_locs(col_labels) because the function
                # requires a different format for row_labels
                for idx, label in enumerate(col_labels):
                    if isinstance(label, str):
                        label = [label]
                    # get_loc can return slice that _take_2d_positional can't handle
                    col_positions[idx] = self.columns.get_locs(label)[0]
            else:
                col_positions = self.columns.get_indexer_for(col_labels)

        return self._take_2d_positional(row_positions, col_positions)

    def _get_sorted_positions(self, positions):
        """
        Sort positions if necessary.

        Parameters
        ----------
        positions : Sequence[int]

        Returns
        -------
        Sequence[int]
        """
        # Helper for take_2d_positional
        if is_range_like(positions) and positions.step > 0:
            sorted_positions = positions
        else:
            sorted_positions = np.sort(positions)
        return sorted_positions

    def _get_new_lengths(self, partitions_dict, *, axis: int) -> List[int]:
        """
        Find lengths of new partitions.

        Parameters
        ----------
        partitions_dict : dict
        axis : int

        Returns
        -------
        list[int]
        """
        # Helper for take_2d_positional
        if axis == 0:
            axis_lengths = self.row_lengths
        else:
            axis_lengths = self.column_widths

        new_lengths = [
            len(
                # Row lengths for slice are calculated as the length of the slice
                # on the partition. Often this will be the same length as the current
                # length, but sometimes it is different, thus the extra calculation.
                range(*part_indexer.indices(axis_lengths[part_idx]))
                if isinstance(part_indexer, slice)
                else part_indexer
            )
            for part_idx, part_indexer in partitions_dict.items()
        ]
        return new_lengths

    def _get_new_index_obj(
        self, positions, sorted_positions, axis: int
    ) -> "tuple[pandas.Index, slice | npt.NDArray[np.intp]]":
        """
        Find the new Index object for take_2d_positional result.

        Parameters
        ----------
        positions : Sequence[int]
        sorted_positions : Sequence[int]
        axis : int

        Returns
        -------
        pandas.Index
        slice or Sequence[int]
        """
        # Helper for take_2d_positional
        # Use the slice to calculate the new columns
        if axis == 0:
            idx = self.index
        else:
            idx = self.columns

        # TODO: Support fast processing of negative-step ranges
        if is_range_like(positions) and positions.step > 0:
            # pandas Index is more likely to preserve its metadata if the indexer
            #  is slice
            monotonic_idx = slice(positions.start, positions.stop, positions.step)
        else:
            monotonic_idx = np.asarray(sorted_positions, dtype=np.intp)

        new_idx = idx[monotonic_idx]
        return new_idx, monotonic_idx

    def _take_2d_positional(
        self,
        row_positions: Optional[List[int]] = None,
        col_positions: Optional[List[int]] = None,
    ) -> "PandasDataframe":
        """
        Lazily select columns or rows from given indices.

        Parameters
        ----------
        row_positions : list-like of ints, optional
            The row positions to extract.
        col_positions : list-like of ints, optional
            The column positions to extract.

        Returns
        -------
        PandasDataframe
             A new PandasDataframe from the mask provided.
        """
        indexers = []
        for axis, indexer in enumerate((row_positions, col_positions)):
            if is_range_like(indexer):
                if indexer.step == 1 and len(indexer) == len(self.axes[axis]):
                    # By this function semantics, `None` indexer is a full-axis access
                    indexer = None
                elif indexer is not None and not isinstance(indexer, pandas.RangeIndex):
                    # Pure python's range is not fully compatible with a list of ints,
                    # converting it to ``pandas.RangeIndex``` that is compatible.
                    indexer = pandas.RangeIndex(
                        indexer.start, indexer.stop, indexer.step
                    )
            else:
                ErrorMessage.catch_bugs_and_request_email(
                    failure_condition=not (indexer is None or is_list_like(indexer)),
                    extra_log="Mask takes only list-like numeric indexers, "
                    + f"received: {type(indexer)}",
                )
            indexers.append(indexer)
        row_positions, col_positions = indexers

        if col_positions is None and row_positions is None:
            return self.copy()

        sorted_row_positions = sorted_col_positions = None

        if row_positions is not None:
            sorted_row_positions = self._get_sorted_positions(row_positions)
            # Get dict of row_parts as {row_index: row_internal_indices}
            row_partitions_dict = self._get_dict_of_block_index(
                0, sorted_row_positions, are_indices_sorted=True
            )
            new_row_lengths = self._get_new_lengths(row_partitions_dict, axis=0)
            new_index, _ = self._get_new_index_obj(
                row_positions, sorted_row_positions, axis=0
            )
        else:
            row_partitions_dict = {i: slice(None) for i in range(len(self._partitions))}
            new_row_lengths = self._row_lengths_cache
            new_index = self._index_cache

        if col_positions is not None:
            sorted_col_positions = self._get_sorted_positions(col_positions)
            # Get dict of col_parts as {col_index: col_internal_indices}
            col_partitions_dict = self._get_dict_of_block_index(
                1, sorted_col_positions, are_indices_sorted=True
            )
            new_col_widths = self._get_new_lengths(col_partitions_dict, axis=1)
            new_columns, monotonic_col_idx = self._get_new_index_obj(
                col_positions, sorted_col_positions, axis=1
            )

            ErrorMessage.catch_bugs_and_request_email(
                failure_condition=sum(new_col_widths) != len(new_columns),
                extra_log=f"{sum(new_col_widths)} != {len(new_columns)}.\n"
                + f"{col_positions}\n{self.column_widths}\n{col_partitions_dict}",
            )

            if self._dtypes is not None:
                new_dtypes = self.dtypes.iloc[monotonic_col_idx]
            else:
                new_dtypes = None
        else:
            col_partitions_dict = {
                i: slice(None) for i in range(len(self._partitions.T))
            }
            new_col_widths = self._column_widths_cache
            new_columns = self._columns_cache
            new_dtypes = self._dtypes

        new_partitions = np.array(
            [
                [
                    self._partitions[row_idx][col_idx].mask(
                        row_internal_indices, col_internal_indices
                    )
                    for col_idx, col_internal_indices in col_partitions_dict.items()
                ]
                for row_idx, row_internal_indices in row_partitions_dict.items()
            ]
        )
        intermediate = self.__constructor__(
            new_partitions,
            new_index,
            new_columns,
            new_row_lengths,
            new_col_widths,
            new_dtypes,
        )

        return self._maybe_reorder_labels(
            intermediate,
            row_positions,
            sorted_row_positions,
            col_positions,
            sorted_col_positions,
        )

    def _maybe_reorder_labels(
        self,
        intermediate: "PandasDataframe",
        row_positions,
        sorted_row_positions,
        col_positions,
        sorted_col_positions,
    ) -> "PandasDataframe":
        """
        Call re-order labels on take_2d_labels_or_positional result if necessary.

        Parameters
        ----------
        intermediate : PandasDataFrame
        row_positions : list-like of ints, optional
            The row positions to extract.
        sorted_row_positions : list-like of ints, optional
            Sorted version of row_positions.
        col_positions : list-like of ints, optional
            The column positions to extract.
        sorted_col_positions : list-like of ints, optional
            Sorted version of col_positions.

        Returns
        -------
        PandasDataframe
        """
        # Check if monotonically increasing, return if it is. Fast track code path for
        # common case to keep it fast.
        if (
            row_positions is None
            # Fast range processing of non-positive-step ranges is not yet supported
            or (is_range_like(row_positions) and row_positions.step > 0)
            or len(row_positions) == 1
            or np.all(row_positions[1:] >= row_positions[:-1])
        ) and (
            col_positions is None
            # Fast range processing of non-positive-step ranges is not yet supported
            or (is_range_like(col_positions) and col_positions.step > 0)
            or len(col_positions) == 1
            or np.all(col_positions[1:] >= col_positions[:-1])
        ):
            return intermediate

        # The new labels are often smaller than the old labels, so we can't reuse the
        # original order values because those were mapped to the original data. We have
        # to reorder here based on the expected order from within the data.
        # We create a dictionary mapping the position of the numeric index with respect
        # to all others, then recreate that order by mapping the new order values from
        # the old. This information is sent to `_reorder_labels`.
        if row_positions is not None:
            row_order_mapping = dict(
                zip(sorted_row_positions, range(len(row_positions)))
            )
            new_row_order = [row_order_mapping[idx] for idx in row_positions]
        else:
            new_row_order = None
        if col_positions is not None:
            col_order_mapping = dict(
                zip(sorted_col_positions, range(len(col_positions)))
            )
            new_col_order = [col_order_mapping[idx] for idx in col_positions]
        else:
            new_col_order = None
        return intermediate._reorder_labels(
            row_positions=new_row_order, col_positions=new_col_order
        )

    @lazy_metadata_decorator(apply_axis="rows")
    def from_labels(self) -> "PandasDataframe":
        """
        Convert the row labels to a column of data, inserted at the first position.

        Gives result by similar way as `pandas.DataFrame.reset_index`. Each level
        of `self.index` will be added as separate column of data.

        Returns
        -------
        PandasDataframe
            A PandasDataframe with new columns from index labels.
        """
        new_row_labels = pandas.RangeIndex(len(self.index))
        if self.index.nlevels > 1:
            level_names = [
                self.index.names[i]
                if self.index.names[i] is not None
                else "level_{}".format(i)
                for i in range(self.index.nlevels)
            ]
        else:
            level_names = [
                self.index.names[0]
                if self.index.names[0] is not None
                else "index"
                if "index" not in self.columns
                else "level_{}".format(0)
            ]
        new_dtypes = None
        if self._dtypes is not None:
            names = tuple(level_names) if len(level_names) > 1 else level_names[0]
            new_dtypes = self.index.to_frame(name=names).dtypes
            new_dtypes = pandas.concat([new_dtypes, self._dtypes])

        # We will also use the `new_column_names` in the calculation of the internal metadata, so this is a
        # lightweight way of ensuring the metadata matches.
        if self.columns.nlevels > 1:
            # Column labels are different for multilevel index.
            new_column_names = pandas.MultiIndex.from_tuples(
                # Set level names on the 1st columns level and fill up empty level names with empty string.
                # Expand tuples in level names. This is how reset_index works when col_level col_fill are not specified.
                [
                    tuple(
                        list(level) + [""] * (self.columns.nlevels - len(level))
                        if isinstance(level, tuple)
                        else [level] + [""] * (self.columns.nlevels - 1)
                    )
                    for level in level_names
                ],
                names=self.columns.names,
            )
        else:
            new_column_names = pandas.Index(level_names, tupleize_cols=False)
        new_columns = new_column_names.append(self.columns)

        def from_labels_executor(df, **kwargs):
            # Setting the names here ensures that external and internal metadata always match.
            df.index.names = new_column_names

            # Handling of a case when columns have the same name as one of index levels names.
            # In this case `df.reset_index` provides errors related to columns duplication.
            # This case is possible because columns metadata updating is deferred. To workaround
            # `df.reset_index` error we allow columns duplication in "if" branch via `concat`.
            if any(name_level in df.columns for name_level in df.index.names):
                columns_to_add = df.index.to_frame()
                columns_to_add.reset_index(drop=True, inplace=True)
                df = df.reset_index(drop=True)
                result = pandas.concat([columns_to_add, df], axis=1, copy=False)
            else:
                result = df.reset_index()
            # Put the index back to the original due to GH#4394
            result.index = df.index
            return result

        new_parts = self._partition_mgr_cls.apply_func_to_select_indices(
            0,
            self._partitions,
            from_labels_executor,
            [0],
            keep_remaining=True,
        )
        new_column_widths = [
            self.index.nlevels + self.column_widths[0]
        ] + self.column_widths[1:]
        result = self.__constructor__(
            new_parts,
            new_row_labels,
            new_columns,
            row_lengths=self._row_lengths_cache,
            column_widths=new_column_widths,
            dtypes=new_dtypes,
        )
        # Set flag for propagating deferred row labels across dataframe partitions
        result.synchronize_labels(axis=0)
        return result

    def to_labels(self, column_list: List[Hashable]) -> "PandasDataframe":
        """
        Move one or more columns into the row labels. Previous labels are dropped.

        Parameters
        ----------
        column_list : list of hashable
            The list of column names to place as the new row labels.

        Returns
        -------
        PandasDataframe
            A new PandasDataframe that has the updated labels.
        """
        extracted_columns = self.take_2d_labels_or_positional(
            col_labels=column_list
        ).to_pandas()

        if len(column_list) == 1:
            new_labels = pandas.Index(
                extracted_columns.squeeze(axis=1), name=column_list[0]
            )
        else:
            new_labels = pandas.MultiIndex.from_frame(
                extracted_columns, names=column_list
            )
        result = self.take_2d_labels_or_positional(
            col_labels=[i for i in self.columns if i not in extracted_columns.columns]
        )
        result.index = new_labels
        return result

    @lazy_metadata_decorator(apply_axis="both")
    def _reorder_labels(self, row_positions=None, col_positions=None):
        """
        Reorder the column and or rows in this DataFrame.

        Parameters
        ----------
        row_positions : list of int, optional
            The ordered list of new row orders such that each position within the list
            indicates the new position.
        col_positions : list of int, optional
            The ordered list of new column orders such that each position within the
            list indicates the new position.

        Returns
        -------
        PandasDataframe
            A new PandasDataframe with reordered columns and/or rows.
        """
        new_dtypes = self._dtypes
        if row_positions is not None:
            ordered_rows = self._partition_mgr_cls.map_axis_partitions(
                0, self._partitions, lambda df: df.iloc[row_positions]
            )
            row_idx = self.index[row_positions]

            if self._partitions.shape[0] != ordered_rows.shape[0] or len(
                row_idx
            ) != len(self.index):
                # The frame was re-partitioned along the 0 axis during reordering using
                # the "standard" partitioning. Knowing the standard partitioning scheme
                # we are able to compute new row lengths.
                new_lengths = get_length_list(
                    axis_len=len(row_idx), num_splits=ordered_rows.shape[0]
                )
            else:
                # If the frame's partitioning was preserved then
                # we can use previous row lengths cache
                new_lengths = self._row_lengths_cache
        else:
            ordered_rows = self._partitions
            row_idx = self.index
            new_lengths = self._row_lengths_cache
        if col_positions is not None:
            ordered_cols = self._partition_mgr_cls.map_axis_partitions(
                1, ordered_rows, lambda df: df.iloc[:, col_positions]
            )
            col_idx = self.columns[col_positions]
            if new_dtypes is not None:
                new_dtypes = self._dtypes.iloc[col_positions]

            if self._partitions.shape[1] != ordered_cols.shape[1] or len(
                col_idx
            ) != len(self.columns):
                # The frame was re-partitioned along the 1 axis during reordering using
                # the "standard" partitioning. Knowing the standard partitioning scheme
                # we are able to compute new column widths.
                new_widths = get_length_list(
                    axis_len=len(col_idx), num_splits=ordered_cols.shape[1]
                )
            else:
                # If the frame's partitioning was preserved then
                # we can use previous column widths cache
                new_widths = self._column_widths_cache
        else:
            ordered_cols = ordered_rows
            col_idx = self.columns
            new_widths = self._column_widths_cache
        return self.__constructor__(
            ordered_cols, row_idx, col_idx, new_lengths, new_widths, new_dtypes
        )

    @lazy_metadata_decorator(apply_axis=None)
    def copy(self):
        """
        Copy this object.

        Returns
        -------
        PandasDataframe
            A copied version of this object.
        """
        return self.__constructor__(
            self._partitions,
            self._index_cache.copy() if self._index_cache is not None else None,
            self._columns_cache.copy() if self._columns_cache is not None else None,
            self._row_lengths_cache,
            self._column_widths_cache,
            self._dtypes,
        )

    @lazy_metadata_decorator(apply_axis="both")
    def astype(self, col_dtypes):
        """
        Convert the columns dtypes to given dtypes.

        Parameters
        ----------
        col_dtypes : dictionary of {col: dtype,...}
            Where col is the column name and dtype is a NumPy dtype.

        Returns
        -------
        BaseDataFrame
            Dataframe with updated dtypes.
        """
        columns = col_dtypes.keys()
        # Create Series for the updated dtypes
        new_dtypes = self.dtypes.copy()
        for i, column in enumerate(columns):
            dtype = col_dtypes[column]
            if (
                not isinstance(dtype, type(self.dtypes[column]))
                or dtype != self.dtypes[column]
            ):
                # Update the new dtype series to the proper pandas dtype
                try:
                    new_dtype = np.dtype(dtype)
                except TypeError:
                    new_dtype = dtype

                if dtype != np.int32 and new_dtype == np.int32:
                    new_dtypes[column] = np.dtype("int64")
                elif dtype != np.float32 and new_dtype == np.float32:
                    new_dtypes[column] = np.dtype("float64")
                # We cannot infer without computing the dtype if
                elif isinstance(new_dtype, str) and new_dtype == "category":
                    new_dtypes = None
                    break
                else:
                    new_dtypes[column] = new_dtype

        def astype_builder(df):
            """Compute new partition frame with dtypes updated."""
            return df.astype({k: v for k, v in col_dtypes.items() if k in df})

        new_frame = self._partition_mgr_cls.map_partitions(
            self._partitions, astype_builder
        )
        return self.__constructor__(
            new_frame,
            self._index_cache,
            self._columns_cache,
            self._row_lengths_cache,
            self._column_widths_cache,
            new_dtypes,
        )

    # Metadata modification methods
    def add_prefix(self, prefix, axis):
        """
        Add a prefix to the current row or column labels.

        Parameters
        ----------
        prefix : str
            The prefix to add.
        axis : int
            The axis to update.

        Returns
        -------
        PandasDataframe
            A new dataframe with the updated labels.
        """

        def new_labels_mapper(x, prefix=str(prefix)):
            return prefix + str(x)

        if axis == 0:
            return self.rename(new_row_labels=new_labels_mapper)
        return self.rename(new_col_labels=new_labels_mapper)

    def add_suffix(self, suffix, axis):
        """
        Add a suffix to the current row or column labels.

        Parameters
        ----------
        suffix : str
            The suffix to add.
        axis : int
            The axis to update.

        Returns
        -------
        PandasDataframe
            A new dataframe with the updated labels.
        """

        def new_labels_mapper(x, suffix=str(suffix)):
            return str(x) + suffix

        if axis == 0:
            return self.rename(new_row_labels=new_labels_mapper)
        return self.rename(new_col_labels=new_labels_mapper)

    # END Metadata modification methods

    def numeric_columns(self, include_bool=True):
        """
        Return the names of numeric columns in the frame.

        Parameters
        ----------
        include_bool : bool, default: True
            Whether to consider boolean columns as numeric.

        Returns
        -------
        list
            List of column names.
        """
        columns = []
        for col, dtype in zip(self.columns, self.dtypes):
            if is_numeric_dtype(dtype) and (
                include_bool or (not include_bool and dtype != np.bool_)
            ):
                columns.append(col)
        return columns

    def _get_dict_of_block_index(self, axis, indices, are_indices_sorted=False):
        """
        Convert indices to an ordered dict mapping partition (or block) index to internal indices in said partition.

        Parameters
        ----------
        axis : {0, 1}
            The axis along which to get the indices (0 - rows, 1 - columns).
        indices : list of int, slice
            A list of global indices to convert.
        are_indices_sorted : bool, default: False
            Flag indicating whether the `indices` sequence is sorted by ascending or not.
            Note: the internal algorithm requires for the `indices` to be sorted, this
            flag is used for optimization in order to not sort already sorted data.
            Be careful when passing ``True`` for this flag, if the data appears to be unsorted
            with the flag set to ``True`` this would lead to undefined behavior.

        Returns
        -------
        OrderedDict
            A mapping from partition index to list of internal indices which correspond to `indices` in each
            partition.
        """
        # TODO: Support handling of slices with specified 'step'. For now, converting them into a range
        if isinstance(indices, slice) and (
            indices.step is not None and indices.step != 1
        ):
            indices = range(*indices.indices(len(self.axes[axis])))
        # Fasttrack slices
        if isinstance(indices, slice) or (is_range_like(indices) and indices.step == 1):
            # Converting range-like indexer to slice
            indices = slice(indices.start, indices.stop, indices.step)
            if is_full_grab_slice(indices, sequence_len=len(self.axes[axis])):
                return OrderedDict(
                    zip(
                        range(self._partitions.shape[axis]),
                        [slice(None)] * self._partitions.shape[axis],
                    )
                )
            # Empty selection case
            if indices.start == indices.stop and indices.start is not None:
                return OrderedDict()
            if indices.start is None or indices.start == 0:
                last_part, last_idx = list(
                    self._get_dict_of_block_index(axis, [indices.stop]).items()
                )[0]
                dict_of_slices = OrderedDict(
                    zip(range(last_part), [slice(None)] * last_part)
                )
                dict_of_slices.update({last_part: slice(last_idx[0])})
                return dict_of_slices
            elif indices.stop is None or indices.stop >= len(self.axes[axis]):
                first_part, first_idx = list(
                    self._get_dict_of_block_index(axis, [indices.start]).items()
                )[0]
                dict_of_slices = OrderedDict({first_part: slice(first_idx[0], None)})
                num_partitions = np.size(self._partitions, axis=axis)
                part_list = range(first_part + 1, num_partitions)
                dict_of_slices.update(
                    OrderedDict(zip(part_list, [slice(None)] * len(part_list)))
                )
                return dict_of_slices
            else:
                first_part, first_idx = list(
                    self._get_dict_of_block_index(axis, [indices.start]).items()
                )[0]
                last_part, last_idx = list(
                    self._get_dict_of_block_index(axis, [indices.stop]).items()
                )[0]
                if first_part == last_part:
                    return OrderedDict({first_part: slice(first_idx[0], last_idx[0])})
                else:
                    if last_part - first_part == 1:
                        return OrderedDict(
                            # FIXME: this dictionary creation feels wrong - it might not maintain the order
                            {
                                first_part: slice(first_idx[0], None),
                                last_part: slice(None, last_idx[0]),
                            }
                        )
                    else:
                        dict_of_slices = OrderedDict(
                            {first_part: slice(first_idx[0], None)}
                        )
                        part_list = range(first_part + 1, last_part)
                        dict_of_slices.update(
                            OrderedDict(zip(part_list, [slice(None)] * len(part_list)))
                        )
                        dict_of_slices.update({last_part: slice(None, last_idx[0])})
                        return dict_of_slices
        if isinstance(indices, list):
            # Converting python list to numpy for faster processing
            indices = np.array(indices, dtype=np.int64)
        # Fasttrack empty numpy array
        if isinstance(indices, np.ndarray) and indices.size == 0:
            # This will help preserve metadata stored in empty dataframes (indexes and dtypes)
            # Otherwise, we will get an empty `new_partitions` array, from which it will
            #  no longer be possible to obtain metadata
            return OrderedDict([(0, np.array([], dtype=np.int64))])
        negative_mask = np.less(indices, 0)
        has_negative = np.any(negative_mask)
        if has_negative:
            # We're going to modify 'indices' inplace in a numpy way, so doing a copy/converting indices to numpy.
            indices = (
                indices.copy()
                if isinstance(indices, np.ndarray)
                else np.array(indices, dtype=np.int64)
            )
            indices[negative_mask] = indices[negative_mask] % len(self.axes[axis])
        # If the `indices` array was modified because of the negative indices conversion
        # then the original order was broken and so we have to sort anyway:
        if has_negative or not are_indices_sorted:
            indices = np.sort(indices)
        if axis == 0:
            bins = np.array(self.row_lengths)
        else:
            bins = np.array(self.column_widths)
        # INT_MAX to make sure we don't try to compute on partitions that don't exist.
        cumulative = np.append(bins[:-1].cumsum(), np.iinfo(bins.dtype).max)

        def internal(block_idx: int, global_index):
            """Transform global index to internal one for given block (identified by its index)."""
            return (
                global_index
                if not block_idx
                else np.subtract(
                    global_index, cumulative[min(block_idx, len(cumulative) - 1) - 1]
                )
            )

        partition_ids = np.digitize(indices, cumulative)
        count_for_each_partition = np.array(
            [(partition_ids == i).sum() for i in range(len(cumulative))]
        ).cumsum()
        # Compute the internal indices and pair those with the partition index.
        # If the first partition has any values we need to return, compute those
        # first to make the list comprehension easier. Otherwise, just append the
        # rest of the values to an empty list.
        if count_for_each_partition[0] > 0:
            first_partition_indices = [
                (0, internal(0, indices[slice(count_for_each_partition[0])]))
            ]
        else:
            first_partition_indices = []
        partition_ids_with_indices = first_partition_indices + [
            (
                i,
                internal(
                    i,
                    indices[
                        slice(
                            count_for_each_partition[i - 1],
                            count_for_each_partition[i],
                        )
                    ],
                ),
            )
            for i in range(1, len(count_for_each_partition))
            if count_for_each_partition[i] > count_for_each_partition[i - 1]
        ]
        return OrderedDict(partition_ids_with_indices)

    @staticmethod
    def _join_index_objects(axis, indexes, how, sort):
        """
        Join the pair of index objects (columns or rows) by a given strategy.

        Unlike Index.join() in pandas, if `axis` is 1, `sort` is False,
        and `how` is "outer", the result will _not_ be sorted.

        Parameters
        ----------
        axis : {0, 1}
            The axis index object to join (0 - rows, 1 - columns).
        indexes : list(Index)
            The indexes to join on.
        how : {'left', 'right', 'inner', 'outer', None}
            The type of join to join to make. If `None` then joined index
            considered to be the first index in the `indexes` list.
        sort : boolean
            Whether or not to sort the joined index.

        Returns
        -------
        (Index, func)
            Joined index with make_reindexer func.
        """
        assert isinstance(indexes, list)

        # define helper functions
        def merge(left_index, right_index):
            """Combine a pair of indices depending on `axis`, `how` and `sort` from outside."""
            if axis == 1 and how == "outer" and not sort:
                return left_index.union(right_index, sort=False)
            else:
                return left_index.join(right_index, how=how, sort=sort)

        # define condition for joining indexes
        all_indices_equal = all(indexes[0].equals(index) for index in indexes[1:])
        do_join_index = how is not None and not all_indices_equal

        # define condition for joining indexes with getting indexers
        need_indexers = (
            axis == 0
            and not all_indices_equal
            and any(not index.is_unique for index in indexes)
        )
        indexers = None

        # perform joining indexes
        if do_join_index:
            if len(indexes) == 2 and need_indexers:
                # in case of count of indexes > 2 we should perform joining all indexes
                # after that get indexers
                # in the fast path we can obtain joined_index and indexers in one call
                indexers = [None, None]
                joined_index, indexers[0], indexers[1] = indexes[0].join(
                    indexes[1], how=how, sort=sort, return_indexers=True
                )
            else:
                joined_index = indexes[0]
                # TODO: revisit for performance
                for index in indexes[1:]:
                    joined_index = merge(joined_index, index)
        else:
            joined_index = indexes[0].copy()

        if need_indexers and indexers is None:
            indexers = [index.get_indexer_for(joined_index) for index in indexes]

        def make_reindexer(do_reindex: bool, frame_idx: int):
            """Create callback that reindexes the dataframe using newly computed index."""
            # the order of the frames must match the order of the indexes
            if not do_reindex:
                return lambda df: df

            if need_indexers:
                assert indexers is not None

                return lambda df: df._reindex_with_indexers(
                    {0: [joined_index, indexers[frame_idx]]},
                    copy=True,
                    allow_dups=True,
                )
            return lambda df: df.reindex(joined_index, axis=axis)

        return joined_index, make_reindexer

    # Internal methods
    # These methods are for building the correct answer in a modular way.
    # Please be careful when changing these!

    def _build_treereduce_func(self, axis, func):
        """
        Properly formats a TreeReduce result so that the partitioning is correct.

        Parameters
        ----------
        axis : int
            The axis along which to apply the function.
        func : callable
            The function to apply.

        Returns
        -------
        callable
            A function to be shipped to the partitions to be executed.

        Notes
        -----
        This should be used for any TreeReduce style operation that results in a
        reduced data dimensionality (dataframe -> series).
        """

        def _tree_reduce_func(df, *args, **kwargs):
            """Tree-reducer function itself executing `func`, presenting the resulting pandas.Series as pandas.DataFrame."""
            series_result = func(df, *args, **kwargs)
            if axis == 0 and isinstance(series_result, pandas.Series):
                # In the case of axis=0, we need to keep the shape of the data
                # consistent with what we have done. In the case of a reduce, the
                # data for axis=0 should be a single value for each column. By
                # transposing the data after we convert to a DataFrame, we ensure that
                # the columns of the result line up with the columns from the data.
                # axis=1 does not have this requirement because the index already will
                # line up with the index of the data based on how pandas creates a
                # DataFrame from a Series.
                result = pandas.DataFrame(series_result).T
                result.index = [MODIN_UNNAMED_SERIES_LABEL]
            else:
                result = pandas.DataFrame(series_result)
                if isinstance(series_result, pandas.Series):
                    result.columns = [MODIN_UNNAMED_SERIES_LABEL]
            return result

        return _tree_reduce_func

    def _compute_tree_reduce_metadata(self, axis, new_parts):
        """
        Compute the metadata for the result of reduce function.

        Parameters
        ----------
        axis : int
            The axis on which reduce function was applied.
        new_parts : NumPy 2D array
            Partitions with the result of applied function.

        Returns
        -------
        PandasDataframe
            Modin series (1xN frame) containing the reduced data.
        """
        new_axes, new_axes_lengths = [0, 0], [0, 0]

        new_axes[axis] = [MODIN_UNNAMED_SERIES_LABEL]
        new_axes[axis ^ 1] = self.axes[axis ^ 1]

        new_axes_lengths[axis] = [1]
        new_axes_lengths[axis ^ 1] = self._axes_lengths[axis ^ 1]

        new_dtypes = None
        result = self.__constructor__(
            new_parts,
            *new_axes,
            *new_axes_lengths,
            new_dtypes,
        )
        return result

    @lazy_metadata_decorator(apply_axis="both")
    def reduce(
        self,
        axis: Union[int, Axis],
        function: Callable,
        dtypes: Optional[str] = None,
    ) -> "PandasDataframe":
        """
        Perform a user-defined aggregation on the specified axis, where the axis reduces down to a singleton. Requires knowledge of the full axis for the reduction.

        Parameters
        ----------
        axis : int or modin.core.dataframe.base.utils.Axis
            The axis to perform the reduce over.
        function : callable(row|col) -> single value
            The reduce function to apply to each column.
        dtypes : str, optional
            The data types for the result. This is an optimization
            because there are functions that always result in a particular data
            type, and this allows us to avoid (re)computing it.

        Returns
        -------
        PandasDataframe
            Modin series (1xN frame) containing the reduced data.

        Notes
        -----
        The user-defined function must reduce to a single value.
        """
        axis = Axis(axis)
        function = self._build_treereduce_func(axis.value, function)
        new_parts = self._partition_mgr_cls.map_axis_partitions(
            axis.value, self._partitions, function
        )
        return self._compute_tree_reduce_metadata(axis.value, new_parts)

    @lazy_metadata_decorator(apply_axis="opposite", axis_arg=0)
    def tree_reduce(
        self,
        axis: Union[int, Axis],
        map_func: Callable,
        reduce_func: Optional[Callable] = None,
        dtypes: Optional[str] = None,
    ) -> "PandasDataframe":
        """
        Apply function that will reduce the data to a pandas Series.

        Parameters
        ----------
        axis : int or modin.core.dataframe.base.utils.Axis
            The axis to perform the tree reduce over.
        map_func : callable(row|col) -> row|col
            Callable function to map the dataframe.
        reduce_func : callable(row|col) -> single value, optional
            Callable function to reduce the dataframe.
            If none, then apply map_func twice.
        dtypes : str, optional
            The data types for the result. This is an optimization
            because there are functions that always result in a particular data
            type, and this allows us to avoid (re)computing it.

        Returns
        -------
        PandasDataframe
            A new dataframe.
        """
        axis = Axis(axis)
        map_func = self._build_treereduce_func(axis.value, map_func)
        if reduce_func is None:
            reduce_func = map_func
        else:
            reduce_func = self._build_treereduce_func(axis.value, reduce_func)

        map_parts = self._partition_mgr_cls.map_partitions(self._partitions, map_func)
        reduce_parts = self._partition_mgr_cls.map_axis_partitions(
            axis.value, map_parts, reduce_func
        )
        return self._compute_tree_reduce_metadata(axis.value, reduce_parts)

    @lazy_metadata_decorator(apply_axis=None)
    def map(self, func: Callable, dtypes: Optional[str] = None) -> "PandasDataframe":
        """
        Perform a function that maps across the entire dataset.

        Parameters
        ----------
        func : callable(row|col|cell) -> row|col|cell
            The function to apply.
        dtypes : dtypes of the result, optional
            The data types for the result. This is an optimization
            because there are functions that always result in a particular data
            type, and this allows us to avoid (re)computing it.

        Returns
        -------
        PandasDataframe
            A new dataframe.
        """
        new_partitions = self._partition_mgr_cls.map_partitions(self._partitions, func)
        if dtypes == "copy":
            dtypes = self._dtypes
        elif dtypes is not None:
            dtypes = pandas.Series(
                [np.dtype(dtypes)] * len(self.columns), index=self.columns
            )
        return self.__constructor__(
            new_partitions,
            self._index_cache,
            self._columns_cache,
            self._row_lengths_cache,
            self._column_widths_cache,
            dtypes=dtypes,
        )

    def window(
        self,
        axis: Union[int, Axis],
        reduce_fn: Callable,
        window_size: int,
        result_schema: Optional[Dict[Hashable, type]] = None,
    ) -> "PandasDataframe":
        """
        Apply a sliding window operator that acts as a GROUPBY on each window, and reduces down to a single row (column) per window.

        Parameters
        ----------
        axis : int or modin.core.dataframe.base.utils.Axis
            The axis to slide over.
        reduce_fn : callable(rowgroup|colgroup) -> row|col
            The reduce function to apply over the data.
        window_size : int
            The number of row/columns to pass to the function.
            (The size of the sliding window).
        result_schema : dict, optional
            Mapping from column labels to data types that represents the types of the output dataframe.

        Returns
        -------
        PandasDataframe
            A new PandasDataframe with the reduce function applied over windows of the specified
                axis.

        Notes
        -----
        The user-defined reduce function must reduce each window’s column
        (row if axis=1) down to a single value.
        """
        pass

    @lazy_metadata_decorator(apply_axis="both")
    def fold(self, axis, func):
        """
        Perform a function across an entire axis.

        Parameters
        ----------
        axis : int
            The axis to apply over.
        func : callable
            The function to apply.

        Returns
        -------
        PandasDataframe
            A new dataframe.

        Notes
        -----
        The data shape is not changed (length and width of the table).
        """
        new_partitions = self._partition_mgr_cls.map_axis_partitions(
            axis, self._partitions, func, keep_partitioning=True
        )
        return self.__constructor__(
            new_partitions,
            self._index_cache,
            self._columns_cache,
            self._row_lengths_cache,
            self._column_widths_cache,
        )

    def infer_objects(self) -> "PandasDataframe":
        """
        Attempt to infer better dtypes for object columns.

        Attempts soft conversion of object-dtyped columns, leaving non-object and unconvertible
        columns unchanged. The inference rules are the same as during normal Series/DataFrame
        construction.

        Returns
        -------
        PandasDataframe
            A new PandasDataframe with the inferred schema.
        """
        obj_cols = [
            col for col, dtype in enumerate(self.dtypes) if is_object_dtype(dtype)
        ]
        return self.infer_types(obj_cols)

    def infer_types(self, col_labels: List[str]) -> "PandasDataframe":
        """
        Determine the compatible type shared by all values in the specified columns, and coerce them to that type.

        Parameters
        ----------
        col_labels : list
            List of column labels to infer and induce types over.

        Returns
        -------
        PandasDataframe
            A new PandasDataframe with the inferred schema.
        """
        # Compute dtypes on the specified columns, and then set those dtypes on a new frame
        new_cols = self.take_2d_labels_or_positional(col_labels=col_labels)
        new_cols_dtypes = new_cols.tree_reduce(0, pandas.DataFrame.infer_objects).dtypes
        new_dtypes = self.dtypes.copy()
        new_dtypes[col_labels] = new_cols_dtypes
        return self.__constructor__(
            self._partitions,
            self._index_cache,
            self._columns_cache,
            self._row_lengths_cache,
            self._column_widths_cache,
            new_dtypes,
        )

    def join(
        self,
        axis: Union[int, Axis],
        condition: Callable,
        other: ModinDataframe,
        join_type: Union[str, JoinType],
    ) -> "PandasDataframe":
        """
        Join this dataframe with the other.

        Parameters
        ----------
        axis : int or modin.core.dataframe.base.utils.Axis
            The axis to perform the join on.
        condition : callable
            Function that determines which rows should be joined. The condition can be a
            simple equality, e.g. "left.col1 == right.col1" or can be arbitrarily complex.
        other : ModinDataframe
            The other data to join with, i.e. the right dataframe.
        join_type : string {"inner", "left", "right", "outer"} or modin.core.dataframe.base.utils.JoinType
            The type of join to perform.

        Returns
        -------
        PandasDataframe
            A new PandasDataframe that is the result of applying the specified join over the two
            dataframes.

        Notes
        -----
        During the join, this dataframe is considered the left, while the other is
        treated as the right.

        Only inner joins, left outer, right outer, and full outer joins are currently supported.
        Support for other join types (e.g. natural join) may be implemented in the future.
        """
        pass

    def rename(
        self,
        new_row_labels: Optional[Union[Dict[Hashable, Hashable], Callable]] = None,
        new_col_labels: Optional[Union[Dict[Hashable, Hashable], Callable]] = None,
        level: Optional[Union[int, List[int]]] = None,
    ) -> "PandasDataframe":
        """
        Replace the row and column labels with the specified new labels.

        Parameters
        ----------
        new_row_labels : dictionary or callable, optional
            Mapping or callable that relates old row labels to new labels.
        new_col_labels : dictionary or callable, optional
            Mapping or callable that relates old col labels to new labels.
        level : int, optional
            Level whose row labels to replace.

        Returns
        -------
        PandasDataframe
            A new PandasDataframe with the new row and column labels.

        Notes
        -----
        If level is not specified, the default behavior is to replace row labels in all levels.
        """
        new_index = self.index.copy()

        def make_label_swapper(label_dict):
            if isinstance(label_dict, dict):
                return lambda label: label_dict.get(label, label)
            return label_dict

        def swap_labels_levels(index_tuple):
            if isinstance(new_row_labels, dict):
                return tuple(new_row_labels.get(label, label) for label in index_tuple)
            return tuple(new_row_labels(label) for label in index_tuple)

        if new_row_labels:
            swap_row_labels = make_label_swapper(new_row_labels)
            if isinstance(self.index, pandas.MultiIndex):
                if level is not None:
                    new_index.set_levels(
                        new_index.levels[level].map(swap_row_labels), level
                    )
                else:
                    new_index = new_index.map(swap_labels_levels)
            else:
                new_index = new_index.map(swap_row_labels)
        new_cols = self.columns.copy()
        if new_col_labels:
            new_cols = new_cols.map(make_label_swapper(new_col_labels))

        def map_fn(df):
            return df.rename(index=new_row_labels, columns=new_col_labels, level=level)

        new_parts = self._partition_mgr_cls.map_partitions(self._partitions, map_fn)
        new_dtypes = None if self._dtypes is None else self._dtypes.set_axis(new_cols)
        return self.__constructor__(
            new_parts,
            new_index,
            new_cols,
            self._row_lengths_cache,
            self._column_widths_cache,
            new_dtypes,
        )

    @lazy_metadata_decorator(apply_axis="both")
    def sort_by(
        self,
        axis: Union[int, Axis],
        columns: Union[str, List[str]],
        ascending: bool = True,
        **kwargs,
    ) -> "PandasDataframe":
        """
        Logically reorder rows (columns if axis=1) lexicographically by the data in a column or set of columns.

        Parameters
        ----------
        axis : int or modin.core.dataframe.base.utils.Axis
            The axis to perform the sort over.
        columns : string or list
            Column label(s) to use to determine lexicographical ordering.
        ascending : boolean, default: True
            Whether to sort in ascending or descending order.
        **kwargs : dict
            Keyword arguments to pass when sorting partitions.

        Returns
        -------
        PandasDataframe
            A new PandasDataframe sorted into lexicographical order by the specified column(s).
        """
        if not isinstance(columns, list):
            columns = [columns]
        # When we do a sort on the result of Series.value_counts, we don't rename the index until
        # after everything is done, which causes an error when sorting the partitions, since the
        # index and the column share the same name, when in actuality, the index's name should be
        # None. This fixes the indexes name beforehand in that case, so that the sort works.

        def sort_function(df):
            index_renaming = None
            if any(name in df.columns for name in df.index.names):
                index_renaming = df.index.names
                df.index = df.index.set_names([None] * len(df.index.names))
            df = df.sort_values(by=columns, ascending=ascending, **kwargs)
            if index_renaming is not None:
                df.index = df.index.set_names(index_renaming)
            return df

        axis = Axis(axis)
        if axis != Axis.ROW_WISE:
            raise NotImplementedError(
                f"Algebra sort only implemented row-wise. {axis.name} sort not implemented yet!"
            )

        # If this df is empty, we don't want to try and shuffle or sort.
        if len(self.axes[0]) == 0 or len(self.axes[1]) == 0:
            return self.copy()
        # If this df only has one row partition, we don't want to do a shuffle and sort - we can
        # just do a full-axis sort.
        if len(self._partitions) == 1:
            return self.apply_full_axis(
                1,
                sort_function,
            )
        if self.dtypes[columns[0]] == object:
            # This means we are not sorting numbers, so we need our quantiles to not try
            # arithmetic on the values.
            method = "inverted_cdf"
        else:
            method = "linear"

        shuffling_functions = build_sort_functions(
            self,
            columns[0],
            method,
            ascending[0] if is_list_like(ascending) else ascending,
            **kwargs,
        )
        major_col_partition_index = self.columns.get_loc(columns[0])
        cols_seen = 0
        index = -1
        for i, length in enumerate(self.column_widths):
            cols_seen += length
            if major_col_partition_index < cols_seen:
                index = i
                break
        new_partitions = self._partition_mgr_cls.shuffle_partitions(
            self._partitions,
            index,
            shuffling_functions,
            sort_function,
        )
        new_axes = self.axes
        new_lengths = [None, None]
        if kwargs.get("ignore_index", False):
            new_axes[axis.value] = RangeIndex(len(new_axes[axis.value]))
        else:
            (
                new_axes[axis.value],
                new_lengths[axis.value],
            ) = self._compute_axis_labels_and_lengths(axis.value, new_partitions)

        new_axes[axis.value] = new_axes[axis.value].set_names(
            self.axes[axis.value].names
        )
        # We perform the final steps of the sort on full axis partitions, so we know that the
        # length of each partition is the full length of the dataframe.
        new_lengths[axis.value ^ 1] = [len(self.columns)]
        # Since the strategy to pick our pivots involves random sampling
        # we could end up picking poor pivots, leading to skew in our partitions.
        # We should add a fix to check if there is skew in the partitions and rebalance
        # them if necessary. Calling `rebalance_partitions` won't do this, since it only
        # resolves the case where there isn't the right amount of partitions - not where
        # there is skew across the lengths of partitions.
        new_modin_frame = self.__constructor__(
            new_partitions, *new_axes, *new_lengths, self.dtypes
        )
        if kwargs.get("ignore_index", False):
            new_modin_frame._propagate_index_objs(axis=0)
        return new_modin_frame

    @lazy_metadata_decorator(apply_axis="both")
    def filter(self, axis: Union[Axis, int], condition: Callable) -> "PandasDataframe":
        """
        Filter data based on the function provided along an entire axis.

        Parameters
        ----------
        axis : int or modin.core.dataframe.base.utils.Axis
            The axis to filter over.
        condition : callable(row|col) -> bool
            The function to use for the filter. This function should filter the
            data itself.

        Returns
        -------
        PandasDataframe
            A new filtered dataframe.
        """
        axis = Axis(axis)
        assert axis in (
            Axis.ROW_WISE,
            Axis.COL_WISE,
        ), "Axis argument to filter operator must be 0 (rows) or 1 (columns)"

        new_partitions = self._partition_mgr_cls.map_axis_partitions(
            axis.value, self._partitions, condition, keep_partitioning=True
        )

        new_axes, new_lengths = [0, 0], [0, 0]

        new_axes[axis.value] = self.axes[axis.value]
        new_lengths[axis.value] = self._axes_lengths[axis.value]
        new_axes[axis.value ^ 1], new_lengths[axis.value ^ 1] = None, None

        return self.__constructor__(
            new_partitions,
            *new_axes,
            *new_lengths,
            self.dtypes if axis == Axis.COL_WISE else None,
        )

    def filter_by_types(self, types: List[Hashable]) -> "PandasDataframe":
        """
        Allow the user to specify a type or set of types by which to filter the columns.

        Parameters
        ----------
        types : list
            The types to filter columns by.

        Returns
        -------
        PandasDataframe
             A new PandasDataframe from the filter provided.
        """
        return self.take_2d_labels_or_positional(
            col_positions=[i for i, dtype in enumerate(self.dtypes) if dtype in types]
        )

    @lazy_metadata_decorator(apply_axis="both")
    def explode(self, axis: Union[int, Axis], func: Callable) -> "PandasDataframe":
        """
        Explode list-like entries along an entire axis.

        Parameters
        ----------
        axis : int or modin.core.dataframe.base.utils.Axis
            The axis specifying how to explode. If axis=1, explode according
            to columns.
        func : callable
            The function to use to explode a single element.

        Returns
        -------
        PandasFrame
            A new filtered dataframe.
        """
        axis = Axis(axis)
        partitions = self._partition_mgr_cls.map_axis_partitions(
            axis.value, self._partitions, func, keep_partitioning=True
        )
        if axis == Axis.COL_WISE:
            new_index, row_lengths = self._compute_axis_labels_and_lengths(
                0, partitions
            )
            new_columns, column_widths = self.columns, self._column_widths_cache
        else:
            new_index, row_lengths = self.index, self._row_lengths_cache
            new_columns, column_widths = self._compute_axis_labels_and_lengths(
                1, partitions
            )
        return self.__constructor__(
            partitions, new_index, new_columns, row_lengths, column_widths
        )

    @lazy_metadata_decorator(apply_axis="both")
    def apply_full_axis(
        self,
        axis,
        func,
        new_index=None,
        new_columns=None,
        dtypes=None,
<<<<<<< HEAD
        check_axes_sync=True,
=======
        keep_partitioning=True,
>>>>>>> 68470979
    ):
        """
        Perform a function across an entire axis.

        Parameters
        ----------
        axis : {0, 1}
            The axis to apply over (0 - rows, 1 - columns).
        func : callable
            The function to apply.
        new_index : list-like, optional
            The index of the result. We may know this in advance,
            and if not provided it must be computed.
        new_columns : list-like, optional
            The columns of the result. We may know this in
            advance, and if not provided it must be computed.
        dtypes : list-like, optional
            The data types of the result. This is an optimization
            because there are functions that always result in a particular data
            type, and allows us to avoid (re)computing it.
<<<<<<< HEAD
        check_axes_sync : bool, default: True
            In some cases, synchronization of the external index with the internal
            indexes of partitions is not required, since when performing certain
            functions, we know in advance that it must match. A good example is the
            `reindex` function. Although synchronization is performed asynchronously,
            it is nevertheless a rather expensive operation.
=======
        keep_partitioning : boolean, default: True
            The flag to keep partition boundaries for Modin Frame.
            Setting it to True disables shuffling data from one partition to another.
>>>>>>> 68470979

        Returns
        -------
        PandasDataframe
            A new dataframe.

        Notes
        -----
        The data shape may change as a result of the function.
        """
        return self.broadcast_apply_full_axis(
            axis=axis,
            func=func,
            new_index=new_index,
            new_columns=new_columns,
            dtypes=dtypes,
            other=None,
<<<<<<< HEAD
            check_axes_sync=check_axes_sync,
=======
            keep_partitioning=keep_partitioning,
>>>>>>> 68470979
        )

    @lazy_metadata_decorator(apply_axis="both")
    def apply_full_axis_select_indices(
        self,
        axis,
        func,
        apply_indices=None,
        numeric_indices=None,
        new_index=None,
        new_columns=None,
        keep_remaining=False,
    ):
        """
        Apply a function across an entire axis for a subset of the data.

        Parameters
        ----------
        axis : int
            The axis to apply over.
        func : callable
            The function to apply.
        apply_indices : list-like, default: None
            The labels to apply over.
        numeric_indices : list-like, default: None
            The indices to apply over.
        new_index : list-like, optional
            The index of the result. We may know this in advance,
            and if not provided it must be computed.
        new_columns : list-like, optional
            The columns of the result. We may know this in
            advance, and if not provided it must be computed.
        keep_remaining : boolean, default: False
            Whether or not to drop the data that is not computed over.

        Returns
        -------
        PandasDataframe
            A new dataframe.
        """
        assert apply_indices is not None or numeric_indices is not None
        # Convert indices to numeric indices
        old_index = self.index if axis else self.columns
        if apply_indices is not None:
            numeric_indices = old_index.get_indexer_for(apply_indices)
        # Get the indices for the axis being applied to (it is the opposite of axis
        # being applied over)
        dict_indices = self._get_dict_of_block_index(axis ^ 1, numeric_indices)
        new_partitions = (
            self._partition_mgr_cls.apply_func_to_select_indices_along_full_axis(
                axis,
                self._partitions,
                func,
                dict_indices,
                keep_remaining=keep_remaining,
            )
        )
        # TODO Infer columns and index from `keep_remaining` and `apply_indices`
        if new_index is None:
            new_index = self.index if axis == 1 else None
        if new_columns is None:
            new_columns = self.columns if axis == 0 else None
        return self.__constructor__(new_partitions, new_index, new_columns, None, None)

    @lazy_metadata_decorator(apply_axis="both")
    def apply_select_indices(
        self,
        axis,
        func,
        apply_indices=None,
        row_labels=None,
        col_labels=None,
        new_index=None,
        new_columns=None,
        keep_remaining=False,
        item_to_distribute=no_default,
    ):
        """
        Apply a function for a subset of the data.

        Parameters
        ----------
        axis : {0, 1}
            The axis to apply over.
        func : callable
            The function to apply.
        apply_indices : list-like, default: None
            The labels to apply over. Must be given if axis is provided.
        row_labels : list-like, default: None
            The row labels to apply over. Must be provided with
            `col_labels` to apply over both axes.
        col_labels : list-like, default: None
            The column labels to apply over. Must be provided
            with `row_labels` to apply over both axes.
        new_index : list-like, optional
            The index of the result. We may know this in advance,
            and if not provided it must be computed.
        new_columns : list-like, optional
            The columns of the result. We may know this in
            advance, and if not provided it must be computed.
        keep_remaining : boolean, default: False
            Whether or not to drop the data that is not computed over.
        item_to_distribute : np.ndarray or scalar, default: no_default
            The item to split up so it can be applied over both axes.

        Returns
        -------
        PandasDataframe
            A new dataframe.
        """
        # TODO Infer columns and index from `keep_remaining` and `apply_indices`
        if new_index is None:
            new_index = self.index if axis == 1 else None
        if new_columns is None:
            new_columns = self.columns if axis == 0 else None
        if axis is not None:
            assert apply_indices is not None
            # Convert indices to numeric indices
            old_index = self.index if axis else self.columns
            numeric_indices = old_index.get_indexer_for(apply_indices)
            # Get indices being applied to (opposite of indices being applied over)
            dict_indices = self._get_dict_of_block_index(axis ^ 1, numeric_indices)
            new_partitions = self._partition_mgr_cls.apply_func_to_select_indices(
                axis,
                self._partitions,
                func,
                dict_indices,
                keep_remaining=keep_remaining,
            )
            # Length objects for new object creation. This is shorter than if..else
            # This object determines the lengths and widths based on the given
            # parameters and builds a dictionary used in the constructor below. 0 gives
            # the row lengths and 1 gives the column widths. Since the dimension of
            # `axis` given may have changed, we currently just recompute it.
            # TODO Determine lengths from current lengths if `keep_remaining=False`
            lengths_objs = {
                axis: [len(apply_indices)]
                if not keep_remaining
                else [self.row_lengths, self.column_widths][axis],
                axis ^ 1: [self.row_lengths, self.column_widths][axis ^ 1],
            }
            return self.__constructor__(
                new_partitions, new_index, new_columns, lengths_objs[0], lengths_objs[1]
            )
        else:
            # We are applying over both axes here, so make sure we have all the right
            # variables set.
            assert row_labels is not None and col_labels is not None
            assert keep_remaining
            assert item_to_distribute is not no_default
            row_partitions_list = self._get_dict_of_block_index(0, row_labels).items()
            col_partitions_list = self._get_dict_of_block_index(1, col_labels).items()
            new_partitions = self._partition_mgr_cls.apply_func_to_indices_both_axis(
                self._partitions,
                func,
                row_partitions_list,
                col_partitions_list,
                item_to_distribute,
                # Passing caches instead of values in order to not trigger shapes recomputation
                # if they are not used inside this function.
                self._row_lengths_cache,
                self._column_widths_cache,
            )
            return self.__constructor__(
                new_partitions,
                new_index,
                new_columns,
                self._row_lengths_cache,
                self._column_widths_cache,
            )

    @lazy_metadata_decorator(apply_axis="both")
    def broadcast_apply(
        self, axis, func, other, join_type="left", labels="keep", dtypes=None
    ):
        """
        Broadcast axis partitions of `other` to partitions of `self` and apply a function.

        Parameters
        ----------
        axis : {0, 1}
            Axis to broadcast over.
        func : callable
            Function to apply.
        other : PandasDataframe
            Modin DataFrame to broadcast.
        join_type : str, default: "left"
            Type of join to apply.
        labels : {"keep", "replace", "drop"}, default: "keep"
            Whether keep labels from `self` Modin DataFrame, replace them with labels
            from joined DataFrame or drop altogether to make them be computed lazily later.
        dtypes : "copy" or None, default: None
            Whether keep old dtypes or infer new dtypes from data.

        Returns
        -------
        PandasDataframe
            New Modin DataFrame.
        """
        # Only sort the indices if they do not match
        (
            left_parts,
            right_parts,
            joined_index,
            partition_sizes_along_axis,
        ) = self._copartition(
            axis, other, join_type, sort=not self.axes[axis].equals(other.axes[axis])
        )
        # unwrap list returned by `copartition`.
        right_parts = right_parts[0]
        new_frame = self._partition_mgr_cls.broadcast_apply(
            axis, func, left_parts, right_parts
        )
        if dtypes == "copy":
            dtypes = self._dtypes

        def _pick_axis(get_axis, sizes_cache):
            if labels == "keep":
                return get_axis(), sizes_cache
            if labels == "replace":
                return joined_index, partition_sizes_along_axis
            assert labels == "drop", f"Unexpected `labels`: {labels}"
            return None, None

        if axis == 0:
            # Pass shape caches instead of values in order to not trigger shape computation.
            new_index, new_row_lengths = _pick_axis(
                self._get_index, self._row_lengths_cache
            )
            new_columns, new_column_widths = self.columns, self._column_widths_cache
        else:
            new_index, new_row_lengths = self.index, self._row_lengths_cache
            new_columns, new_column_widths = _pick_axis(
                self._get_columns, self._column_widths_cache
            )

        return self.__constructor__(
            new_frame,
            new_index,
            new_columns,
            new_row_lengths,
            new_column_widths,
            dtypes=dtypes,
        )

    def _prepare_frame_to_broadcast(self, axis, indices, broadcast_all):
        """
        Compute the indices to broadcast `self` considering `indices`.

        Parameters
        ----------
        axis : {0, 1}
            Axis to broadcast along.
        indices : dict
            Dict of indices and internal indices of partitions where `self` must
            be broadcasted.
        broadcast_all : bool
            Whether broadcast the whole axis of `self` frame or just a subset of it.

        Returns
        -------
        dict
            Dictionary with indices of partitions to broadcast.

        Notes
        -----
        New dictionary of indices of `self` partitions represents that
        you want to broadcast `self` at specified another partition named `other`. For example,
        Dictionary {key: {key1: [0, 1], key2: [5]}} means, that in `other`[key] you want to
        broadcast [self[key1], self[key2]] partitions and internal indices for `self` must be [[0, 1], [5]]
        """
        if broadcast_all:
            sizes = self.row_lengths if axis else self.column_widths
            return {key: dict(enumerate(sizes)) for key in indices.keys()}
        passed_len = 0
        result_dict = {}
        for part_num, internal in indices.items():
            result_dict[part_num] = self._get_dict_of_block_index(
                axis ^ 1, np.arange(passed_len, passed_len + len(internal))
            )
            passed_len += len(internal)
        return result_dict

    def __make_init_labels_args(self, partitions, index, columns) -> dict:
        kw = {}
        kw["index"], kw["row_lengths"] = (
            self._compute_axis_labels_and_lengths(0, partitions)
            if index is None
            else (index, None)
        )
        kw["columns"], kw["column_widths"] = (
            self._compute_axis_labels_and_lengths(1, partitions)
            if columns is None
            else (columns, None)
        )
        return kw

    @lazy_metadata_decorator(apply_axis="both")
    def broadcast_apply_select_indices(
        self,
        axis,
        func,
        other,
        apply_indices=None,
        numeric_indices=None,
        keep_remaining=False,
        broadcast_all=True,
        new_index=None,
        new_columns=None,
    ):
        """
        Apply a function to select indices at specified axis and broadcast partitions of `other` Modin DataFrame.

        Parameters
        ----------
        axis : {0, 1}
            Axis to apply function along.
        func : callable
            Function to apply.
        other : PandasDataframe
            Partitions of which should be broadcasted.
        apply_indices : list, default: None
            List of labels to apply (if `numeric_indices` are not specified).
        numeric_indices : list, default: None
            Numeric indices to apply (if `apply_indices` are not specified).
        keep_remaining : bool, default: False
            Whether drop the data that is not computed over or not.
        broadcast_all : bool, default: True
            Whether broadcast the whole axis of right frame to every
            partition or just a subset of it.
        new_index : pandas.Index, optional
            Index of the result. We may know this in advance,
            and if not provided it must be computed.
        new_columns : pandas.Index, optional
            Columns of the result. We may know this in advance,
            and if not provided it must be computed.

        Returns
        -------
        PandasDataframe
            New Modin DataFrame.
        """
        assert (
            apply_indices is not None or numeric_indices is not None
        ), "Indices to apply must be specified!"

        if other is None:
            if apply_indices is None:
                apply_indices = self.axes[axis][numeric_indices]
            return self.apply_select_indices(
                axis=axis,
                func=func,
                apply_indices=apply_indices,
                keep_remaining=keep_remaining,
                new_index=new_index,
                new_columns=new_columns,
            )

        if numeric_indices is None:
            old_index = self.index if axis else self.columns
            numeric_indices = old_index.get_indexer_for(apply_indices)

        dict_indices = self._get_dict_of_block_index(axis ^ 1, numeric_indices)
        broadcasted_dict = other._prepare_frame_to_broadcast(
            axis, dict_indices, broadcast_all=broadcast_all
        )
        new_partitions = self._partition_mgr_cls.broadcast_apply_select_indices(
            axis,
            func,
            self._partitions,
            other._partitions,
            dict_indices,
            broadcasted_dict,
            keep_remaining,
        )

        kw = self.__make_init_labels_args(new_partitions, new_index, new_columns)
        return self.__constructor__(new_partitions, **kw)

    @lazy_metadata_decorator(apply_axis="both")
    def broadcast_apply_full_axis(
        self,
        axis,
        func,
        other,
        new_index=None,
        new_columns=None,
        apply_indices=None,
        enumerate_partitions=False,
        dtypes=None,
<<<<<<< HEAD
        check_axes_sync=True,
=======
        keep_partitioning=True,
>>>>>>> 68470979
    ):
        """
        Broadcast partitions of `other` Modin DataFrame and apply a function along full axis.

        Parameters
        ----------
        axis : {0, 1}
            Axis to apply over (0 - rows, 1 - columns).
        func : callable
            Function to apply.
        other : PandasDataframe or list
            Modin DataFrame(s) to broadcast.
        new_index : list-like, optional
            Index of the result. We may know this in advance,
            and if not provided it must be computed.
        new_columns : list-like, optional
            Columns of the result. We may know this in
            advance, and if not provided it must be computed.
        apply_indices : list-like, default: None
            Indices of `axis ^ 1` to apply function over.
        enumerate_partitions : bool, default: False
            Whether pass partition index into applied `func` or not.
            Note that `func` must be able to obtain `partition_idx` kwarg.
        dtypes : list-like, default: None
            Data types of the result. This is an optimization
            because there are functions that always result in a particular data
            type, and allows us to avoid (re)computing it.
<<<<<<< HEAD
        check_axes_sync : bool, default: True
            In some cases, synchronization of the external index with the internal
            indexes of partitions is not required, since when performing certain
            functions, we know in advance that it must match. A good example is the
            `reindex` function. Although synchronization is performed asynchronously,
            it is nevertheless a rather expensive operation.
=======
        keep_partitioning : boolean, default: True
            The flag to keep partition boundaries for Modin Frame.
            Setting it to True disables shuffling data from one partition to another.
>>>>>>> 68470979

        Returns
        -------
        PandasDataframe
            New Modin DataFrame.
        """
        if other is not None:
            if not isinstance(other, list):
                other = [other]
            other = [o._partitions for o in other] if len(other) else None

        if apply_indices is not None:
            numeric_indices = self.axes[axis ^ 1].get_indexer_for(apply_indices)
            apply_indices = self._get_dict_of_block_index(
                axis ^ 1, numeric_indices
            ).keys()

        new_partitions = self._partition_mgr_cls.broadcast_axis_partitions(
            axis=axis,
            left=self._partitions,
            right=other,
            apply_func=self._build_treereduce_func(axis, func),
            apply_indices=apply_indices,
            enumerate_partitions=enumerate_partitions,
            keep_partitioning=keep_partitioning,
        )
        # Index objects for new object creation. This is shorter than if..else
        kw = self.__make_init_labels_args(new_partitions, new_index, new_columns)
        if dtypes == "copy":
            kw["dtypes"] = self._dtypes
        elif dtypes is not None:
            kw["dtypes"] = pandas.Series(
                [np.dtype(dtypes)] * len(kw["columns"]), index=kw["columns"]
            )
        result = self.__constructor__(new_partitions, **kw)
        # There is can be case where synchronization is not needed
        if check_axes_sync and new_index is not None:
            result.synchronize_labels(axis=0)
        if check_axes_sync and new_columns is not None:
            result.synchronize_labels(axis=1)
        return result

    def _copartition(self, axis, other, how, sort, force_repartition=False):
        """
        Copartition two Modin DataFrames.

        Perform aligning of partitions, index and partition blocks.

        Parameters
        ----------
        axis : {0, 1}
            Axis to copartition along (0 - rows, 1 - columns).
        other : PandasDataframe
            Other Modin DataFrame(s) to copartition against.
        how : str
            How to manage joining the index object ("left", "right", etc.).
        sort : bool
            Whether sort the joined index or not.
        force_repartition : bool, default: False
            Whether force the repartitioning or not. By default,
            this method will skip repartitioning if it is possible. This is because
            reindexing is extremely inefficient. Because this method is used to
            `join` or `append`, it is vital that the internal indices match.

        Returns
        -------
        tuple
            Tuple containing:
                1) 2-d NumPy array of aligned left partitions
                2) list of 2-d NumPy arrays of aligned right partitions
                3) joined index along ``axis``
                4) List with sizes of partitions along axis that partitioning
                   was done on. This list will be empty if and only if all
                   the frames are empty.
        """
        if isinstance(other, type(self)):
            other = [other]

        self_index = self.axes[axis]
        others_index = [o.axes[axis] for o in other]
        joined_index, make_reindexer = self._join_index_objects(
            axis, [self_index] + others_index, how, sort
        )

        frames = [self] + other
        non_empty_frames_idx = [
            i for i, o in enumerate(frames) if o._partitions.size != 0
        ]

        # If all frames are empty
        if len(non_empty_frames_idx) == 0:
            return (
                self._partitions,
                [o._partitions for o in other],
                joined_index,
                # There are no partition sizes because the resulting dataframe
                # has no partitions.
                [],
            )

        base_frame_idx = non_empty_frames_idx[0]
        other_frames = frames[base_frame_idx + 1 :]

        # Picking first non-empty frame
        base_frame = frames[non_empty_frames_idx[0]]
        base_index = base_frame.axes[axis]

        # define conditions for reindexing and repartitioning `self` frame
        do_reindex_base = not base_index.equals(joined_index)
        do_repartition_base = force_repartition or do_reindex_base

        # Perform repartitioning and reindexing for `base_frame` if needed.
        # Also define length of base and frames. We will need to know the
        # lengths for alignment.
        if do_repartition_base:
            reindexed_base = base_frame._partition_mgr_cls.map_axis_partitions(
                axis,
                base_frame._partitions,
                make_reindexer(do_reindex_base, base_frame_idx),
            )
            if axis:
                base_lengths = [obj.width() for obj in reindexed_base[0]]
            else:
                base_lengths = [obj.length() for obj in reindexed_base.T[0]]
        else:
            reindexed_base = base_frame._partitions
            base_lengths = base_frame.column_widths if axis else base_frame.row_lengths

        others_lengths = [o._axes_lengths[axis] for o in other_frames]

        # define conditions for reindexing and repartitioning `other` frames
        do_reindex_others = [
            not o.axes[axis].equals(joined_index) for o in other_frames
        ]

        do_repartition_others = [None] * len(other_frames)
        for i in range(len(other_frames)):
            do_repartition_others[i] = (
                force_repartition
                or do_reindex_others[i]
                or others_lengths[i] != base_lengths
            )

        # perform repartitioning and reindexing for `other_frames` if needed
        reindexed_other_list = [None] * len(other_frames)
        for i in range(len(other_frames)):
            if do_repartition_others[i]:
                # indices of others frame start from `base_frame_idx` + 1
                reindexed_other_list[i] = other_frames[
                    i
                ]._partition_mgr_cls.map_axis_partitions(
                    axis,
                    other_frames[i]._partitions,
                    make_reindexer(do_repartition_others[i], base_frame_idx + 1 + i),
                    lengths=base_lengths,
                )
            else:
                reindexed_other_list[i] = other_frames[i]._partitions
        reindexed_frames = (
            [frames[i]._partitions for i in range(base_frame_idx)]
            + [reindexed_base]
            + reindexed_other_list
        )
        return (reindexed_frames[0], reindexed_frames[1:], joined_index, base_lengths)

    @lazy_metadata_decorator(apply_axis="both")
    def n_ary_op(
        self, op, right_frames: list, join_type="outer", copartition_along_columns=True
    ):
        """
        Perform an n-opary operation by joining with other Modin DataFrame(s).

        Parameters
        ----------
        op : callable
            Function to apply after the join.
        right_frames : list of PandasDataframe
            Modin DataFrames to join with.
        join_type : str, default: "outer"
            Type of join to apply.
        copartition_along_columns : bool, default: True
            Whether to perform copartitioning along columns or not.
            For some ops this isn't needed (e.g., `fillna`).

        Returns
        -------
        PandasDataframe
            New Modin DataFrame.
        """
        left_parts, list_of_right_parts, joined_index, row_lengths = self._copartition(
            0, right_frames, join_type, sort=True
        )
        if copartition_along_columns:
            new_left_frame = self.__constructor__(
                left_parts, joined_index, self.columns, row_lengths, self.column_widths
            )
            new_right_frames = [
                self.__constructor__(
                    right_parts,
                    joined_index,
                    right_frame.columns,
                    row_lengths,
                    right_frame.column_widths,
                )
                for right_parts, right_frame in zip(list_of_right_parts, right_frames)
            ]

            (
                left_parts,
                list_of_right_parts,
                joined_columns,
                column_widths,
            ) = new_left_frame._copartition(
                1,
                new_right_frames,
                join_type,
                sort=True,
            )
        else:
            joined_columns = self._columns_cache
            column_widths = self._column_widths_cache

        new_frame = (
            np.array([])
            if len(left_parts) == 0
            or any(len(right_parts) == 0 for right_parts in list_of_right_parts)
            else self._partition_mgr_cls.n_ary_operation(
                left_parts, op, list_of_right_parts
            )
        )

        return self.__constructor__(
            new_frame,
            joined_index,
            joined_columns,
            row_lengths,
            column_widths,
        )

    @lazy_metadata_decorator(apply_axis="both")
    def concat(
        self,
        axis: Union[int, Axis],
        others: Union["PandasDataframe", List["PandasDataframe"]],
        how,
        sort,
    ) -> "PandasDataframe":
        """
        Concatenate `self` with one or more other Modin DataFrames.

        Parameters
        ----------
        axis : int or modin.core.dataframe.base.utils.Axis
            Axis to concatenate over.
        others : list
            List of Modin DataFrames to concatenate with.
        how : str
            Type of join to use for the axis.
        sort : bool
            Whether sort the result or not.

        Returns
        -------
        PandasDataframe
            New Modin DataFrame.
        """
        axis = Axis(axis)
        new_widths = None
        new_lengths = None

        def _compute_new_widths():
            widths = None
            if self._column_widths_cache is not None and all(
                o._column_widths_cache is not None for o in others
            ):
                widths = self._column_widths_cache + [
                    width for o in others for width in o._column_widths_cache
                ]
            return widths

        # Fast path for equivalent columns and partitioning
        if (
            axis == Axis.ROW_WISE
            and all(o.columns.equals(self.columns) for o in others)
            and all(o.column_widths == self.column_widths for o in others)
        ):
            joined_index = self.columns
            left_parts = self._partitions
            right_parts = [o._partitions for o in others]
            new_widths = self._column_widths_cache
        elif (
            axis == Axis.COL_WISE
            and all(o.index.equals(self.index) for o in others)
            and all(o.row_lengths == self.row_lengths for o in others)
        ):
            joined_index = self.index
            left_parts = self._partitions
            right_parts = [o._partitions for o in others]
            new_lengths = self._row_lengths_cache
            # we can only do this for COL_WISE because `concat` might rebalance partitions for ROW_WISE
            new_widths = _compute_new_widths()
        else:
            (
                left_parts,
                right_parts,
                joined_index,
                partition_sizes_along_axis,
            ) = self._copartition(
                axis.value ^ 1, others, how, sort, force_repartition=False
            )
            if axis == Axis.COL_WISE:
                new_lengths = partition_sizes_along_axis
                new_widths = _compute_new_widths()
            else:
                new_widths = partition_sizes_along_axis
        new_partitions, new_lengths2 = self._partition_mgr_cls.concat(
            axis.value, left_parts, right_parts
        )
        if new_lengths is None:
            new_lengths = new_lengths2
        new_dtypes = None
        if axis == Axis.ROW_WISE:
            new_index = self.index.append([other.index for other in others])
            new_columns = joined_index
            all_dtypes = [frame._dtypes for frame in [self] + others]
            if all(dtypes is not None for dtypes in all_dtypes):
                new_dtypes = pandas.concat(all_dtypes, axis=1)
                # 'nan' value will be placed in a row if a column doesn't exist in all frames;
                # this value is np.float64 type so we need an explicit conversion
                new_dtypes.fillna(np.dtype("float64"), inplace=True)
                new_dtypes = new_dtypes.apply(
                    lambda row: find_common_type(row.values), axis=1
                )
            # If we have already cached the length of each row in at least one
            # of the row's partitions, we can build new_lengths for the new
            # frame. Typically, if we know the length for any partition in a
            # row, we know the length for the first partition in the row. So
            # just check the lengths of the first column of partitions.
            if not new_lengths:
                new_lengths = []
                if new_partitions.size > 0:
                    for part in new_partitions.T[0]:
                        if part._length_cache is not None:
                            new_lengths.append(part.length())
                        else:
                            new_lengths = None
                            break
        else:
            new_columns = self.columns.append([other.columns for other in others])
            new_index = joined_index
            if self._dtypes is not None and all(o._dtypes is not None for o in others):
                new_dtypes = pandas.concat([self.dtypes] + [o.dtypes for o in others])
            # If we have already cached the width of each column in at least one
            # of the column's partitions, we can build new_widths for the new
            # frame. Typically, if we know the width for any partition in a
            # column, we know the width for the first partition in the column.
            # So just check the widths of the first row of partitions.
            if not new_widths:
                new_widths = []
                if new_partitions.size > 0:
                    for part in new_partitions[0]:
                        if part._width_cache is not None:
                            new_widths.append(part.width())
                        else:
                            new_widths = None
                            break
        return self.__constructor__(
            new_partitions, new_index, new_columns, new_lengths, new_widths, new_dtypes
        )

    def groupby(
        self,
        axis: Union[int, Axis],
        by: Union[str, List[str]],
        operator: Callable,
        result_schema: Optional[Dict[Hashable, type]] = None,
    ) -> "PandasDataframe":
        """
        Generate groups based on values in the input column(s) and perform the specified operation on each.

        Parameters
        ----------
        axis : int or modin.core.dataframe.base.utils.Axis
            The axis to apply the grouping over.
        by : string or list of strings
            One or more column labels to use for grouping.
        operator : callable
            The operation to carry out on each of the groups. The operator is another
            algebraic operator with its own user-defined function parameter, depending
            on the output desired by the user.
        result_schema : dict, optional
            Mapping from column labels to data types that represents the types of the output dataframe.

        Returns
        -------
        PandasDataframe
            A new PandasDataframe containing the groupings specified, with the operator
                applied to each group.

        Notes
        -----
        No communication between groups is allowed in this algebra implementation.

        The number of rows (columns if axis=1) returned by the user-defined function
        passed to the groupby may be at most the number of rows in the group, and
        may be as small as a single row.

        Unlike the pandas API, an intermediate “GROUP BY” object is not present in this
        algebra implementation.
        """
        pass

    @lazy_metadata_decorator(apply_axis="opposite", axis_arg=0)
    def groupby_reduce(
        self,
        axis,
        by,
        map_func,
        reduce_func,
        new_index=None,
        new_columns=None,
        apply_indices=None,
    ):
        """
        Groupby another Modin DataFrame dataframe and aggregate the result.

        Parameters
        ----------
        axis : {0, 1}
            Axis to groupby and aggregate over.
        by : PandasDataframe or None
            A Modin DataFrame to group by.
        map_func : callable
            Map component of the aggregation.
        reduce_func : callable
            Reduce component of the aggregation.
        new_index : pandas.Index, optional
            Index of the result. We may know this in advance,
            and if not provided it must be computed.
        new_columns : pandas.Index, optional
            Columns of the result. We may know this in advance,
            and if not provided it must be computed.
        apply_indices : list-like, default: None
            Indices of `axis ^ 1` to apply groupby over.

        Returns
        -------
        PandasDataframe
            New Modin DataFrame.
        """
        by_parts = by if by is None else by._partitions
        if by is None:
            self._propagate_index_objs(axis=0)

        if apply_indices is not None:
            numeric_indices = self.axes[axis ^ 1].get_indexer_for(apply_indices)
            apply_indices = list(
                self._get_dict_of_block_index(axis ^ 1, numeric_indices).keys()
            )

        new_partitions = self._partition_mgr_cls.groupby_reduce(
            axis, self._partitions, by_parts, map_func, reduce_func, apply_indices
        )
        kw = self.__make_init_labels_args(new_partitions, new_index, new_columns)
        return self.__constructor__(new_partitions, **kw)

    @classmethod
    def from_pandas(cls, df):
        """
        Create a Modin DataFrame from a pandas DataFrame.

        Parameters
        ----------
        df : pandas.DataFrame
            A pandas DataFrame.

        Returns
        -------
        PandasDataframe
            New Modin DataFrame.
        """
        new_index = df.index
        new_columns = df.columns
        new_dtypes = df.dtypes
        new_frame, new_lengths, new_widths = cls._partition_mgr_cls.from_pandas(
            df, True
        )
        return cls(
            new_frame,
            new_index,
            new_columns,
            new_lengths,
            new_widths,
            dtypes=new_dtypes,
        )

    @classmethod
    def from_arrow(cls, at):
        """
        Create a Modin DataFrame from an Arrow Table.

        Parameters
        ----------
        at : pyarrow.table
            Arrow Table.

        Returns
        -------
        PandasDataframe
            New Modin DataFrame.
        """
        new_frame, new_lengths, new_widths = cls._partition_mgr_cls.from_arrow(
            at, return_dims=True
        )
        new_columns = Index.__new__(Index, data=at.column_names, dtype="O")
        new_index = Index.__new__(RangeIndex, data=range(at.num_rows))
        new_dtypes = pandas.Series(
            [cls._arrow_type_to_dtype(col.type) for col in at.columns],
            index=at.column_names,
        )
        return cls(
            partitions=new_frame,
            index=new_index,
            columns=new_columns,
            row_lengths=new_lengths,
            column_widths=new_widths,
            dtypes=new_dtypes,
        )

    @classmethod
    def _arrow_type_to_dtype(cls, arrow_type):
        """
        Convert an arrow data type to a pandas data type.

        Parameters
        ----------
        arrow_type : arrow dtype
            Arrow data type to be converted to a pandas data type.

        Returns
        -------
        object
            Any dtype compatible with pandas.
        """
        import pyarrow

        try:
            res = arrow_type.to_pandas_dtype()
        # Conversion to pandas is not implemented for some arrow types,
        # perform manual conversion for them:
        except NotImplementedError:
            if pyarrow.types.is_time(arrow_type):
                res = np.dtype(datetime.time)
            else:
                raise

        if not isinstance(res, (np.dtype, str)):
            return np.dtype(res)
        return res

    @lazy_metadata_decorator(apply_axis="both")
    def to_pandas(self):
        """
        Convert this Modin DataFrame to a pandas DataFrame.

        Returns
        -------
        pandas.DataFrame
        """
        df = self._partition_mgr_cls.to_pandas(self._partitions)
        if df.empty:
            df = pandas.DataFrame(columns=self.columns, index=self.index)
        else:
            for axis in [0, 1]:
                ErrorMessage.catch_bugs_and_request_email(
                    not df.axes[axis].equals(self.axes[axis]),
                    f"Internal and external indices on axis {axis} do not match.",
                )
            df.index = self.index
            df.columns = self.columns

        return df

    def to_numpy(self, **kwargs):
        """
        Convert this Modin DataFrame to a NumPy array.

        Parameters
        ----------
        **kwargs : dict
            Additional keyword arguments to be passed in `to_numpy`.

        Returns
        -------
        np.ndarray
        """
        return self._partition_mgr_cls.to_numpy(self._partitions, **kwargs)

    @lazy_metadata_decorator(apply_axis=None, transpose=True)
    def transpose(self):
        """
        Transpose the index and columns of this Modin DataFrame.

        Reflect this Modin DataFrame over its main diagonal
        by writing rows as columns and vice-versa.

        Returns
        -------
        PandasDataframe
            New Modin DataFrame.
        """
        new_partitions = self._partition_mgr_cls.lazy_map_partitions(
            self._partitions, lambda df: df.T
        ).T
        if self._dtypes is not None:
            new_dtypes = pandas.Series(
                np.full(len(self.index), find_common_type(self.dtypes.values)),
                index=self.index,
            )
        else:
            new_dtypes = None
        return self.__constructor__(
            new_partitions,
            self._columns_cache,
            self._index_cache,
            self._column_widths_cache,
            self._row_lengths_cache,
            dtypes=new_dtypes,
        )

    def finalize(self):
        """
        Perform all deferred calls on partitions.

        This makes `self` Modin Dataframe independent of a history of queries
        that were used to build it.
        """
        self._partition_mgr_cls.finalize(self._partitions)

    def __dataframe__(self, nan_as_null: bool = False, allow_copy: bool = True):
        """
        Get a Modin DataFrame that implements the dataframe exchange protocol.

        See more about the protocol in https://data-apis.org/dataframe-protocol/latest/index.html.

        Parameters
        ----------
        nan_as_null : bool, default: False
            A keyword intended for the consumer to tell the producer
            to overwrite null values in the data with ``NaN`` (or ``NaT``).
            This currently has no effect; once support for nullable extension
            dtypes is added, this value should be propagated to columns.
        allow_copy : bool, default: True
            A keyword that defines whether or not the library is allowed
            to make a copy of the data. For example, copying data would be necessary
            if a library supports strided buffers, given that this protocol
            specifies contiguous buffers. Currently, if the flag is set to ``False``
            and a copy is needed, a ``RuntimeError`` will be raised.

        Returns
        -------
        ProtocolDataframe
            A dataframe object following the dataframe protocol specification.
        """
        from modin.core.dataframe.pandas.interchange.dataframe_protocol.dataframe import (
            PandasProtocolDataframe,
        )

        return PandasProtocolDataframe(
            self, nan_as_null=nan_as_null, allow_copy=allow_copy
        )

    @classmethod
    def from_dataframe(cls, df: "ProtocolDataframe") -> "PandasDataframe":
        """
        Convert a DataFrame implementing the dataframe exchange protocol to a Core Modin Dataframe.

        See more about the protocol in https://data-apis.org/dataframe-protocol/latest/index.html.

        Parameters
        ----------
        df : ProtocolDataframe
            The DataFrame object supporting the dataframe exchange protocol.

        Returns
        -------
        PandasDataframe
            A new Core Modin Dataframe object.
        """
        if type(df) == cls:
            return df

        if not hasattr(df, "__dataframe__"):
            raise ValueError(
                "`df` does not support DataFrame exchange protocol, i.e. `__dataframe__` method"
            )

        from modin.core.dataframe.pandas.interchange.dataframe_protocol.from_dataframe import (
            from_dataframe_to_pandas,
        )

        ErrorMessage.default_to_pandas(message="`from_dataframe`")
        pandas_df = from_dataframe_to_pandas(df)
        return cls.from_pandas(pandas_df)<|MERGE_RESOLUTION|>--- conflicted
+++ resolved
@@ -2186,11 +2186,8 @@
         new_index=None,
         new_columns=None,
         dtypes=None,
-<<<<<<< HEAD
+        keep_partitioning=True,
         check_axes_sync=True,
-=======
-        keep_partitioning=True,
->>>>>>> 68470979
     ):
         """
         Perform a function across an entire axis.
@@ -2211,18 +2208,15 @@
             The data types of the result. This is an optimization
             because there are functions that always result in a particular data
             type, and allows us to avoid (re)computing it.
-<<<<<<< HEAD
+        keep_partitioning : boolean, default: True
+            The flag to keep partition boundaries for Modin Frame.
+            Setting it to True disables shuffling data from one partition to another.
         check_axes_sync : bool, default: True
             In some cases, synchronization of the external index with the internal
             indexes of partitions is not required, since when performing certain
             functions, we know in advance that it must match. A good example is the
             `reindex` function. Although synchronization is performed asynchronously,
             it is nevertheless a rather expensive operation.
-=======
-        keep_partitioning : boolean, default: True
-            The flag to keep partition boundaries for Modin Frame.
-            Setting it to True disables shuffling data from one partition to another.
->>>>>>> 68470979
 
         Returns
         -------
@@ -2240,11 +2234,8 @@
             new_columns=new_columns,
             dtypes=dtypes,
             other=None,
-<<<<<<< HEAD
+            keep_partitioning=keep_partitioning,
             check_axes_sync=check_axes_sync,
-=======
-            keep_partitioning=keep_partitioning,
->>>>>>> 68470979
         )
 
     @lazy_metadata_decorator(apply_axis="both")
@@ -2635,11 +2626,8 @@
         apply_indices=None,
         enumerate_partitions=False,
         dtypes=None,
-<<<<<<< HEAD
+        keep_partitioning=True,
         check_axes_sync=True,
-=======
-        keep_partitioning=True,
->>>>>>> 68470979
     ):
         """
         Broadcast partitions of `other` Modin DataFrame and apply a function along full axis.
@@ -2667,18 +2655,15 @@
             Data types of the result. This is an optimization
             because there are functions that always result in a particular data
             type, and allows us to avoid (re)computing it.
-<<<<<<< HEAD
+        keep_partitioning : boolean, default: True
+            The flag to keep partition boundaries for Modin Frame.
+            Setting it to True disables shuffling data from one partition to another.
         check_axes_sync : bool, default: True
             In some cases, synchronization of the external index with the internal
             indexes of partitions is not required, since when performing certain
             functions, we know in advance that it must match. A good example is the
             `reindex` function. Although synchronization is performed asynchronously,
             it is nevertheless a rather expensive operation.
-=======
-        keep_partitioning : boolean, default: True
-            The flag to keep partition boundaries for Modin Frame.
-            Setting it to True disables shuffling data from one partition to another.
->>>>>>> 68470979
 
         Returns
         -------
