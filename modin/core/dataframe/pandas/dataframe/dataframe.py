# Licensed to Modin Development Team under one or more contributor license agreements.
# See the NOTICE file distributed with this work for additional information regarding
# copyright ownership.  The Modin Development Team licenses this file to you under the
# Apache License, Version 2.0 (the "License"); you may not use this file except in
# compliance with the License.  You may obtain a copy of the License at
#
#     http://www.apache.org/licenses/LICENSE-2.0
#
# Unless required by applicable law or agreed to in writing, software distributed under
# the License is distributed on an "AS IS" BASIS, WITHOUT WARRANTIES OR CONDITIONS OF
# ANY KIND, either express or implied. See the License for the specific language
# governing permissions and limitations under the License.

"""
Module contains class PandasDataframe.

PandasDataframe is a parent abstract class for any dataframe class
for pandas storage format.
"""

from __future__ import annotations

import datetime
import re
from functools import cached_property
from typing import TYPE_CHECKING, Callable, Dict, Hashable, List, Optional, Union

import numpy as np
import pandas
from pandas._libs.lib import no_default
from pandas.api.types import is_object_dtype
from pandas.core.dtypes.common import is_dtype_equal, is_list_like, is_numeric_dtype
from pandas.core.indexes.api import Index, RangeIndex

from modin.config import CpuCount, Engine, IsRayCluster, MinPartitionSize, NPartitions
from modin.core.dataframe.base.dataframe.dataframe import ModinDataframe
from modin.core.dataframe.base.dataframe.utils import Axis, JoinType, is_trivial_index
from modin.core.dataframe.pandas.dataframe.utils import (
    ShuffleSortFunctions,
    add_missing_categories_to_groupby,
    lazy_metadata_decorator,
)
from modin.core.dataframe.pandas.metadata import (
    DtypesDescriptor,
    LazyProxyCategoricalDtype,
    ModinDtypes,
    ModinIndex,
)
from modin.core.storage_formats.pandas.parsers import (
    find_common_type_cat as find_common_type,
)
from modin.core.storage_formats.pandas.query_compiler import PandasQueryCompiler
from modin.core.storage_formats.pandas.utils import get_length_list
from modin.error_message import ErrorMessage

if TYPE_CHECKING:
    from modin.core.dataframe.base.interchange.dataframe_protocol.dataframe import (
        ProtocolDataframe,
    )
    from modin.core.dataframe.pandas.partitioning.partition_manager import (
        PandasDataframePartitionManager,
    )
    from pandas._typing import npt
    from modin.core.dataframe.pandas.partitioning.partition_manager import (
        PandasDataframePartitionManager,
    )

from modin.logging import ClassLogger
from modin.logging.config import LogLevel
from modin.pandas.indexing import is_range_like
from modin.pandas.utils import (
    check_both_not_none,
    get_pandas_backend,
    is_full_grab_slice,
)
from modin.utils import MODIN_UNNAMED_SERIES_LABEL


class PandasDataframe(
    ClassLogger, modin_layer="CORE-DATAFRAME", log_level=LogLevel.DEBUG
):
    """
    An abstract class that represents the parent class for any pandas storage format dataframe class.

    This class provides interfaces to run operations on dataframe partitions.

    Parameters
    ----------
    partitions : np.ndarray
        A 2D NumPy array of partitions.
    index : sequence or callable, optional
        The index for the dataframe. Converted to a ``pandas.Index``.
        Is computed from partitions on demand if not specified.
        If ``callable() -> (pandas.Index, list of row lengths or None)`` type,
        then the calculation will be delayed until `self.index` is called.
    columns : sequence, optional
        The columns object for the dataframe. Converted to a ``pandas.Index``.
        Is computed from partitions on demand if not specified.
    row_lengths : list, optional
        The length of each partition in the rows. The "height" of
        each of the block partitions. Is computed if not provided.
    column_widths : list, optional
        The width of each partition in the columns. The "width" of
        each of the block partitions. Is computed if not provided.
    dtypes : pandas.Series or callable, optional
        The data types for the dataframe columns.
    """

<<<<<<< HEAD
    _partition_mgr_cls: PandasDataframePartitionManager = None
=======
    _partition_mgr_cls: PandasDataframePartitionManager
>>>>>>> c3494269
    _query_compiler_cls = PandasQueryCompiler
    # These properties flag whether or not we are deferring the metadata synchronization
    _deferred_index: bool = False
    _deferred_column: bool = False

    _index_cache: ModinIndex = None
    _columns_cache: ModinIndex = None
    _dtypes: Optional[ModinDtypes] = None
    _pandas_backend: Optional[str] = None

    @cached_property
    def __constructor__(self) -> type[PandasDataframe]:
        """
        Create a new instance of this object.

        Returns
        -------
        callable
        """
        return type(self)

    def __init__(
        self,
        partitions,
        index=None,
        columns=None,
        row_lengths=None,
        column_widths=None,
        dtypes: Optional[Union[pandas.Series, ModinDtypes, Callable]] = None,
        pandas_backend: Optional[str] = None,
    ):
        self._partitions = partitions
        self.set_index_cache(index)
        self.set_columns_cache(columns)
        self._row_lengths_cache = row_lengths
        self._column_widths_cache = column_widths
        self._pandas_backend = pandas_backend
        if not pandas_backend == "pyarrow":
            # In this case, the type precomputation may be incorrect; we need
            # to know the type algebra precisely. Considering the number of operations
            # and different combinations of backends, the best solution would be to
            # introduce optimizations gradually, with a large number of tests.
            self.set_dtypes_cache(dtypes)
        else:
            self.set_dtypes_cache(None)

        self._validate_axes_lengths()
        self._filter_empties(compute_metadata=False)

    def _validate_axes_lengths(self):
        """Validate that labels are split correctly if split is known."""
        if (
            self._row_lengths_cache is not None
            and self.has_materialized_index
            and len(self.index) > 0
        ):
            # An empty frame can have 0 rows but a nonempty index. If the frame
            # does have rows, the number of rows must equal the size of the
            # index.
            num_rows = sum(self._row_lengths_cache)
            if num_rows > 0:
                ErrorMessage.catch_bugs_and_request_email(
                    num_rows != len(self.index),
                    f"Row lengths: {num_rows} != {len(self.index)}",
                )
            ErrorMessage.catch_bugs_and_request_email(
                any(val < 0 for val in self._row_lengths_cache),
                f"Row lengths cannot be negative: {self._row_lengths_cache}",
            )
        if (
            self._column_widths_cache is not None
            and self.has_materialized_columns
            and len(self.columns) > 0
        ):
            # An empty frame can have 0 column but a nonempty column index. If
            # the frame does have columns, the number of columns must equal the
            # size of the columns.
            num_columns = sum(self._column_widths_cache)
            if num_columns > 0:
                ErrorMessage.catch_bugs_and_request_email(
                    num_columns != len(self.columns),
                    f"Column widths: {num_columns} != {len(self.columns)}",
                )
            ErrorMessage.catch_bugs_and_request_email(
                any(val < 0 for val in self._column_widths_cache),
                f"Column widths cannot be negative: {self._column_widths_cache}",
            )

    @property
    def num_parts(self) -> int:
        """
        Get the total number of partitions for this frame.

        Returns
        -------
        int
        """
        return np.prod(self._partitions.shape)

    @property
    def row_lengths(self):
        """
        Compute the row partitions lengths if they are not cached.

        Returns
        -------
        list
            A list of row partitions lengths.
        """
        if self._row_lengths_cache is None:
            if len(self._partitions.T) > 0:
                row_parts = self._partitions.T[0]
                self._row_lengths_cache = self._get_lengths(row_parts, Axis.ROW_WISE)
            else:
                self._row_lengths_cache = []
        return self._row_lengths_cache

    @classmethod
    def _get_lengths(cls, parts, axis):
        """
        Get list of dimensions for all the provided parts.

        Parameters
        ----------
        parts : list
            List of parttions.
        axis : {0, 1}
            The axis along which to get the lengths (0 - length across rows or, 1 - width across columns).

        Returns
        -------
        list
        """
        if axis == Axis.ROW_WISE:
            return [part.length() for part in parts]
        else:
            return [part.width() for part in parts]

    def __len__(self) -> int:
        """
        Return length of index axis.

        Returns
        -------
        int
        """
        if self.has_materialized_index:
            _len = len(self.index)
        else:
            _len = sum(self.row_lengths)
        return _len

    @property
    def column_widths(self):
        """
        Compute the column partitions widths if they are not cached.

        Returns
        -------
        list
            A list of column partitions widths.
        """
        if self._column_widths_cache is None:
            if len(self._partitions) > 0:
                col_parts = self._partitions[0]
                self._column_widths_cache = self._get_lengths(col_parts, Axis.COL_WISE)
            else:
                self._column_widths_cache = []
        return self._column_widths_cache

    def _set_axis_lengths_cache(self, value, axis=0):
        """
        Set the row/column lengths cache for the specified axis.

        Parameters
        ----------
        value : list of ints
        axis : int, default: 0
            0 for row lengths and 1 for column widths.
        """
        if axis == 0:
            self._row_lengths_cache = value
        else:
            self._column_widths_cache = value

    def _get_axis_lengths_cache(self, axis=0):
        """
        Get partition's shape caches along the specified axis if avaliable.

        Parameters
        ----------
        axis : int, default: 0
            0 - get row lengths cache, 1 - get column widths cache.

        Returns
        -------
        list of ints or None
            If the cache is computed return a list of ints, ``None`` otherwise.
        """
        return self._row_lengths_cache if axis == 0 else self._column_widths_cache

    def _get_axis_lengths(self, axis: int = 0) -> List[int]:
        """
        Get row lengths/column widths.

        Parameters
        ----------
        axis : int, default: 0

        Returns
        -------
        list of ints
        """
        return self.row_lengths if axis == 0 else self.column_widths

    @property
    def has_dtypes_cache(self) -> bool:
        """
        Check if the dtypes cache exists.

        Returns
        -------
        bool
        """
        return self._dtypes is not None

    @property
    def has_materialized_dtypes(self) -> bool:
        """
        Check if dataframe has materialized index cache.

        Returns
        -------
        bool
        """
        return self.has_dtypes_cache and self._dtypes.is_materialized

    def copy_dtypes_cache(self):
        """
        Copy the dtypes cache.

        Returns
        -------
        pandas.Series, callable or None
            If there is an pandas.Series in the cache, then copying occurs.
        """
        dtypes_cache = None
        if self.has_dtypes_cache:
            dtypes_cache = self._dtypes.copy()
        return dtypes_cache

    def _maybe_update_proxies(self, dtypes, new_parent=None):
        """
        Update lazy proxies stored inside of `dtypes` with a new parent inplace.

        Parameters
        ----------
        dtypes : pandas.Series, ModinDtypes or callable
        new_parent : object, optional
            A new parent to link the proxies to. If not specified
            will consider the `self` to be a new parent.

        Returns
        -------
        pandas.Series, ModinDtypes or callable
        """
        new_parent = new_parent or self
        if isinstance(dtypes, ModinDtypes):
            dtypes = dtypes.maybe_specify_new_frame_ref(new_parent)
        if isinstance(dtypes, pandas.Series):
            LazyProxyCategoricalDtype.update_dtypes(dtypes, new_parent)
        return dtypes

    def set_dtypes_cache(self, dtypes):
        """
        Set dtypes cache.

        Parameters
        ----------
        dtypes : pandas.Series, ModinDtypes, callable or None
        """
        dtypes = self._maybe_update_proxies(dtypes)
        if dtypes is None and self.has_materialized_columns:
            # try to set a descriptor instead of 'None' to be more flexible in
            # dtypes computing
            try:
                self._dtypes = ModinDtypes(
                    DtypesDescriptor(
                        cols_with_unknown_dtypes=self.columns.tolist(), parent_df=self
                    )
                )
            except NotImplementedError:
                self._dtypes = None
        elif isinstance(dtypes, ModinDtypes) or dtypes is None:
            self._dtypes = dtypes
        else:
            self._dtypes = ModinDtypes(dtypes)

    @property
    def dtypes(self):
        """
        Compute the data types if they are not cached.

        Returns
        -------
        pandas.Series
            A pandas Series containing the data types for this dataframe.
        """
        if self.has_dtypes_cache:
            dtypes = self._dtypes.get()
        else:
            dtypes = self._compute_dtypes()
            self.set_dtypes_cache(dtypes)
            # During materialization, we can find out the backend and, if it
            # is suitable, use the ability to pre-calculate types.
            self._pandas_backend = get_pandas_backend(dtypes)
        return dtypes

    def get_dtypes_set(self):
        """
        Get a set of dtypes that are in this dataframe.

        Returns
        -------
        set
        """
        if isinstance(self._dtypes, ModinDtypes):
            return self._dtypes.get_dtypes_set()
        return set(self.dtypes.values)

    def _compute_dtypes(self, columns=None) -> pandas.Series:
        """
        Compute the data types via TreeReduce pattern for the specified columns.

        Parameters
        ----------
        columns : list-like, optional
            Columns to compute dtypes for. If not specified compute dtypes
            for all the columns in the dataframe.

        Returns
        -------
        pandas.Series
            A pandas Series containing the data types for this dataframe.
        """

        def dtype_builder(df):
            return df.apply(lambda col: find_common_type(col.values), axis=0)

        if columns is not None:
            # Sorting positions to request columns in the order they're stored (it's more efficient)
            numeric_indices = sorted(self.columns.get_indexer_for(columns))
            if any(pos < 0 for pos in numeric_indices):
                raise KeyError(
                    f"Some of the columns are not in index: subset={columns}; columns={self.columns}"
                )
            obj = self.take_2d_labels_or_positional(
                col_labels=self.columns[numeric_indices].tolist()
            )
        else:
            obj = self

        # For now we will use a pandas Series for the dtypes.
        if len(obj.columns) > 0:
            dtypes = (
                obj.tree_reduce(0, lambda df: df.dtypes, dtype_builder)
                .to_pandas()
                .iloc[0]
            )
        else:
            dtypes = pandas.Series([])
        # reset name to None because we use MODIN_UNNAMED_SERIES_LABEL internally
        dtypes.name = None
        return dtypes

    def set_index_cache(self, index):
        """
        Set index cache.

        Parameters
        ----------
        index : sequence, callable or None
        """
        if index is None:
            self._index_cache = ModinIndex(self, axis=0)
        elif isinstance(index, ModinIndex):
            # update reference with the new frame to not pollute memory
            self._index_cache = index.maybe_specify_new_frame_ref(self, axis=0)
        else:
            self._index_cache = ModinIndex(index)

    def set_columns_cache(self, columns):
        """
        Set columns cache.

        Parameters
        ----------
        columns : sequence, callable or None
        """
        if columns is None:
            self._columns_cache = ModinIndex(self, axis=1)
        elif isinstance(columns, ModinIndex):
            # update reference with the new frame to not pollute memory
            self._columns_cache = columns.maybe_specify_new_frame_ref(self, axis=1)
        else:
            self._columns_cache = ModinIndex(columns)

    def set_axis_cache(self, value, axis=0):
        """
        Set cache for the specified axis (index or columns).

        Parameters
        ----------
        value : sequence, callable or None
        axis : int, default: 0
        """
        if axis == 0:
            self.set_index_cache(value)
        else:
            self.set_columns_cache(value)

    def has_axis_cache(self, axis=0) -> bool:
        """
        Check if the cache for the specified axis exists.

        Parameters
        ----------
        axis : int, default: 0

        Returns
        -------
        bool
        """
        return self.has_index_cache if axis == 0 else self.has_columns_cache

    @property
    def has_index_cache(self):
        """
        Check if the index cache exists.

        Returns
        -------
        bool
        """
        return self._index_cache is not None

    def copy_index_cache(self, copy_lengths=False):
        """
        Copy the index cache.

        Parameters
        ----------
        copy_lengths : bool, default: False
            Whether to copy the stored partition lengths to the
            new index object.

        Returns
        -------
        pandas.Index, callable or ModinIndex
            If there is an pandas.Index in the cache, then copying occurs.
        """
        idx_cache = self._index_cache
        if self.has_index_cache:
            idx_cache = self._index_cache.copy(copy_lengths)
        return idx_cache

    def _get_axis_cache(self, axis=0) -> ModinIndex:
        """
        Get axis cache for the specified axis if available.

        Parameters
        ----------
        axis : int, default: 0

        Returns
        -------
        ModinIndex
        """
        return self._index_cache if axis == 0 else self._columns_cache

    @property
    def has_columns_cache(self):
        """
        Check if the columns cache exists.

        Returns
        -------
        bool
        """
        return self._columns_cache is not None

    def copy_columns_cache(self, copy_lengths=False):
        """
        Copy the columns cache.

        Parameters
        ----------
        copy_lengths : bool, default: False
            Whether to copy the stored partition lengths to the
            new index object.

        Returns
        -------
        pandas.Index or None
            If there is an pandas.Index in the cache, then copying occurs.
        """
        columns_cache = self._columns_cache
        if columns_cache is not None:
            columns_cache = columns_cache.copy(copy_lengths)
        return columns_cache

    def copy_axis_cache(self, axis=0, copy_lengths=False):
        """
        Copy the axis cache (index or columns).

        Parameters
        ----------
        axis : int, default: 0
        copy_lengths : bool, default: False
            Whether to copy the stored partition lengths to the
            new index object.

        Returns
        -------
        pandas.Index, callable or None
            If there is an pandas.Index in the cache, then copying occurs.
        """
        if axis == 0:
            return self.copy_index_cache(copy_lengths)
        else:
            return self.copy_columns_cache(copy_lengths)

    @property
    def has_materialized_index(self):
        """
        Check if dataframe has materialized index cache.

        Returns
        -------
        bool
        """
        return self.has_index_cache and self._index_cache.is_materialized

    @property
    def has_materialized_columns(self):
        """
        Check if dataframe has materialized columns cache.

        Returns
        -------
        bool
        """
        return self.has_columns_cache and self._columns_cache.is_materialized

    def _validate_set_axis(self, new_labels, old_labels):
        """
        Validate the possibility of replacement of old labels with the new labels.

        Parameters
        ----------
        new_labels : list-like
            The labels to replace with.
        old_labels : list-like
            The labels to replace.

        Returns
        -------
        list-like
            The validated labels.
        """
        new_labels = (
            ModinIndex(new_labels)
            if not isinstance(new_labels, ModinIndex)
            else new_labels
        )
        old_len = len(old_labels)
        new_len = len(new_labels)
        if old_len != new_len:
            raise ValueError(
                f"Length mismatch: Expected axis has {old_len} elements, "
                + f"new values have {new_len} elements"
            )
        return new_labels

    def _get_index(self):
        """
        Get the index from the cache object.

        Returns
        -------
        pandas.Index
            An index object containing the row labels.
        """
        if self.has_index_cache:
            index, row_lengths = self._index_cache.get(return_lengths=True)
        else:
            index, row_lengths = self._compute_axis_labels_and_lengths(0)
            self.set_index_cache(index)
        if self._row_lengths_cache is None:
            self._row_lengths_cache = row_lengths
        return index

    def _get_columns(self):
        """
        Get the columns from the cache object.

        Returns
        -------
        pandas.Index
            An index object containing the column labels.
        """
        if self.has_columns_cache:
            columns, column_widths = self._columns_cache.get(return_lengths=True)
        else:
            columns, column_widths = self._compute_axis_labels_and_lengths(1)
            self.set_columns_cache(columns)
        if self._column_widths_cache is None:
            self._column_widths_cache = column_widths
        return columns

    def _set_index(self, new_index):
        """
        Replace the current row labels with new labels.

        Parameters
        ----------
        new_index : list-like
            The new row labels.
        """
        if self.has_materialized_index:
            new_index = self._validate_set_axis(new_index, self._index_cache)
        self.set_index_cache(new_index)
        self.synchronize_labels(axis=0)

    def _set_columns(self, new_columns):
        """
        Replace the current column labels with new labels.

        Parameters
        ----------
        new_columns : list-like
           The new column labels.
        """
        if self.has_materialized_columns:
            # do not set new columns if they're identical to the previous ones
            if (
                isinstance(new_columns, pandas.Index)
                and self.columns.identical(new_columns)
            ) or (
                not isinstance(new_columns, pandas.Index)
                and np.array_equal(self.columns.values, new_columns)
            ):
                return
            new_columns = self._validate_set_axis(new_columns, self._columns_cache)
        if isinstance(self._dtypes, ModinDtypes):
            try:
                new_dtypes = self._dtypes.set_index(new_columns)
            except NotImplementedError:
                # can raise on duplicated labels
                new_dtypes = None
        elif isinstance(self._dtypes, pandas.Series):
            new_dtypes = self.dtypes.set_axis(new_columns)
        else:
            new_dtypes = None
        self.set_columns_cache(new_columns)
        # we have to set new dtypes cache after columns,
        # so the 'self.columns' and 'new_dtypes.index' indices would match
        self.set_dtypes_cache(new_dtypes)
        self.synchronize_labels(axis=1)

    columns = property(_get_columns, _set_columns)
    index = property(_get_index, _set_index)

    @property
    def axes(self):
        """
        Get index and columns that can be accessed with an `axis` integer.

        Returns
        -------
        list
            List with two values: index and columns.
        """
        return [self.index, self.columns]

    def get_axis(self, axis: int = 0) -> pandas.Index:
        """
        Get index object for the requested axis.

        Parameters
        ----------
        axis : {0, 1}, default: 0

        Returns
        -------
        pandas.Index
        """
        return self.index if axis == 0 else self.columns

    def _compute_axis_labels_and_lengths(self, axis: int, partitions=None):
        """
        Compute the labels for specific `axis`.

        Parameters
        ----------
        axis : int
            Axis to compute labels along.
        partitions : np.ndarray, optional
            A 2D NumPy array of partitions from which labels will be grabbed.
            If not specified, partitions will be taken from `self._partitions`.

        Returns
        -------
        pandas.Index
            Labels for the specified `axis`.
        List of int
            Size of partitions alongside specified `axis`.
        """
        if partitions is None:
            partitions = self._partitions
        new_index, internal_idx = self._partition_mgr_cls.get_indices(axis, partitions)
        return new_index, list(map(len, internal_idx))

    def _filter_empties(self, compute_metadata=True):
        """
        Remove empty partitions from `self._partitions` to avoid triggering excess computation.

        Parameters
        ----------
        compute_metadata : bool, default: True
            Trigger the computations for partition sizes and labels if they're not done already.
        """
        if not compute_metadata and (
            self._row_lengths_cache is None or self._column_widths_cache is None
        ):
            # do not trigger the computations
            return

        if (
            self.has_materialized_index
            and len(self.index) == 0
            or self.has_materialized_columns
            and len(self.columns) == 0
            or sum(self.row_lengths) == 0
            or sum(self.column_widths) == 0
        ):
            # This is the case for an empty frame. We don't want to completely remove
            # all metadata and partitions so for the moment, we won't prune if the frame
            # is empty.
            # TODO: Handle empty dataframes better
            return
        self._partitions = np.array(
            [
                [
                    self._partitions[i][j]
                    for j in range(len(self._partitions[i]))
                    if j < len(self.column_widths) and self.column_widths[j] != 0
                ]
                for i in range(len(self._partitions))
                if i < len(self.row_lengths) and self.row_lengths[i] != 0
            ]
        )
        new_col_widths = [w for w in self.column_widths if w != 0]
        new_row_lengths = [r for r in self.row_lengths if r != 0]

        # check whether an axis partitioning was modified and if we should reset the lengths id for 'ModinIndex'
        if new_col_widths != self.column_widths:
            self.set_columns_cache(self.copy_columns_cache(copy_lengths=False))
        if new_row_lengths != self.row_lengths:
            self.set_index_cache(self.copy_index_cache(copy_lengths=False))

        self._column_widths_cache = new_col_widths
        self._row_lengths_cache = new_row_lengths

    def synchronize_labels(self, axis=None):
        """
        Set the deferred axes variables for the ``PandasDataframe``.

        Parameters
        ----------
        axis : int, optional
            The deferred axis.
            0 for the index, 1 for the columns.
        """
        if axis is None:
            self._deferred_index = True
            self._deferred_column = True
        elif axis == 0:
            self._deferred_index = True
        else:
            self._deferred_column = True

    def _propagate_index_objs(self, axis=None) -> None:
        """
        Synchronize labels by applying the index object for specific `axis` to the `self._partitions` lazily.

        Adds `set_axis` function to call-queue of each partition from `self._partitions`
        to apply new axis.

        Parameters
        ----------
        axis : int, optional
            The axis to apply to. If it's None applies to both axes.
        """
        self._filter_empties(compute_metadata=False)
        if axis is None or axis == 0:
            cum_row_lengths = np.cumsum([0] + self.row_lengths)
        if axis is None or axis == 1:
            cum_col_widths = np.cumsum([0] + self.column_widths)

        if axis is None:

            def apply_idx_objs(df, idx, cols):
                # We should make at least one copy to avoid the data modification problem
                # that may arise when sharing buffers from distributed storage
                # (zero-copy pickling).
                return df.set_axis(idx, axis="index").set_axis(
                    cols, axis="columns", copy=False
                )

            self._partitions = np.array(
                [
                    [
                        self._partitions[i][j].add_to_apply_calls(
                            apply_idx_objs,
                            idx=self.index[
                                slice(cum_row_lengths[i], cum_row_lengths[i + 1])
                            ],
                            cols=self.columns[
                                slice(cum_col_widths[j], cum_col_widths[j + 1])
                            ],
                            length=self.row_lengths[i],
                            width=self.column_widths[j],
                        )
                        for j in range(len(self._partitions[i]))
                    ]
                    for i in range(len(self._partitions))
                ]
            )
            self._deferred_index = False
            self._deferred_column = False
        elif axis == 0:

            def apply_idx_objs(df, idx):
                return df.set_axis(idx, axis="index")

            self._partitions = np.array(
                [
                    [
                        self._partitions[i][j].add_to_apply_calls(
                            apply_idx_objs,
                            idx=self.index[
                                slice(cum_row_lengths[i], cum_row_lengths[i + 1])
                            ],
                            length=self.row_lengths[i],
                            width=(
                                self.column_widths[j]
                                if self._column_widths_cache is not None
                                else None
                            ),
                        )
                        for j in range(len(self._partitions[i]))
                    ]
                    for i in range(len(self._partitions))
                ]
            )
            self._deferred_index = False
        elif axis == 1:

            def apply_idx_objs(df, cols):
                return df.set_axis(cols, axis="columns")

            self._partitions = np.array(
                [
                    [
                        self._partitions[i][j].add_to_apply_calls(
                            apply_idx_objs,
                            cols=self.columns[
                                slice(cum_col_widths[j], cum_col_widths[j + 1])
                            ],
                            length=(
                                self.row_lengths[i]
                                if self._row_lengths_cache is not None
                                else None
                            ),
                            width=self.column_widths[j],
                        )
                        for j in range(len(self._partitions[i]))
                    ]
                    for i in range(len(self._partitions))
                ]
            )
            self._deferred_column = False
        else:
            ErrorMessage.catch_bugs_and_request_email(
                axis is not None and axis not in [0, 1]
            )

    @lazy_metadata_decorator(apply_axis=None)
    def take_2d_labels_or_positional(
        self,
        row_labels: Optional[List[Hashable]] = None,
        row_positions: Optional[List[int]] = None,
        col_labels: Optional[List[Hashable]] = None,
        col_positions: Optional[List[int]] = None,
    ) -> PandasDataframe:
        """
        Lazily select columns or rows from given indices.

        Parameters
        ----------
        row_labels : list of hashable, optional
            The row labels to extract.
        row_positions : list-like of ints, optional
            The row positions to extract.
        col_labels : list of hashable, optional
            The column labels to extract.
        col_positions : list-like of ints, optional
            The column positions to extract.

        Returns
        -------
        PandasDataframe
             A new PandasDataframe from the mask provided.

        Notes
        -----
        If both `row_labels` and `row_positions` are provided, a ValueError is raised.
        The same rule applies for `col_labels` and `col_positions`.
        """
        if check_both_not_none(row_labels, row_positions):
            raise ValueError(
                "Both row_labels and row_positions were provided - "
                + "please provide only one of row_labels and row_positions."
            )
        if check_both_not_none(col_labels, col_positions):
            raise ValueError(
                "Both col_labels and col_positions were provided - "
                + "please provide only one of col_labels and col_positions."
            )

        if row_labels is not None:
            # Get numpy array of positions of values from `row_labels`
            if isinstance(self.index, pandas.MultiIndex):
                row_positions = np.zeros(len(row_labels), dtype="int64")
                # we can't use .get_locs(row_labels) because the function
                # requires a different format for row_labels
                for idx, label in enumerate(row_labels):
                    if isinstance(label, str):
                        label = [label]
                    # get_loc can return slice that _take_2d_positional can't handle
                    row_positions[idx] = self.index.get_locs(label)[0]
            else:
                row_positions = self.index.get_indexer_for(row_labels)

        if col_labels is not None:
            # Get numpy array of positions of values from `col_labels`
            if isinstance(self.columns, pandas.MultiIndex):
                col_positions = np.zeros(len(col_labels), dtype="int64")
                # we can't use .get_locs(col_labels) because the function
                # requires a different format for row_labels
                for idx, label in enumerate(col_labels):
                    if isinstance(label, str):
                        label = [label]
                    # get_loc can return slice that _take_2d_positional can't handle
                    col_positions[idx] = self.columns.get_locs(label)[0]
            else:
                col_positions = self.columns.get_indexer_for(col_labels)

        return self._take_2d_positional(row_positions, col_positions)

    def _get_sorted_positions(self, positions):
        """
        Sort positions if necessary.

        Parameters
        ----------
        positions : Sequence[int]

        Returns
        -------
        Sequence[int]
        """
        # Helper for take_2d_positional
        if is_range_like(positions) and positions.step > 0:
            sorted_positions = positions
        else:
            sorted_positions = np.sort(positions)
        return sorted_positions

    def _get_new_lengths(self, partitions_dict, *, axis: int) -> List[int]:
        """
        Find lengths of new partitions.

        Parameters
        ----------
        partitions_dict : dict
        axis : int

        Returns
        -------
        list[int]
        """
        # Helper for take_2d_positional
        if axis == 0:
            axis_lengths = self.row_lengths
        else:
            axis_lengths = self.column_widths

        new_lengths = [
            len(
                # Row lengths for slice are calculated as the length of the slice
                # on the partition. Often this will be the same length as the current
                # length, but sometimes it is different, thus the extra calculation.
                range(*part_indexer.indices(axis_lengths[part_idx]))
                if isinstance(part_indexer, slice)
                else part_indexer
            )
            for part_idx, part_indexer in partitions_dict.items()
        ]
        return new_lengths

    def _get_new_index_obj(
        self, positions, sorted_positions, axis: int
    ) -> tuple[pandas.Index, slice | npt.NDArray[np.intp]]:
        """
        Find the new Index object for take_2d_positional result.

        Parameters
        ----------
        positions : Sequence[int]
        sorted_positions : Sequence[int]
        axis : int

        Returns
        -------
        pandas.Index
        slice or Sequence[int]
        """
        # Helper for take_2d_positional
        # Use the slice to calculate the new columns
        if axis == 0:
            idx = self.index
        else:
            idx = self.columns

        # TODO: Support fast processing of negative-step ranges
        if is_range_like(positions) and positions.step > 0:
            # pandas Index is more likely to preserve its metadata if the indexer
            #  is slice
            monotonic_idx = slice(positions.start, positions.stop, positions.step)
        else:
            monotonic_idx = np.asarray(sorted_positions, dtype=np.intp)

        new_idx = idx[monotonic_idx]
        return new_idx, monotonic_idx

    def _take_2d_positional(
        self,
        row_positions: Optional[List[int]] = None,
        col_positions: Optional[List[int]] = None,
    ) -> PandasDataframe:
        """
        Lazily select columns or rows from given indices.

        Parameters
        ----------
        row_positions : list-like of ints, optional
            The row positions to extract.
        col_positions : list-like of ints, optional
            The column positions to extract.

        Returns
        -------
        PandasDataframe
             A new PandasDataframe from the mask provided.
        """
        indexers = []
        for axis, indexer in enumerate((row_positions, col_positions)):
            if is_range_like(indexer):
                if indexer.step == 1 and len(indexer) == len(self.get_axis(axis)):
                    # By this function semantics, `None` indexer is a full-axis access
                    indexer = None
                elif indexer is not None and not isinstance(indexer, pandas.RangeIndex):
                    # Pure python's range is not fully compatible with a list of ints,
                    # converting it to ``pandas.RangeIndex``` that is compatible.
                    indexer = pandas.RangeIndex(
                        indexer.start, indexer.stop, indexer.step
                    )
            else:
                ErrorMessage.catch_bugs_and_request_email(
                    failure_condition=not (indexer is None or is_list_like(indexer)),
                    extra_log="Mask takes only list-like numeric indexers, "
                    + f"received: {type(indexer)}",
                )
                if isinstance(indexer, list):
                    indexer = np.array(indexer, dtype="int64")
            indexers.append(indexer)
        row_positions, col_positions = indexers

        if col_positions is None and row_positions is None:
            return self.copy()

        # quite fast check that allows skip sorting
        must_sort_row_pos = row_positions is not None and not np.all(
            row_positions[1:] >= row_positions[:-1]
        )
        must_sort_col_pos = col_positions is not None and not np.all(
            col_positions[1:] >= col_positions[:-1]
        )

        if col_positions is None and row_positions is not None:
            # Check if the optimization that first takes part of the data using the mask
            # operation so that later less data is concatenated into a whole column is useful.
            # In the case when only a small portion of the data is discarded, the overhead of the
            # engine (for putting data in and out of storage) can exceed the resulting speedup.
            all_rows = None
            if self.has_materialized_index:
                all_rows = len(self.index)
            elif self._row_lengths_cache or must_sort_row_pos:
                all_rows = sum(self.row_lengths)

            # 'base_num_cols' specifies the number of columns that the dataframe should have
            # in order to jump to 'reordered_labels' in case of len(row_positions) / len(self) >= base_ratio;
            # these variables may be a subject to change in order to tune performance more accurately
            base_num_cols = 10
            base_ratio = 0.2
            # Example:
            #   len(self.columns): 10 == base_num_cols -> min ratio to jump to reorder_labels: 0.2 == base_ratio
            #   len(self.columns): 15 -> min ratio to jump to reorder_labels: 0.3
            #   len(self.columns): 20 -> min ratio to jump to reorder_labels: 0.4
            #   ...
            #   len(self.columns): 49 -> min ratio to jump to reorder_labels: 0.98
            #   len(self.columns): 50 -> min ratio to jump to reorder_labels: 1.0
            #   len(self.columns): 55 -> min ratio to jump to reorder_labels: 1.0
            #   ...
            if (all_rows and len(row_positions) > 0.9 * all_rows) or (
                must_sort_row_pos
                and len(row_positions) * base_num_cols
                >= min(
                    all_rows * len(self.columns) * base_ratio,
                    len(row_positions) * base_num_cols,
                )
            ):
                return self._reorder_labels(
                    row_positions=row_positions, col_positions=col_positions
                )
        sorted_row_positions = sorted_col_positions = None
        if row_positions is not None:
            if must_sort_row_pos:
                sorted_row_positions = self._get_sorted_positions(row_positions)
            else:
                sorted_row_positions = row_positions
            # Get dict of row_parts as {row_index: row_internal_indices}
            row_partitions_dict = self._get_dict_of_block_index(
                0, sorted_row_positions, are_indices_sorted=True
            )
            new_row_lengths = self._get_new_lengths(row_partitions_dict, axis=0)
            new_index, _ = self._get_new_index_obj(
                row_positions, sorted_row_positions, axis=0
            )
        else:
            row_partitions_dict = {i: slice(None) for i in range(len(self._partitions))}
            new_row_lengths = self._row_lengths_cache
            new_index = self.copy_index_cache(copy_lengths=True)

        if col_positions is not None:
            if must_sort_col_pos:
                sorted_col_positions = self._get_sorted_positions(col_positions)
            else:
                sorted_col_positions = col_positions
            # Get dict of col_parts as {col_index: col_internal_indices}
            col_partitions_dict = self._get_dict_of_block_index(
                1, sorted_col_positions, are_indices_sorted=True
            )
            new_col_widths = self._get_new_lengths(col_partitions_dict, axis=1)
            new_columns, monotonic_col_idx = self._get_new_index_obj(
                col_positions, sorted_col_positions, axis=1
            )

            ErrorMessage.catch_bugs_and_request_email(
                failure_condition=sum(new_col_widths) != len(new_columns),
                extra_log=f"{sum(new_col_widths)} != {len(new_columns)}.\n"
                + f"{col_positions}\n{self.column_widths}\n{col_partitions_dict}",
            )

            if self.has_materialized_dtypes:
                new_dtypes = self.dtypes.iloc[monotonic_col_idx]
            elif isinstance(self._dtypes, ModinDtypes):
                try:
                    supported_monotonic_col_idx = monotonic_col_idx
                    if isinstance(monotonic_col_idx, slice):
                        supported_monotonic_col_idx = pandas.RangeIndex(
                            monotonic_col_idx.start,
                            monotonic_col_idx.stop,
                            monotonic_col_idx.step,
                        ).to_list()
                    new_dtypes = self._dtypes.lazy_get(
                        supported_monotonic_col_idx, numeric_index=True
                    )
                # can raise either on missing cache or on duplicated labels
                except (ValueError, NotImplementedError):
                    new_dtypes = None
            else:
                new_dtypes = None
        else:
            col_partitions_dict = {
                i: slice(None) for i in range(len(self._partitions.T))
            }
            new_col_widths = self._column_widths_cache
            new_columns = self.copy_columns_cache(copy_lengths=True)
            new_dtypes = self.copy_dtypes_cache()

        new_partitions = np.array(
            [
                [
                    self._partitions[row_idx][col_idx].mask(
                        row_internal_indices, col_internal_indices
                    )
                    for col_idx, col_internal_indices in col_partitions_dict.items()
                ]
                for row_idx, row_internal_indices in row_partitions_dict.items()
            ]
        )
        intermediate = self.__constructor__(
            new_partitions,
            new_index,
            new_columns,
            new_row_lengths,
            new_col_widths,
            new_dtypes,
            pandas_backend=self._pandas_backend,
        )

        return self._maybe_reorder_labels(
            intermediate,
            row_positions,
            col_positions,
        )

    def _maybe_reorder_labels(
        self,
        intermediate: PandasDataframe,
        row_positions,
        col_positions,
    ) -> PandasDataframe:
        """
        Call re-order labels on take_2d_labels_or_positional result if necessary.

        Parameters
        ----------
        intermediate : PandasDataFrame
        row_positions : list-like of ints, optional
            The row positions to extract.
        col_positions : list-like of ints, optional
            The column positions to extract.

        Returns
        -------
        PandasDataframe
        """
        # Check if monotonically increasing, return if it is. Fast track code path for
        # common case to keep it fast.
        if (
            row_positions is None
            # Fast range processing of non-positive-step ranges is not yet supported
            or (is_range_like(row_positions) and row_positions.step > 0)
            or len(row_positions) == 1
            or np.all(row_positions[1:] >= row_positions[:-1])
        ) and (
            col_positions is None
            # Fast range processing of non-positive-step ranges is not yet supported
            or (is_range_like(col_positions) and col_positions.step > 0)
            or len(col_positions) == 1
            or np.all(col_positions[1:] >= col_positions[:-1])
        ):
            return intermediate

        # The new labels are often smaller than the old labels, so we can't reuse the
        # original order values because those were mapped to the original data. We have
        # to reorder here based on the expected order from within the data.
        # To do so, we "unsort" the indices by using np.argsort() twice, as inspired by
        # https://stackoverflow.com/questions/2483696/undo-or-reverse-argsort-python,
        # meaning that `new_row_order` must be so `np.sort(row_positions)[new_row_order] == row_positions`
        # This is achieved by first calculating the indices which would sort `row_positions`,
        # and then by calculating new indices that would sort "sorting indices" themselves.
        # First argsort brings us to the proper "index space" (according to smaller labels count),
        # and the second re-orders them to match the original data.
        new_row_order, new_col_order = None, None
        if is_range_like(row_positions):
            if row_positions.step < 0:
                # do not need to re-order positive-step-ranges
                new_row_order = pandas.RangeIndex(len(row_positions) - 1, -1, -1)
        elif row_positions is not None:
            new_row_order = np.argsort(
                np.argsort(np.asarray(row_positions, dtype=np.intp))
            )
        if is_range_like(col_positions):
            if col_positions.step < 0:
                new_col_order = pandas.RangeIndex(len(col_positions) - 1, -1, -1)
        elif col_positions is not None:
            new_col_order = np.argsort(
                np.argsort(np.asarray(col_positions, dtype=np.intp))
            )
        return intermediate._reorder_labels(
            row_positions=new_row_order, col_positions=new_col_order
        )

    @lazy_metadata_decorator(apply_axis="rows")
    def from_labels(self) -> PandasDataframe:
        """
        Convert the row labels to a column of data, inserted at the first position.

        Gives result by similar way as `pandas.DataFrame.reset_index`. Each level
        of `self.index` will be added as separate column of data.

        Returns
        -------
        PandasDataframe
            A PandasDataframe with new columns from index labels.
        """
        new_row_labels = pandas.RangeIndex(len(self.index))
        if self.index.nlevels > 1:
            level_names = [
                (
                    self.index.names[i]
                    if self.index.names[i] is not None
                    else "level_{}".format(i)
                )
                for i in range(self.index.nlevels)
            ]
        else:
            level_names = [
                (
                    self.index.names[0]
                    if self.index.names[0] is not None
                    else (
                        "index" if "index" not in self.columns else "level_{}".format(0)
                    )
                )
            ]
        names = tuple(level_names) if len(level_names) > 1 else level_names[0]
        new_dtypes = self.index.to_frame(name=names).dtypes
        try:
            new_dtypes = ModinDtypes.concat([new_dtypes, self._dtypes])
        except NotImplementedError:
            # can raise on duplicated labels
            new_dtypes = None

        # We will also use the `new_column_names` in the calculation of the internal metadata, so this is a
        # lightweight way of ensuring the metadata matches.
        if self.columns.nlevels > 1:
            # Column labels are different for multilevel index.
            new_column_names = pandas.MultiIndex.from_tuples(
                # Set level names on the 1st columns level and fill up empty level names with empty string.
                # Expand tuples in level names. This is how reset_index works when col_level col_fill are not specified.
                [
                    tuple(
                        list(level) + [""] * (self.columns.nlevels - len(level))
                        if isinstance(level, tuple)
                        else [level] + [""] * (self.columns.nlevels - 1)
                    )
                    for level in level_names
                ],
                names=self.columns.names,
            )
        else:
            new_column_names = pandas.Index(level_names, tupleize_cols=False)
        new_columns = new_column_names.append(self.columns)

        def from_labels_executor(
            df: pandas.DataFrame, **kwargs
        ) -> pandas.DataFrame:  # pragma: no cover
            # Setting the names here ensures that external and internal metadata always match.
            df.index.names = new_column_names

            # Handling of a case when columns have the same name as one of index levels names.
            # In this case `df.reset_index` provides errors related to columns duplication.
            # This case is possible because columns metadata updating is deferred. To workaround
            # `df.reset_index` error we allow columns duplication in "if" branch via `concat`.
            if any(name_level in df.columns for name_level in df.index.names):
                columns_to_add = df.index.to_frame()
                columns_to_add.reset_index(drop=True, inplace=True)
                df = df.reset_index(drop=True)
                result = pandas.concat([columns_to_add, df], axis=1, copy=False)
            else:
                result = df.reset_index()
            # Put the index back to the original due to GH#4394
            result.index = df.index
            return result

        new_parts = self._partition_mgr_cls.apply_func_to_select_indices(
            0,
            self._partitions,
            from_labels_executor,
            [0],
            keep_remaining=True,
        )
        new_column_widths = [
            self.index.nlevels + self.column_widths[0]
        ] + self.column_widths[1:]
        result = self.__constructor__(
            new_parts,
            new_row_labels,
            new_columns,
            row_lengths=self._row_lengths_cache,
            column_widths=new_column_widths,
            dtypes=new_dtypes,
            pandas_backend=self._pandas_backend,
        )
        # Set flag for propagating deferred row labels across dataframe partitions
        result.synchronize_labels(axis=0)
        return result

    def to_labels(self, column_list: List[Hashable]) -> PandasDataframe:
        """
        Move one or more columns into the row labels. Previous labels are dropped.

        Parameters
        ----------
        column_list : list of hashable
            The list of column names to place as the new row labels.

        Returns
        -------
        PandasDataframe
            A new PandasDataframe that has the updated labels.
        """
        extracted_columns = self.take_2d_labels_or_positional(
            col_labels=column_list
        ).to_pandas()

        if len(column_list) == 1:
            new_labels = pandas.Index(
                extracted_columns.squeeze(axis=1), name=column_list[0]
            )
        else:
            new_labels = pandas.MultiIndex.from_frame(
                extracted_columns, names=column_list
            )
        result = self.take_2d_labels_or_positional(
            col_labels=[i for i in self.columns if i not in extracted_columns.columns]
        )
        result.index = new_labels
        return result

    @lazy_metadata_decorator(apply_axis="both")
    def _reorder_labels(self, row_positions=None, col_positions=None):
        """
        Reorder the column and or rows in this DataFrame.

        Parameters
        ----------
        row_positions : list of int, optional
            The ordered list of new row orders such that each position within the list
            indicates the new position.
        col_positions : list of int, optional
            The ordered list of new column orders such that each position within the
            list indicates the new position.

        Returns
        -------
        PandasDataframe
            A new PandasDataframe with reordered columns and/or rows.
        """
        new_dtypes = self.copy_dtypes_cache()
        if row_positions is not None:
            # We want to preserve the frame's partitioning so passing in ``keep_partitioning=True``
            # in order to use the cached `row_lengths` values for the new frame.
            # If the frame's is re-partitioned using the "standard" partitioning,
            # then knowing that, we can compute new row lengths.
            ordered_rows = self._partition_mgr_cls.map_axis_partitions(
                0,
                self._partitions,
                lambda df: df.iloc[row_positions],
                keep_partitioning=True,
            )
            row_idx = self.index[row_positions]

            if len(row_idx) != len(self.index):
                # The frame was re-partitioned along the 0 axis during reordering using
                # the "standard" partitioning. Knowing the standard partitioning scheme
                # we are able to compute new row lengths.
                new_lengths = get_length_list(
                    axis_len=len(row_idx),
                    num_splits=ordered_rows.shape[0],
                    min_block_size=MinPartitionSize.get(),
                )
            else:
                # If the frame's partitioning was preserved then
                # we can use previous row lengths cache
                new_lengths = self._row_lengths_cache
        else:
            ordered_rows = self._partitions
            row_idx = self.copy_index_cache(copy_lengths=True)
            new_lengths = self._row_lengths_cache
        if col_positions is not None:
            # We want to preserve the frame's partitioning so passing in ``keep_partitioning=True``
            # in order to use the cached `column_widths` values for the new frame.
            # If the frame's is re-partitioned using the "standard" partitioning,
            # then knowing that, we can compute new column widths.
            ordered_cols = self._partition_mgr_cls.map_axis_partitions(
                1,
                ordered_rows,
                lambda df: df.iloc[:, col_positions],
                keep_partitioning=True,
            )
            col_idx = self.columns[col_positions]
            if self.has_materialized_dtypes:
                new_dtypes = self.dtypes.iloc[col_positions]
            elif isinstance(self._dtypes, ModinDtypes):
                try:
                    new_dtypes = self._dtypes.lazy_get(col_idx)
                # can raise on duplicated labels
                except NotImplementedError:
                    new_dtypes = None

            if len(col_idx) != len(self.columns):
                # The frame was re-partitioned along the 1 axis during reordering using
                # the "standard" partitioning. Knowing the standard partitioning scheme
                # we are able to compute new column widths.
                new_widths = get_length_list(
                    axis_len=len(col_idx),
                    num_splits=ordered_cols.shape[1],
                    min_block_size=MinPartitionSize.get(),
                )
            else:
                # If the frame's partitioning was preserved then
                # we can use previous column widths cache
                new_widths = self._column_widths_cache
        else:
            ordered_cols = ordered_rows
            col_idx = self.copy_columns_cache(copy_lengths=True)
            new_widths = self._column_widths_cache
        return self.__constructor__(
            ordered_cols,
            row_idx,
            col_idx,
            new_lengths,
            new_widths,
            new_dtypes,
            pandas_backend=self._pandas_backend,
        )

    @lazy_metadata_decorator(apply_axis=None)
    def copy(self):
        """
        Copy this object.

        Returns
        -------
        PandasDataframe
            A copied version of this object.
        """
        return self.__constructor__(
            self._partitions,
            self.copy_index_cache(copy_lengths=True),
            self.copy_columns_cache(copy_lengths=True),
            self._row_lengths_cache,
            self._column_widths_cache,
            self.copy_dtypes_cache(),
            pandas_backend=self._pandas_backend,
        )

    @lazy_metadata_decorator(apply_axis="both")
    def astype(self, col_dtypes, errors: str = "raise"):
        """
        Convert the columns dtypes to given dtypes.

        Parameters
        ----------
        col_dtypes : dictionary of {col: dtype,...} or str
            Where col is the column name and dtype is a NumPy dtype.
        errors : {'raise', 'ignore'}, default: 'raise'
            Control raising of exceptions on invalid data for provided dtype.

        Returns
        -------
        BaseDataFrame
            Dataframe with updated dtypes.
        """
        new_dtypes = None
        self_dtypes = self.dtypes
        # When casting to "category" we have to make up the whole axis partition
        # to get the properly encoded table of categories. Every block partition
        # will store the encoded table. That can lead to higher memory footprint.
        # TODO: Revisit if this hurts users.
        use_full_axis_cast = False
        if isinstance(col_dtypes, dict):
            for column, dtype in col_dtypes.items():
                if not is_dtype_equal(dtype, self_dtypes[column]):
                    if new_dtypes is None:
                        new_dtypes = self_dtypes.copy()
                    # Update the new dtype series to the proper pandas dtype
                    new_dtype = pandas.api.types.pandas_dtype(dtype)
                    if Engine.get() == "Dask" and hasattr(dtype, "_is_materialized"):
                        # FIXME: https://github.com/dask/distributed/issues/8585
                        _ = dtype._materialize_categories()

                    # We cannot infer without computing the dtype if new dtype is categorical
                    if isinstance(new_dtype, pandas.CategoricalDtype):
                        new_dtypes[column] = LazyProxyCategoricalDtype._build_proxy(
                            # Actual parent will substitute `None` at `.set_dtypes_cache`
                            parent=None,
                            column_name=column,
                            materializer=lambda parent, column: parent._compute_dtypes(
                                columns=[column]
                            )[column],
                        )
                        use_full_axis_cast = True
                    else:
                        new_dtypes[column] = new_dtype

            def astype_builder(df):
                """Compute new partition frame with dtypes updated."""
                return df.astype(
                    {k: v for k, v in col_dtypes.items() if k in df}, errors=errors
                )

        else:
            # Assume that the dtype is a scalar.
            if not (col_dtypes == self_dtypes).all():
                new_dtypes = self_dtypes.copy()
                new_dtype = pandas.api.types.pandas_dtype(col_dtypes)
                if Engine.get() == "Dask" and hasattr(new_dtype, "_is_materialized"):
                    # FIXME: https://github.com/dask/distributed/issues/8585
                    _ = new_dtype._materialize_categories()
                if isinstance(new_dtype, pandas.CategoricalDtype):
                    new_dtypes[:] = new_dtypes.to_frame().apply(
                        lambda column: LazyProxyCategoricalDtype._build_proxy(
                            # Actual parent will substitute `None` at `.set_dtypes_cache`
                            parent=None,
                            column_name=column.index[0],
                            materializer=lambda parent, column: parent._compute_dtypes(
                                columns=[column]
                            )[column],
                        )
                    )[0]
                    use_full_axis_cast = True
                else:
                    new_dtypes[:] = new_dtype

            def astype_builder(df):
                """Compute new partition frame with dtypes updated."""
                return df.astype(col_dtypes, errors=errors)

        if new_dtypes is None:
            return self.copy()
        if use_full_axis_cast:
            new_frame = self._partition_mgr_cls.map_axis_partitions(
                0, self._partitions, astype_builder, keep_partitioning=True
            )
        else:
            new_frame = self._partition_mgr_cls.lazy_map_partitions(
                self._partitions, astype_builder
            )

        return self.__constructor__(
            new_frame,
            self.copy_index_cache(copy_lengths=True),
            self.copy_columns_cache(copy_lengths=True),
            self._row_lengths_cache,
            self._column_widths_cache,
            new_dtypes,
            pandas_backend=get_pandas_backend(new_dtypes),
        )

    def numeric_columns(self, include_bool=True):
        """
        Return the names of numeric columns in the frame.

        Parameters
        ----------
        include_bool : bool, default: True
            Whether to consider boolean columns as numeric.

        Returns
        -------
        list
            List of column names.
        """
        columns = []
        for col, dtype in zip(self.columns, self.dtypes):
            if is_numeric_dtype(dtype) and (
                include_bool or (not include_bool and dtype != np.bool_)
            ):
                columns.append(col)
        return columns

    def _get_dict_of_block_index(self, axis, indices, are_indices_sorted=False):
        """
        Convert indices to an ordered dict mapping partition (or block) index to internal indices in said partition.

        Parameters
        ----------
        axis : {0, 1}
            The axis along which to get the indices (0 - rows, 1 - columns).
        indices : list of int, slice
            A list of global indices to convert.
        are_indices_sorted : bool, default: False
            Flag indicating whether the `indices` sequence is sorted by ascending or not.
            Note: the internal algorithm requires for the `indices` to be sorted, this
            flag is used for optimization in order to not sort already sorted data.
            Be careful when passing ``True`` for this flag, if the data appears to be unsorted
            with the flag set to ``True`` this would lead to undefined behavior.

        Returns
        -------
        dict
            A mapping from partition index to list of internal indices which correspond to `indices` in each
            partition.
        """
        # TODO: Support handling of slices with specified 'step'. For now, converting them into a range
        if isinstance(indices, slice) and (
            indices.step is not None and indices.step != 1
        ):
            indices = range(*indices.indices(len(self.get_axis(axis))))
        # Fasttrack slices
        if isinstance(indices, slice) or (is_range_like(indices) and indices.step == 1):
            # Converting range-like indexer to slice
            indices = slice(indices.start, indices.stop, indices.step)
            if is_full_grab_slice(indices, sequence_len=len(self.get_axis(axis))):
                return dict(
                    zip(
                        range(self._partitions.shape[axis]),
                        [slice(None)] * self._partitions.shape[axis],
                    )
                )
            # Empty selection case
            if indices.start == indices.stop and indices.start is not None:
                return dict()
            if indices.start is None or indices.start == 0:
                last_part, last_idx = list(
                    self._get_dict_of_block_index(axis, [indices.stop]).items()
                )[0]
                dict_of_slices = dict(zip(range(last_part), [slice(None)] * last_part))
                dict_of_slices.update({last_part: slice(last_idx[0])})
                return dict_of_slices
            elif indices.stop is None or indices.stop >= len(self.get_axis(axis)):
                first_part, first_idx = list(
                    self._get_dict_of_block_index(axis, [indices.start]).items()
                )[0]
                dict_of_slices = dict({first_part: slice(first_idx[0], None)})
                num_partitions = np.size(self._partitions, axis=axis)
                part_list = range(first_part + 1, num_partitions)
                dict_of_slices.update(
                    dict(zip(part_list, [slice(None)] * len(part_list)))
                )
                return dict_of_slices
            else:
                first_part, first_idx = list(
                    self._get_dict_of_block_index(axis, [indices.start]).items()
                )[0]
                last_part, last_idx = list(
                    self._get_dict_of_block_index(axis, [indices.stop]).items()
                )[0]
                if first_part == last_part:
                    return dict({first_part: slice(first_idx[0], last_idx[0])})
                else:
                    if last_part - first_part == 1:
                        return dict(
                            # FIXME: this dictionary creation feels wrong - it might not maintain the order
                            {
                                first_part: slice(first_idx[0], None),
                                last_part: slice(None, last_idx[0]),
                            }
                        )
                    else:
                        dict_of_slices = dict({first_part: slice(first_idx[0], None)})
                        part_list = range(first_part + 1, last_part)
                        dict_of_slices.update(
                            dict(zip(part_list, [slice(None)] * len(part_list)))
                        )
                        dict_of_slices.update({last_part: slice(None, last_idx[0])})
                        return dict_of_slices
        if isinstance(indices, list):
            # Converting python list to numpy for faster processing
            indices = np.array(indices, dtype="int64")
        # Fasttrack empty numpy array
        if isinstance(indices, np.ndarray) and indices.size == 0:
            # This will help preserve metadata stored in empty dataframes (indexes and dtypes)
            # Otherwise, we will get an empty `new_partitions` array, from which it will
            #  no longer be possible to obtain metadata
            return dict([(0, np.array([], dtype="int64"))])
        negative_mask = np.less(indices, 0)
        has_negative = np.any(negative_mask)
        if has_negative:
            # We're going to modify 'indices' inplace in a numpy way, so doing a copy/converting indices to numpy.
            indices = (
                indices.copy()
                if isinstance(indices, np.ndarray)
                else np.array(indices, dtype="int64")
            )
            indices[negative_mask] = indices[negative_mask] % len(self.get_axis(axis))
        # If the `indices` array was modified because of the negative indices conversion
        # then the original order was broken and so we have to sort anyway:
        if has_negative or not are_indices_sorted:
            indices = np.sort(indices)
        if axis == 0:
            bins = np.array(self.row_lengths)
        else:
            bins = np.array(self.column_widths)
        # INT_MAX to make sure we don't try to compute on partitions that don't exist.
        cumulative = np.append(bins[:-1].cumsum(), np.iinfo(bins.dtype).max)

        def internal(block_idx: int, global_index):
            """Transform global index to internal one for given block (identified by its index)."""
            return (
                global_index
                if not block_idx
                else np.subtract(
                    global_index, cumulative[min(block_idx, len(cumulative) - 1) - 1]
                )
            )

        partition_ids = np.digitize(indices, cumulative)
        count_for_each_partition = np.array(
            [(partition_ids == i).sum() for i in range(len(cumulative))]
        ).cumsum()
        # Compute the internal indices and pair those with the partition index.
        # If the first partition has any values we need to return, compute those
        # first to make the list comprehension easier. Otherwise, just append the
        # rest of the values to an empty list.
        if count_for_each_partition[0] > 0:
            first_partition_indices = [
                (0, internal(0, indices[slice(count_for_each_partition[0])]))
            ]
        else:
            first_partition_indices = []
        partition_ids_with_indices = first_partition_indices + [
            (
                i,
                internal(
                    i,
                    indices[
                        slice(
                            count_for_each_partition[i - 1],
                            count_for_each_partition[i],
                        )
                    ],
                ),
            )
            for i in range(1, len(count_for_each_partition))
            if count_for_each_partition[i] > count_for_each_partition[i - 1]
        ]
        return dict(partition_ids_with_indices)

    @staticmethod
    def _join_index_objects(axis, indexes, how, sort, fill_value=None):
        """
        Join the pair of index objects (columns or rows) by a given strategy.

        Unlike Index.join() in pandas, if `axis` is 1, `sort` is False,
        and `how` is "outer", the result will _not_ be sorted.

        Parameters
        ----------
        axis : {0, 1}
            The axis index object to join (0 - rows, 1 - columns).
        indexes : list(Index)
            The indexes to join on.
        how : {'left', 'right', 'inner', 'outer', None}
            The type of join to join to make. If `None` then joined index
            considered to be the first index in the `indexes` list.
        sort : boolean
            Whether or not to sort the joined index.
        fill_value : any, optional
            Value to use for missing values.

        Returns
        -------
        (Index, func)
            Joined index with make_reindexer func.
        """
        assert isinstance(indexes, list)

        # define helper functions
        def merge(left_index, right_index):
            """Combine a pair of indices depending on `axis`, `how` and `sort` from outside."""
            if axis == 1 and how == "outer" and not sort:
                return left_index.union(right_index, sort=False)
            else:
                return left_index.join(right_index, how=how, sort=sort)

        # define condition for joining indexes
        all_indices_equal = all(indexes[0].equals(index) for index in indexes[1:])
        do_join_index = how is not None and not all_indices_equal

        # define condition for joining indexes with getting indexers
        need_indexers = (
            axis == 0
            and not all_indices_equal
            and any(not index.is_unique for index in indexes)
        )
        indexers = None

        # perform joining indexes
        if do_join_index:
            if len(indexes) == 2 and need_indexers:
                # in case of count of indexes > 2 we should perform joining all indexes
                # after that get indexers
                # in the fast path we can obtain joined_index and indexers in one call
                indexers = [None, None]
                joined_index, indexers[0], indexers[1] = indexes[0].join(
                    indexes[1], how=how, sort=sort, return_indexers=True
                )
            else:
                joined_index = indexes[0]
                # TODO: revisit for performance
                for index in indexes[1:]:
                    joined_index = merge(joined_index, index)
        else:
            joined_index = indexes[0].copy()

        if need_indexers and indexers is None:
            indexers = [index.get_indexer_for(joined_index) for index in indexes]

        def make_reindexer(do_reindex: bool, frame_idx: int):
            """Create callback that reindexes the dataframe using newly computed index."""
            # the order of the frames must match the order of the indexes
            if not do_reindex:
                return lambda df: df

            if need_indexers:
                assert indexers is not None

                return lambda df: df._reindex_with_indexers(
                    {0: [joined_index, indexers[frame_idx]]},
                    copy=True,
                    allow_dups=True,
                    fill_value=fill_value,
                )
            return lambda df: df.reindex(joined_index, axis=axis, fill_value=fill_value)

        return joined_index, make_reindexer

    # Internal methods
    # These methods are for building the correct answer in a modular way.
    # Please be careful when changing these!

    def _build_treereduce_func(self, axis, func):
        """
        Properly formats a TreeReduce result so that the partitioning is correct.

        Parameters
        ----------
        axis : int
            The axis along which to apply the function.
        func : callable
            The function to apply.

        Returns
        -------
        callable
            A function to be shipped to the partitions to be executed.

        Notes
        -----
        This should be used for any TreeReduce style operation that results in a
        reduced data dimensionality (dataframe -> series).
        """

        def _tree_reduce_func(df, *args, **kwargs):
            """Tree-reducer function itself executing `func`, presenting the resulting pandas.Series as pandas.DataFrame."""
            series_result = func(df, *args, **kwargs)
            if axis == 0 and isinstance(series_result, pandas.Series):
                # In the case of axis=0, we need to keep the shape of the data
                # consistent with what we have done. In the case of a reduce, the
                # data for axis=0 should be a single value for each column. By
                # transposing the data after we convert to a DataFrame, we ensure that
                # the columns of the result line up with the columns from the data.
                # axis=1 does not have this requirement because the index already will
                # line up with the index of the data based on how pandas creates a
                # DataFrame from a Series.
                result = pandas.DataFrame(series_result).T
                result.index = [MODIN_UNNAMED_SERIES_LABEL]
            else:
                result = pandas.DataFrame(series_result)
                if isinstance(series_result, pandas.Series):
                    result.columns = [MODIN_UNNAMED_SERIES_LABEL]
            return result

        return _tree_reduce_func

    def _compute_tree_reduce_metadata(self, axis, new_parts, dtypes=None):
        """
        Compute the metadata for the result of reduce function.

        Parameters
        ----------
        axis : int
            The axis on which reduce function was applied.
        new_parts : NumPy 2D array
            Partitions with the result of applied function.
        dtypes : str, optional
            The data types for the result. This is an optimization
            because there are functions that always result in a particular data
            type, and this allows us to avoid (re)computing it.

        Returns
        -------
        PandasDataframe
            Modin series (1xN frame) containing the reduced data.
        """
        new_axes, new_axes_lengths = [0, 0], [0, 0]

        new_axes[axis] = [MODIN_UNNAMED_SERIES_LABEL]
        new_axes[axis ^ 1] = self.get_axis(axis ^ 1)

        new_axes_lengths[axis] = [1]
        new_axes_lengths[axis ^ 1] = self._get_axis_lengths(axis ^ 1)

        if dtypes == "copy":
            dtypes = self.copy_dtypes_cache()
        elif dtypes is not None:
            dtypes = pandas.Series(
                [pandas.api.types.pandas_dtype(dtypes)] * len(new_axes[1]),
                index=new_axes[1],
            )

        result = self.__constructor__(
            new_parts,
            *new_axes,
            *new_axes_lengths,
            dtypes,
            pandas_backend=self._pandas_backend,
        )
        return result

    @lazy_metadata_decorator(apply_axis="both")
    def reduce(
        self,
        axis: Union[int, Axis],
        function: Callable,
        dtypes: Optional[str] = None,
    ) -> PandasDataframe:
        """
        Perform a user-defined aggregation on the specified axis, where the axis reduces down to a singleton. Requires knowledge of the full axis for the reduction.

        Parameters
        ----------
        axis : int or modin.core.dataframe.base.utils.Axis
            The axis to perform the reduce over.
        function : callable(row|col) -> single value
            The reduce function to apply to each column.
        dtypes : str, optional
            The data types for the result. This is an optimization
            because there are functions that always result in a particular data
            type, and this allows us to avoid (re)computing it.

        Returns
        -------
        PandasDataframe
            Modin series (1xN frame) containing the reduced data.

        Notes
        -----
        The user-defined function must reduce to a single value.
        """
        axis = Axis(axis)
        function = self._build_treereduce_func(axis.value, function)
        new_parts = self._partition_mgr_cls.map_axis_partitions(
            axis.value, self._partitions, function
        )
        return self._compute_tree_reduce_metadata(axis.value, new_parts, dtypes=dtypes)

    @lazy_metadata_decorator(apply_axis="opposite", axis_arg=0)
    def tree_reduce(
        self,
        axis: Union[int, Axis],
        map_func: Callable,
        reduce_func: Optional[Callable] = None,
        dtypes: Optional[str] = None,
    ) -> PandasDataframe:
        """
        Apply function that will reduce the data to a pandas Series.

        Parameters
        ----------
        axis : int or modin.core.dataframe.base.utils.Axis
            The axis to perform the tree reduce over.
        map_func : callable(row|col) -> row|col
            Callable function to map the dataframe.
        reduce_func : callable(row|col) -> single value, optional
            Callable function to reduce the dataframe.
            If none, then apply map_func twice.
        dtypes : str, optional
            The data types for the result. This is an optimization
            because there are functions that always result in a particular data
            type, and this allows us to avoid (re)computing it.

        Returns
        -------
        PandasDataframe
            A new dataframe.
        """
        axis = Axis(axis)
        map_func = self._build_treereduce_func(axis.value, map_func)
        if reduce_func is None:
            reduce_func = map_func
        else:
            reduce_func = self._build_treereduce_func(axis.value, reduce_func)

        map_parts = self._partition_mgr_cls.map_partitions(self._partitions, map_func)
        reduce_parts = self._partition_mgr_cls.map_axis_partitions(
            axis.value, map_parts, reduce_func
        )
        return self._compute_tree_reduce_metadata(
            axis.value, reduce_parts, dtypes=dtypes
        )

    @lazy_metadata_decorator(apply_axis=None)
    def map(
        self,
        func: Callable,
        dtypes: Optional[str] = None,
        new_columns: Optional[pandas.Index] = None,
        func_args=None,
        func_kwargs=None,
        lazy=False,
    ) -> PandasDataframe:
        """
        Perform a function that maps across the entire dataset.

        Parameters
        ----------
        func : callable(row|col|cell) -> row|col|cell
            The function to apply.
        dtypes : dtypes of the result, optional
            The data types for the result. This is an optimization
            because there are functions that always result in a particular data
            type, and this allows us to avoid (re)computing it.
        new_columns : pandas.Index, optional
            New column labels of the result, its length has to be identical
            to the older columns. If not specified, old column labels are preserved.
        func_args : iterable, optional
            Positional arguments for the 'func' callable.
        func_kwargs : dict, optional
            Keyword arguments for the 'func' callable.
        lazy : bool, default: False
            Whether to prefer lazy execution or not.

        Returns
        -------
        PandasDataframe
            A new dataframe.
        """
        if self.num_parts <= 1.5 * CpuCount.get():
            # block-wise map
            map_fn = (
                self._partition_mgr_cls.lazy_map_partitions
                if lazy
                else self._partition_mgr_cls.map_partitions
            )
            new_partitions = map_fn(self._partitions, func, func_args, func_kwargs)
        else:
            # axis-wise map
            # we choose an axis for a combination of partitions
            # whose size is closer to the number of CPUs
            if abs(self._partitions.shape[0] - CpuCount.get()) < abs(
                self._partitions.shape[1] - CpuCount.get()
            ):
                axis = 1
            else:
                axis = 0

            column_splits = CpuCount.get() // self._partitions.shape[1]

            if axis == 0 and column_splits > 1:
                # splitting by parts of columnar partitions
                new_partitions = (
                    self._partition_mgr_cls.map_partitions_joined_by_column(
                        self._partitions, column_splits, func, func_args, func_kwargs
                    )
                )
            else:
                # splitting by full axis partitions
                new_partitions = self._partition_mgr_cls.map_axis_partitions(
                    axis,
                    self._partitions,
                    lambda df: func(
                        df,
                        *(func_args if func_args is not None else ()),
                        **(func_kwargs if func_kwargs is not None else {}),
                    ),
                    keep_partitioning=True,
                )

        if new_columns is not None and self.has_materialized_columns:
            assert len(new_columns) == len(
                self.columns
            ), "New column's length must be identical to the previous columns"
        elif new_columns is None:
            new_columns = self.copy_columns_cache(copy_lengths=True)
        if isinstance(dtypes, str) and dtypes == "copy":
            dtypes = self.copy_dtypes_cache()
        elif dtypes is not None and not isinstance(dtypes, pandas.Series):
            if isinstance(new_columns, ModinIndex):
                # Materializing lazy columns in order to build dtype's index
                new_columns = new_columns.get(return_lengths=False)
            dtypes = pandas.Series(
                [pandas.api.types.pandas_dtype(dtypes)] * len(new_columns),
                index=new_columns,
            )
        return self.__constructor__(
            new_partitions,
            self.copy_index_cache(copy_lengths=True),
            new_columns,
            self._row_lengths_cache,
            self._column_widths_cache,
            dtypes=dtypes,
            pandas_backend=self._pandas_backend,
        )

    def window(
        self,
        axis: Union[int, Axis],
        reduce_fn: Callable,
        window_size: int,
        result_schema: Optional[Dict[Hashable, type]] = None,
    ) -> PandasDataframe:
        """
        Apply a sliding window operator that acts as a GROUPBY on each window, and reduces down to a single row (column) per window.

        Parameters
        ----------
        axis : int or modin.core.dataframe.base.utils.Axis
            The axis to slide over.
        reduce_fn : callable(rowgroup|colgroup) -> row|col
            The reduce function to apply over the data.
        window_size : int
            The number of row/columns to pass to the function.
            (The size of the sliding window).
        result_schema : dict, optional
            Mapping from column labels to data types that represents the types of the output dataframe.

        Returns
        -------
        PandasDataframe
            A new PandasDataframe with the reduce function applied over windows of the specified
                axis.

        Notes
        -----
        The user-defined reduce function must reduce each window’s column
        (row if axis=1) down to a single value.
        """
        pass

    @lazy_metadata_decorator(apply_axis="both")
    def fold(self, axis, func, new_columns=None):
        """
        Perform a function across an entire axis.

        Parameters
        ----------
        axis : int
            The axis to apply over.
        func : callable
            The function to apply.
        new_columns : list-like, optional
            The columns of the result.
            Must be the same length as the columns' length of `self`.
            The column labels of `self` may change during an operation so
            we may want to pass the new column labels in (e.g., see `cat.codes`).

        Returns
        -------
        PandasDataframe
            A new dataframe.

        Notes
        -----
        The data shape is not changed (length and width of the table).
        """
        if new_columns is not None:
            if self.has_materialized_columns:
                assert len(self.columns) == len(
                    new_columns
                ), "The length of `new_columns` doesn't match the columns' length of `self`"
            self.set_columns_cache(new_columns)

        new_partitions = self._partition_mgr_cls.map_axis_partitions(
            axis, self._partitions, func, keep_partitioning=True
        )
        return self.__constructor__(
            new_partitions,
            self.copy_index_cache(copy_lengths=True),
            self.copy_columns_cache(copy_lengths=True),
            self._row_lengths_cache,
            self._column_widths_cache,
            pandas_backend=self._pandas_backend,
        )

    def infer_objects(self) -> PandasDataframe:
        """
        Attempt to infer better dtypes for object columns.

        Attempts soft conversion of object-dtyped columns, leaving non-object and unconvertible
        columns unchanged. The inference rules are the same as during normal Series/DataFrame
        construction.

        Returns
        -------
        PandasDataframe
            A new PandasDataframe with the inferred schema.
        """
        obj_cols = [
            col for col, dtype in enumerate(self.dtypes) if is_object_dtype(dtype)
        ]
        return self.infer_types(obj_cols)

    def infer_types(self, col_labels: List[str]) -> PandasDataframe:
        """
        Determine the compatible type shared by all values in the specified columns, and coerce them to that type.

        Parameters
        ----------
        col_labels : list
            List of column labels to infer and induce types over.

        Returns
        -------
        PandasDataframe
            A new PandasDataframe with the inferred schema.
        """
        # Compute dtypes on the specified columns, and then set those dtypes on a new frame
        new_cols = self.take_2d_labels_or_positional(col_labels=col_labels)
        new_cols_dtypes = new_cols.tree_reduce(0, pandas.DataFrame.infer_objects).dtypes
        new_dtypes = self.dtypes.copy()
        new_dtypes[col_labels] = new_cols_dtypes
        return self.__constructor__(
            self._partitions,
            self.copy_index_cache(copy_lengths=True),
            self.copy_columns_cache(copy_lengths=True),
            self._row_lengths_cache,
            self._column_widths_cache,
            new_dtypes,
            pandas_backend=self._pandas_backend,
        )

    def join(
        self,
        axis: Union[int, Axis],
        condition: Callable,
        other: ModinDataframe,
        join_type: Union[str, JoinType],
    ) -> PandasDataframe:
        """
        Join this dataframe with the other.

        Parameters
        ----------
        axis : int or modin.core.dataframe.base.utils.Axis
            The axis to perform the join on.
        condition : callable
            Function that determines which rows should be joined. The condition can be a
            simple equality, e.g. "left.col1 == right.col1" or can be arbitrarily complex.
        other : ModinDataframe
            The other data to join with, i.e. the right dataframe.
        join_type : string {"inner", "left", "right", "outer"} or modin.core.dataframe.base.utils.JoinType
            The type of join to perform.

        Returns
        -------
        PandasDataframe
            A new PandasDataframe that is the result of applying the specified join over the two
            dataframes.

        Notes
        -----
        During the join, this dataframe is considered the left, while the other is
        treated as the right.

        Only inner joins, left outer, right outer, and full outer joins are currently supported.
        Support for other join types (e.g. natural join) may be implemented in the future.
        """
        pass

    def rename(
        self,
        new_row_labels: Optional[Union[Dict[Hashable, Hashable], Callable]] = None,
        new_col_labels: Optional[Union[Dict[Hashable, Hashable], Callable]] = None,
    ) -> PandasDataframe:
        """
        Replace the row and column labels with the specified new labels.

        Parameters
        ----------
        new_row_labels : dictionary or callable, optional
            Mapping or callable that relates old row labels to new labels.
        new_col_labels : dictionary or callable, optional
            Mapping or callable that relates old col labels to new labels.

        Returns
        -------
        PandasDataframe
            A new PandasDataframe with the new row and column labels.
        """
        result = self.copy()
        if new_row_labels is not None:
            if callable(new_row_labels):
                new_row_labels = result.index.map(new_row_labels)
            result.index = new_row_labels
        if new_col_labels is not None:
            if callable(new_col_labels):
                new_col_labels = result.columns.map(new_col_labels)
            result.columns = new_col_labels
        return result

    def combine_and_apply(
        self, func, new_index=None, new_columns=None, new_dtypes=None
    ):
        """
        Combine all partitions into a single big one and apply the passed function to it.

        Use this method with care as it collects all the data on the same worker,
        it's only recommended to use this method on small or reduced datasets.

        Parameters
        ----------
        func : callable(pandas.DataFrame) -> pandas.DataFrame
            A function to apply to the combined partition.
        new_index : sequence, optional
            Index of the result.
        new_columns : sequence, optional
            Columns of the result.
        new_dtypes : dict-like, optional
            Dtypes of the result.

        Returns
        -------
        PandasDataframe
        """
        if self._partitions.shape[1] > 1:
            new_partitions = self._partition_mgr_cls.row_partitions(self._partitions)
            new_partitions = np.array([[partition] for partition in new_partitions])
            modin_frame = self.__constructor__(
                new_partitions,
                self.copy_index_cache(copy_lengths=True),
                self.copy_columns_cache(),
                self._row_lengths_cache,
                [len(self.columns)] if self.has_materialized_columns else None,
                self.copy_dtypes_cache(),
                pandas_backend=self._pandas_backend,
            )
        else:
            modin_frame = self
        return modin_frame.apply_full_axis(
            axis=0,
            func=func,
            new_index=new_index,
            new_columns=new_columns,
            dtypes=new_dtypes,
        )

    @lazy_metadata_decorator(apply_axis="both")
    def _apply_func_to_range_partitioning(
        self,
        key_columns,
        func,
        ascending=True,
        preserve_columns=False,
        data=None,
        data_key_columns=None,
        level=None,
        shuffle_func_cls=ShuffleSortFunctions,
        **kwargs,
    ):
        """
        Reshuffle data so it would be range partitioned and then apply the passed function row-wise.

        Parameters
        ----------
        key_columns : list of hashables
            Columns to build the range partitioning for. Can't be specified along with `level`.
        func : callable(pandas.DataFrame) -> pandas.DataFrame
            Function to apply against partitions.
        ascending : bool, default: True
            Whether the range should be built in ascending or descending order.
        preserve_columns : bool, default: False
            If the columns cache should be preserved (specify this flag if `func` doesn't change column labels).
        data : PandasDataframe, optional
            Dataframe to range-partition along with the `self` frame. If specified, the `func` will recieve
            a dataframe with an additional MultiIndex level in columns that separates `self` and `data`:
            ``df["grouper"] # self`` and ``df["data"] # data``.
        data_key_columns : list of hashables, optional
            Additional key columns from `data`. Will be combined with `key_columns`.
        level : list of ints or labels, optional
            Index level(s) to build the range partitioning for. Can't be specified along with `key_columns`.
        shuffle_func_cls : cls, default: ShuffleSortFunctions
            A class implementing ``modin.core.dataframe.pandas.utils.ShuffleFunctions`` to be used
            as a shuffle function.
        **kwargs : dict
            Additional arguments to forward to the range builder function.

        Returns
        -------
        PandasDataframe
            A new dataframe.
        """
        if data is not None:
            # adding an extra MultiIndex level in order to separate `self grouper` from the `data`
            # after concatenation
            new_grouper_cols = pandas.MultiIndex.from_tuples(
                [
                    ("grouper", *col) if isinstance(col, tuple) else ("grouper", col)
                    for col in self.columns
                ]
            )
            grouper = self.copy()
            grouper.columns = new_grouper_cols

            new_data_cols = pandas.MultiIndex.from_tuples(
                [
                    ("data", *col) if isinstance(col, tuple) else ("data", col)
                    for col in data.columns
                ]
            )
            data = data.copy()
            data.columns = new_data_cols

            grouper = grouper.concat(axis=1, others=[data], how="right", sort=False)

            # since original column names were modified, have to modify 'key_columns' as well
            key_columns = [
                ("grouper", *col) if isinstance(col, tuple) else ("grouper", col)
                for col in key_columns
            ]
            if data_key_columns is None:
                data_key_columns = []
            else:
                data_key_columns = [
                    ("data", *col) if isinstance(col, tuple) else ("data", col)
                    for col in data_key_columns
                ]
            key_columns += data_key_columns
        else:
            grouper = self

        # If there's only one row partition can simply apply the function row-wise without the need to reshuffle
        if grouper._partitions.shape[0] == 1:
            result = grouper.apply_full_axis(
                axis=1,
                func=func,
                new_columns=grouper.copy_columns_cache() if preserve_columns else None,
            )
            if preserve_columns:
                result._set_axis_lengths_cache(grouper._column_widths_cache, axis=1)
            return result

        # don't want to inherit over-partitioning so doing this 'min' check
        ideal_num_new_partitions = min(len(grouper._partitions), NPartitions.get())
        m = len(grouper) / ideal_num_new_partitions
        sampling_probability = (1 / m) * np.log(ideal_num_new_partitions * len(grouper))
        # If this df is overpartitioned, we try to sample each partition with probability
        # greater than 1, which leads to an error. In this case, we can do one of the following
        # two things. If there is only enough rows for one partition, and we have only 1 column
        # partition, we can just combine the overpartitioned df into one partition, and sort that
        # partition. If there is enough data for more than one partition, we can tell the sorting
        # algorithm how many partitions we want to end up with, so it samples and finds pivots
        # according to that.
        if sampling_probability >= 1:
            from modin.config import MinPartitionSize

            ideal_num_new_partitions = round(len(grouper) / MinPartitionSize.get())
            if len(grouper) < MinPartitionSize.get() or ideal_num_new_partitions < 2:
                # If the data is too small, we shouldn't try reshuffling/repartitioning but rather
                # simply combine all partitions and apply the sorting to the whole dataframe
                return grouper.combine_and_apply(func=func)

            if ideal_num_new_partitions < len(grouper._partitions):
                if len(grouper._partitions) % ideal_num_new_partitions == 0:
                    joining_partitions = np.split(
                        grouper._partitions, ideal_num_new_partitions
                    )
                else:
                    step = round(len(grouper._partitions) / ideal_num_new_partitions)
                    joining_partitions = np.split(
                        grouper._partitions,
                        range(step, len(grouper._partitions), step),
                    )

                new_partitions = np.array(
                    [
                        grouper._partition_mgr_cls.column_partitions(
                            ptn_grp, full_axis=False
                        )
                        for ptn_grp in joining_partitions
                    ]
                )
            else:
                new_partitions = grouper._partitions
        else:
            new_partitions = grouper._partitions

        shuffling_functions = shuffle_func_cls(
            grouper,
            key_columns,
            ascending[0] if is_list_like(ascending) else ascending,
            ideal_num_new_partitions,
            level=level,
            **kwargs,
        )

        if key_columns:
            # here we want to get indices of those partitions that hold the key columns
            key_indices = grouper.columns.get_indexer_for(key_columns)
            partition_indices = np.unique(
                np.digitize(key_indices, np.cumsum(grouper.column_widths))
            )
        elif level is not None:
            # each partition contains an index, so taking the first one
            partition_indices = [0]
        else:
            raise ValueError("Must specify either 'level' or 'key_columns'")

        new_partitions = grouper._partition_mgr_cls.shuffle_partitions(
            new_partitions,
            partition_indices,
            shuffling_functions,
            func,
        )

        result = grouper.__constructor__(new_partitions)
        if preserve_columns:
            result.set_columns_cache(grouper.copy_columns_cache())
            # We perform the final steps of the sort on full axis partitions, so we know that the
            # length of each partition is the full length of the dataframe.
            if grouper.has_materialized_columns:
                result._set_axis_lengths_cache([len(grouper.columns)], axis=1)
        return result

    @lazy_metadata_decorator(apply_axis="both")
    def sort_by(
        self,
        axis: Union[int, Axis],
        columns: Union[str, List[str]],
        ascending: bool = True,
        **kwargs,
    ) -> PandasDataframe:
        """
        Logically reorder rows (columns if axis=1) lexicographically by the data in a column or set of columns.

        Parameters
        ----------
        axis : int or modin.core.dataframe.base.utils.Axis
            The axis to perform the sort over.
        columns : string or list
            Column label(s) to use to determine lexicographical ordering.
        ascending : boolean, default: True
            Whether to sort in ascending or descending order.
        **kwargs : dict
            Keyword arguments to pass when sorting partitions.

        Returns
        -------
        PandasDataframe
            A new PandasDataframe sorted into lexicographical order by the specified column(s).
        """
        if not isinstance(columns, list):
            columns = [columns]

        def sort_function(df):  # pragma: no cover
            # When we do a sort on the result of Series.value_counts, we don't rename the index until
            # after everything is done, which causes an error when sorting the partitions, since the
            # index and the column share the same name, when in actuality, the index's name should be
            # None. This fixes the indexes name beforehand in that case, so that the sort works.
            index_renaming = None
            if any(name in df.columns for name in df.index.names):
                index_renaming = df.index.names
                df.index = df.index.set_names([None] * len(df.index.names))
            df = df.sort_values(by=columns, ascending=ascending, **kwargs)
            if index_renaming is not None:
                df.index = df.index.set_names(index_renaming)
            return df

        # If this df is empty, we don't want to try and shuffle or sort.
        if len(self.get_axis(1)) == 0 or len(self) == 0:
            return self.copy()

        axis = Axis(axis)
        if axis != Axis.ROW_WISE:
            raise NotImplementedError(
                f"Algebra sort only implemented row-wise. {axis.name} sort not implemented yet!"
            )

        result = self._apply_func_to_range_partitioning(
            key_columns=[columns[0]],
            func=sort_function,
            ascending=ascending,
            preserve_columns=True,
            **kwargs,
        )
        result.set_dtypes_cache(self.copy_dtypes_cache())

        if kwargs.get("ignore_index", False):
            result.index = RangeIndex(len(self.get_axis(axis.value)))

        # Since the strategy to pick our pivots involves random sampling
        # we could end up picking poor pivots, leading to skew in our partitions.
        # We should add a fix to check if there is skew in the partitions and rebalance
        # them if necessary. Calling `rebalance_partitions` won't do this, since it only
        # resolves the case where there isn't the right amount of partitions - not where
        # there is skew across the lengths of partitions.
        return result

    @lazy_metadata_decorator(apply_axis="both")
    def filter(self, axis: Union[Axis, int], condition: Callable) -> PandasDataframe:
        """
        Filter data based on the function provided along an entire axis.

        Parameters
        ----------
        axis : int or modin.core.dataframe.base.utils.Axis
            The axis to filter over.
        condition : callable(row|col) -> bool
            The function to use for the filter. This function should filter the
            data itself.

        Returns
        -------
        PandasDataframe
            A new filtered dataframe.
        """
        axis = Axis(axis)
        assert axis in (
            Axis.ROW_WISE,
            Axis.COL_WISE,
        ), "Axis argument to filter operator must be 0 (rows) or 1 (columns)"

        new_partitions = self._partition_mgr_cls.map_axis_partitions(
            axis.value, self._partitions, condition, keep_partitioning=True
        )

        new_axes, new_lengths = [0, 0], [0, 0]

        new_axes[axis.value] = self.copy_axis_cache(axis.value, copy_lengths=True)
        new_lengths[axis.value] = (
            self._row_lengths_cache if axis.value == 0 else self._column_widths_cache
        )
        new_axes[axis.value ^ 1], new_lengths[axis.value ^ 1] = None, None

        return self.__constructor__(
            new_partitions,
            *new_axes,
            *new_lengths,
            self.copy_dtypes_cache() if axis == Axis.COL_WISE else None,
            pandas_backend=self._pandas_backend,
        )

    def filter_by_types(self, types: List[Hashable]) -> PandasDataframe:
        """
        Allow the user to specify a type or set of types by which to filter the columns.

        Parameters
        ----------
        types : list
            The types to filter columns by.

        Returns
        -------
        PandasDataframe
             A new PandasDataframe from the filter provided.
        """
        return self.take_2d_labels_or_positional(
            col_positions=[i for i, dtype in enumerate(self.dtypes) if dtype in types]
        )

    @lazy_metadata_decorator(apply_axis="both")
    def explode(self, axis: Union[int, Axis], func: Callable) -> PandasDataframe:
        """
        Explode list-like entries along an entire axis.

        Parameters
        ----------
        axis : int or modin.core.dataframe.base.utils.Axis
            The axis specifying how to explode. If axis=1, explode according
            to columns.
        func : callable
            The function to use to explode a single element.

        Returns
        -------
        PandasFrame
            A new filtered dataframe.
        """
        axis = Axis(axis)
        partitions = self._partition_mgr_cls.map_axis_partitions(
            axis.value, self._partitions, func, keep_partitioning=True
        )
        if axis == Axis.COL_WISE:
            new_index, row_lengths = self._compute_axis_labels_and_lengths(
                0, partitions
            )
            new_columns, column_widths = self.columns, self._column_widths_cache
        else:
            new_index, row_lengths = self.index, self._row_lengths_cache
            new_columns, column_widths = self._compute_axis_labels_and_lengths(
                1, partitions
            )
        return self.__constructor__(
            partitions,
            new_index,
            new_columns,
            row_lengths,
            column_widths,
            pandas_backend=self._pandas_backend,
        )

    def combine(self) -> PandasDataframe:
        """
        Create a single partition PandasDataframe from the partitions of the current dataframe.

        Returns
        -------
        PandasDataframe
            A single partition PandasDataframe.
        """
        partitions = self._partition_mgr_cls.combine(self._partitions)
        result = self.__constructor__(
            partitions,
            index=self.copy_index_cache(),
            columns=self.copy_columns_cache(),
            row_lengths=(
                [sum(self._row_lengths_cache)]
                if self._row_lengths_cache is not None
                else None
            ),
            column_widths=(
                [sum(self._column_widths_cache)]
                if self._column_widths_cache is not None
                else None
            ),
            dtypes=self.copy_dtypes_cache(),
            pandas_backend=self._pandas_backend,
        )
        result.synchronize_labels()
        return result

    @lazy_metadata_decorator(apply_axis="both")
    def apply_full_axis(
        self,
        axis,
        func,
        new_index=None,
        new_columns=None,
        apply_indices=None,
        enumerate_partitions: bool = False,
        dtypes=None,
        keep_partitioning=True,
        num_splits=None,
        sync_labels=True,
        pass_axis_lengths_to_partitions=False,
    ) -> PandasDataframe:
        """
        Perform a function across an entire axis.

        Parameters
        ----------
        axis : {0, 1}
            The axis to apply over (0 - rows, 1 - columns).
        func : callable
            The function to apply.
        new_index : list-like, optional
            The index of the result. We may know this in advance,
            and if not provided it must be computed.
        new_columns : list-like, optional
            The columns of the result. We may know this in
            advance, and if not provided it must be computed.
        apply_indices : list-like, optional
            Indices of `axis ^ 1` to apply function over.
        enumerate_partitions : bool, default: False
            Whether pass partition index into applied `func` or not.
            Note that `func` must be able to obtain `partition_idx` kwarg.
        dtypes : list-like or scalar, optional
            The data types of the result. This is an optimization
            because there are functions that always result in a particular data
            type, and allows us to avoid (re)computing it.
        keep_partitioning : boolean, default: True
            The flag to keep partition boundaries for Modin Frame if possible.
            Setting it to True disables shuffling data from one partition to another in case the resulting
            number of splits is equal to the initial number of splits.
        num_splits : int, optional
            The number of partitions to split the result into across the `axis`. If None, then the number
            of splits will be infered automatically. If `num_splits` is None and `keep_partitioning=True`
            then the number of splits is preserved.
        sync_labels : boolean, default: True
            Synchronize external indexes (`new_index`, `new_columns`) with internal indexes.
            This could be used when you're certain that the indices in partitions are equal to
            the provided hints in order to save time on syncing them.
        pass_axis_lengths_to_partitions : bool, default: False
            Whether pass partition lengths along `axis ^ 1` to the kernel `func`.
            Note that `func` must be able to obtain `df, *axis_lengths`.

        Returns
        -------
        PandasDataframe
            A new dataframe.

        Notes
        -----
        The data shape may change as a result of the function.
        """
        return self.broadcast_apply_full_axis(
            axis=axis,
            func=func,
            new_index=new_index,
            new_columns=new_columns,
            apply_indices=apply_indices,
            enumerate_partitions=enumerate_partitions,
            dtypes=dtypes,
            other=None,
            keep_partitioning=keep_partitioning,
            num_splits=num_splits,
            sync_labels=sync_labels,
            pass_axis_lengths_to_partitions=pass_axis_lengths_to_partitions,
        )

    @lazy_metadata_decorator(apply_axis="both")
    def apply_full_axis_select_indices(
        self,
        axis,
        func,
        apply_indices=None,
        numeric_indices=None,
        new_index=None,
        new_columns=None,
        keep_remaining=False,
        new_dtypes: Optional[Union[pandas.Series, ModinDtypes]] = None,
    ):
        """
        Apply a function across an entire axis for a subset of the data.

        Parameters
        ----------
        axis : int
            The axis to apply over.
        func : callable
            The function to apply.
        apply_indices : list-like, optional
            The labels to apply over.
        numeric_indices : list-like, optional
            The indices to apply over.
        new_index : list-like, optional
            The index of the result. We may know this in advance,
            and if not provided it must be computed.
        new_columns : list-like, optional
            The columns of the result. We may know this in
            advance, and if not provided it must be computed.
        keep_remaining : boolean, default: False
            Whether or not to drop the data that is not computed over.
        new_dtypes : ModinDtypes or pandas.Series, optional
            The data types of the result. This is an optimization
            because there are functions that always result in a particular data
            type, and allows us to avoid (re)computing it.

        Returns
        -------
        PandasDataframe
            A new dataframe.
        """
        assert apply_indices is not None or numeric_indices is not None
        # Convert indices to numeric indices
        old_index = self.index if axis else self.columns
        if apply_indices is not None:
            numeric_indices = old_index.get_indexer_for(apply_indices)
        # Get the indices for the axis being applied to (it is the opposite of axis
        # being applied over)
        dict_indices = self._get_dict_of_block_index(axis ^ 1, numeric_indices)
        new_partitions = (
            self._partition_mgr_cls.apply_func_to_select_indices_along_full_axis(
                axis,
                self._partitions,
                func,
                dict_indices,
                keep_remaining=keep_remaining,
            )
        )
        # TODO Infer columns and index from `keep_remaining` and `apply_indices`
        if new_index is None:
            new_index = self.index if axis == 1 else None
        if new_columns is None:
            new_columns = self.columns if axis == 0 else None
        return self.__constructor__(
            new_partitions,
            new_index,
            new_columns,
            None,
            None,
            dtypes=new_dtypes,
            pandas_backend=self._pandas_backend,
        )

    @lazy_metadata_decorator(apply_axis="both")
    def apply_select_indices(
        self,
        axis,
        func,
        apply_indices=None,
        row_labels=None,
        col_labels=None,
        new_index=None,
        new_columns=None,
        new_dtypes: Optional[pandas.Series] = None,
        keep_remaining=False,
        item_to_distribute=no_default,
    ) -> PandasDataframe:
        """
        Apply a function for a subset of the data.

        Parameters
        ----------
        axis : {0, 1}
            The axis to apply over.
        func : callable
            The function to apply.
        apply_indices : list-like, optional
            The labels to apply over. Must be given if axis is provided.
        row_labels : list-like, optional
            The row labels to apply over. Must be provided with
            `col_labels` to apply over both axes.
        col_labels : list-like, optional
            The column labels to apply over. Must be provided
            with `row_labels` to apply over both axes.
        new_index : list-like, optional
            The index of the result, if known in advance.
        new_columns : list-like, optional
            The columns of the result, if known in advance.
        new_dtypes : pandas.Series, optional
            The dtypes of the result, if known in advance.
        keep_remaining : boolean, default: False
            Whether or not to drop the data that is not computed over.
        item_to_distribute : np.ndarray or scalar, default: no_default
            The item to split up so it can be applied over both axes.

        Returns
        -------
        PandasDataframe
            A new dataframe.
        """
        # TODO Infer columns and index from `keep_remaining` and `apply_indices`
        if new_index is None:
            new_index = self.index if axis == 1 else None
        if new_columns is None:
            new_columns = self.columns if axis == 0 else None
        if new_columns is not None and isinstance(new_dtypes, pandas.Series):
            assert new_dtypes.index.equals(
                new_columns
            ), f"{new_dtypes=} doesn't have the same columns as in {new_columns=}"

        if axis is not None:
            assert apply_indices is not None
            # Convert indices to numeric indices
            old_index = self.index if axis else self.columns
            numeric_indices = old_index.get_indexer_for(apply_indices)
            # Get indices being applied to (opposite of indices being applied over)
            dict_indices = self._get_dict_of_block_index(axis ^ 1, numeric_indices)
            new_partitions = self._partition_mgr_cls.apply_func_to_select_indices(
                axis,
                self._partitions,
                func,
                dict_indices,
                keep_remaining=keep_remaining,
            )
            # Length objects for new object creation. This is shorter than if..else
            # This object determines the lengths and widths based on the given
            # parameters and builds a dictionary used in the constructor below. 0 gives
            # the row lengths and 1 gives the column widths. Since the dimension of
            # `axis` given may have changed, we currently just recompute it.
            # TODO Determine lengths from current lengths if `keep_remaining=False`
            lengths_objs = {
                axis: (
                    [len(apply_indices)]
                    if not keep_remaining
                    else [self.row_lengths, self.column_widths][axis]
                ),
                axis ^ 1: [self.row_lengths, self.column_widths][axis ^ 1],
            }
            return self.__constructor__(
                new_partitions,
                new_index,
                new_columns,
                lengths_objs[0],
                lengths_objs[1],
                new_dtypes,
                pandas_backend=self._pandas_backend,
            )
        else:
            # We are applying over both axes here, so make sure we have all the right
            # variables set.
            assert row_labels is not None and col_labels is not None
            assert keep_remaining
            assert item_to_distribute is not no_default
            row_partitions_list = self._get_dict_of_block_index(0, row_labels).items()
            col_partitions_list = self._get_dict_of_block_index(1, col_labels).items()
            new_partitions = self._partition_mgr_cls.apply_func_to_indices_both_axis(
                self._partitions,
                func,
                row_partitions_list,
                col_partitions_list,
                item_to_distribute,
                # Passing caches instead of values in order to not trigger shapes recomputation
                # if they are not used inside this function.
                self._row_lengths_cache,
                self._column_widths_cache,
            )
            return self.__constructor__(
                new_partitions,
                new_index,
                new_columns,
                self._row_lengths_cache,
                self._column_widths_cache,
                new_dtypes,
                pandas_backend=self._pandas_backend,
            )

    @lazy_metadata_decorator(apply_axis="both")
    def broadcast_apply(
        self,
        axis,
        func,
        other,
        join_type="left",
        copartition=True,
        labels="keep",
        dtypes=None,
    ):
        """
        Broadcast axis partitions of `other` to partitions of `self` and apply a function.

        Parameters
        ----------
        axis : {0, 1}
            Axis to broadcast over.
        func : callable
            Function to apply.
        other : PandasDataframe
            Modin DataFrame to broadcast.
        join_type : str, default: "left"
            Type of join to apply.
        copartition : bool, default: True
            Whether to align indices/partitioning of the `self` and `other` frame.
            Disabling this may save some time, however, you have to be 100% sure that
            the indexing and partitioning are identical along the broadcasting axis,
            this might be the case for example if `other` is a projection of the `self`
            or vice-versa. If copartitioning is disabled and partitioning/indexing are
            incompatible then you may end up with undefined behavior.
        labels : {"keep", "replace", "drop"}, default: "keep"
            Whether keep labels from `self` Modin DataFrame, replace them with labels
            from joined DataFrame or drop altogether to make them be computed lazily later.
        dtypes : "copy", pandas.Series or None, optional
            Dtypes of the result. "copy" to keep old dtypes and None to compute them on demand.

        Returns
        -------
        PandasDataframe
            New Modin DataFrame.
        """
        if copartition:
            # Only sort the indices if they do not match
            (
                left_parts,
                right_parts,
                joined_index,
                partition_sizes_along_axis,
            ) = self._copartition(
                axis,
                other,
                join_type,
                sort=not self.get_axis(axis).equals(other.get_axis(axis)),
            )
            # unwrap list returned by `copartition`.
            right_parts = right_parts[0]
        else:
            left_parts = self._partitions
            right_parts = other._partitions
            partition_sizes_along_axis, joined_index = self._get_axis_lengths_cache(
                axis
            ), self.copy_axis_cache(axis)

        new_frame = self._partition_mgr_cls.broadcast_apply(
            axis, func, left_parts, right_parts
        )
        if isinstance(dtypes, str) and dtypes == "copy":
            dtypes = self.copy_dtypes_cache()

        def _pick_axis(get_axis, sizes_cache):
            if labels == "keep":
                return get_axis(), sizes_cache
            if labels == "replace":
                return joined_index, partition_sizes_along_axis
            assert labels == "drop", f"Unexpected `labels`: {labels}"
            return None, None

        if axis == 0:
            # Pass shape caches instead of values in order to not trigger shape computation.
            new_index, new_row_lengths = _pick_axis(
                self.copy_index_cache, self._row_lengths_cache
            )
            new_columns, new_column_widths = (
                self.copy_columns_cache(),
                self._column_widths_cache,
            )
        else:
            new_index, new_row_lengths = (
                self.copy_index_cache(),
                self._row_lengths_cache,
            )
            new_columns, new_column_widths = _pick_axis(
                self.copy_columns_cache, self._column_widths_cache
            )

        return self.__constructor__(
            new_frame,
            new_index,
            new_columns,
            new_row_lengths,
            new_column_widths,
            dtypes=dtypes,
            pandas_backend=self._pandas_backend,
        )

    def _prepare_frame_to_broadcast(self, axis, indices, broadcast_all):
        """
        Compute the indices to broadcast `self` considering `indices`.

        Parameters
        ----------
        axis : {0, 1}
            Axis to broadcast along.
        indices : dict
            Dict of indices and internal indices of partitions where `self` must
            be broadcasted.
        broadcast_all : bool
            Whether broadcast the whole axis of `self` frame or just a subset of it.

        Returns
        -------
        dict
            Dictionary with indices of partitions to broadcast.

        Notes
        -----
        New dictionary of indices of `self` partitions represents that
        you want to broadcast `self` at specified another partition named `other`. For example,
        Dictionary {key: {key1: [0, 1], key2: [5]}} means, that in `other`[key] you want to
        broadcast [self[key1], self[key2]] partitions and internal indices for `self` must be [[0, 1], [5]]
        """
        if broadcast_all:
            sizes = self.row_lengths if axis else self.column_widths
            return {key: dict(enumerate(sizes)) for key in indices.keys()}
        passed_len = 0
        result_dict = {}
        for part_num, internal in indices.items():
            result_dict[part_num] = self._get_dict_of_block_index(
                axis ^ 1, np.arange(passed_len, passed_len + len(internal))
            )
            passed_len += len(internal)
        return result_dict

    def _extract_partitions(self):
        """
        Extract partitions if partitions are present.

        If partitions are empty return a dummy partition with empty data but
        index and columns of current dataframe.

        Returns
        -------
        np.ndarray
            NumPy array with extracted partitions.
        """
        if self._partitions.size > 0:
            return self._partitions
        else:
            return self._partition_mgr_cls.create_partition_from_metadata(
                index=self.index, columns=self.columns
            )

    @lazy_metadata_decorator(apply_axis="both")
    def broadcast_apply_select_indices(
        self,
        axis,
        func,
        other: PandasDataframe,
        apply_indices=None,
        numeric_indices=None,
        keep_remaining=False,
        broadcast_all=True,
        new_index=None,
        new_columns=None,
    ) -> PandasDataframe:
        """
        Apply a function to select indices at specified axis and broadcast partitions of `other` Modin DataFrame.

        Parameters
        ----------
        axis : {0, 1}
            Axis to apply function along.
        func : callable
            Function to apply.
        other : PandasDataframe
            Partitions of which should be broadcasted.
        apply_indices : list, optional
            List of labels to apply (if `numeric_indices` are not specified).
        numeric_indices : list, optional
            Numeric indices to apply (if `apply_indices` are not specified).
        keep_remaining : bool, default: False
            Whether drop the data that is not computed over or not.
        broadcast_all : bool, default: True
            Whether broadcast the whole axis of right frame to every
            partition or just a subset of it.
        new_index : pandas.Index, optional
            Index of the result. We may know this in advance,
            and if not provided it must be computed.
        new_columns : pandas.Index, optional
            Columns of the result. We may know this in advance,
            and if not provided it must be computed.

        Returns
        -------
        PandasDataframe
            New Modin DataFrame.
        """
        assert (
            apply_indices is not None or numeric_indices is not None
        ), "Indices to apply must be specified!"

        if other is None:
            if apply_indices is None:
                apply_indices = self.get_axis(axis)[numeric_indices]
            return self.apply_select_indices(
                axis=axis,
                func=func,
                apply_indices=apply_indices,
                keep_remaining=keep_remaining,
                new_index=new_index,
                new_columns=new_columns,
            )

        if numeric_indices is None:
            old_index = self.index if axis else self.columns
            numeric_indices = old_index.get_indexer_for(apply_indices)

        dict_indices = self._get_dict_of_block_index(axis ^ 1, numeric_indices)
        broadcasted_dict = other._prepare_frame_to_broadcast(
            axis, dict_indices, broadcast_all=broadcast_all
        )
        new_partitions = self._partition_mgr_cls.broadcast_apply_select_indices(
            axis,
            func,
            self._partitions,
            other._partitions,
            dict_indices,
            broadcasted_dict,
            keep_remaining,
        )
        return self.__constructor__(
            new_partitions,
            index=new_index,
            columns=new_columns,
            pandas_backend=self._pandas_backend,
        )

    @lazy_metadata_decorator(apply_axis="both")
    def broadcast_apply_full_axis(
        self,
        axis,
        func,
        other,
        new_index=None,
        new_columns=None,
        apply_indices=None,
        enumerate_partitions=False,
        dtypes=None,
        keep_partitioning=True,
        num_splits=None,
        sync_labels=True,
        pass_axis_lengths_to_partitions=False,
    ):
        """
        Broadcast partitions of `other` Modin DataFrame and apply a function along full axis.

        Parameters
        ----------
        axis : {0, 1}
            Axis to apply over (0 - rows, 1 - columns).
        func : callable
            Function to apply.
        other : PandasDataframe or list
            Modin DataFrame(s) to broadcast.
        new_index : list-like, optional
            Index of the result. We may know this in advance,
            and if not provided it must be computed.
        new_columns : list-like, optional
            Columns of the result. We may know this in
            advance, and if not provided it must be computed.
        apply_indices : list-like, optional
            Indices of `axis ^ 1` to apply function over.
        enumerate_partitions : bool, default: False
            Whether pass partition index into applied `func` or not.
            Note that `func` must be able to obtain `partition_idx` kwarg.
        dtypes : list-like or scalar, optional
            Data types of the result. This is an optimization
            because there are functions that always result in a particular data
            type, and allows us to avoid (re)computing it.
        keep_partitioning : boolean, default: True
            The flag to keep partition boundaries for Modin Frame if possible.
            Setting it to True disables shuffling data from one partition to another in case the resulting
            number of splits is equal to the initial number of splits.
        num_splits : int, optional
            The number of partitions to split the result into across the `axis`. If None, then the number
            of splits will be infered automatically. If `num_splits` is None and `keep_partitioning=True`
            then the number of splits is preserved.
        sync_labels : boolean, default: True
            Synchronize external indexes (`new_index`, `new_columns`) with internal indexes.
            This could be used when you're certain that the indices in partitions are equal to
            the provided hints in order to save time on syncing them.
        pass_axis_lengths_to_partitions : bool, default: False
            Whether pass partition lengths along `axis ^ 1` to the kernel `func`.
            Note that `func` must be able to obtain `df, *axis_lengths`.

        Returns
        -------
        PandasDataframe
            New Modin DataFrame.
        """
        if other is not None:
            if not isinstance(other, list):
                other = [other]
            other = [o._extract_partitions() for o in other] if len(other) else None

        if apply_indices is not None:
            numeric_indices = self.get_axis(axis ^ 1).get_indexer_for(apply_indices)
            apply_indices = self._get_dict_of_block_index(
                axis ^ 1, numeric_indices
            ).keys()

        apply_func_args = None
        if pass_axis_lengths_to_partitions:
            if axis == 0:
                apply_func_args = (
                    self._column_widths_cache
                    if self._column_widths_cache is not None
                    else [part.width(materialize=False) for part in self._partitions[0]]
                )
            else:
                apply_func_args = (
                    self._row_lengths_cache
                    if self._row_lengths_cache is not None
                    else [
                        part.length(materialize=False) for part in self._partitions.T[0]
                    ]
                )

        new_partitions = self._partition_mgr_cls.broadcast_axis_partitions(
            axis=axis,
            left=self._partitions,
            right=other,
            apply_func=self._build_treereduce_func(axis, func),
            apply_indices=apply_indices,
            enumerate_partitions=enumerate_partitions,
            keep_partitioning=keep_partitioning,
            num_splits=num_splits,
            apply_func_args=apply_func_args,
        )
        kw = {"row_lengths": None, "column_widths": None}
        if isinstance(dtypes, str) and dtypes == "copy":
            kw["dtypes"] = self.copy_dtypes_cache()
        elif isinstance(dtypes, DtypesDescriptor):
            kw["dtypes"] = ModinDtypes(dtypes)
        elif dtypes is not None:
            if isinstance(dtypes, (pandas.Series, ModinDtypes)):
                kw["dtypes"] = dtypes.copy()
            else:
                if new_columns is None:
                    assert not is_list_like(dtypes)
                    dtype = pandas.api.types.pandas_dtype(dtypes)
                    kw["dtypes"] = ModinDtypes(DtypesDescriptor(remaining_dtype=dtype))
                else:
                    kw["dtypes"] = (
                        pandas.Series(dtypes, index=new_columns)
                        if is_list_like(dtypes)
                        else pandas.Series(
                            [pandas.api.types.pandas_dtype(dtypes)] * len(new_columns),
                            index=new_columns,
                        )
                    )
        is_index_materialized = ModinIndex.is_materialized_index(new_index)
        is_columns_materialized = ModinIndex.is_materialized_index(new_columns)
        if axis == 0:
            if (
                is_columns_materialized
                and len(new_partitions.shape) > 1
                and new_partitions.shape[1] == 1
            ):
                kw["column_widths"] = [len(new_columns)]
        elif axis == 1:
            if is_index_materialized and new_partitions.shape[0] == 1:
                kw["row_lengths"] = [len(new_index)]
        if not keep_partitioning:
            if kw["row_lengths"] is None and is_index_materialized:
                if axis == 0:
                    kw["row_lengths"] = get_length_list(
                        axis_len=len(new_index),
                        num_splits=new_partitions.shape[0],
                        min_block_size=MinPartitionSize.get(),
                    )
                elif axis == 1:
                    if self._row_lengths_cache is not None and len(new_index) == sum(
                        self._row_lengths_cache
                    ):
                        kw["row_lengths"] = self._row_lengths_cache
            if kw["column_widths"] is None and is_columns_materialized:
                if axis == 1:
                    kw["column_widths"] = get_length_list(
                        axis_len=len(new_columns),
                        num_splits=new_partitions.shape[1],
                        min_block_size=MinPartitionSize.get(),
                    )
                elif axis == 0:
                    if self._column_widths_cache is not None and len(
                        new_columns
                    ) == sum(self._column_widths_cache):
                        kw["column_widths"] = self._column_widths_cache
        else:
            if axis == 0:
                if (
                    kw["row_lengths"] is None
                    and self._row_lengths_cache is not None
                    and is_index_materialized
                    and len(new_index) == sum(self._row_lengths_cache)
                    # to avoid problems that may arise when filtering empty dataframes
                    and all(r != 0 for r in self._row_lengths_cache)
                ):
                    kw["row_lengths"] = self._row_lengths_cache
            elif axis == 1:
                if (
                    kw["column_widths"] is None
                    and self._column_widths_cache is not None
                    and is_columns_materialized
                    and len(new_columns) == sum(self._column_widths_cache)
                    # to avoid problems that may arise when filtering empty dataframes
                    and all(w != 0 for w in self._column_widths_cache)
                ):
                    kw["column_widths"] = self._column_widths_cache

        result = self.__constructor__(
            new_partitions,
            index=new_index,
            columns=new_columns,
            **kw,
            pandas_backend=self._pandas_backend,
        )
        if sync_labels and new_index is not None:
            result.synchronize_labels(axis=0)
        if sync_labels and new_columns is not None:
            result.synchronize_labels(axis=1)
        return result

    def _check_if_axes_identical(self, other: PandasDataframe, axis: int = 0) -> bool:
        """
        Check whether indices/partitioning along the specified `axis` are identical when compared with `other`.

        Parameters
        ----------
        other : PandasDataframe
            Dataframe to compare indices/partitioning with.
        axis : int, default: 0

        Returns
        -------
        bool
        """
        if self.has_axis_cache(axis) and other.has_axis_cache(axis):
            self_cache, other_cache = self._get_axis_cache(axis), other._get_axis_cache(
                axis
            )
            equal_indices = self_cache.equals(other_cache)
            if equal_indices:
                equal_lengths = self_cache.compare_partition_lengths_if_possible(
                    other_cache
                )
                if isinstance(equal_lengths, bool):
                    return equal_lengths
                return self._get_axis_lengths(axis) == other._get_axis_lengths(axis)
            return False
        return self.get_axis(axis).equals(
            other.get_axis(axis)
        ) and self._get_axis_lengths(axis) == other._get_axis_lengths(axis)

    def _copartition(
        self, axis, other, how, sort, force_repartition=False, fill_value=None
    ):
        """
        Copartition two Modin DataFrames.

        Perform aligning of partitions, index and partition blocks.

        Parameters
        ----------
        axis : {0, 1}
            Axis to copartition along (0 - rows, 1 - columns).
        other : PandasDataframe
            Other Modin DataFrame(s) to copartition against.
        how : str
            How to manage joining the index object ("left", "right", etc.).
        sort : bool
            Whether sort the joined index or not.
        force_repartition : bool, default: False
            Whether force the repartitioning or not. By default,
            this method will skip repartitioning if it is possible. This is because
            reindexing is extremely inefficient. Because this method is used to
            `join` or `append`, it is vital that the internal indices match.
        fill_value : any, optional
            Value to use for missing values.

        Returns
        -------
        tuple
            Tuple containing:
                1) 2-d NumPy array of aligned left partitions
                2) list of 2-d NumPy arrays of aligned right partitions
                3) joined index along ``axis``, may be ``ModinIndex`` if not materialized
                4) If materialized, list with sizes of partitions along axis that partitioning
                   was done on, otherwise ``None``. This list will be empty if and only if all
                   the frames are empty.
        """
        if isinstance(other, type(self)):
            other = [other]

        if not force_repartition and all(
            o._check_if_axes_identical(self, axis) for o in other
        ):
            return (
                self._partitions,
                [o._partitions for o in other],
                self.copy_axis_cache(axis, copy_lengths=True),
                self._get_axis_lengths_cache(axis),
            )

        self_index = self.get_axis(axis)
        others_index = [o.get_axis(axis) for o in other]
        joined_index, make_reindexer = self._join_index_objects(
            axis, [self_index] + others_index, how, sort, fill_value
        )

        frames = [self] + other
        non_empty_frames_idx = [
            i for i, o in enumerate(frames) if o._partitions.size != 0
        ]

        # If all frames are empty
        if len(non_empty_frames_idx) == 0:
            return (
                self._partitions,
                [o._partitions for o in other],
                joined_index,
                # There are no partition sizes because the resulting dataframe
                # has no partitions.
                [],
            )

        base_frame_idx = non_empty_frames_idx[0]
        other_frames = frames[base_frame_idx + 1 :]

        # Picking first non-empty frame
        base_frame = frames[non_empty_frames_idx[0]]
        base_index = base_frame.get_axis(axis)

        # define conditions for reindexing and repartitioning `self` frame
        do_reindex_base = not base_index.equals(joined_index)
        do_repartition_base = force_repartition or do_reindex_base

        # Perform repartitioning and reindexing for `base_frame` if needed.
        # Also define length of base and frames. We will need to know the
        # lengths for alignment.
        if do_repartition_base:
            reindexed_base = base_frame._partition_mgr_cls.map_axis_partitions(
                axis,
                base_frame._partitions,
                make_reindexer(do_reindex_base, base_frame_idx),
            )
            if axis:
                base_lengths = [obj.width() for obj in reindexed_base[0]]
            else:
                base_lengths = [obj.length() for obj in reindexed_base.T[0]]
        else:
            reindexed_base = base_frame._partitions
            base_lengths = base_frame.column_widths if axis else base_frame.row_lengths

        others_lengths = [o._get_axis_lengths(axis) for o in other_frames]

        # define conditions for reindexing and repartitioning `other` frames
        do_reindex_others = [
            not o.get_axis(axis).equals(joined_index) for o in other_frames
        ]

        do_repartition_others = [None] * len(other_frames)
        for i in range(len(other_frames)):
            do_repartition_others[i] = (
                force_repartition
                or do_reindex_others[i]
                or others_lengths[i] != base_lengths
            )

        # perform repartitioning and reindexing for `other_frames` if needed
        reindexed_other_list = [None] * len(other_frames)
        for i in range(len(other_frames)):
            if do_repartition_others[i]:
                # indices of others frame start from `base_frame_idx` + 1
                reindexed_other_list[i] = other_frames[
                    i
                ]._partition_mgr_cls.map_axis_partitions(
                    axis,
                    other_frames[i]._partitions,
                    make_reindexer(do_repartition_others[i], base_frame_idx + 1 + i),
                    lengths=base_lengths,
                )
            else:
                reindexed_other_list[i] = other_frames[i]._partitions
        reindexed_frames = (
            [frames[i]._partitions for i in range(base_frame_idx)]
            + [reindexed_base]
            + reindexed_other_list
        )
        return (reindexed_frames[0], reindexed_frames[1:], joined_index, base_lengths)

    @lazy_metadata_decorator(apply_axis="both")
    def n_ary_op(
        self,
        op,
        right_frames: list[PandasDataframe],
        join_type="outer",
        copartition_along_columns=True,
        labels="replace",
        dtypes: Optional[pandas.Series] = None,
    ) -> PandasDataframe:
        """
        Perform an n-opary operation by joining with other Modin DataFrame(s).

        Parameters
        ----------
        op : callable
            Function to apply after the join.
        right_frames : list of PandasDataframe
            Modin DataFrames to join with.
        join_type : str, default: "outer"
            Type of join to apply.
        copartition_along_columns : bool, default: True
            Whether to perform copartitioning along columns or not.
            For some ops this isn't needed (e.g., `fillna`).
        labels : {"replace", "drop"}, default: "replace"
            Whether use labels from joined DataFrame or drop altogether to make
            them be computed lazily later.
        dtypes : pandas.Series, optional
            Dtypes of the resultant dataframe, this argument will be
            received if the resultant dtypes of n-opary operation is precomputed.

        Returns
        -------
        PandasDataframe
            New Modin DataFrame.
        """
        left_parts, list_of_right_parts, joined_index, row_lengths = self._copartition(
            0, right_frames, join_type, sort=True
        )
        if copartition_along_columns:
            new_left_frame = self.__constructor__(
                left_parts,
                joined_index,
                self.copy_columns_cache(copy_lengths=True),
                row_lengths,
                self._column_widths_cache,
                pandas_backend=self._pandas_backend,
            )
            new_right_frames = [
                self.__constructor__(
                    right_parts,
                    joined_index,
                    right_frame.copy_columns_cache(copy_lengths=True),
                    row_lengths,
                    right_frame._column_widths_cache,
                    pandas_backend=self._pandas_backend,
                )
                for right_parts, right_frame in zip(list_of_right_parts, right_frames)
            ]

            (
                left_parts,
                list_of_right_parts,
                joined_columns,
                column_widths,
            ) = new_left_frame._copartition(
                1,
                new_right_frames,
                join_type,
                sort=True,
            )
        else:
            joined_columns = self.copy_columns_cache(copy_lengths=True)
            column_widths = self._column_widths_cache

        new_frame = (
            np.array([])
            if len(left_parts) == 0
            or any(len(right_parts) == 0 for right_parts in list_of_right_parts)
            else self._partition_mgr_cls.n_ary_operation(
                left_parts, op, list_of_right_parts
            )
        )
        if labels == "drop":
            joined_index = joined_columns = row_lengths = column_widths = None

        return self.__constructor__(
            new_frame,
            joined_index,
            joined_columns,
            row_lengths,
            column_widths,
            dtypes,
            pandas_backend=self._pandas_backend,
        )

    @lazy_metadata_decorator(apply_axis="both")
    def concat(
        self,
        axis: Union[int, Axis],
        others: Union[PandasDataframe, List[PandasDataframe]],
        how,
        sort,
    ) -> PandasDataframe:
        """
        Concatenate `self` with one or more other Modin DataFrames.

        Parameters
        ----------
        axis : int or modin.core.dataframe.base.utils.Axis
            Axis to concatenate over.
        others : list
            List of Modin DataFrames to concatenate with.
        how : str
            Type of join to use for the axis.
        sort : bool
            Whether sort the result or not.

        Returns
        -------
        PandasDataframe
            New Modin DataFrame.
        """
        axis = Axis(axis)
        new_widths = None
        new_lengths = None

        def _compute_new_widths():
            widths = None
            if self._column_widths_cache is not None and all(
                o._column_widths_cache is not None for o in others
            ):
                widths = self._column_widths_cache + [
                    width for o in others for width in o._column_widths_cache
                ]
            return widths

        # Fast path for equivalent columns and partitioning
        if axis == Axis.ROW_WISE and all(
            o._check_if_axes_identical(self, axis=1) for o in others
        ):
            joined_index = self.copy_columns_cache(copy_lengths=True)
            left_parts = self._partitions
            right_parts = [o._partitions for o in others]
            new_widths = self._column_widths_cache
        elif axis == Axis.COL_WISE and all(
            o._check_if_axes_identical(self, axis=0) for o in others
        ):
            joined_index = self.copy_index_cache(copy_lengths=True)
            left_parts = self._partitions
            right_parts = [o._partitions for o in others]
            new_lengths = self._row_lengths_cache
            # we can only do this for COL_WISE because `concat` might rebalance partitions for ROW_WISE
            new_widths = _compute_new_widths()
        else:
            (
                left_parts,
                right_parts,
                joined_index,
                partition_sizes_along_axis,
            ) = self._copartition(
                axis.value ^ 1, others, how, sort, force_repartition=False
            )
            if axis == Axis.COL_WISE:
                new_lengths = partition_sizes_along_axis
                new_widths = _compute_new_widths()
            else:
                new_widths = partition_sizes_along_axis
        new_partitions, new_lengths2 = self._partition_mgr_cls.concat(
            axis.value, left_parts, right_parts
        )
        if new_lengths is None:
            new_lengths = new_lengths2
        new_dtypes = None
        new_index = None
        new_columns = None
        if axis == Axis.ROW_WISE:
            if all(obj.has_materialized_index for obj in (self, *others)):
                new_index = self.index.append([other.index for other in others])
            new_columns = joined_index
            frames = [self] + others
            # TODO: should we wrap all `concat` call into "try except" block?
            new_dtypes = ModinDtypes.concat([frame._dtypes for frame in frames], axis=1)
            # If we have already cached the length of each row in at least one
            # of the row's partitions, we can build new_lengths for the new
            # frame. Typically, if we know the length for any partition in a
            # row, we know the length for the first partition in the row. So
            # just check the lengths of the first column of partitions.
            if not new_lengths:
                new_lengths = []
                if new_partitions.size > 0:
                    if all(
                        part._length_cache is not None for part in new_partitions.T[0]
                    ):
                        new_lengths = self._get_lengths(new_partitions.T[0], axis)
                    else:
                        new_lengths = None
        else:
            if all(obj.has_materialized_columns for obj in (self, *others)):
                new_columns = self.columns.append([other.columns for other in others])
            new_index = joined_index
            try:
                new_dtypes = ModinDtypes.concat(
                    [self.copy_dtypes_cache()] + [o.copy_dtypes_cache() for o in others]
                )
            except NotImplementedError:
                new_dtypes = None
            # If we have already cached the width of each column in at least one
            # of the column's partitions, we can build new_widths for the new
            # frame. Typically, if we know the width for any partition in a
            # column, we know the width for the first partition in the column.
            # So just check the widths of the first row of partitions.
            if not new_widths:
                new_widths = []
                if new_partitions.size > 0:
                    if all(part._width_cache is not None for part in new_partitions[0]):
                        new_widths = self._get_lengths(new_partitions[0], axis)
                    else:
                        new_widths = None

        return self.__constructor__(
            new_partitions,
            new_index,
            new_columns,
            new_lengths,
            new_widths,
            new_dtypes,
            pandas_backend=self._pandas_backend,
        )

    def _apply_func_to_range_partitioning_broadcast(
        self,
        right,
        func,
        key,
        new_index=None,
        new_columns=None,
        new_dtypes: Optional[Union[ModinDtypes, pandas.Series]] = None,
    ):
        """
        Apply `func` against two dataframes using range-partitioning implementation.

        The method first builds range-partitioning for both dataframes using the data from
        `self[key]`, after that, it applies `func` row-wise to `self` frame and
        broadcasts row-parts of `right` to `self`.

        Parameters
        ----------
        right : PandasDataframe
        func : callable(left : pandas.DataFrame, right : pandas.DataFrame) -> pandas.DataFrame
        key : list of labels
            Columns to use to build range-partitioning. Must present in both dataframes.
        new_index : pandas.Index, optional
            Index values to write to the result's cache.
        new_columns : pandas.Index, optional
            Column values to write to the result's cache.
        new_dtypes : pandas.Series or ModinDtypes, optional
            Dtype values to write to the result's cache.

        Returns
        -------
        PandasDataframe
        """
        if self._partitions.shape[0] == 1:
            result = self.broadcast_apply_full_axis(
                axis=1,
                func=func,
                new_columns=new_columns,
                dtypes=new_dtypes,
                other=right,
            )
            return result

        if not isinstance(key, list):
            key = [key]

        shuffling_functions = ShuffleSortFunctions(
            self,
            key,
            ascending=True,
            ideal_num_new_partitions=self._partitions.shape[0],
        )

        # here we want to get indices of those partitions that hold the key columns
        key_indices = self.columns.get_indexer_for(key)
        partition_indices = np.unique(
            np.digitize(key_indices, np.cumsum(self.column_widths))
        )

        new_partitions = self._partition_mgr_cls.shuffle_partitions(
            self._partitions,
            partition_indices,
            shuffling_functions,
            func,
            right_partitions=right._partitions,
        )

        return self.__constructor__(
            new_partitions,
            index=new_index,
            columns=new_columns,
            dtypes=new_dtypes,
            pandas_backend=self._pandas_backend,
        )

    @lazy_metadata_decorator(apply_axis="both")
    def groupby(
        self,
        axis: Union[int, Axis],
        internal_by: List[str],
        external_by: List[PandasDataframe],
        by_positions: List[int],
        operator: Callable,
        result_schema: Optional[Dict[Hashable, type]] = None,
        align_result_columns: bool = False,
        series_groupby: bool = False,
        add_missing_cats: bool = False,
        **kwargs: dict,
    ) -> PandasDataframe:
        """
        Generate groups based on values in the input column(s) and perform the specified operation on each.

        Parameters
        ----------
        axis : int or modin.core.dataframe.base.utils.Axis
            The axis to apply the grouping over.
        internal_by : list of strings
            One or more column labels from the `self` dataframe to use for grouping.
        external_by : list of PandasDataframes
            PandasDataframes to group by (may be specified along with or without `internal_by`).
        by_positions : list of ints
            Specifies the order of grouping by `internal_by` and `external_by` columns.
            Each element in `by_positions` specifies an index from either `external_by` or `internal_by`.
            Indices for `external_by` are positive and start from 0. Indices for `internal_by` are negative
            and start from -1 (so in order to convert them to a valid indices one should do ``-idx - 1``).
            '''
            by_positions = [0, -1, 1, -2, 2, 3]
            internal_by = ["col1", "col2"]
            external_by = [sr1, sr2, sr3, sr4]

            df.groupby([sr1, "col1", sr2, "col2", sr3, sr4])
            '''.
        operator : callable(pandas.core.groupby.DataFrameGroupBy) -> pandas.DataFrame
            The operation to carry out on each of the groups. The operator is another
            algebraic operator with its own user-defined function parameter, depending
            on the output desired by the user.
        result_schema : dict, optional
            Mapping from column labels to data types that represents the types of the output dataframe.
        align_result_columns : bool, default: False
            Whether to manually align columns between all the resulted row partitions.
            This flag is helpful when dealing with UDFs as they can change the partition's shape
            and labeling unpredictably, resulting in an invalid dataframe.
        series_groupby : bool, default: False
            Whether to convert a one-column DataFrame to a Series before performing groupby.
        add_missing_cats : bool, default: False
            Whether to add missing categories from `by` columns to the result.
        **kwargs : dict
            Additional arguments to pass to the ``df.groupby`` method (besides the 'by' argument).

        Returns
        -------
        PandasDataframe
            A new PandasDataframe containing the groupings specified, with the operator
                applied to each group.

        Notes
        -----
        No communication between groups is allowed in this algebra implementation.

        The number of rows (columns if axis=1) returned by the user-defined function
        passed to the groupby may be at most the number of rows in the group, and
        may be as small as a single row.

        Unlike the pandas API, an intermediate "GROUP BY" object is not present in this
        algebra implementation.
        """
        axis = Axis(axis)
        if axis != Axis.ROW_WISE:
            raise NotImplementedError(
                f"Algebra groupby only implemented row-wise. {axis.name} axis groupby not implemented yet!"
            )

        has_external_grouper = len(external_by) > 0
        skip_on_aligning_flag = "__skip_me_on_aligning__"
        duplicated_suffix = "__duplicated_suffix__"
        duplicated_pattern = r"_[\d]*__duplicated_suffix__"
        kwargs["observed"] = True
        level = kwargs.get("level")

        if level is not None and not isinstance(level, list):
            level = [level]

        def apply_func(df):  # pragma: no cover
            if has_external_grouper:
                external_grouper = df["grouper"]
                external_grouper = [
                    # `df.groupby()` can only take a list of Series'es, so splitting
                    # the df into a list of individual Series'es
                    external_grouper.iloc[:, i]
                    for i in range(len(external_grouper.columns))
                ]

                # renaming 'None' and duplicated names back to their original names
                for obj in external_grouper:
                    if not isinstance(obj, pandas.Series):
                        continue
                    name = obj.name
                    if isinstance(name, str):
                        if name.startswith(MODIN_UNNAMED_SERIES_LABEL):
                            name = None
                        elif name.endswith(duplicated_suffix):
                            name = re.sub(duplicated_pattern, "", name)
                    elif isinstance(name, tuple):
                        if name[-1].endswith(duplicated_suffix):
                            name = (
                                *name[:-1],
                                re.sub(duplicated_pattern, "", name[-1]),
                            )
                    obj.name = name

                df = df["data"]
            else:
                external_grouper = []

            by = []
            # restoring original order of 'by' columns
            for idx in by_positions:
                if idx >= 0:
                    by.append(external_grouper[idx])
                else:
                    by.append(internal_by[-idx - 1])

            if series_groupby:
                df = df.squeeze(axis=1)

            if kwargs.get("level") is not None:
                assert len(by) == 0
                # passing an empty list triggers an error
                by = None

            result = operator(df.groupby(by, **kwargs))

            if align_result_columns and df.empty and result.empty:
                # We want to align columns only of those frames that actually performed
                # some groupby aggregation, if an empty frame was originally passed
                # (an empty bin on reshuffling was created) then there were no groupby
                # executed over this partition and so it has incorrect columns
                # that shouldn't be considered on the aligning phase
                result.attrs[skip_on_aligning_flag] = True
            return result

        if has_external_grouper:
            grouper = (
                external_by[0]
                if len(external_by) == 1
                else external_by[0].concat(
                    axis=1, others=external_by[1:], how="left", sort=False
                )
            )

            new_grouper_cols = []
            columns_were_changed = False
            same_columns = {}
            # duplicated names break range-partitioning mechanism, so renaming them.
            # original names will be reverted in the actual groupby kernel
            for col in grouper.columns:
                suffix = same_columns.get(col)
                if suffix is None:
                    same_columns[col] = 0
                else:
                    same_columns[col] += 1
                    col = (
                        (*col[:-1], f"{col[-1]}_{suffix}{duplicated_suffix}")
                        if isinstance(col, tuple)
                        else f"{col}_{suffix}{duplicated_suffix}"
                    )
                    columns_were_changed = True
                new_grouper_cols.append(col)

            if columns_were_changed:
                grouper.columns = pandas.Index(new_grouper_cols)
            grouper_key_columns = grouper.columns
            data = self
            data_key_columns = internal_by
        else:
            grouper = self
            grouper_key_columns = internal_by
            data, data_key_columns = None, None

        result = grouper._apply_func_to_range_partitioning(
            key_columns=grouper_key_columns,
            func=apply_func,
            data=data,
            data_key_columns=data_key_columns,
            level=level,
        )
        # no need aligning columns if there's only one row partition
        if add_missing_cats or align_result_columns and result._partitions.shape[0] > 1:
            # FIXME: the current reshuffling implementation guarantees us that there's only one column
            # partition in the result, so we should never hit this exception for now, however
            # in the future, we might want to make this implementation more broader
            if result._partitions.shape[1] > 1:
                raise NotImplementedError(
                    "Aligning columns is not yet implemented for multiple column partitions."
                )

            # There're two implementations:
            #   1. The first one work faster, but may stress the network a lot in cluster mode since
            #      it gathers all the dataframes in a single ray-kernel.
            #   2. The second one works slower, but only gathers light pandas.Index objects,
            #      so there should be less stress on the network.
            if add_missing_cats or not IsRayCluster.get():
                if self.has_materialized_dtypes:
                    original_dtypes = pandas.Series(
                        {
                            # lazy proxies hold a reference to another modin's DataFrame which can be
                            # a problem during serialization, in this scenario we don't need actual
                            # categorical values, so a "category" string will be enough
                            name: (
                                "category"
                                if isinstance(dtype, LazyProxyCategoricalDtype)
                                else dtype
                            )
                            for name, dtype in self.dtypes.items()
                        }
                    )
                else:
                    original_dtypes = None

                def compute_aligned_columns(*dfs, initial_columns=None, by=None):
                    """Take row partitions, filter empty ones, and return joined columns for them."""
                    if align_result_columns:
                        valid_dfs = [
                            df
                            for df in dfs
                            if not df.attrs.get(skip_on_aligning_flag, False)
                        ]

                        if len(valid_dfs) == 0 and len(dfs) != 0:
                            valid_dfs = dfs

                        # Using '.concat()' on empty-slices instead of 'Index.join()'
                        # in order to get identical behavior to pandas when it joins
                        # results of different groups
                        combined_cols = pandas.concat(
                            [df.iloc[:0] for df in valid_dfs], axis=0, join="outer"
                        ).columns
                    else:
                        combined_cols = dfs[0].columns

                    masks = None
                    if add_missing_cats:
                        masks, combined_cols = add_missing_categories_to_groupby(
                            dfs,
                            by,
                            operator,
                            initial_columns,
                            combined_cols,
                            is_udf_agg=align_result_columns,
                            kwargs=kwargs.copy(),
                            initial_dtypes=original_dtypes,
                        )
                    return (
                        (combined_cols, masks)
                        if align_result_columns
                        else (None, masks)
                    )

                external_by_cols = [
                    None if col.startswith(MODIN_UNNAMED_SERIES_LABEL) else col
                    for obj in external_by
                    for col in obj.columns
                ]
                by = []
                # restoring original order of 'by' columns
                for idx in by_positions:
                    if idx >= 0:
                        by.append(external_by_cols[idx])
                    else:
                        by.append(internal_by[-idx - 1])

                # Passing all partitions to the 'compute_aligned_columns' kernel to get
                # aligned columns
                parts = result._partitions.flatten()
                aligned_columns = parts[0].apply(
                    compute_aligned_columns,
                    *[part._data for part in parts[1:]],
                    initial_columns=pandas.Index(external_by_cols).append(self.columns),
                    by=by,
                )

                def apply_aligned(df, args, partition_idx):
                    combined_cols, mask = args
                    if mask is not None and mask.get(partition_idx) is not None:
                        values = mask[partition_idx]

                        original_names = df.index.names
                        # TODO: inserting 'values' based on 'searchsorted' result might be more efficient
                        # in cases of small amount of 'values'
                        df = pandas.concat([df, values])
                        if kwargs["sort"]:
                            df = df.sort_index(axis=0)
                        df.index.names = original_names
                    if combined_cols is not None:
                        df = df.reindex(columns=combined_cols)
                    return df

                # Lazily applying aligned columns to partitions
                new_partitions = self._partition_mgr_cls.lazy_map_partitions(
                    result._partitions,
                    apply_aligned,
                    func_args=(aligned_columns._data,),
                    enumerate_partitions=True,
                )
            else:

                def join_cols(df, *cols):
                    """Join `cols` and apply the joined columns to `df`."""
                    valid_cols = [
                        pandas.DataFrame(columns=col) for col in cols if col is not None
                    ]
                    if len(valid_cols) == 0:
                        return df
                    # Using '.concat()' on empty-slices instead of 'Index.join()'
                    # in order to get identical behavior to pandas when it joins
                    # results of different groups
                    result_col = pandas.concat(valid_cols, axis=0, join="outer").columns
                    return df.reindex(columns=result_col)

                # Getting futures for columns of non-empty partitions
                cols = [
                    part.apply(
                        lambda df: (
                            None
                            if df.attrs.get(skip_on_aligning_flag, False)
                            else df.columns
                        )
                    )._data
                    for part in result._partitions.flatten()
                ]

                # Lazily joining and applying the aligned columns
                new_partitions = self._partition_mgr_cls.lazy_map_partitions(
                    result._partitions,
                    join_cols,
                    func_args=cols,
                )
            result = self.__constructor__(
                new_partitions,
                index=result.copy_index_cache(),
                row_lengths=result._row_lengths_cache,
                pandas_backend=self._pandas_backend,
            )

        if (
            not result.has_materialized_index
            and not has_external_grouper
            and level is None
        ):
            by_dtypes = ModinDtypes(self._dtypes).lazy_get(internal_by)
            if by_dtypes.is_materialized:
                new_index = ModinIndex(value=result, axis=0, dtypes=by_dtypes)
                result.set_index_cache(new_index)

        if result_schema is not None:
            new_dtypes = pandas.Series(result_schema)

            result.set_dtypes_cache(new_dtypes)
            result.set_columns_cache(new_dtypes.index)

        return result

    @lazy_metadata_decorator(apply_axis="both")
    def groupby_reduce(
        self,
        axis,
        by,
        map_func,
        reduce_func,
        new_index=None,
        new_columns=None,
        apply_indices=None,
    ):
        """
        Groupby another Modin DataFrame dataframe and aggregate the result.

        Parameters
        ----------
        axis : {0, 1}
            Axis to groupby and aggregate over.
        by : PandasDataframe or None
            A Modin DataFrame to group by.
        map_func : callable
            Map component of the aggregation.
        reduce_func : callable
            Reduce component of the aggregation.
        new_index : pandas.Index, optional
            Index of the result. We may know this in advance,
            and if not provided it must be computed.
        new_columns : pandas.Index, optional
            Columns of the result. We may know this in advance,
            and if not provided it must be computed.
        apply_indices : list-like, optional
            Indices of `axis ^ 1` to apply groupby over.

        Returns
        -------
        PandasDataframe
            New Modin DataFrame.
        """
        by_parts = by if by is None else by._partitions
        if by is None:
            self._propagate_index_objs(axis=0)

        if apply_indices is not None:
            numeric_indices = self.get_axis(axis ^ 1).get_indexer_for(apply_indices)
            apply_indices = list(
                self._get_dict_of_block_index(axis ^ 1, numeric_indices).keys()
            )

        if by_parts is not None:
            # inplace operation
            if by_parts.shape[axis] != self._partitions.shape[axis]:
                self._filter_empties(compute_metadata=False)
        new_partitions = self._partition_mgr_cls.groupby_reduce(
            axis, self._partitions, by_parts, map_func, reduce_func, apply_indices
        )
        return self.__constructor__(
            new_partitions,
            index=new_index,
            columns=new_columns,
            pandas_backend=self._pandas_backend,
        )

    @classmethod
    def from_pandas(cls, df):
        """
        Create a Modin DataFrame from a pandas DataFrame.

        Parameters
        ----------
        df : pandas.DataFrame
            A pandas DataFrame.

        Returns
        -------
        PandasDataframe
            New Modin DataFrame.
        """
        new_index = df.index
        new_columns = df.columns
        new_dtypes = df.dtypes
        new_frame, new_lengths, new_widths, pandas_backend = (
            cls._partition_mgr_cls.from_pandas(df, True)
        )
        return cls(
            new_frame,
            new_index,
            new_columns,
            new_lengths,
            new_widths,
            dtypes=new_dtypes,
            pandas_backend=pandas_backend,
        )

    @classmethod
    def from_arrow(cls, at):
        """
        Create a Modin DataFrame from an Arrow Table.

        Parameters
        ----------
        at : pyarrow.table
            Arrow Table.

        Returns
        -------
        PandasDataframe
            New Modin DataFrame.
        """
        new_frame, new_lengths, new_widths, pandas_backend = (
            cls._partition_mgr_cls.from_arrow(at, return_dims=True)
        )
        new_columns = Index.__new__(Index, data=at.column_names, dtype="O")
        new_index = Index.__new__(RangeIndex, data=range(at.num_rows))
        new_dtypes = pandas.Series(
            [cls._arrow_type_to_dtype(col.type) for col in at.columns],
            index=at.column_names,
        )
        return cls(
            partitions=new_frame,
            index=new_index,
            columns=new_columns,
            row_lengths=new_lengths,
            column_widths=new_widths,
            dtypes=new_dtypes,
            pandas_backend=pandas_backend,
        )

    @classmethod
    def _arrow_type_to_dtype(cls, arrow_type):
        """
        Convert an arrow data type to a pandas data type.

        Parameters
        ----------
        arrow_type : arrow dtype
            Arrow data type to be converted to a pandas data type.

        Returns
        -------
        object
            Any dtype compatible with pandas.
        """
        import pyarrow

        try:
            # TODO: should we map arrow types to pyarrow-backed pandas types?
            res = arrow_type.to_pandas_dtype()
        # Conversion to pandas is not implemented for some arrow types,
        # perform manual conversion for them:
        except NotImplementedError:
            if pyarrow.types.is_time(arrow_type):
                res = np.dtype(datetime.time)
            else:
                raise

        if not isinstance(res, (np.dtype, str)):
            return np.dtype(res)
        return res

    @lazy_metadata_decorator(apply_axis="both")
    def to_pandas(self):
        """
        Convert this Modin DataFrame to a pandas DataFrame.

        Returns
        -------
        pandas.DataFrame
        """
        df = self._partition_mgr_cls.to_pandas(self._partitions)
        if df.empty:
            df = pandas.DataFrame(columns=self.columns, index=self.index)
            if len(df.columns) and self.has_materialized_dtypes:
                df = df.astype(self.dtypes)
        else:
            for axis, has_external_index in enumerate(
                ["has_materialized_index", "has_materialized_columns"]
            ):
                # no need to check external and internal axes since in that case
                # external axes will be computed from internal partitions
                if getattr(self, has_external_index):
                    external_index = self.columns if axis else self.index
                    ErrorMessage.catch_bugs_and_request_email(
                        not df.axes[axis].equals(external_index),
                        f"Internal and external indices on axis {axis} do not match.",
                    )
                    # have to do this in order to assign some potentially missing metadata,
                    # the ones that were set to the external index but were never propagated
                    # into the internal ones
                    df = df.set_axis(axis=axis, labels=external_index, copy=False)

        return df

    def to_numpy(self, **kwargs):
        """
        Convert this Modin DataFrame to a NumPy array.

        Parameters
        ----------
        **kwargs : dict
            Additional keyword arguments to be passed in `to_numpy`.

        Returns
        -------
        np.ndarray
        """
        arr = self._partition_mgr_cls.to_numpy(self._partitions, **kwargs)
        ErrorMessage.catch_bugs_and_request_email(
            self.has_materialized_index
            and len(arr) != len(self.index)
            or self.has_materialized_columns
            and len(arr[0]) != len(self.columns)
        )
        return arr

    @lazy_metadata_decorator(apply_axis=None, transpose=True)
    def transpose(self):
        """
        Transpose the index and columns of this Modin DataFrame.

        Reflect this Modin DataFrame over its main diagonal
        by writing rows as columns and vice-versa.

        Returns
        -------
        PandasDataframe
            New Modin DataFrame.
        """
        new_partitions = self._partition_mgr_cls.lazy_map_partitions(
            self._partitions, lambda df: df.T
        ).T
        if self.has_materialized_dtypes:
            new_dtypes = pandas.Series(
                np.full(len(self.index), find_common_type(self.dtypes.values)),
                index=self.index,
            )
        else:
            new_dtypes = None
        return self.__constructor__(
            new_partitions,
            self.copy_columns_cache(copy_lengths=True),
            self.copy_index_cache(copy_lengths=True),
            self._column_widths_cache,
            self._row_lengths_cache,
            dtypes=new_dtypes,
            pandas_backend=self._pandas_backend,
        )

    @lazy_metadata_decorator(apply_axis="both")
    def finalize(self):
        """
        Perform all deferred calls on partitions.

        This makes `self` Modin Dataframe independent of a history of queries
        that were used to build it.
        """
        self._partition_mgr_cls.finalize(self._partitions)

    def wait_computations(self):
        """Wait for all computations to complete without materializing data."""
        self._partition_mgr_cls.wait_partitions(self._partitions.flatten())

    def support_materialization_in_worker_process(self) -> bool:
        """
        Whether it's possible to call function `to_pandas` during the pickling process, at the moment of recreating the object.

        Returns
        -------
        bool
        """
        return True

    def __dataframe__(self, nan_as_null: bool = False, allow_copy: bool = True):
        """
        Get a Modin DataFrame that implements the dataframe exchange protocol.

        See more about the protocol in https://data-apis.org/dataframe-protocol/latest/index.html.

        Parameters
        ----------
        nan_as_null : bool, default: False
            A keyword intended for the consumer to tell the producer
            to overwrite null values in the data with ``NaN`` (or ``NaT``).
            This currently has no effect; once support for nullable extension
            dtypes is added, this value should be propagated to columns.
        allow_copy : bool, default: True
            A keyword that defines whether or not the library is allowed
            to make a copy of the data. For example, copying data would be necessary
            if a library supports strided buffers, given that this protocol
            specifies contiguous buffers. Currently, if the flag is set to ``False``
            and a copy is needed, a ``RuntimeError`` will be raised.

        Returns
        -------
        ProtocolDataframe
            A dataframe object following the dataframe protocol specification.
        """
        from modin.core.dataframe.pandas.interchange.dataframe_protocol.dataframe import (
            PandasProtocolDataframe,
        )

        return PandasProtocolDataframe(
            self, nan_as_null=nan_as_null, allow_copy=allow_copy
        )

    @classmethod
    def from_dataframe(cls, df: ProtocolDataframe) -> PandasDataframe:
        """
        Convert a DataFrame implementing the dataframe exchange protocol to a Core Modin Dataframe.

        See more about the protocol in https://data-apis.org/dataframe-protocol/latest/index.html.

        Parameters
        ----------
        df : ProtocolDataframe
            The DataFrame object supporting the dataframe exchange protocol.

        Returns
        -------
        PandasDataframe
            A new Core Modin Dataframe object.
        """
        if type(df) is cls:
            return df

        if not hasattr(df, "__dataframe__"):
            raise ValueError(
                "`df` does not support DataFrame exchange protocol, i.e. `__dataframe__` method"
            )

        from modin.core.dataframe.pandas.interchange.dataframe_protocol.from_dataframe import (
            from_dataframe_to_pandas,
        )

        ErrorMessage.default_to_pandas(message="`from_dataframe`")
        pandas_df = from_dataframe_to_pandas(df)
        return cls.from_pandas(pandas_df)

    def case_when(self, caselist):
        """
        Replace values where the conditions are True.

        This is Series.case_when() implementation and, thus, it's designed to work
        only with single-column DataFrames.

        Parameters
        ----------
        caselist : list of tuples

        Returns
        -------
        PandasDataframe
        """
        # The import is here to avoid an incorrect module initialization when running tests.
        # This module is loaded before `pytest_configure()` is called. If `pytest_configure()`
        # changes the engine, the `remote_function` decorator will not be valid.
        from modin.core.execution.utils import remote_function

        @remote_function
        def remote_fn(df, name, caselist):  # pragma: no cover
            caselist = [
                tuple(
                    (
                        data.squeeze(axis=1)
                        if isinstance(data, pandas.DataFrame)
                        else data
                    )
                    for data in case_tuple
                )
                for case_tuple in caselist
            ]
            return pandas.DataFrame({name: df.squeeze(axis=1).case_when(caselist)})

        cls = type(self)
        use_map = True
        is_trivial_idx = None
        name = self.columns[0]
        # Lists of modin frames: first for conditions, second for replacements
        modin_lists = [[], []]
        # Fill values for conditions and replacements respectively
        fill_values = [True, None]
        new_caselist = []
        for case_tuple in caselist:
            new_case = []
            for data, modin_list, fill_value in zip(
                case_tuple, modin_lists, fill_values
            ):
                if isinstance(data, cls):
                    modin_list.append(data)
                elif callable(data):
                    data = remote_function(data)
                elif isinstance(data, pandas.Series):
                    use_map = False
                    if is_trivial_idx is None:
                        self_idx = self.index
                        length = len(self_idx)
                        is_trivial_idx = is_trivial_index(self_idx)
                    if is_trivial_idx and is_trivial_index(data.index):
                        data = data[:length]
                        diff = length - len(data)
                        if diff > 0:
                            data = pandas.concat(
                                [data, pandas.Series([fill_value] * diff)],
                                ignore_index=True,
                            )
                    else:
                        data = data.reindex(self_idx, fill_value=fill_value)
                elif use_map and is_list_like(data):
                    use_map = False
                new_case.append(data)
            new_caselist.append(tuple(new_case))

        if modin_lists[0] or modin_lists[1]:
            # Copartition modin frames
            use_map = False
            columns = self.columns
            column_widths = [1]
            for modin_list, fill_value in zip(modin_lists, fill_values):
                _, list_of_right_parts, joined_index, row_lengths = self._copartition(
                    Axis.ROW_WISE.value,
                    modin_list,
                    how="left",
                    sort=False,
                    fill_value=fill_value,
                )
                modin_list.clear()
                modin_list.extend(
                    self.__constructor__(
                        part,
                        joined_index,
                        columns,
                        row_lengths,
                        column_widths,
                        pandas_backend=self._pandas_backend,
                    )
                    for part in list_of_right_parts
                )

            # Replace modin frames with copartitioned
            caselist = new_caselist
            new_caselist = []
            for i in range(2):
                modin_lists[i] = iter(modin_lists[i])
            for case_tuple in caselist:
                new_case = tuple(
                    next(modin_list) if isinstance(data, cls) else data
                    for data, modin_list in zip(case_tuple, modin_lists)
                )
                new_caselist.append(new_case)

        # If all the conditions are callable and the replacements are either
        # callable or scalar, use map().
        if use_map:
            return self.map(func=remote_fn, func_args=[name, new_caselist], lazy=True)

        # Get the chunk of data corresponding the the specified partition
        def map_data(
            part_idx,
            part_len,
            data,
            data_offset,
            fill_value,
        ):
            if isinstance(data, cls):
                return data._partitions[part_idx][0]._data
            if isinstance(data, pandas.Series):
                return data[data_offset : data_offset + part_len]
            return (
                data[data_offset : data_offset + part_len]
                if is_list_like(data)
                else data
            )

        parts = [p[0] for p in self._partitions]
        lengths = self.row_lengths
        new_parts = []
        data_offset = 0

        # Split the data and apply the remote function to each partition
        # with the corresponding chunk of data
        for i, part, part_len in zip(range(len(parts)), parts, lengths):
            cases = [
                tuple(
                    map_data(i, part_len, data, data_offset, fill_value)
                    for data, fill_value in zip(c, (True, None))
                )
                for c in new_caselist
            ]
            new_parts.append(
                part.add_to_apply_calls(
                    remote_fn,
                    name,
                    cases,
                    length=part_len,
                    width=1,
                )
            )
            data_offset += part_len
        new_parts = np.array([[p] for p in new_parts])
        return self.__constructor__(
            new_parts,
            columns=self.columns,
            index=self.index,
            row_lengths=lengths,
            column_widths=[1],
            pandas_backend=self._pandas_backend,
        )<|MERGE_RESOLUTION|>--- conflicted
+++ resolved
@@ -52,19 +52,6 @@
 from modin.core.storage_formats.pandas.query_compiler import PandasQueryCompiler
 from modin.core.storage_formats.pandas.utils import get_length_list
 from modin.error_message import ErrorMessage
-
-if TYPE_CHECKING:
-    from modin.core.dataframe.base.interchange.dataframe_protocol.dataframe import (
-        ProtocolDataframe,
-    )
-    from modin.core.dataframe.pandas.partitioning.partition_manager import (
-        PandasDataframePartitionManager,
-    )
-    from pandas._typing import npt
-    from modin.core.dataframe.pandas.partitioning.partition_manager import (
-        PandasDataframePartitionManager,
-    )
-
 from modin.logging import ClassLogger
 from modin.logging.config import LogLevel
 from modin.pandas.indexing import is_range_like
@@ -74,6 +61,16 @@
     is_full_grab_slice,
 )
 from modin.utils import MODIN_UNNAMED_SERIES_LABEL
+
+if TYPE_CHECKING:
+    from pandas._typing import npt
+
+    from modin.core.dataframe.base.interchange.dataframe_protocol.dataframe import (
+        ProtocolDataframe,
+    )
+    from modin.core.dataframe.pandas.partitioning.partition_manager import (
+        PandasDataframePartitionManager,
+    )
 
 
 class PandasDataframe(
@@ -106,11 +103,7 @@
         The data types for the dataframe columns.
     """
 
-<<<<<<< HEAD
-    _partition_mgr_cls: PandasDataframePartitionManager = None
-=======
     _partition_mgr_cls: PandasDataframePartitionManager
->>>>>>> c3494269
     _query_compiler_cls = PandasQueryCompiler
     # These properties flag whether or not we are deferring the metadata synchronization
     _deferred_index: bool = False
