# Licensed to Modin Development Team under one or more contributor license agreements.
# See the NOTICE file distributed with this work for additional information regarding
# copyright ownership.  The Modin Development Team licenses this file to you under the
# Apache License, Version 2.0 (the "License"); you may not use this file except in
# compliance with the License.  You may obtain a copy of the License at
#
#     http://www.apache.org/licenses/LICENSE-2.0
#
# Unless required by applicable law or agreed to in writing, software distributed under
# the License is distributed on an "AS IS" BASIS, WITHOUT WARRANTIES OR CONDITIONS OF
# ANY KIND, either express or implied. See the License for the specific language
# governing permissions and limitations under the License.

"""
Module holding base PartitionManager class - the thing that tracks partitions across the distribution.

The manager also allows manipulating the data - running functions at each partition, shuffle over the distribution, etc.
"""

from abc import ABC
from functools import wraps
import numpy as np
import pandas
from pandas._libs.lib import no_default
import warnings

from modin.error_message import ErrorMessage
from modin.core.storage_formats.pandas.utils import compute_chunksize
from modin.core.dataframe.pandas.utils import concatenate
from modin.config import NPartitions, ProgressBar, BenchmarkMode, Engine, StorageFormat
from modin.logging import ClassLogger

import os


def wait_computations_if_benchmark_mode(func):
    """
    Make sure a `func` finished its computations in benchmark mode.

    Parameters
    ----------
    func : callable
        A function that should be performed in syncronous mode.

    Returns
    -------
    callable
        Wrapped function that executes eagerly (if benchmark mode) or original `func`.

    Notes
    -----
    `func` should return NumPy array with partitions.
    """

    @wraps(func)
    def wait(cls, *args, **kwargs):
        """Wait for computation results."""
        result = func(cls, *args, **kwargs)
        if BenchmarkMode.get():
            if isinstance(result, tuple):
                partitions = result[0]
            else:
                partitions = result
            # When partitions have a deferred call queue, calling
            # partition.wait() on each partition serially will serially kick
            # off each deferred computation and wait for each partition to
            # finish before kicking off the next one. Instead, we want to
            # serially kick off all the deferred computations so that they can
            # all run asynchronously, then wait on all the results.
            cls.finalize(partitions)
            # The partition manager invokes the relevant .wait() method under
            # the hood, which should wait in parallel for all computations to finish
            cls.wait_partitions(partitions.flatten())
        return result

    return wait


class PandasDataframePartitionManager(ClassLogger, ABC):
    """
    Base class for managing the dataframe data layout and operators across the distribution of partitions.

    Partition class is the class to use for storing each partition.
    Each partition must extend the `PandasDataframePartition` class.
    """

    _partition_class = None
    # Column partitions class is the class to use to create the column partitions.
    _column_partitions_class = None
    # Row partitions class is the class to use to create the row partitions.
    _row_partition_class = None

    @classmethod
    def preprocess_func(cls, map_func):
        """
        Preprocess a function to be applied to `PandasDataframePartition` objects.

        Parameters
        ----------
        map_func : callable
            The function to be preprocessed.

        Returns
        -------
        callable
            The preprocessed version of the `map_func` provided.

        Notes
        -----
        Preprocessing does not require any specific format, only that the
        `PandasDataframePartition.apply` method will recognize it (for the subclass
        being used).

        If your `PandasDataframePartition` objects assume that a function provided
        is serialized or wrapped or in some other format, this is the place
        to add that logic. It is possible that this can also just return
        `map_func` if the `apply` method of the `PandasDataframePartition` object
        you are using does not require any modification to a given function.
        """
        return cls._partition_class.preprocess_func(map_func)

    # END Abstract Methods

    @classmethod
    def column_partitions(cls, partitions, full_axis=True):
        """
        Get the list of `BaseDataframeAxisPartition` objects representing column-wise partitions.

        Parameters
        ----------
        partitions : list-like
            List of (smaller) partitions to be combined to column-wise partitions.
        full_axis : bool, default: True
            Whether or not this partition contains the entire column axis.

        Returns
        -------
        list
            A list of `BaseDataframeAxisPartition` objects.

        Notes
        -----
        Each value in this list will be an `BaseDataframeAxisPartition` object.
        `BaseDataframeAxisPartition` is located in `axis_partition.py`.
        """
        if not isinstance(partitions, list):
            partitions = [partitions]
        return [
            cls._column_partitions_class(col, full_axis=full_axis)
            for frame in partitions
            for col in frame.T
        ]

    @classmethod
    def row_partitions(cls, partitions):
        """
        List of `BaseDataframeAxisPartition` objects representing row-wise partitions.

        Parameters
        ----------
        partitions : list-like
            List of (smaller) partitions to be combined to row-wise partitions.

        Returns
        -------
        list
            A list of `BaseDataframeAxisPartition` objects.

        Notes
        -----
        Each value in this list will an `BaseDataframeAxisPartition` object.
        `BaseDataframeAxisPartition` is located in `axis_partition.py`.
        """
        if not isinstance(partitions, list):
            partitions = [partitions]
        return [cls._row_partition_class(row) for frame in partitions for row in frame]

    @classmethod
    def axis_partition(cls, partitions, axis, full_axis: bool = True):
        """
        Logically partition along given axis (columns or rows).

        Parameters
        ----------
        partitions : list-like
            List of partitions to be combined.
        axis : {0, 1}
            0 for column partitions, 1 for row partitions.
        full_axis : bool, default: True
            Whether or not this partition contains the entire column axis.

        Returns
        -------
        list
            A list of `BaseDataframeAxisPartition` objects.
        """
        make_column_partitions = axis == 0
        if not full_axis and not make_column_partitions:
            raise NotImplementedError(
                (
                    "Row partitions must contain the entire axis. We don't "
                    + "support virtual partitioning for row partitions yet."
                )
            )
        return (
            cls.column_partitions(partitions)
            if make_column_partitions
            else cls.row_partitions(partitions)
        )

    @classmethod
    def groupby_reduce(
        cls, axis, partitions, by, map_func, reduce_func, apply_indices=None
    ):
        """
        Groupby data using the `map_func` provided along the `axis` over the `partitions` then reduce using `reduce_func`.

        Parameters
        ----------
        axis : {0, 1}
            Axis to groupby over.
        partitions : NumPy 2D array
            Partitions of the ModinFrame to groupby.
        by : NumPy 2D array
            Partitions of 'by' to broadcast.
        map_func : callable
            Map function.
        reduce_func : callable,
            Reduce function.
        apply_indices : list of ints, default: None
            Indices of `axis ^ 1` to apply function over.

        Returns
        -------
        NumPy array
            Partitions with applied groupby.
        """
        if apply_indices is not None:
            partitions = (
                partitions[apply_indices] if axis else partitions[:, apply_indices]
            )

        if by is not None:
            mapped_partitions = cls.broadcast_apply(
                axis, map_func, left=partitions, right=by, other_name="other"
            )
        else:
            mapped_partitions = cls.map_partitions(partitions, map_func)
        return cls.map_axis_partitions(
            axis, mapped_partitions, reduce_func, enumerate_partitions=True
        )

    @classmethod
    @wait_computations_if_benchmark_mode
    def broadcast_apply_select_indices(
        cls,
        axis,
        apply_func,
        left,
        right,
        left_indices,
        right_indices,
        keep_remaining=False,
    ):
        """
        Broadcast the `right` partitions to `left` and apply `apply_func` to selected indices.

        Parameters
        ----------
        axis : {0, 1}
            Axis to apply and broadcast over.
        apply_func : callable
            Function to apply.
        left : NumPy 2D array
            Left partitions.
        right : NumPy 2D array
            Right partitions.
        left_indices : list-like
            Indices to apply function to.
        right_indices : dictionary of indices of right partitions
            Indices that you want to bring at specified left partition, for example
            dict {key: {key1: [0, 1], key2: [5]}} means that in left[key] you want to
            broadcast [right[key1], right[key2]] partitions and internal indices
            for `right` must be [[0, 1], [5]].
        keep_remaining : bool, default: False
            Whether or not to keep the other partitions.
            Some operations may want to drop the remaining partitions and
            keep only the results.

        Returns
        -------
        NumPy array
            An array of partition objects.

        Notes
        -----
        Your internal function must take these kwargs:
        [`internal_indices`, `other`, `internal_other_indices`] to work correctly!
        """
        if not axis:
            partitions_for_apply = left.T
            right = right.T
        else:
            partitions_for_apply = left

        [obj.drain_call_queue() for row in right for obj in row]

        def get_partitions(index):
            """Grab required partitions and indices from `right` and `right_indices`."""
            must_grab = right_indices[index]
            partitions_list = np.array([right[i] for i in must_grab.keys()])
            indices_list = list(must_grab.values())
            return {"other": partitions_list, "internal_other_indices": indices_list}

        new_partitions = np.array(
            [
                partitions_for_apply[i]
                if i not in left_indices
                else cls._apply_func_to_list_of_partitions_broadcast(
                    apply_func,
                    partitions_for_apply[i],
                    internal_indices=left_indices[i],
                    **get_partitions(i),
                )
                for i in range(len(partitions_for_apply))
                if i in left_indices or keep_remaining
            ]
        )
        if not axis:
            new_partitions = new_partitions.T
        return new_partitions

    @classmethod
    @wait_computations_if_benchmark_mode
    def broadcast_apply(cls, axis, apply_func, left, right, other_name="right"):
        """
        Broadcast the `right` partitions to `left` and apply `apply_func` function.

        Parameters
        ----------
        axis : {0, 1}
            Axis to apply and broadcast over.
        apply_func : callable
            Function to apply.
        left : np.ndarray
            NumPy array of left partitions.
        right : np.ndarray
            NumPy array of right partitions.
        other_name : str, default: "right"
            Name of key-value argument for `apply_func` that
            is used to pass `right` to `apply_func`.

        Returns
        -------
        np.ndarray
            NumPy array of result partition objects.

        Notes
        -----
        This will often be overridden by implementations. It materializes the
        entire partitions of the right and applies them to the left through `apply`.
        """

        def map_func(df, *others):
            other = (
                pandas.concat(others, axis=axis ^ 1) if len(others) > 1 else others[0]
            )
            return apply_func(df, **{other_name: other})

        map_func = cls.preprocess_func(map_func)
        rt_axis_parts = cls.axis_partition(right, axis ^ 1)
        return np.array(
            [
                [
                    part.apply(
                        map_func,
                        *(
                            rt_axis_parts[col_idx].list_of_blocks
                            if axis
                            else rt_axis_parts[row_idx].list_of_blocks
                        ),
                    )
                    for col_idx, part in enumerate(left[row_idx])
                ]
                for row_idx in range(len(left))
            ]
        )

    @classmethod
    @wait_computations_if_benchmark_mode
    def broadcast_axis_partitions(
        cls,
        axis,
        apply_func,
        left,
        right,
        num_splits="auto",
        apply_indices=None,
        enumerate_partitions=False,
        lengths=None,
        apply_func_args=None,
        **kwargs,
    ):
        """
        Broadcast the `right` partitions to `left` and apply `apply_func` along full `axis`.

        Parameters
        ----------
        axis : {0, 1}
            Axis to apply and broadcast over.
        apply_func : callable
            Function to apply.
        left : NumPy 2D array
            Left partitions.
        right : NumPy 2D array
            Right partitions.
        num_splits : {"auto", "keep", int}, default: "auto"
            The number of partitions to split the result into across the `axis`.

            - "auto": Determine the number of splits automatically based on the ``modin.config`` configuration.
            - "keep": Preserve partitioning. Setting this value stops data shuffling between partitions.
            - int: The number of splits manually specified as an integer.

            Note that in order for the `lengths` parameter to be considered the `num_splits`
            parameter has to be "auto".
        apply_indices : list of ints, default: None
            Indices of `axis ^ 1` to apply function over.
        enumerate_partitions : bool, default: False
            Whether or not to pass partition index into `apply_func`.
            Note that `apply_func` must be able to accept `partition_idx` kwarg.
        lengths : list of ints, default: None
            The list of lengths to shuffle the object.
<<<<<<< HEAD
            Note that in order for the `lengths` parameter to be considered the `num_splits`
            parameter has to be "auto".
=======
        apply_func_args : list-like, optional
            Positional arguments to pass to the `func`.
>>>>>>> a4504a0e
        **kwargs : dict
            Additional options that could be used by different engines.

        Returns
        -------
        NumPy array
            An array of partition objects.
        """
        # Since we are already splitting the DataFrame back up after an
        # operation, we will just use this time to compute the number of
        # partitions as best we can right now.
        if num_splits == "keep":
            num_splits = len(left) if axis == 0 else len(left.T)
        elif lengths:
            num_splits = len(lengths)
        elif num_splits == "auto":
            num_splits = NPartitions.get()
        else:
            ErrorMessage.catch_bugs_and_request_email(
                failure_condition=not isinstance(num_splits, int),
                extra_log=f"Expected `num_splits` to be an integer, got: {type(num_splits)} | {num_splits=}",
            )
        preprocessed_map_func = cls.preprocess_func(apply_func)
        left_partitions = cls.axis_partition(left, axis)
        right_partitions = None if right is None else cls.axis_partition(right, axis)
        # For mapping across the entire axis, we don't maintain partitioning because we
        # may want to line to partitioning up with another BlockPartitions object. Since
        # we don't need to maintain the partitioning, this gives us the opportunity to
        # load-balance the data as well.
        kw = {
            "num_splits": num_splits,
            "other_axis_partition": right_partitions,
        }
        if lengths:
            kw["lengths"] = lengths
            kw["manual_partition"] = True

        if apply_indices is None:
            apply_indices = np.arange(len(left_partitions))

        result_blocks = np.array(
            [
                left_partitions[i].apply(
                    preprocessed_map_func,
                    *(apply_func_args if apply_func_args else []),
                    **kw,
                    **({"partition_idx": idx} if enumerate_partitions else {}),
                    **kwargs,
                )
                for idx, i in enumerate(apply_indices)
            ]
        )
        # If we are mapping over columns, they are returned to use the same as
        # rows, so we need to transpose the returned 2D NumPy array to return
        # the structure to the correct order.
        return result_blocks.T if not axis else result_blocks

    @classmethod
    @wait_computations_if_benchmark_mode
    def map_partitions(cls, partitions, map_func):
        """
        Apply `map_func` to every partition in `partitions`.

        Parameters
        ----------
        partitions : NumPy 2D array
            Partitions housing the data of Modin Frame.
        map_func : callable
            Function to apply.

        Returns
        -------
        NumPy array
            An array of partitions
        """
        preprocessed_map_func = cls.preprocess_func(map_func)
        return np.array(
            [
                [part.apply(preprocessed_map_func) for part in row_of_parts]
                for row_of_parts in partitions
            ]
        )

    @classmethod
    @wait_computations_if_benchmark_mode
    def lazy_map_partitions(cls, partitions, map_func):
        """
        Apply `map_func` to every partition in `partitions` *lazily*.

        Parameters
        ----------
        partitions : NumPy 2D array
            Partitions of Modin Frame.
        map_func : callable
            Function to apply.

        Returns
        -------
        NumPy array
            An array of partitions
        """
        preprocessed_map_func = cls.preprocess_func(map_func)
        return np.array(
            [
                [part.add_to_apply_calls(preprocessed_map_func) for part in row]
                for row in partitions
            ]
        )

    @classmethod
    def map_axis_partitions(
        cls,
        axis,
        partitions,
        map_func,
        num_splits="auto",
        lengths=None,
        enumerate_partitions=False,
        **kwargs,
    ):
        """
        Apply `map_func` to every partition in `partitions` along given `axis`.

        Parameters
        ----------
        axis : {0, 1}
            Axis to perform the map across (0 - index, 1 - columns).
        partitions : NumPy 2D array
            Partitions of Modin Frame.
        map_func : callable
            Function to apply.
        num_splits : {"auto", "keep", int}, default: "auto"
            The number of partitions to split the result into across the `axis`.

            - "auto": Determine the number of splits automatically based on the ``modin.config`` configuration.
            - "keep": Preserve partitioning. Setting this value stops data shuffling between partitions.
            - int: The number of splits manually specified as an integer.

            Note that in order for the `lengths` parameter to be considered the `num_splits`
            parameter has to be "auto".
        lengths : list of ints, default: None
            List of lengths to shuffle the object.
            Note that in order for the `lengths` parameter to be considered the `num_splits`
            parameter has to be "auto".
        enumerate_partitions : bool, default: False
            Whether or not to pass partition index into `map_func`.
            Note that `map_func` must be able to accept `partition_idx` kwarg.
        **kwargs : dict
            Additional options that could be used by different engines.

        Returns
        -------
        NumPy array
            An array of new partitions for Modin Frame.

        Notes
        -----
        This method should be used in the case when `map_func` relies on
        some global information about the axis.
        """
        return cls.broadcast_axis_partitions(
            axis=axis,
            left=partitions,
            apply_func=map_func,
            num_splits=num_splits,
            right=None,
            lengths=lengths,
            enumerate_partitions=enumerate_partitions,
            **kwargs,
        )

    @classmethod
    def concat(cls, axis, left_parts, right_parts):
        """
        Concatenate the blocks of partitions with another set of blocks.

        Parameters
        ----------
        axis : int
            The axis to concatenate to.
        left_parts : np.ndarray
            NumPy array of partitions to concatenate with.
        right_parts : np.ndarray or list
            NumPy array of partitions to be concatenated.

        Returns
        -------
        np.ndarray
            A new NumPy array with concatenated partitions.
        list[int] or None
            Row lengths if possible to compute it.

        Notes
        -----
        Assumes that the blocks are already the same shape on the
        dimension being concatenated. A ValueError will be thrown if this
        condition is not met.
        """
        # TODO: Possible change is `isinstance(right_parts, list)`
        if type(right_parts) is list:
            # `np.array` with partitions of empty ModinFrame has a shape (0,)
            # but `np.concatenate` can concatenate arrays only if its shapes at
            # specified axis are equals, so filtering empty frames to avoid concat error
            right_parts = [o for o in right_parts if o.size != 0]
            to_concat = (
                [left_parts] + right_parts if left_parts.size != 0 else right_parts
            )
            result = (
                np.concatenate(to_concat, axis=axis) if len(to_concat) else left_parts
            )
        else:
            result = np.append(left_parts, right_parts, axis=axis)
        if axis == 0:
            return cls.rebalance_partitions(result)
        else:
            return result, None

    @classmethod
    def to_pandas(cls, partitions):
        """
        Convert NumPy array of PandasDataframePartition to pandas DataFrame.

        Parameters
        ----------
        partitions : np.ndarray
            NumPy array of PandasDataframePartition.

        Returns
        -------
        pandas.DataFrame
            A pandas DataFrame
        """
        retrieved_objects = cls.get_objects_from_partitions(partitions.flatten())
        if all(
            isinstance(obj, (pandas.DataFrame, pandas.Series))
            for obj in retrieved_objects
        ):
            height, width, *_ = tuple(partitions.shape) + (0,)
            # restore 2d array
            objs = iter(retrieved_objects)
            retrieved_objects = [
                [next(objs) for _ in range(width)] for __ in range(height)
            ]
        else:
            # Partitions do not always contain pandas objects, for example, hdk uses pyarrow tables.
            # This implementation comes from the fact that calling `partition.get`
            # function is not always equivalent to `partition.to_pandas`.
            retrieved_objects = [
                [obj.to_pandas() for obj in part] for part in partitions
            ]
        if all(
            isinstance(part, pandas.Series) for row in retrieved_objects for part in row
        ):
            axis = 0
        elif all(
            isinstance(part, pandas.DataFrame)
            for row in retrieved_objects
            for part in row
        ):
            axis = 1
        else:
            ErrorMessage.catch_bugs_and_request_email(True)

        def is_part_empty(part):
            return part.empty and (
                not isinstance(part, pandas.DataFrame) or (len(part.columns) == 0)
            )

        df_rows = [
            pandas.concat([part for part in row], axis=axis)
            for row in retrieved_objects
            if not all(is_part_empty(part) for part in row)
        ]
        if len(df_rows) == 0:
            return pandas.DataFrame()
        else:
            return concatenate(df_rows)

    @classmethod
    def to_numpy(cls, partitions, **kwargs):
        """
        Convert NumPy array of PandasDataframePartition to NumPy array of data stored within `partitions`.

        Parameters
        ----------
        partitions : np.ndarray
            NumPy array of PandasDataframePartition.
        **kwargs : dict
            Keyword arguments for PandasDataframePartition.to_numpy function.

        Returns
        -------
        np.ndarray
            A NumPy array.
        """
        return np.block(
            [[block.to_numpy(**kwargs) for block in row] for row in partitions]
        )

    @classmethod
    @wait_computations_if_benchmark_mode
    def from_pandas(cls, df, return_dims=False):
        """
        Return the partitions from pandas.DataFrame.

        Parameters
        ----------
        df : pandas.DataFrame
            A pandas.DataFrame.
        return_dims : bool, default: False
            If it's True, return as (np.ndarray, row_lengths, col_widths),
            else np.ndarray.

        Returns
        -------
        np.ndarray or (np.ndarray, row_lengths, col_widths)
            A NumPy array with partitions (with dimensions or not).
        """

        def update_bar(pbar, f):
            if ProgressBar.get():
                pbar.update(1)
            return f

        num_splits = NPartitions.get()
        put_func = cls._partition_class.put
        row_chunksize = compute_chunksize(df.shape[0], num_splits)
        col_chunksize = compute_chunksize(df.shape[1], num_splits)

        bar_format = (
            "{l_bar}{bar}{r_bar}"
            if os.environ.get("DEBUG_PROGRESS_BAR", "False") == "True"
            else "{desc}: {percentage:3.0f}%{bar} Elapsed time: {elapsed}, estimated remaining time: {remaining}"
        )
        if ProgressBar.get():
            with warnings.catch_warnings():
                warnings.simplefilter("ignore")
                try:
                    from tqdm.autonotebook import tqdm as tqdm_notebook
                except ImportError:
                    raise ImportError("Please pip install tqdm to use the progress bar")

            rows = max(1, round(len(df) / row_chunksize))
            cols = max(1, round(len(df.columns) / col_chunksize))
            update_count = rows * cols
            pbar = tqdm_notebook(
                total=round(update_count),
                desc="Distributing Dataframe",
                bar_format=bar_format,
            )
        else:
            pbar = None
        parts = [
            [
                update_bar(
                    pbar,
                    put_func(df.iloc[i : i + row_chunksize, j : j + col_chunksize]),
                )
                for j in range(0, len(df.columns), col_chunksize)
            ]
            for i in range(0, len(df), row_chunksize)
        ]
        if ProgressBar.get():
            pbar.close()
        if not return_dims:
            return np.array(parts)
        else:
            row_lengths = [
                row_chunksize
                if i + row_chunksize < len(df)
                else len(df) % row_chunksize or row_chunksize
                for i in range(0, len(df), row_chunksize)
            ]
            col_widths = [
                col_chunksize
                if i + col_chunksize < len(df.columns)
                else len(df.columns) % col_chunksize or col_chunksize
                for i in range(0, len(df.columns), col_chunksize)
            ]
            return np.array(parts), row_lengths, col_widths

    @classmethod
    def from_arrow(cls, at, return_dims=False):
        """
        Return the partitions from Apache Arrow (PyArrow).

        Parameters
        ----------
        at : pyarrow.table
            Arrow Table.
        return_dims : bool, default: False
            If it's True, return as (np.ndarray, row_lengths, col_widths),
            else np.ndarray.

        Returns
        -------
        np.ndarray or (np.ndarray, row_lengths, col_widths)
            A NumPy array with partitions (with dimensions or not).
        """
        return cls.from_pandas(at.to_pandas(), return_dims=return_dims)

    @classmethod
    def get_objects_from_partitions(cls, partitions):
        """
        Get the objects wrapped by `partitions`.

        Parameters
        ----------
        partitions : np.ndarray
            NumPy array with ``PandasDataframePartition``-s.

        Returns
        -------
        list
            The objects wrapped by `partitions`.

        Notes
        -----
        This method should be implemented in a more efficient way for engines that support
        getting objects in parallel.
        """
        return [partition.get() for partition in partitions]

    @classmethod
    def wait_partitions(cls, partitions):
        """
        Wait on the objects wrapped by `partitions`, without materializing them.

        This method will block until all computations in the list have completed.

        Parameters
        ----------
        partitions : np.ndarray
            NumPy array with ``PandasDataframePartition``-s.

        Notes
        -----
        This method should be implemented in a more efficient way for engines that supports
        waiting on objects in parallel.
        """
        for partition in partitions:
            partition.wait()

    @classmethod
    def get_indices(cls, axis, partitions, index_func=None):
        """
        Get the internal indices stored in the partitions.

        Parameters
        ----------
        axis : {0, 1}
            Axis to extract the labels over.
        partitions : np.ndarray
            NumPy array with PandasDataframePartition's.
        index_func : callable, default: None
            The function to be used to extract the indices.

        Returns
        -------
        pandas.Index
            A pandas Index object.
        list of pandas.Index
            The list of internal indices for each partition.

        Notes
        -----
        These are the global indices of the object. This is mostly useful
        when you have deleted rows/columns internally, but do not know
        which ones were deleted.
        """
        if index_func is None:
            index_func = lambda df: df.axes[axis]  # noqa: E731
        ErrorMessage.catch_bugs_and_request_email(not callable(index_func))
        func = cls.preprocess_func(index_func)
        target = partitions.T if axis == 0 else partitions
        if len(target):
            new_idx = [idx.apply(func) for idx in target[0]]
            new_idx = cls.get_objects_from_partitions(new_idx)
        else:
            new_idx = [pandas.Index([])]

        # filter empty indexes in case there are multiple partitions
        total_idx = list(filter(len, new_idx))
        if len(total_idx) > 0:
            # TODO FIX INFORMATION LEAK!!!!1!!1!!
            total_idx = total_idx[0].append(total_idx[1:])
        else:
            # Meaning that all partitions returned a zero-length index,
            # in this case, we return an index of any partition to preserve
            # the index's metadata
            total_idx = new_idx[0]
        return total_idx, new_idx

    @classmethod
    def _apply_func_to_list_of_partitions_broadcast(
        cls, func, partitions, other, **kwargs
    ):
        """
        Apply a function to a list of remote partitions.

        `other` partitions will be broadcasted to `partitions`
        and `func` will be applied.

        Parameters
        ----------
        func : callable
            The func to apply.
        partitions : np.ndarray
            The partitions to which the `func` will apply.
        other : np.ndarray
            The partitions to be broadcasted to `partitions`.
        **kwargs : dict
            Keyword arguments for PandasDataframePartition.apply function.

        Returns
        -------
        list
            A list of PandasDataframePartition objects.
        """
        preprocessed_func = cls.preprocess_func(func)
        return [
            obj.apply(preprocessed_func, other=[o.get() for o in broadcasted], **kwargs)
            for obj, broadcasted in zip(partitions, other.T)
        ]

    @classmethod
    def _apply_func_to_list_of_partitions(cls, func, partitions, **kwargs):
        """
        Apply a function to a list of remote partitions.

        Parameters
        ----------
        func : callable
            The func to apply.
        partitions : np.ndarray
            The partitions to which the `func` will apply.
        **kwargs : dict
            Keyword arguments for PandasDataframePartition.apply function.

        Returns
        -------
        list
            A list of PandasDataframePartition objects.

        Notes
        -----
        This preprocesses the `func` first before applying it to the partitions.
        """
        preprocessed_func = cls.preprocess_func(func)
        return [obj.apply(preprocessed_func, **kwargs) for obj in partitions]

    @classmethod
    @wait_computations_if_benchmark_mode
    def apply_func_to_select_indices(
        cls, axis, partitions, func, indices, keep_remaining=False
    ):
        """
        Apply a function to select indices.

        Parameters
        ----------
        axis : {0, 1}
            Axis to apply the `func` over.
        partitions : np.ndarray
            The partitions to which the `func` will apply.
        func : callable
            The function to apply to these indices of partitions.
        indices : dict
            The indices to apply the function to.
        keep_remaining : bool, default: False
            Whether or not to keep the other partitions. Some operations
            may want to drop the remaining partitions and keep
            only the results.

        Returns
        -------
        np.ndarray
            A NumPy array with partitions.

        Notes
        -----
        Your internal function must take a kwarg `internal_indices` for
        this to work correctly. This prevents information leakage of the
        internal index to the external representation.
        """
        if partitions.size == 0:
            return np.array([[]])
        # Handling dictionaries has to be done differently, but we still want
        # to figure out the partitions that need to be applied to, so we will
        # store the dictionary in a separate variable and assign `indices` to
        # the keys to handle it the same as we normally would.
        if isinstance(func, dict):
            dict_func = func
        else:
            dict_func = None
        if not axis:
            partitions_for_apply = partitions.T
        else:
            partitions_for_apply = partitions
        # We may have a command to perform different functions on different
        # columns at the same time. We attempt to handle this as efficiently as
        # possible here. Functions that use this in the dictionary format must
        # accept a keyword argument `func_dict`.
        if dict_func is not None:
            if not keep_remaining:
                result = np.array(
                    [
                        cls._apply_func_to_list_of_partitions(
                            func,
                            partitions_for_apply[o_idx],
                            func_dict={
                                i_idx: dict_func[i_idx]
                                for i_idx in list_to_apply
                                if i_idx >= 0
                            },
                        )
                        for o_idx, list_to_apply in indices.items()
                    ]
                )
            else:
                result = np.array(
                    [
                        partitions_for_apply[i]
                        if i not in indices
                        else cls._apply_func_to_list_of_partitions(
                            func,
                            partitions_for_apply[i],
                            func_dict={
                                idx: dict_func[idx] for idx in indices[i] if idx >= 0
                            },
                        )
                        for i in range(len(partitions_for_apply))
                    ]
                )
        else:
            if not keep_remaining:
                # We are passing internal indices in here. In order for func to
                # actually be able to use this information, it must be able to take in
                # the internal indices. This might mean an iloc in the case of Pandas
                # or some other way to index into the internal representation.
                result = np.array(
                    [
                        cls._apply_func_to_list_of_partitions(
                            func,
                            partitions_for_apply[idx],
                            internal_indices=list_to_apply,
                        )
                        for idx, list_to_apply in indices.items()
                    ]
                )
            else:
                # The difference here is that we modify a subset and return the
                # remaining (non-updated) blocks in their original position.
                result = np.array(
                    [
                        partitions_for_apply[i]
                        if i not in indices
                        else cls._apply_func_to_list_of_partitions(
                            func, partitions_for_apply[i], internal_indices=indices[i]
                        )
                        for i in range(len(partitions_for_apply))
                    ]
                )
        return result.T if not axis else result

    @classmethod
    @wait_computations_if_benchmark_mode
    def apply_func_to_select_indices_along_full_axis(
        cls, axis, partitions, func, indices, keep_remaining=False
    ):
        """
        Apply a function to a select subset of full columns/rows.

        Parameters
        ----------
        axis : {0, 1}
            The axis to apply the function over.
        partitions : np.ndarray
            The partitions to which the `func` will apply.
        func : callable
            The function to apply.
        indices : list-like
            The global indices to apply the func to.
        keep_remaining : bool, default: False
            Whether or not to keep the other partitions.
            Some operations may want to drop the remaining partitions and
            keep only the results.

        Returns
        -------
        np.ndarray
            A NumPy array with partitions.

        Notes
        -----
        This should be used when you need to apply a function that relies
        on some global information for the entire column/row, but only need
        to apply a function to a subset.
        For your func to operate directly on the indices provided,
        it must use `internal_indices` as a keyword argument.
        """
        if partitions.size == 0:
            return np.array([[]])
        # Handling dictionaries has to be done differently, but we still want
        # to figure out the partitions that need to be applied to, so we will
        # store the dictionary in a separate variable and assign `indices` to
        # the keys to handle it the same as we normally would.
        if isinstance(func, dict):
            dict_func = func
        else:
            dict_func = None
        preprocessed_func = cls.preprocess_func(func)
        # Since we might be keeping the remaining blocks that are not modified,
        # we have to also keep the block_partitions object in the correct
        # direction (transpose for columns).
        if not keep_remaining:
            selected_partitions = partitions.T if not axis else partitions
            selected_partitions = np.array([selected_partitions[i] for i in indices])
            selected_partitions = (
                selected_partitions.T if not axis else selected_partitions
            )
        else:
            selected_partitions = partitions
        if not axis:
            partitions_for_apply = cls.column_partitions(selected_partitions)
            partitions_for_remaining = partitions.T
        else:
            partitions_for_apply = cls.row_partitions(selected_partitions)
            partitions_for_remaining = partitions
        # We may have a command to perform different functions on different
        # columns at the same time. We attempt to handle this as efficiently as
        # possible here. Functions that use this in the dictionary format must
        # accept a keyword argument `func_dict`.
        if dict_func is not None:
            if not keep_remaining:
                result = np.array(
                    [
                        part.apply(
                            preprocessed_func,
                            func_dict={idx: dict_func[idx] for idx in indices[i]},
                        )
                        for i, part in zip(indices, partitions_for_apply)
                    ]
                )
            else:
                result = np.array(
                    [
                        partitions_for_remaining[i]
                        if i not in indices
                        else cls._apply_func_to_list_of_partitions(
                            preprocessed_func,
                            partitions_for_apply[i],
                            func_dict={idx: dict_func[idx] for idx in indices[i]},
                        )
                        for i in range(len(partitions_for_apply))
                    ]
                )
        else:
            if not keep_remaining:
                # See notes in `apply_func_to_select_indices`
                result = np.array(
                    [
                        part.apply(preprocessed_func, internal_indices=indices[i])
                        for i, part in zip(indices, partitions_for_apply)
                    ]
                )
            else:
                # See notes in `apply_func_to_select_indices`
                result = np.array(
                    [
                        partitions_for_remaining[i]
                        if i not in indices
                        else partitions_for_apply[i].apply(
                            preprocessed_func, internal_indices=indices[i]
                        )
                        for i in range(len(partitions_for_remaining))
                    ]
                )
        return result.T if not axis else result

    @classmethod
    @wait_computations_if_benchmark_mode
    def apply_func_to_indices_both_axis(
        cls,
        partitions,
        func,
        row_partitions_list,
        col_partitions_list,
        item_to_distribute=no_default,
        row_lengths=None,
        col_widths=None,
    ):
        """
        Apply a function along both axes.

        Parameters
        ----------
        partitions : np.ndarray
            The partitions to which the `func` will apply.
        func : callable
            The function to apply.
        row_partitions_list : iterable of tuples
            Iterable of tuples, containing 2 values:
                1. Integer row partition index.
                2. Internal row indexer of this partition.
        col_partitions_list : iterable of tuples
            Iterable of tuples, containing 2 values:
                1. Integer column partition index.
                2. Internal column indexer of this partition.
        item_to_distribute : np.ndarray or scalar, default: no_default
            The item to split up so it can be applied over both axes.
        row_lengths : list of ints, optional
            Lengths of partitions for every row. If not specified this information
            is extracted from partitions itself.
        col_widths : list of ints, optional
            Widths of partitions for every column. If not specified this information
            is extracted from partitions itself.

        Returns
        -------
        np.ndarray
            A NumPy array with partitions.

        Notes
        -----
        For your func to operate directly on the indices provided,
        it must use `row_internal_indices`, `col_internal_indices` as keyword
        arguments.
        """
        partition_copy = partitions.copy()
        row_position_counter = 0

        if row_lengths is None:
            row_lengths = [None] * len(row_partitions_list)
        if col_widths is None:
            col_widths = [None] * len(col_partitions_list)

        def compute_part_size(indexer, remote_part, part_idx, axis):
            """Compute indexer length along the specified axis for the passed partition."""
            if isinstance(indexer, slice):
                shapes_container = row_lengths if axis == 0 else col_widths
                part_size = shapes_container[part_idx]
                if part_size is None:
                    part_size = (
                        remote_part.length() if axis == 0 else remote_part.width()
                    )
                    shapes_container[part_idx] = part_size
                indexer = range(*indexer.indices(part_size))
            return len(indexer)

        for row_idx, row_values in enumerate(row_partitions_list):
            row_blk_idx, row_internal_idx = row_values
            col_position_counter = 0
            row_offset = 0
            for col_idx, col_values in enumerate(col_partitions_list):
                col_blk_idx, col_internal_idx = col_values
                remote_part = partition_copy[row_blk_idx, col_blk_idx]

                row_offset = compute_part_size(
                    row_internal_idx, remote_part, row_idx, axis=0
                )
                col_offset = compute_part_size(
                    col_internal_idx, remote_part, col_idx, axis=1
                )

                if item_to_distribute is not no_default:
                    if isinstance(item_to_distribute, np.ndarray):
                        item = item_to_distribute[
                            row_position_counter : row_position_counter + row_offset,
                            col_position_counter : col_position_counter + col_offset,
                        ]
                    else:
                        item = item_to_distribute
                    item = {"item": item}
                else:
                    item = {}
                block_result = remote_part.add_to_apply_calls(
                    func,
                    row_internal_indices=row_internal_idx,
                    col_internal_indices=col_internal_idx,
                    **item,
                )
                partition_copy[row_blk_idx, col_blk_idx] = block_result
                col_position_counter += col_offset
            row_position_counter += row_offset
        return partition_copy

    @classmethod
    @wait_computations_if_benchmark_mode
    def n_ary_operation(cls, left, func, right: list):
        r"""
        Apply an n-ary operation to multiple ``PandasDataframe`` objects.

        This method assumes that all the partitions of the dataframes in left
        and right have the same dimensions. For each position i, j in each
        dataframe's partitions, the result has a partition at (i, j) whose data
        is func(left_partitions[i,j], \*each_right_partitions[i,j]).

        Parameters
        ----------
        left : np.ndarray
            The partitions of left ``PandasDataframe``.
        func : callable
            The function to apply.
        right : list of np.ndarray
            The list of partitions of other ``PandasDataframe``.

        Returns
        -------
        np.ndarray
            A NumPy array with new partitions.
        """
        func = cls.preprocess_func(func)

        def get_right_block(right_partitions, row_idx, col_idx):
            partition = right_partitions[row_idx][col_idx]
            blocks = partition.list_of_blocks
            """
            NOTE:
            Currently we do one remote call per right virtual partition to
            materialize the partitions' blocks, then another remote call to do
            the n_ary operation. we could get better performance if we
            assembled the other partition within the remote `apply` call, by
            passing the partition in as `other_axis_partition`. However,
            passing `other_axis_partition` requires some extra care that would
            complicate the code quite a bit:
            - block partitions don't know how to deal with `other_axis_partition`
            - the right axis partition's axis could be different from the axis
              of the corresponding left partition
            - there can be multiple other_axis_partition because this is an n-ary
              operation and n can be > 2.
            So for now just do the materialization in a separate remote step.
            """
            if len(blocks) > 1:
                partition.force_materialization()
            assert len(partition.list_of_blocks) == 1
            return partition.list_of_blocks[0]

        return np.array(
            [
                [
                    part.apply(
                        func,
                        *(
                            get_right_block(right_partitions, row_idx, col_idx)
                            for right_partitions in right
                        ),
                    )
                    for col_idx, part in enumerate(left[row_idx])
                ]
                for row_idx in range(len(left))
            ]
        )

    @classmethod
    def finalize(cls, partitions):
        """
        Perform all deferred calls on partitions.

        Parameters
        ----------
        partitions : np.ndarray
            Partitions of Modin Dataframe on which all deferred calls should be performed.
        """
        [part.drain_call_queue() for row in partitions for part in row]

    @classmethod
    def rebalance_partitions(cls, partitions):
        """
        Rebalance a 2-d array of partitions if we are using ``PandasOnRay`` or ``PandasOnDask`` executions.

        For all other executions, the partitions are returned unchanged.

        Rebalance the partitions by building a new array
        of partitions out of the original ones so that:

        - If all partitions have a length, each new partition has roughly the same number of rows.
        - Otherwise, each new partition spans roughly the same number of old partitions.

        Parameters
        ----------
        partitions : np.ndarray
            The 2-d array of partitions to rebalance.

        Returns
        -------
        np.ndarray
            A NumPy array with the same; or new, rebalanced, partitions, depending on the execution
            engine and storage format.
        list[int] or None
            Row lengths if possible to compute it.
        """
        if (
            Engine.get() in ["Ray", "Dask", "Unidist"]
            and StorageFormat.get() == "Pandas"
        ):
            # Rebalancing partitions is currently only implemented for PandasOnRay and PandasOnDask.
            # We rebalance when the ratio of the number of existing partitions to
            # the ideal number of partitions is larger than this threshold. The
            # threshold is a heuristic that may need to be tuned for performance.
            max_excess_of_num_partitions = 1.5
            num_existing_partitions = partitions.shape[0]
            ideal_num_new_partitions = NPartitions.get()
            if (
                num_existing_partitions
                <= ideal_num_new_partitions * max_excess_of_num_partitions
            ):
                return partitions, None
            # If any partition has an unknown length, give each axis partition
            # roughly the same number of row partitions. We use `_length_cache` here
            # to avoid materializing any unmaterialized lengths.
            if any(
                partition._length_cache is None
                for row in partitions
                for partition in row
            ):
                # We need each partition to go into an axis partition, but the
                # number of axis partitions may not evenly divide the number of
                # partitions.
                chunk_size = compute_chunksize(
                    num_existing_partitions, ideal_num_new_partitions, min_block_size=1
                )
                new_partitions = np.array(
                    [
                        cls.column_partitions(
                            partitions[i : i + chunk_size],
                            full_axis=False,
                        )
                        for i in range(
                            0,
                            num_existing_partitions,
                            chunk_size,
                        )
                    ]
                )
                return new_partitions, None

            # If we know the number of rows in every partition, then we should try
            # instead to give each new partition roughly the same number of rows.
            new_partitions = []
            # `start` is the index of the first existing partition that we want to
            # put into the current new partition.
            start = 0
            total_rows = sum(part.length() for part in partitions[:, 0])
            ideal_partition_size = compute_chunksize(
                total_rows, ideal_num_new_partitions, min_block_size=1
            )
            for _ in range(ideal_num_new_partitions):
                # We might pick up old partitions too quickly and exhaust all of them.
                if start >= len(partitions):
                    break
                # `stop` is the index of the last existing partition so far that we
                # want to put into the current new partition.
                stop = start
                partition_size = partitions[start][0].length()
                # Add existing partitions into the current new partition until the
                # number of rows in the new partition hits `ideal_partition_size`.
                while stop < len(partitions) and partition_size < ideal_partition_size:
                    stop += 1
                    if stop < len(partitions):
                        partition_size += partitions[stop][0].length()
                # If the new partition is larger than we want, split the last
                # current partition that it contains into two partitions, where
                # the first partition has just enough rows to make the current
                # new partition have length `ideal_partition_size`, and the second
                # partition has the remainder.
                if partition_size > ideal_partition_size * max_excess_of_num_partitions:
                    prev_length = sum(row[0].length() for row in partitions[start:stop])
                    new_last_partition_size = ideal_partition_size - prev_length
                    partitions = np.insert(
                        partitions,
                        stop + 1,
                        [
                            obj.mask(slice(new_last_partition_size, None), slice(None))
                            for obj in partitions[stop]
                        ],
                        0,
                    )
                    # TODO: explicit `_length_cache` computing may be avoided after #4903 is merged
                    for obj in partitions[stop + 1]:
                        obj._length_cache = partition_size - (
                            prev_length + new_last_partition_size
                        )

                    partitions[stop, :] = [
                        obj.mask(slice(None, new_last_partition_size), slice(None))
                        for obj in partitions[stop]
                    ]
                    # TODO: explicit `_length_cache` computing may be avoided after #4903 is merged
                    for obj in partitions[stop]:
                        obj._length_cache = new_last_partition_size

                # The new virtual partitions are not `full_axis`, even if they
                # happen to span all rows in the dataframe, because they are
                # meant to be the final partitions of the dataframe. They've
                # already been split up correctly along axis 0, but using the
                # default full_axis=True would cause partition.apply() to split
                # its result along axis 0.
                new_partitions.append(
                    cls.column_partitions(partitions[start : stop + 1], full_axis=False)
                )
                start = stop + 1
            new_partitions = np.array(new_partitions)
            lengths = [part.length() for part in new_partitions[:, 0]]
            return new_partitions, lengths
        return partitions, None

    @classmethod
    def shuffle_partitions(
        cls, partitions, index, shuffle_functions, final_shuffle_func
    ):
        """
        Return shuffled partitions.

        Parameters
        ----------
        partitions : np.ndarray
            The 2-d array of partitions to shuffle.
        index : int
            The index of partitions corresponding to the partitions that contain the column to sample.
        shuffle_functions : NamedTuple
            A named tuple containing the functions that we will be using to perform this shuffle.
        final_shuffle_func : Callable(pandas.DataFrame) -> pandas.DataFrame
            Function that shuffles the data within each new partition.

        Returns
        -------
        np.ndarray
            A list of row-partitions that have been shuffled.
        """
        # Mask the partition that contains the column that will be sampled.
        masked_partitions = partitions[:, index]
        # Sample each partition
        sample_func = cls.preprocess_func(shuffle_functions.sample_function)
        samples = [partition.apply(sample_func) for partition in masked_partitions]
        # Get each sample to pass in to the pivot function
        samples = cls.get_objects_from_partitions(samples)
        pivots = shuffle_functions.pivot_function(samples)
        # Convert our list of block partitions to row partitions. We need to create full-axis
        # row partitions since we need to send the whole partition to the split step as otherwise
        # we wouldn't know how to split the block partitions that don't contain the shuffling key.
        row_partitions = [
            partition.force_materialization().list_of_block_partitions[0]
            for partition in cls.row_partitions(partitions)
        ]
        # Gather together all of the sub-partitions
        split_row_partitions = np.array(
            [
                partition.split(
                    shuffle_functions.split_function, len(pivots) + 1, pivots
                )
                for partition in row_partitions
            ]
        ).T
        # We need to convert every partition that came from the splits into a full-axis column partition.
        col_partitioning_func = np.vectorize(
            lambda partition: cls._row_partition_class(partition)
        )
        split_row_partitions = col_partitioning_func(split_row_partitions)
        new_partitions = [
            [
                cls._column_partitions_class(row_partition, full_axis=False).apply(
                    final_shuffle_func
                )
            ]
            for row_partition in split_row_partitions
        ]
        return np.array(new_partitions)<|MERGE_RESOLUTION|>--- conflicted
+++ resolved
@@ -430,13 +430,10 @@
             Note that `apply_func` must be able to accept `partition_idx` kwarg.
         lengths : list of ints, default: None
             The list of lengths to shuffle the object.
-<<<<<<< HEAD
             Note that in order for the `lengths` parameter to be considered the `num_splits`
             parameter has to be "auto".
-=======
         apply_func_args : list-like, optional
             Positional arguments to pass to the `func`.
->>>>>>> a4504a0e
         **kwargs : dict
             Additional options that could be used by different engines.
 
