# Licensed to Modin Development Team under one or more contributor license agreements.
# See the NOTICE file distributed with this work for additional information regarding
# copyright ownership.  The Modin Development Team licenses this file to you under the
# Apache License, Version 2.0 (the "License"); you may not use this file except in
# compliance with the License.  You may obtain a copy of the License at
#
#     http://www.apache.org/licenses/LICENSE-2.0
#
# Unless required by applicable law or agreed to in writing, software distributed under
# the License is distributed on an "AS IS" BASIS, WITHOUT WARRANTIES OR CONDITIONS OF
# ANY KIND, either express or implied. See the License for the specific language
# governing permissions and limitations under the License.

"""
Module holding base PartitionManager class - the thing that tracks partitions across the distribution.

The manager also allows manipulating the data - running functions at each partition, shuffle over the distribution, etc.
"""

from abc import ABC
from functools import wraps
import numpy as np
import pandas
from pandas._libs.lib import no_default
import warnings

from modin.error_message import ErrorMessage
from modin.core.storage_formats.pandas.utils import compute_chunksize
from modin.core.dataframe.pandas.utils import concatenate
from modin.config import NPartitions, ProgressBar, BenchmarkMode, Engine, StorageFormat
from modin.logging import ClassLogger

import os


def wait_computations_if_benchmark_mode(func):
    """
    Make sure a `func` finished its computations in benchmark mode.

    Parameters
    ----------
    func : callable
        A function that should be performed in syncronous mode.

    Returns
    -------
    callable
        Wrapped function that executes eagerly (if benchmark mode) or original `func`.

    Notes
    -----
    `func` should return NumPy array with partitions.
    """

    @wraps(func)
    def wait(cls, *args, **kwargs):
        """Wait for computation results."""
        result = func(cls, *args, **kwargs)
        if BenchmarkMode.get():
            if isinstance(result, tuple):
                partitions = result[0]
            else:
                partitions = result
            # When partitions have a deferred call queue, calling
            # partition.wait() on each partition serially will serially kick
            # off each deferred computation and wait for each partition to
            # finish before kicking off the next one. Instead, we want to
            # serially kick off all the deferred computations so that they can
            # all run asynchronously, then wait on all the results.
            cls.finalize(partitions)
            # The partition manager invokes the relevant .wait() method under
            # the hood, which should wait in parallel for all computations to finish
            cls.wait_partitions(partitions.flatten())
        return result

    return wait


class PandasDataframePartitionManager(ClassLogger, ABC):
    """
    Base class for managing the dataframe data layout and operators across the distribution of partitions.

    Partition class is the class to use for storing each partition.
    Each partition must extend the `PandasDataframePartition` class.
    """

    _partition_class = None
    # Column partitions class is the class to use to create the column partitions.
    _column_partitions_class = None
    # Row partitions class is the class to use to create the row partitions.
    _row_partition_class = None

    @classmethod
    def preprocess_func(cls, map_func):
        """
        Preprocess a function to be applied to `PandasDataframePartition` objects.

        Parameters
        ----------
        map_func : callable
            The function to be preprocessed.

        Returns
        -------
        callable
            The preprocessed version of the `map_func` provided.

        Notes
        -----
        Preprocessing does not require any specific format, only that the
        `PandasDataframePartition.apply` method will recognize it (for the subclass
        being used).

        If your `PandasDataframePartition` objects assume that a function provided
        is serialized or wrapped or in some other format, this is the place
        to add that logic. It is possible that this can also just return
        `map_func` if the `apply` method of the `PandasDataframePartition` object
        you are using does not require any modification to a given function.
        """
        return cls._partition_class.preprocess_func(map_func)

    # END Abstract Methods

    @classmethod
    def column_partitions(cls, partitions, full_axis=True):
        """
        Get the list of `BaseDataframeAxisPartition` objects representing column-wise partitions.

        Parameters
        ----------
        partitions : list-like
            List of (smaller) partitions to be combined to column-wise partitions.
        full_axis : bool, default: True
            Whether or not this partition contains the entire column axis.

        Returns
        -------
        list
            A list of `BaseDataframeAxisPartition` objects.

        Notes
        -----
        Each value in this list will be an `BaseDataframeAxisPartition` object.
        `BaseDataframeAxisPartition` is located in `axis_partition.py`.
        """
        if not isinstance(partitions, list):
            partitions = [partitions]
        return [
            cls._column_partitions_class(col, full_axis=full_axis)
            for frame in partitions
            for col in frame.T
        ]

    @classmethod
    def row_partitions(cls, partitions):
        """
        List of `BaseDataframeAxisPartition` objects representing row-wise partitions.

        Parameters
        ----------
        partitions : list-like
            List of (smaller) partitions to be combined to row-wise partitions.

        Returns
        -------
        list
            A list of `BaseDataframeAxisPartition` objects.

        Notes
        -----
        Each value in this list will an `BaseDataframeAxisPartition` object.
        `BaseDataframeAxisPartition` is located in `axis_partition.py`.
        """
        if not isinstance(partitions, list):
            partitions = [partitions]
        return [cls._row_partition_class(row) for frame in partitions for row in frame]

    @classmethod
    def axis_partition(cls, partitions, axis, full_axis: bool = True):
        """
        Logically partition along given axis (columns or rows).

        Parameters
        ----------
        partitions : list-like
            List of partitions to be combined.
        axis : {0, 1}
            0 for column partitions, 1 for row partitions.
        full_axis : bool, default: True
            Whether or not this partition contains the entire column axis.

        Returns
        -------
        list
            A list of `BaseDataframeAxisPartition` objects.
        """
        make_column_partitions = axis == 0
        if not full_axis and not make_column_partitions:
            raise NotImplementedError(
                (
                    "Row partitions must contain the entire axis. We don't "
                    + "support virtual partitioning for row partitions yet."
                )
            )
        return (
            cls.column_partitions(partitions)
            if make_column_partitions
            else cls.row_partitions(partitions)
        )

    @classmethod
    def groupby_reduce(
        cls, axis, partitions, by, map_func, reduce_func, apply_indices=None
    ):
        """
        Groupby data using the `map_func` provided along the `axis` over the `partitions` then reduce using `reduce_func`.

        Parameters
        ----------
        axis : {0, 1}
            Axis to groupby over.
        partitions : NumPy 2D array
            Partitions of the ModinFrame to groupby.
        by : NumPy 2D array
            Partitions of 'by' to broadcast.
        map_func : callable
            Map function.
        reduce_func : callable,
            Reduce function.
        apply_indices : list of ints, default: None
            Indices of `axis ^ 1` to apply function over.

        Returns
        -------
        NumPy array
            Partitions with applied groupby.
        """
        if apply_indices is not None:
            partitions = (
                partitions[apply_indices] if axis else partitions[:, apply_indices]
            )

        if by is not None:
            mapped_partitions = cls.broadcast_apply(
                axis, map_func, left=partitions, right=by, other_name="other"
            )
        else:
            mapped_partitions = cls.map_partitions(partitions, map_func)
        return cls.map_axis_partitions(
            axis, mapped_partitions, reduce_func, enumerate_partitions=True
        )

    @classmethod
    @wait_computations_if_benchmark_mode
    def broadcast_apply_select_indices(
        cls,
        axis,
        apply_func,
        left,
        right,
        left_indices,
        right_indices,
        keep_remaining=False,
    ):
        """
        Broadcast the `right` partitions to `left` and apply `apply_func` to selected indices.

        Parameters
        ----------
        axis : {0, 1}
            Axis to apply and broadcast over.
        apply_func : callable
            Function to apply.
        left : NumPy 2D array
            Left partitions.
        right : NumPy 2D array
            Right partitions.
        left_indices : list-like
            Indices to apply function to.
        right_indices : dictionary of indices of right partitions
            Indices that you want to bring at specified left partition, for example
            dict {key: {key1: [0, 1], key2: [5]}} means that in left[key] you want to
            broadcast [right[key1], right[key2]] partitions and internal indices
            for `right` must be [[0, 1], [5]].
        keep_remaining : bool, default: False
            Whether or not to keep the other partitions.
            Some operations may want to drop the remaining partitions and
            keep only the results.

        Returns
        -------
        NumPy array
            An array of partition objects.

        Notes
        -----
        Your internal function must take these kwargs:
        [`internal_indices`, `other`, `internal_other_indices`] to work correctly!
        """
        if not axis:
            partitions_for_apply = left.T
            right = right.T
        else:
            partitions_for_apply = left

        [obj.drain_call_queue() for row in right for obj in row]

        def get_partitions(index):
            """Grab required partitions and indices from `right` and `right_indices`."""
            must_grab = right_indices[index]
            partitions_list = np.array([right[i] for i in must_grab.keys()])
            indices_list = list(must_grab.values())
            return {"other": partitions_list, "internal_other_indices": indices_list}

        new_partitions = np.array(
            [
                partitions_for_apply[i]
                if i not in left_indices
                else cls._apply_func_to_list_of_partitions_broadcast(
                    apply_func,
                    partitions_for_apply[i],
                    internal_indices=left_indices[i],
                    **get_partitions(i),
                )
                for i in range(len(partitions_for_apply))
                if i in left_indices or keep_remaining
            ]
        )
        if not axis:
            new_partitions = new_partitions.T
        return new_partitions

    @classmethod
    @wait_computations_if_benchmark_mode
    def broadcast_apply(cls, axis, apply_func, left, right, other_name="r"):
        """
        Broadcast the `right` partitions to `left` and apply `apply_func` function.

        Parameters
        ----------
        axis : {0, 1}
            Axis to apply and broadcast over.
        apply_func : callable
            Function to apply.
        left : np.ndarray
            NumPy array of left partitions.
        right : np.ndarray
            NumPy array of right partitions.
        other_name : str, default: "r"
            Name of key-value argument for `apply_func` that
            is used to pass `right` to `apply_func`.

        Returns
        -------
        np.ndarray
            NumPy array of result partition objects.

        Notes
        -----
        This will often be overridden by implementations. It materializes the
        entire partitions of the right and applies them to the left through `apply`.
        """

        def map_func(df, *others):
            other = (
                pandas.concat(others, axis=axis ^ 1) if len(others) > 1 else others[0]
            )
            return apply_func(df, **{other_name: other})

        map_func = cls.preprocess_func(map_func)
        rt_axis_parts = cls.axis_partition(right, axis ^ 1)
        return np.array(
            [
                [
                    part.apply(
                        map_func,
                        *(
                            rt_axis_parts[col_idx].list_of_blocks
                            if axis
                            else rt_axis_parts[row_idx].list_of_blocks
                        ),
                    )
                    for col_idx, part in enumerate(left[row_idx])
                ]
                for row_idx in range(len(left))
            ]
        )

    @classmethod
    @wait_computations_if_benchmark_mode
    def broadcast_axis_partitions(
        cls,
        axis,
        apply_func,
        left,
        right,
        keep_partitioning=False,
        apply_indices=None,
        enumerate_partitions=False,
        lengths=None,
        **kwargs,
    ):
        """
        Broadcast the `right` partitions to `left` and apply `apply_func` along full `axis`.

        Parameters
        ----------
        axis : {0, 1}
            Axis to apply and broadcast over.
        apply_func : callable
            Function to apply.
        left : NumPy 2D array
            Left partitions.
        right : NumPy 2D array
            Right partitions.
        keep_partitioning : boolean, default: False
            The flag to keep partition boundaries for Modin Frame.
            Setting it to True disables shuffling data from one partition to another.
        apply_indices : list of ints, default: None
            Indices of `axis ^ 1` to apply function over.
        enumerate_partitions : bool, default: False
            Whether or not to pass partition index into `apply_func`.
            Note that `apply_func` must be able to accept `partition_idx` kwarg.
        lengths : list of ints, default: None
            The list of lengths to shuffle the object.
        **kwargs : dict
            Additional options that could be used by different engines.

        Returns
        -------
        NumPy array
            An array of partition objects.
        """
        # Since we are already splitting the DataFrame back up after an
        # operation, we will just use this time to compute the number of
        # partitions as best we can right now.
        if keep_partitioning:
            num_splits = len(left) if axis == 0 else len(left.T)
        elif lengths:
            num_splits = len(lengths)
        else:
            num_splits = NPartitions.get()
        preprocessed_map_func = cls.preprocess_func(apply_func)
        left_partitions = cls.axis_partition(left, axis)
        right_partitions = None if right is None else cls.axis_partition(right, axis)
        # For mapping across the entire axis, we don't maintain partitioning because we
        # may want to line to partitioning up with another BlockPartitions object. Since
        # we don't need to maintain the partitioning, this gives us the opportunity to
        # load-balance the data as well.
        kw = {
            "num_splits": num_splits,
            "other_axis_partition": right_partitions,
        }
        if lengths:
            kw["lengths"] = lengths
            kw["manual_partition"] = True

        if apply_indices is None:
            apply_indices = np.arange(len(left_partitions))

        result_blocks = np.array(
            [
                left_partitions[i].apply(
                    preprocessed_map_func,
                    **kw,
                    **({"partition_idx": idx} if enumerate_partitions else {}),
                    **kwargs,
                )
                for idx, i in enumerate(apply_indices)
            ]
        )
        # If we are mapping over columns, they are returned to use the same as
        # rows, so we need to transpose the returned 2D NumPy array to return
        # the structure to the correct order.
        return result_blocks.T if not axis else result_blocks

    @classmethod
    @wait_computations_if_benchmark_mode
    def map_partitions(cls, partitions, map_func):
        """
        Apply `map_func` to every partition in `partitions`.

        Parameters
        ----------
        partitions : NumPy 2D array
            Partitions housing the data of Modin Frame.
        map_func : callable
            Function to apply.

        Returns
        -------
        NumPy array
            An array of partitions
        """
        preprocessed_map_func = cls.preprocess_func(map_func)
        return np.array(
            [
                [part.apply(preprocessed_map_func) for part in row_of_parts]
                for row_of_parts in partitions
            ]
        )

    @classmethod
    @wait_computations_if_benchmark_mode
    def lazy_map_partitions(cls, partitions, map_func):
        """
        Apply `map_func` to every partition in `partitions` *lazily*.

        Parameters
        ----------
        partitions : NumPy 2D array
            Partitions of Modin Frame.
        map_func : callable
            Function to apply.

        Returns
        -------
        NumPy array
            An array of partitions
        """
        preprocessed_map_func = cls.preprocess_func(map_func)
        return np.array(
            [
                [part.add_to_apply_calls(preprocessed_map_func) for part in row]
                for row in partitions
            ]
        )

    @classmethod
    def map_axis_partitions(
        cls,
        axis,
        partitions,
        map_func,
        keep_partitioning=False,
        lengths=None,
        enumerate_partitions=False,
        **kwargs,
    ):
        """
        Apply `map_func` to every partition in `partitions` along given `axis`.

        Parameters
        ----------
        axis : {0, 1}
            Axis to perform the map across (0 - index, 1 - columns).
        partitions : NumPy 2D array
            Partitions of Modin Frame.
        map_func : callable
            Function to apply.
        keep_partitioning : bool, default: False
            Whether to keep partitioning for Modin Frame.
            Setting it to True stops data shuffling between partitions.
        lengths : list of ints, default: None
            List of lengths to shuffle the object.
        enumerate_partitions : bool, default: False
            Whether or not to pass partition index into `map_func`.
            Note that `map_func` must be able to accept `partition_idx` kwarg.
        **kwargs : dict
            Additional options that could be used by different engines.

        Returns
        -------
        NumPy array
            An array of new partitions for Modin Frame.

        Notes
        -----
        This method should be used in the case when `map_func` relies on
        some global information about the axis.
        """
        return cls.broadcast_axis_partitions(
            axis=axis,
            left=partitions,
            apply_func=map_func,
            keep_partitioning=keep_partitioning,
            right=None,
            lengths=lengths,
            enumerate_partitions=enumerate_partitions,
            **kwargs,
        )

    @classmethod
    def concat(cls, axis, left_parts, right_parts):
        """
        Concatenate the blocks of partitions with another set of blocks.

        Parameters
        ----------
        axis : int
            The axis to concatenate to.
        left_parts : np.ndarray
            NumPy array of partitions to concatenate with.
        right_parts : np.ndarray or list
            NumPy array of partitions to be concatenated.

        Returns
        -------
        np.ndarray
            A new NumPy array with concatenated partitions.
        list[int] or None
            Row lengths if possible to compute it.

        Notes
        -----
        Assumes that the blocks are already the same shape on the
        dimension being concatenated. A ValueError will be thrown if this
        condition is not met.
        """
        # TODO: Possible change is `isinstance(right_parts, list)`
        if type(right_parts) is list:
            # `np.array` with partitions of empty ModinFrame has a shape (0,)
            # but `np.concatenate` can concatenate arrays only if its shapes at
            # specified axis are equals, so filtering empty frames to avoid concat error
            right_parts = [o for o in right_parts if o.size != 0]
            to_concat = (
                [left_parts] + right_parts if left_parts.size != 0 else right_parts
            )
            result = (
                np.concatenate(to_concat, axis=axis) if len(to_concat) else left_parts
            )
        else:
            result = np.append(left_parts, right_parts, axis=axis)
        if axis == 0:
            return cls.rebalance_partitions(result)
        else:
            return result, None

    @classmethod
    def to_pandas(cls, partitions):
        """
        Convert NumPy array of PandasDataframePartition to pandas DataFrame.

        Parameters
        ----------
        partitions : np.ndarray
            NumPy array of PandasDataframePartition.

        Returns
        -------
        pandas.DataFrame
            A pandas DataFrame
        """
        retrieved_objects = [[obj.to_pandas() for obj in part] for part in partitions]
        if all(
            isinstance(part, pandas.Series) for row in retrieved_objects for part in row
        ):
            axis = 0
        elif all(
            isinstance(part, pandas.DataFrame)
            for row in retrieved_objects
            for part in row
        ):
            axis = 1
        else:
            ErrorMessage.catch_bugs_and_request_email(True)
        df_rows = [
            pandas.concat([part for part in row], axis=axis)
            for row in retrieved_objects
            if not all(part.empty for part in row)
        ]
        if len(df_rows) == 0:
            return pandas.DataFrame()
        else:
            return concatenate(df_rows)

    @classmethod
    def to_numpy(cls, partitions, **kwargs):
        """
        Convert NumPy array of PandasDataframePartition to NumPy array of data stored within `partitions`.

        Parameters
        ----------
        partitions : np.ndarray
            NumPy array of PandasDataframePartition.
        **kwargs : dict
            Keyword arguments for PandasDataframePartition.to_numpy function.

        Returns
        -------
        np.ndarray
            A NumPy array.
        """
        return np.block(
            [[block.to_numpy(**kwargs) for block in row] for row in partitions]
        )

    @classmethod
    @wait_computations_if_benchmark_mode
    def from_pandas(cls, df, return_dims=False):
        """
        Return the partitions from pandas.DataFrame.

        Parameters
        ----------
        df : pandas.DataFrame
            A pandas.DataFrame.
        return_dims : bool, default: False
            If it's True, return as (np.ndarray, row_lengths, col_widths),
            else np.ndarray.

        Returns
        -------
        np.ndarray or (np.ndarray, row_lengths, col_widths)
            A NumPy array with partitions (with dimensions or not).
        """

        def update_bar(pbar, f):
            if ProgressBar.get():
                pbar.update(1)
            return f

        num_splits = NPartitions.get()
        put_func = cls._partition_class.put
        row_chunksize = compute_chunksize(df.shape[0], num_splits)
        col_chunksize = compute_chunksize(df.shape[1], num_splits)

        bar_format = (
            "{l_bar}{bar}{r_bar}"
            if os.environ.get("DEBUG_PROGRESS_BAR", "False") == "True"
            else "{desc}: {percentage:3.0f}%{bar} Elapsed time: {elapsed}, estimated remaining time: {remaining}"
        )
        if ProgressBar.get():
            with warnings.catch_warnings():
                warnings.simplefilter("ignore")
                try:
                    from tqdm.autonotebook import tqdm as tqdm_notebook
                except ImportError:
                    raise ImportError("Please pip install tqdm to use the progress bar")

            rows = max(1, round(len(df) / row_chunksize))
            cols = max(1, round(len(df.columns) / col_chunksize))
            update_count = rows * cols
            pbar = tqdm_notebook(
                total=round(update_count),
                desc="Distributing Dataframe",
                bar_format=bar_format,
            )
        else:
            pbar = None
        parts = [
            [
                update_bar(
                    pbar,
                    put_func(df.iloc[i : i + row_chunksize, j : j + col_chunksize]),
                )
                for j in range(0, len(df.columns), col_chunksize)
            ]
            for i in range(0, len(df), row_chunksize)
        ]
        if ProgressBar.get():
            pbar.close()
        if not return_dims:
            return np.array(parts)
        else:
            row_lengths = [
                row_chunksize
                if i + row_chunksize < len(df)
                else len(df) % row_chunksize or row_chunksize
                for i in range(0, len(df), row_chunksize)
            ]
            col_widths = [
                col_chunksize
                if i + col_chunksize < len(df.columns)
                else len(df.columns) % col_chunksize or col_chunksize
                for i in range(0, len(df.columns), col_chunksize)
            ]
            return np.array(parts), row_lengths, col_widths

    @classmethod
    def from_arrow(cls, at, return_dims=False):
        """
        Return the partitions from Apache Arrow (PyArrow).

        Parameters
        ----------
        at : pyarrow.table
            Arrow Table.
        return_dims : bool, default: False
            If it's True, return as (np.ndarray, row_lengths, col_widths),
            else np.ndarray.

        Returns
        -------
        np.ndarray or (np.ndarray, row_lengths, col_widths)
            A NumPy array with partitions (with dimensions or not).
        """
        return cls.from_pandas(at.to_pandas(), return_dims=return_dims)

    @classmethod
    def get_objects_from_partitions(cls, partitions):
        """
        Get the objects wrapped by `partitions`.

        Parameters
        ----------
        partitions : np.ndarray
            NumPy array with ``PandasDataframePartition``-s.

        Returns
        -------
        list
            The objects wrapped by `partitions`.

        Notes
        -----
        This method should be implemented in a more efficient way for engines that support
        getting objects in parallel.
        """
        return [partition.get() for partition in partitions]

    @classmethod
    def wait_partitions(cls, partitions):
        """
        Wait on the objects wrapped by `partitions`, without materializing them.

        This method will block until all computations in the list have completed.

        Parameters
        ----------
        partitions : np.ndarray
            NumPy array with ``PandasDataframePartition``-s.

        Notes
        -----
        This method should be implemented in a more efficient way for engines that supports
        waiting on objects in parallel.
        """
        for partition in partitions:
            partition.wait()

    @classmethod
    def get_indices(cls, axis, partitions, index_func=None):
        """
        Get the internal indices stored in the partitions.

        Parameters
        ----------
        axis : {0, 1}
            Axis to extract the labels over.
        partitions : np.ndarray
            NumPy array with PandasDataframePartition's.
        index_func : callable, default: None
            The function to be used to extract the indices.

        Returns
        -------
        pandas.Index
            A pandas Index object.
        list of pandas.Index
            The list of internal indices for each partition.

        Notes
        -----
        These are the global indices of the object. This is mostly useful
        when you have deleted rows/columns internally, but do not know
        which ones were deleted.
        """
        if index_func is None:
            index_func = lambda df: df.axes[axis]  # noqa: E731
        ErrorMessage.catch_bugs_and_request_email(not callable(index_func))
        func = cls.preprocess_func(index_func)
        target = partitions.T if axis == 0 else partitions
        new_idx = [idx.apply(func) for idx in target[0]] if len(target) else []
        new_idx = cls.get_objects_from_partitions(new_idx)
        # TODO FIX INFORMATION LEAK!!!!1!!1!!
        total_idx = new_idx[0].append(new_idx[1:]) if new_idx else new_idx
        return total_idx, new_idx

    @classmethod
    def _apply_func_to_list_of_partitions_broadcast(
        cls, func, partitions, other, **kwargs
    ):
        """
        Apply a function to a list of remote partitions.

        `other` partitions will be broadcasted to `partitions`
        and `func` will be applied.

        Parameters
        ----------
        func : callable
            The func to apply.
        partitions : np.ndarray
            The partitions to which the `func` will apply.
        other : np.ndarray
            The partitions to be broadcasted to `partitions`.
        **kwargs : dict
            Keyword arguments for PandasDataframePartition.apply function.

        Returns
        -------
        list
            A list of PandasDataframePartition objects.
        """
        preprocessed_func = cls.preprocess_func(func)
        return [
            obj.apply(preprocessed_func, other=[o.get() for o in broadcasted], **kwargs)
            for obj, broadcasted in zip(partitions, other.T)
        ]

    @classmethod
    def _apply_func_to_list_of_partitions(cls, func, partitions, **kwargs):
        """
        Apply a function to a list of remote partitions.

        Parameters
        ----------
        func : callable
            The func to apply.
        partitions : np.ndarray
            The partitions to which the `func` will apply.
        **kwargs : dict
            Keyword arguments for PandasDataframePartition.apply function.

        Returns
        -------
        list
            A list of PandasDataframePartition objects.

        Notes
        -----
        This preprocesses the `func` first before applying it to the partitions.
        """
        preprocessed_func = cls.preprocess_func(func)
        return [obj.apply(preprocessed_func, **kwargs) for obj in partitions]

    @classmethod
    @wait_computations_if_benchmark_mode
    def apply_func_to_select_indices(
        cls, axis, partitions, func, indices, keep_remaining=False
    ):
        """
        Apply a function to select indices.

        Parameters
        ----------
        axis : {0, 1}
            Axis to apply the `func` over.
        partitions : np.ndarray
            The partitions to which the `func` will apply.
        func : callable
            The function to apply to these indices of partitions.
        indices : dict
            The indices to apply the function to.
        keep_remaining : bool, default: False
            Whether or not to keep the other partitions. Some operations
            may want to drop the remaining partitions and keep
            only the results.

        Returns
        -------
        np.ndarray
            A NumPy array with partitions.

        Notes
        -----
        Your internal function must take a kwarg `internal_indices` for
        this to work correctly. This prevents information leakage of the
        internal index to the external representation.
        """
        if partitions.size == 0:
            return np.array([[]])
        # Handling dictionaries has to be done differently, but we still want
        # to figure out the partitions that need to be applied to, so we will
        # store the dictionary in a separate variable and assign `indices` to
        # the keys to handle it the same as we normally would.
        if isinstance(func, dict):
            dict_func = func
        else:
            dict_func = None
        if not axis:
            partitions_for_apply = partitions.T
        else:
            partitions_for_apply = partitions
        # We may have a command to perform different functions on different
        # columns at the same time. We attempt to handle this as efficiently as
        # possible here. Functions that use this in the dictionary format must
        # accept a keyword argument `func_dict`.
        if dict_func is not None:
            if not keep_remaining:
                result = np.array(
                    [
                        cls._apply_func_to_list_of_partitions(
                            func,
                            partitions_for_apply[o_idx],
                            func_dict={
                                i_idx: dict_func[i_idx]
                                for i_idx in list_to_apply
                                if i_idx >= 0
                            },
                        )
                        for o_idx, list_to_apply in indices.items()
                    ]
                )
            else:
                result = np.array(
                    [
                        partitions_for_apply[i]
                        if i not in indices
                        else cls._apply_func_to_list_of_partitions(
                            func,
                            partitions_for_apply[i],
                            func_dict={
                                idx: dict_func[idx] for idx in indices[i] if idx >= 0
                            },
                        )
                        for i in range(len(partitions_for_apply))
                    ]
                )
        else:
            if not keep_remaining:
                # We are passing internal indices in here. In order for func to
                # actually be able to use this information, it must be able to take in
                # the internal indices. This might mean an iloc in the case of Pandas
                # or some other way to index into the internal representation.
                result = np.array(
                    [
                        cls._apply_func_to_list_of_partitions(
                            func,
                            partitions_for_apply[idx],
                            internal_indices=list_to_apply,
                        )
                        for idx, list_to_apply in indices.items()
                    ]
                )
            else:
                # The difference here is that we modify a subset and return the
                # remaining (non-updated) blocks in their original position.
                result = np.array(
                    [
                        partitions_for_apply[i]
                        if i not in indices
                        else cls._apply_func_to_list_of_partitions(
                            func, partitions_for_apply[i], internal_indices=indices[i]
                        )
                        for i in range(len(partitions_for_apply))
                    ]
                )
        return result.T if not axis else result

    @classmethod
    @wait_computations_if_benchmark_mode
    def apply_func_to_select_indices_along_full_axis(
        cls, axis, partitions, func, indices, keep_remaining=False
    ):
        """
        Apply a function to a select subset of full columns/rows.

        Parameters
        ----------
        axis : {0, 1}
            The axis to apply the function over.
        partitions : np.ndarray
            The partitions to which the `func` will apply.
        func : callable
            The function to apply.
        indices : list-like
            The global indices to apply the func to.
        keep_remaining : bool, default: False
            Whether or not to keep the other partitions.
            Some operations may want to drop the remaining partitions and
            keep only the results.

        Returns
        -------
        np.ndarray
            A NumPy array with partitions.

        Notes
        -----
        This should be used when you need to apply a function that relies
        on some global information for the entire column/row, but only need
        to apply a function to a subset.
        For your func to operate directly on the indices provided,
        it must use `internal_indices` as a keyword argument.
        """
        if partitions.size == 0:
            return np.array([[]])
        # Handling dictionaries has to be done differently, but we still want
        # to figure out the partitions that need to be applied to, so we will
        # store the dictionary in a separate variable and assign `indices` to
        # the keys to handle it the same as we normally would.
        if isinstance(func, dict):
            dict_func = func
        else:
            dict_func = None
        preprocessed_func = cls.preprocess_func(func)
        # Since we might be keeping the remaining blocks that are not modified,
        # we have to also keep the block_partitions object in the correct
        # direction (transpose for columns).
        if not keep_remaining:
            selected_partitions = partitions.T if not axis else partitions
            selected_partitions = np.array([selected_partitions[i] for i in indices])
            selected_partitions = (
                selected_partitions.T if not axis else selected_partitions
            )
        else:
            selected_partitions = partitions
        if not axis:
            partitions_for_apply = cls.column_partitions(selected_partitions)
            partitions_for_remaining = partitions.T
        else:
            partitions_for_apply = cls.row_partitions(selected_partitions)
            partitions_for_remaining = partitions
        # We may have a command to perform different functions on different
        # columns at the same time. We attempt to handle this as efficiently as
        # possible here. Functions that use this in the dictionary format must
        # accept a keyword argument `func_dict`.
        if dict_func is not None:
            if not keep_remaining:
                result = np.array(
                    [
                        part.apply(
                            preprocessed_func,
                            func_dict={idx: dict_func[idx] for idx in indices[i]},
                        )
                        for i, part in zip(indices, partitions_for_apply)
                    ]
                )
            else:
                result = np.array(
                    [
                        partitions_for_remaining[i]
                        if i not in indices
                        else cls._apply_func_to_list_of_partitions(
                            preprocessed_func,
                            partitions_for_apply[i],
                            func_dict={idx: dict_func[idx] for idx in indices[i]},
                        )
                        for i in range(len(partitions_for_apply))
                    ]
                )
        else:
            if not keep_remaining:
                # See notes in `apply_func_to_select_indices`
                result = np.array(
                    [
                        part.apply(preprocessed_func, internal_indices=indices[i])
                        for i, part in zip(indices, partitions_for_apply)
                    ]
                )
            else:
                # See notes in `apply_func_to_select_indices`
                result = np.array(
                    [
                        partitions_for_remaining[i]
                        if i not in indices
                        else partitions_for_apply[i].apply(
                            preprocessed_func, internal_indices=indices[i]
                        )
                        for i in range(len(partitions_for_remaining))
                    ]
                )
        return result.T if not axis else result

    @classmethod
    @wait_computations_if_benchmark_mode
    def apply_func_to_indices_both_axis(
        cls,
        partitions,
        func,
        row_partitions_list,
        col_partitions_list,
        item_to_distribute=no_default,
        row_lengths=None,
        col_widths=None,
    ):
        """
        Apply a function along both axes.

        Parameters
        ----------
        partitions : np.ndarray
            The partitions to which the `func` will apply.
        func : callable
            The function to apply.
        row_partitions_list : iterable of tuples
            Iterable of tuples, containing 2 values:
                1. Integer row partition index.
                2. Internal row indexer of this partition.
        col_partitions_list : iterable of tuples
            Iterable of tuples, containing 2 values:
                1. Integer column partition index.
                2. Internal column indexer of this partition.
        item_to_distribute : np.ndarray or scalar, default: no_default
            The item to split up so it can be applied over both axes.
        row_lengths : list of ints, optional
            Lengths of partitions for every row. If not specified this information
            is extracted from partitions itself.
        col_widths : list of ints, optional
            Widths of partitions for every column. If not specified this information
            is extracted from partitions itself.

        Returns
        -------
        np.ndarray
            A NumPy array with partitions.

        Notes
        -----
        For your func to operate directly on the indices provided,
        it must use `row_internal_indices`, `col_internal_indices` as keyword
        arguments.
        """
        partition_copy = partitions.copy()
        row_position_counter = 0

        if row_lengths is None:
            row_lengths = [None] * len(row_partitions_list)
        if col_widths is None:
            col_widths = [None] * len(col_partitions_list)

        def compute_part_size(indexer, remote_part, part_idx, axis):
            """Compute indexer length along the specified axis for the passed partition."""
            if isinstance(indexer, slice):
                shapes_container = row_lengths if axis == 0 else col_widths
                part_size = shapes_container[part_idx]
                if part_size is None:
                    part_size = (
                        remote_part.length() if axis == 0 else remote_part.width()
                    )
                    shapes_container[part_idx] = part_size
                indexer = range(*indexer.indices(part_size))
            return len(indexer)

        for row_idx, row_values in enumerate(row_partitions_list):
            row_blk_idx, row_internal_idx = row_values
            col_position_counter = 0
            for col_idx, col_values in enumerate(col_partitions_list):
                col_blk_idx, col_internal_idx = col_values
                remote_part = partition_copy[row_blk_idx, col_blk_idx]

                row_offset = compute_part_size(
                    row_internal_idx, remote_part, row_idx, axis=0
                )
                col_offset = compute_part_size(
                    col_internal_idx, remote_part, col_idx, axis=1
                )

                if item_to_distribute is not no_default:
                    if isinstance(item_to_distribute, np.ndarray):
                        item = item_to_distribute[
                            row_position_counter : row_position_counter + row_offset,
                            col_position_counter : col_position_counter + col_offset,
                        ]
                    else:
                        item = item_to_distribute
                    item = {"item": item}
                else:
                    item = {}
                block_result = remote_part.add_to_apply_calls(
                    func,
                    row_internal_indices=row_internal_idx,
                    col_internal_indices=col_internal_idx,
                    **item,
                )
                partition_copy[row_blk_idx, col_blk_idx] = block_result
                col_position_counter += col_offset
            row_position_counter += row_offset
        return partition_copy

    @classmethod
    @wait_computations_if_benchmark_mode
    def n_ary_operation(cls, left, func, right: list):
        r"""
        Apply an n-ary operation to multiple ``PandasDataframe`` objects.

        This method assumes that all the partitions of the dataframes in left
        and right have the same dimensions. For each position i, j in each
        dataframe's partitions, the result has a partition at (i, j) whose data
        is func(left_partitions[i,j], \*each_right_partitions[i,j]).

        Parameters
        ----------
        left : np.ndarray
            The partitions of left ``PandasDataframe``.
        func : callable
            The function to apply.
        right : list of np.ndarray
            The list of partitions of other ``PandasDataframe``.

        Returns
        -------
        np.ndarray
            A NumPy array with new partitions.
        """
        func = cls.preprocess_func(func)

        def get_right_block(right_partitions, row_idx, col_idx):
            blocks = right_partitions[row_idx][col_idx].list_of_blocks
            # TODO Resolve this assertion as a part of #4691, because the current implementation assumes
            # that partition contains only 1 block.
            assert (
                len(blocks) == 1
            ), f"Implementation assumes that partition contains only 1 block, but {len(blocks)} recieved."
            return blocks[0]

        return np.array(
            [
                [
                    part.apply(
                        func,
                        *(
                            get_right_block(right_partitions, row_idx, col_idx)
                            for right_partitions in right
                        ),
                    )
                    for col_idx, part in enumerate(left[row_idx])
                ]
                for row_idx in range(len(left))
            ]
        )

    @classmethod
    def finalize(cls, partitions):
        """
        Perform all deferred calls on partitions.

        Parameters
        ----------
        partitions : np.ndarray
            Partitions of Modin Dataframe on which all deferred calls should be performed.
        """
        [part.drain_call_queue() for row in partitions for part in row]

    @classmethod
    def rebalance_partitions(cls, partitions):
        """
        Rebalance a 2-d array of partitions if we are using ``PandasOnRay`` or ``PandasOnDask`` executions.

        For all other executions, the partitions are returned unchanged.

        Rebalance the partitions by building a new array
        of partitions out of the original ones so that:

        - If all partitions have a length, each new partition has roughly the same number of rows.
        - Otherwise, each new partition spans roughly the same number of old partitions.

        Parameters
        ----------
        partitions : np.ndarray
            The 2-d array of partitions to rebalance.

        Returns
        -------
        np.ndarray
            A NumPy array with the same; or new, rebalanced, partitions, depending on the execution
            engine and storage format.
        list[int] or None
            Row lengths if possible to compute it.
        """
        if Engine.get() in ["Ray", "Dask"] and StorageFormat.get() == "Pandas":
            # Rebalancing partitions is currently only implemented for PandasOnRay and PandasOnDask.
            # We rebalance when the ratio of the number of existing partitions to
            # the ideal number of partitions is larger than this threshold. The
            # threshold is a heuristic that may need to be tuned for performance.
            max_excess_of_num_partitions = 1.5
            num_existing_partitions = partitions.shape[0]
            ideal_num_new_partitions = NPartitions.get()
            if (
                num_existing_partitions
                <= ideal_num_new_partitions * max_excess_of_num_partitions
            ):
                return partitions, None
            # If any partition has an unknown length, give each axis partition
            # roughly the same number of row partitions. We use `_length_cache` here
            # to avoid materializing any unmaterialized lengths.
            if any(
                partition._length_cache is None
                for row in partitions
                for partition in row
            ):
                # We need each partition to go into an axis partition, but the
                # number of axis partitions may not evenly divide the number of
                # partitions.
                chunk_size = compute_chunksize(
                    num_existing_partitions, ideal_num_new_partitions, min_block_size=1
                )
                new_partitions = np.array(
                    [
                        cls.column_partitions(
                            partitions[i : i + chunk_size],
                            full_axis=False,
                        )
                        for i in range(
                            0,
                            num_existing_partitions,
                            chunk_size,
                        )
                    ]
                )
                return new_partitions, None

            # If we know the number of rows in every partition, then we should try
            # instead to give each new partition roughly the same number of rows.
            new_partitions = []
            # `start` is the index of the first existing partition that we want to
            # put into the current new partition.
            start = 0
            total_rows = sum(part.length() for part in partitions[:, 0])
            ideal_partition_size = compute_chunksize(
                total_rows, ideal_num_new_partitions, min_block_size=1
            )
            for _ in range(ideal_num_new_partitions):
                # We might pick up old partitions too quickly and exhaust all of them.
                if start >= len(partitions):
                    break
                # `stop` is the index of the last existing partition so far that we
                # want to put into the current new partition.
                stop = start
                partition_size = partitions[start][0].length()
                # Add existing partitions into the current new partition until the
                # number of rows in the new partition hits `ideal_partition_size`.
                while stop < len(partitions) and partition_size < ideal_partition_size:
                    stop += 1
                    if stop < len(partitions):
                        partition_size += partitions[stop][0].length()
                # If the new partition is larger than we want, split the last
                # current partition that it contains into two partitions, where
                # the first partition has just enough rows to make the current
                # new partition have length `ideal_partition_size`, and the second
                # partition has the remainder.
                if partition_size > ideal_partition_size * max_excess_of_num_partitions:
                    prev_length = sum(row[0].length() for row in partitions[start:stop])
                    new_last_partition_size = ideal_partition_size - prev_length
                    partitions = np.insert(
                        partitions,
                        stop + 1,
                        [
                            obj.mask(slice(new_last_partition_size, None), slice(None))
                            for obj in partitions[stop]
                        ],
                        0,
                    )
                    # TODO: explicit `_length_cache` computing may be avoided after #4903 is merged
                    for obj in partitions[stop + 1]:
                        obj._length_cache = partition_size - (
                            prev_length + new_last_partition_size
                        )

                    partitions[stop, :] = [
                        obj.mask(slice(None, new_last_partition_size), slice(None))
                        for obj in partitions[stop]
                    ]
                    # TODO: explicit `_length_cache` computing may be avoided after #4903 is merged
                    for obj in partitions[stop]:
                        obj._length_cache = new_last_partition_size

                    partition_size = ideal_partition_size
                # The new virtual partitions are not `full_axis`, even if they
                # happen to span all rows in the dataframe, because they are
                # meant to be the final partitions of the dataframe. They've
                # already been split up correctly along axis 0, but using the
                # default full_axis=True would cause partition.apply() to split
                # its result along axis 0.
                new_partitions.append(
                    cls.column_partitions(partitions[start : stop + 1], full_axis=False)
                )
                start = stop + 1
<<<<<<< HEAD
            return np.array(new_partitions)
        return partitions

    @classmethod
    def shuffle_partitions(cls, partitions, sample_func, pivot_func, split_func):
        """
        Return shuffled partitions.

        Parameters
        ----------
        partitions : np.ndarray
            The 2-d array of partitions to shuffle.
        sample_func : Callable(pandas.DataFrame) -> Any
            Function to sample partitions. Output of this function will be passed to ``pivot_func``
            to determine pivots.
        pivot_func : Callable(List[Any]) -> Any
            Function to determine pivots from partitions. The pivots determined by this function
            will be passed to ``split_func`` to split each partition.
        split_func : Callable(pandas.DataFrame, Any) -> List[pandas.Dataframe]
            Function that splits a partition based off of the pivots provided. Should return an
            unpacked list of pandas Dataframes.

        Returns
        -------
        np.ndarray
            A list of row-partitions that have been shuffled.
        """
        # Sample each partition
        ptn_and_samples = cls.map_axis_partitions(
            1, partitions, sample_func, lengths=[None]
        ).T
        # Get row partitions from the samples
        row_partitions = ptn_and_samples[0]
        # Get each sample to pass in to the pivot function
        samples = [sample.get() for sample in ptn_and_samples[1]]
        pivots = pivot_func(samples)
        # Gather together all of the sub-partitions
        split_row_partitions = np.array(
            [
                partition.split(split_func, len(pivots), pivots)
                for partition in row_partitions
            ]
        ).T
        new_partitions = [
            [cls._partition_class.put_splits(splits)] for splits in split_row_partitions
        ]
        return np.array(new_partitions)
=======
            new_partitions = np.array(new_partitions)
            lengths = [part.length() for part in new_partitions[:, 0]]
            return new_partitions, lengths
        return partitions, None
>>>>>>> 5b5d7f41
<|MERGE_RESOLUTION|>--- conflicted
+++ resolved
@@ -1458,9 +1458,10 @@
                     cls.column_partitions(partitions[start : stop + 1], full_axis=False)
                 )
                 start = stop + 1
-<<<<<<< HEAD
-            return np.array(new_partitions)
-        return partitions
+            new_partitions = np.array(new_partitions)
+            lengths = [part.length() for part in new_partitions[:, 0]]
+            return new_partitions, lengths
+        return partitions, None
 
     @classmethod
     def shuffle_partitions(cls, partitions, sample_func, pivot_func, split_func):
@@ -1505,10 +1506,4 @@
         new_partitions = [
             [cls._partition_class.put_splits(splits)] for splits in split_row_partitions
         ]
-        return np.array(new_partitions)
-=======
-            new_partitions = np.array(new_partitions)
-            lengths = [part.length() for part in new_partitions[:, 0]]
-            return new_partitions, lengths
-        return partitions, None
->>>>>>> 5b5d7f41
+        return np.array(new_partitions)