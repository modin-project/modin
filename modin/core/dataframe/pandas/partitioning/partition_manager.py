--- conflicted
+++ resolved
@@ -1317,54 +1317,6 @@
             A NumPy array with the same; or new, rebalanced, partitions, depending on the execution
             engine and storage format.
         """
-<<<<<<< HEAD
-        return partitions
-
-    @classmethod
-    def shuffle_partitions(cls, partitions, sample_func, pivot_func, split_func):
-        """
-        Return shuffled partitions.
-
-        Parameters
-        ----------
-        partitions : np.ndarray
-            The 2-d array of partitions to shuffle.
-        sample_func : Callable(pandas.DataFrame) -> Any
-            Function to sample partitions. Output of this function will be passed to ``pivot_func``
-            to determine pivots.
-        pivot_func : Callable(List[Any]) -> Any
-            Function to determine pivots from partitions. The pivots determined by this function
-            will be passed to ``split_func`` to split each partition.
-        split_func : Callable(pandas.DataFrame, Any) -> *List[pandas.Dataframe]
-            Function that splits a partition based off of the pivots provided. Should return an
-            unpacked list of pandas Dataframes.
-
-        Returns
-        -------
-        np.ndarray
-            A list of row-partitions that have been shuffled.
-        """
-        # Sample each partition
-        ptn_and_samples = cls.map_axis_partitions(
-            1, partitions, sample_func, _impure=True
-        ).T
-        # Get row partitions from the samples
-        row_partitions = ptn_and_samples[0]
-        # Get each sample to pass in to the pivot function
-        samples = [sample.get() for sample in ptn_and_samples[1]]
-        pivots = pivot_func(samples)
-        # Gather together all of the sub-partitions
-        split_row_partitions = np.array(
-            [
-                partition.split(split_func, len(pivots), pivots)
-                for partition in row_partitions
-            ]
-        ).T
-        new_partitions = [
-            [cls._partition_class.put_splits(splits)] for splits in split_row_partitions
-        ]
-        return np.array(new_partitions)
-=======
         if Engine.get() in ["Ray", "Dask"] and StorageFormat.get() == "Pandas":
             # Rebalancing partitions is currently only implemented for PandasOnRay and PandasOnDask.
             # We rebalance when the ratio of the number of existing partitions to
@@ -1462,4 +1414,48 @@
                 start = stop + 1
             return np.array(new_partitions)
         return partitions
->>>>>>> a7354c9c
+
+    @classmethod
+    def shuffle_partitions(cls, partitions, sample_func, pivot_func, split_func):
+        """
+        Return shuffled partitions.
+
+        Parameters
+        ----------
+        partitions : np.ndarray
+            The 2-d array of partitions to shuffle.
+        sample_func : Callable(pandas.DataFrame) -> Any
+            Function to sample partitions. Output of this function will be passed to ``pivot_func``
+            to determine pivots.
+        pivot_func : Callable(List[Any]) -> Any
+            Function to determine pivots from partitions. The pivots determined by this function
+            will be passed to ``split_func`` to split each partition.
+        split_func : Callable(pandas.DataFrame, Any) -> *List[pandas.Dataframe]
+            Function that splits a partition based off of the pivots provided. Should return an
+            unpacked list of pandas Dataframes.
+
+        Returns
+        -------
+        np.ndarray
+            A list of row-partitions that have been shuffled.
+        """
+        # Sample each partition
+        ptn_and_samples = cls.map_axis_partitions(
+            1, partitions, sample_func, _impure=True
+        ).T
+        # Get row partitions from the samples
+        row_partitions = ptn_and_samples[0]
+        # Get each sample to pass in to the pivot function
+        samples = [sample.get() for sample in ptn_and_samples[1]]
+        pivots = pivot_func(samples)
+        # Gather together all of the sub-partitions
+        split_row_partitions = np.array(
+            [
+                partition.split(split_func, len(pivots), pivots)
+                for partition in row_partitions
+            ]
+        ).T
+        new_partitions = [
+            [cls._partition_class.put_splits(splits)] for splits in split_row_partitions
+        ]
+        return np.array(new_partitions)