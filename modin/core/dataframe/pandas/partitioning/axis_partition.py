--- conflicted
+++ resolved
@@ -177,25 +177,10 @@
         list
             A list of pandas DataFrames.
         """
-<<<<<<< HEAD
-        # Pop these off first because they aren't expected by the function.
-        manual_partition = kwargs.pop("manual_partition", False)
-        lengths = kwargs.pop("_lengths", None)
-        impure = kwargs.pop("_impure", False)
-
-        dataframe = pandas.concat(list(partitions), axis=axis, copy=False)
-        # To not mix the args for deploy_axis_func and args for func, we fold
-        # args into kwargs. This is a bit of a hack, but it works.
-        result = func(dataframe, *kwargs.pop("args", ()), **kwargs)
-        if impure:
-            return list(result)
-        elif num_splits == 1:
-=======
         dataframe = pandas.concat(list(partitions), axis=axis, copy=False)
         result = func(dataframe, *f_args, **f_kwargs)
 
         if num_splits == 1:
->>>>>>> 5b5d7f41
             # If we're not going to split the result, we don't need to specify
             # split lengths.
             lengths = None
