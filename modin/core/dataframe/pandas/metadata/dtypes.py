# Licensed to Modin Development Team under one or more contributor license agreements.
# See the NOTICE file distributed with this work for additional information regarding
# copyright ownership.  The Modin Development Team licenses this file to you under the
# Apache License, Version 2.0 (the "License"); you may not use this file except in
# compliance with the License.  You may obtain a copy of the License at
#
#     http://www.apache.org/licenses/LICENSE-2.0
#
# Unless required by applicable law or agreed to in writing, software distributed under
# the License is distributed on an "AS IS" BASIS, WITHOUT WARRANTIES OR CONDITIONS OF
# ANY KIND, either express or implied. See the License for the specific language
# governing permissions and limitations under the License.

"""Module contains class ``ModinDtypes``."""

from __future__ import annotations

from typing import TYPE_CHECKING, Callable, Optional, Union

import pandas
from pandas._typing import DtypeObj, IndexLabel
from pandas.core.dtypes.cast import find_common_type

if TYPE_CHECKING:
    from modin.core.dataframe.pandas.dataframe.dataframe import PandasDataframe
    from .index import ModinIndex

from modin.error_message import ErrorMessage


class DtypesDescriptor:
    """
    Describes partial dtypes.

    Parameters
    ----------
    known_dtypes : dict[IndexLabel, DtypeObj] or pandas.Series, optional
        Columns that we know dtypes for.
    cols_with_unknown_dtypes : list[IndexLabel], optional
        Column names that have unknown dtypes. If specified together with `remaining_dtype`, must describe all
        columns with unknown dtypes, otherwise, the missing columns will be assigned to `remaining_dtype`.
        If `cols_with_unknown_dtypes` is incomplete, you must specify `know_all_names=False`.
    remaining_dtype : DtypeObj, optional
        Dtype for columns that are not present neither in `known_dtypes` nor in `cols_with_unknown_dtypes`.
        This parameter is intended to describe columns that we known dtypes for, but don't know their
        names yet. Note, that this parameter DOESN'T describe dtypes for columns from `cols_with_unknown_dtypes`.
    parent_df : PandasDataframe, optional
        Dataframe object for which we describe dtypes. This dataframe will be used to compute
        missing dtypes on ``.materialize()``.
    columns_order : dict[int, IndexLabel], optional
        Order of columns in the dataframe. If specified, must describe all the columns of the dataframe.
    know_all_names : bool, default: True
        Whether `known_dtypes` and `cols_with_unknown_dtypes` contain all column names for this dataframe besides those,
        that are being described by `remaining_dtype`.
        One can't pass `know_all_names=False` together with `remaining_dtype` as this creates ambiguity
        on how to interpret missing columns (whether they belong to `remaining_dtype` or not).
    _schema_is_known : bool, optional
        Whether `known_dtypes` describe all columns in the dataframe. This parameter intended mostly
        for internal use.
    """

    def __init__(
        self,
        known_dtypes: Optional[Union[dict[IndexLabel, DtypeObj], pandas.Series]] = None,
        cols_with_unknown_dtypes: Optional[list[IndexLabel]] = None,
        remaining_dtype: Optional[DtypeObj] = None,
        parent_df: Optional[PandasDataframe] = None,
        columns_order: Optional[dict[int, IndexLabel]] = None,
        know_all_names: bool = True,
        _schema_is_known: Optional[bool] = None,
    ):
        if not know_all_names and remaining_dtype is not None:
            raise ValueError(
                "It's not allowed to pass 'remaining_dtype' and 'know_all_names=False' at the same time."
            )
        # columns with known dtypes
        self._known_dtypes: dict[IndexLabel, DtypeObj] = (
            {} if known_dtypes is None else dict(known_dtypes)
        )
        if known_dtypes is not None and len(self._known_dtypes) != len(known_dtypes):
            raise NotImplementedError(
                "Duplicated column names are not yet supported by DtypesDescriptor"
            )
        # columns with unknown dtypes (they're not described by 'remaining_dtype')
        if cols_with_unknown_dtypes is not None and len(
            set(cols_with_unknown_dtypes)
        ) != len(cols_with_unknown_dtypes):
            raise NotImplementedError(
                "Duplicated column names are not yet supported by DtypesDescriptor"
            )
        self._cols_with_unknown_dtypes: list[IndexLabel] = (
            [] if cols_with_unknown_dtypes is None else cols_with_unknown_dtypes
        )
        # whether 'known_dtypes' describe all columns in the dataframe
        self._schema_is_known: Optional[bool] = _schema_is_known
        if self._schema_is_known is None:
            self._schema_is_known = False
            if (
                # if 'cols_with_unknown_dtypes' was explicitly specified as an empty list and
                # we don't have any 'remaining_dtype', then we assume that 'known_dtypes' are complete
                cols_with_unknown_dtypes is not None
                and know_all_names
                and remaining_dtype is None
                and len(self._known_dtypes) > 0
            ):
                self._schema_is_known = len(cols_with_unknown_dtypes) == 0

        self._know_all_names: bool = know_all_names
        # a common dtype for columns that are not present in 'known_dtypes' nor in 'cols_with_unknown_dtypes'
        self._remaining_dtype: Optional[DtypeObj] = remaining_dtype
<<<<<<< HEAD
        self._parent_df: Optional["PandasDataframe"] = parent_df
=======
        self._parent_df: Optional[PandasDataframe] = parent_df
>>>>>>> deddc14b
        if columns_order is None:
            self._columns_order: Optional[dict[int, IndexLabel]] = None
            # try to compute '._columns_order' using 'parent_df'
            self.columns_order
        else:
            if remaining_dtype is not None:
                raise ValueError(
                    "Passing 'columns_order' and 'remaining_dtype' is ambiguous. You have to manually "
                    + "complete 'known_dtypes' using the information from 'columns_order' and 'remaining_dtype'."
                )
            elif not self._know_all_names:
                raise ValueError(
                    "Passing 'columns_order' and 'know_all_names=False' is ambiguous. You have to manually "
                    + "complete 'cols_with_unknown_dtypes' using the information from 'columns_order' "
                    + "and pass 'know_all_names=True'."
                )
            elif len(columns_order) != (
                len(self._cols_with_unknown_dtypes) + len(self._known_dtypes)
            ):
                raise ValueError(
                    "The length of 'columns_order' doesn't match to 'known_dtypes' and 'cols_with_unknown_dtypes'"
                )
            self._columns_order: Optional[dict[int, IndexLabel]] = columns_order

    def update_parent(self, new_parent: PandasDataframe):
        """
        Set new parent dataframe.

        Parameters
        ----------
        new_parent : PandasDataframe
        """
        self._parent_df = new_parent
        LazyProxyCategoricalDtype.update_dtypes(self._known_dtypes, new_parent)
        # try to compute '._columns_order' using 'new_parent'
        self.columns_order

    @property
    def columns_order(self) -> Optional[dict[int, IndexLabel]]:
        """
        Get order of columns for the described dataframe if available.

        Returns
        -------
        dict[int, IndexLabel] or None
        """
        if self._columns_order is not None:
            return self._columns_order
        if self._parent_df is None or not self._parent_df.has_materialized_columns:
            return None

        actual_columns = self._parent_df.columns
        self._normalize_self_levels(actual_columns)

        self._columns_order = {i: col for i, col in enumerate(actual_columns)}
        # we got information about new columns and thus can potentially
        # extend our knowledge about missing dtypes
        if len(self._columns_order) > (
            len(self._known_dtypes) + len(self._cols_with_unknown_dtypes)
        ):
            new_cols = [
                col
                for col in self._columns_order.values()
                if col not in self._known_dtypes
                and col not in self._cols_with_unknown_dtypes
            ]
            if self._remaining_dtype is not None:
                self._known_dtypes.update(
                    {col: self._remaining_dtype for col in new_cols}
                )
                self._remaining_dtype = None
                if len(self._cols_with_unknown_dtypes) == 0:
                    self._schema_is_known = True
            else:
                self._cols_with_unknown_dtypes.extend(new_cols)
        self._know_all_names = True
        return self._columns_order

    def __repr__(self):  # noqa: GL08
        return (
            f"DtypesDescriptor:\n\tknown dtypes: {self._known_dtypes};\n\t"
            + f"remaining dtype: {self._remaining_dtype};\n\t"
            + f"cols with unknown dtypes: {self._cols_with_unknown_dtypes};\n\t"
            + f"schema is known: {self._schema_is_known};\n\t"
            + f"has parent df: {self._parent_df is not None};\n\t"
            + f"columns order: {self._columns_order};\n\t"
            + f"know all names: {self._know_all_names}"
        )

    def __str__(self):  # noqa: GL08
        return self.__repr__()

    def lazy_get(
        self, ids: list[Union[IndexLabel, int]], numeric_index: bool = False
    ) -> DtypesDescriptor:
        """
        Get dtypes descriptor for a subset of columns without triggering any computations.

        Parameters
        ----------
        ids : list of index labels or positional indexers
            Columns for the subset.
        numeric_index : bool, default: False
            Whether `ids` are positional indixes or column labels to take.

        Returns
        -------
        DtypesDescriptor
            Descriptor that describes dtypes for columns specified in `ids`.
        """
        if len(set(ids)) != len(ids):
            raise NotImplementedError(
                "Duplicated column names are not yet supported by DtypesDescriptor"
            )

        if numeric_index:
            if self.columns_order is not None:
                ids = [self.columns_order[i] for i in ids]
            else:
                raise ValueError(
                    "Can't lazily get columns by positional indixers if the columns order is unknown"
                )

        result = {}
        unknown_cols = []
        columns_order = {}
        for i, col in enumerate(ids):
            columns_order[i] = col
            if col in self._cols_with_unknown_dtypes:
                unknown_cols.append(col)
                continue
            dtype = self._known_dtypes.get(col)
            if dtype is None and self._remaining_dtype is None:
                unknown_cols.append(col)
            elif dtype is None and self._remaining_dtype is not None:
                result[col] = self._remaining_dtype
            else:
                result[col] = dtype
        remaining_dtype = self._remaining_dtype if len(unknown_cols) != 0 else None
        return DtypesDescriptor(
            result,
            unknown_cols,
            remaining_dtype,
            self._parent_df,
            columns_order=columns_order,
        )

    def copy(self) -> DtypesDescriptor:
        """
        Get a copy of this descriptor.

        Returns
        -------
        DtypesDescriptor
        """
        return type(self)(
            # should access '.columns_order' first, as it may compute columns order
            # and complete the metadata for 'self'
            columns_order=(
                None if self.columns_order is None else self.columns_order.copy()
            ),
            known_dtypes=self._known_dtypes.copy(),
            cols_with_unknown_dtypes=self._cols_with_unknown_dtypes.copy(),
            remaining_dtype=self._remaining_dtype,
            parent_df=self._parent_df,
            know_all_names=self._know_all_names,
            _schema_is_known=self._schema_is_known,
        )

<<<<<<< HEAD
    def set_index(self, new_index: Union[pandas.Index, ModinIndex]) -> DtypesDescriptor:
=======
    def set_index(
        self, new_index: Union[pandas.Index, "ModinIndex"]
    ) -> DtypesDescriptor:
>>>>>>> deddc14b
        """
        Set new column names for this descriptor.

        Parameters
        ----------
        new_index : pandas.Index or ModinIndex

        Returns
        -------
        DtypesDescriptor
            New descriptor with updated column names.

        Notes
        -----
        Calling this method on a descriptor that returns ``None`` for ``.columns_order``
        will result into information lose.
        """
        if len(new_index) != len(set(new_index)):
            raise NotImplementedError(
                "Duplicated column names are not yet supported by DtypesDescriptor"
            )

        if self.columns_order is None:
            # we can't map new columns to old columns and lost all dtypes :(
            return DtypesDescriptor(
                cols_with_unknown_dtypes=new_index,
                columns_order={i: col for i, col in enumerate(new_index)},
                parent_df=self._parent_df,
                know_all_names=True,
            )

        new_self = self.copy()
        renamer = {old_c: new_index[i] for i, old_c in new_self.columns_order.items()}
        new_self._known_dtypes = {
            renamer[old_col]: value for old_col, value in new_self._known_dtypes.items()
        }
        new_self._cols_with_unknown_dtypes = [
            renamer[old_col] for old_col in new_self._cols_with_unknown_dtypes
        ]
        new_self._columns_order = {
            i: renamer[old_col] for i, old_col in new_self._columns_order.items()
        }
        return new_self

    def equals(self, other: DtypesDescriptor) -> bool:
        """
        Compare two descriptors for equality.

        Parameters
        ----------
        other : DtypesDescriptor

        Returns
        -------
        bool
        """
        return (
            self._known_dtypes == other._known_dtypes
            and set(self._cols_with_unknown_dtypes)
            == set(other._cols_with_unknown_dtypes)
            and self._remaining_dtype == other._remaining_dtype
            and self._schema_is_known == other._schema_is_known
            and self.columns_order == other.columns_order
            and self._know_all_names == other._know_all_names
        )

    @property
    def is_materialized(self) -> bool:
        """
        Whether this descriptor contains information about all dtypes in the dataframe.

        Returns
        -------
        bool
        """
        return self._schema_is_known

    def _materialize_all_names(self):
        """Materialize missing column names."""
        if self._know_all_names:
            return

        all_cols = self._parent_df.columns
        self._normalize_self_levels(all_cols)
        for col in all_cols:
            if (
                col not in self._known_dtypes
                and col not in self._cols_with_unknown_dtypes
            ):
                self._cols_with_unknown_dtypes.append(col)

        self._know_all_names = True

    def _materialize_cols_with_unknown_dtypes(self):
        """Compute dtypes for cols specified in `._cols_with_unknown_dtypes`."""
        if (
            len(self._known_dtypes) == 0
            and len(self._cols_with_unknown_dtypes) == 0
            and not self._know_all_names
        ):
            # here we have to compute dtypes for all columns in the dataframe,
            # so avoiding columns materialization by setting 'subset=None'
            subset = None
        else:
            if not self._know_all_names:
                self._materialize_all_names()
            subset = self._cols_with_unknown_dtypes

        if subset is None or len(subset) > 0:
            self._known_dtypes.update(self._parent_df._compute_dtypes(subset))

        self._know_all_names = True
        self._cols_with_unknown_dtypes = []

    def materialize(self):
        """Complete information about dtypes."""
        if self.is_materialized:
            return
        if self._parent_df is None:
            raise RuntimeError(
                "It's not allowed to call '.materialize()' before '._parent_df' is specified."
            )

        self._materialize_cols_with_unknown_dtypes()

        if self._remaining_dtype is not None:
            cols = self._parent_df.columns
            self._normalize_self_levels(cols)
            self._known_dtypes.update(
                {
                    col: self._remaining_dtype
                    for col in cols
                    if col not in self._known_dtypes
                }
            )

        # we currently not guarantee for dtypes to be in a proper order:
        # https://github.com/modin-project/modin/blob/8a332c1597c54d36f7ccbbd544e186b689f9ceb1/modin/pandas/test/utils.py#L644-L646
        # so restoring the order only if it's possible
        if self.columns_order is not None:
            assert len(self.columns_order) == len(self._known_dtypes)
            self._known_dtypes = {
                self.columns_order[i]: self._known_dtypes[self.columns_order[i]]
                for i in range(len(self.columns_order))
            }

        self._schema_is_known = True
        self._remaining_dtype = None
        self._parent_df = None

    def to_series(self) -> pandas.Series:
        """
        Convert descriptor to a pandas Series.

        Returns
        -------
        pandas.Series
        """
        self.materialize()
        return pandas.Series(self._known_dtypes)

    def get_dtypes_set(self) -> set[DtypeObj]:
        """
        Get a set of dtypes from the descriptor.

        Returns
        -------
        set[DtypeObj]
        """
        if len(self._cols_with_unknown_dtypes) > 0 or not self._know_all_names:
            self._materialize_cols_with_unknown_dtypes()
        known_dtypes: set[DtypeObj] = set(self._known_dtypes.values())
        if self._remaining_dtype is not None:
            known_dtypes.add(self._remaining_dtype)
        return known_dtypes

    @classmethod
    def _merge_dtypes(
        cls, values: list[Union[DtypesDescriptor, pandas.Series, None]]
    ) -> DtypesDescriptor:
        """
        Union columns described by ``values`` and compute common dtypes for them.

        Parameters
        ----------
        values : list of DtypesDescriptors, pandas.Series or Nones

        Returns
        -------
        DtypesDescriptor
        """
        known_dtypes = {}
        cols_with_unknown_dtypes = []
        know_all_names = True
        dtypes_are_unknown = False

        # index - joined column names, columns - dtypes taken from 'values'
        #        0     1     2      3
        #  col1  int   bool  float  int
        #  col2  int   int   int    int
        #  colN  bool  bool  bool   int
        dtypes_matrix = pandas.DataFrame()

        for i, val in enumerate(values):
            if isinstance(val, cls):
                know_all_names &= val._know_all_names
                dtypes = val._known_dtypes.copy()
                dtypes.update({col: "unknown" for col in val._cols_with_unknown_dtypes})
                if val._remaining_dtype is not None:
                    # we can't process remaining dtypes, so just discarding them
                    know_all_names = False

                # setting a custom name to the Series to prevent duplicated names
                # in the 'dtypes_matrix'
                series = pandas.Series(dtypes, name=i)
                dtypes_matrix = pandas.concat([dtypes_matrix, series], axis=1)
                if not (val._know_all_names and val._remaining_dtype is None):
                    dtypes_matrix.fillna(
                        value={
                            # If we encountered a 'NaN' while 'val' describes all the columns, then
                            # it means, that the missing columns for this instance will be filled with NaNs (floats),
                            # otherwise, it may indicate missing columns that this 'val' has no info about,
                            # meaning that we shouldn't try computing a new dtype for this column,
                            # so marking it as 'unknown'
                            i: "unknown",
                        },
                        inplace=True,
                    )
            elif isinstance(val, pandas.Series):
                dtypes_matrix = pandas.concat([dtypes_matrix, val], axis=1)
            elif val is None:
                # one of the 'dtypes' is None, meaning that we wouldn't been infer a valid result dtype,
                # however, we're continuing our loop so we would at least know the columns we're missing
                # dtypes for
                dtypes_are_unknown = True
                know_all_names = False
            else:
                raise NotImplementedError(type(val))

        if dtypes_are_unknown:
            return DtypesDescriptor(
                cols_with_unknown_dtypes=dtypes_matrix.index.tolist(),
                know_all_names=know_all_names,
            )

        def combine_dtypes(row):
            if (row == "unknown").any():
                return "unknown"
            row = row.fillna(pandas.api.types.pandas_dtype("float"))
            return find_common_type(list(row.values))

        dtypes = dtypes_matrix.apply(combine_dtypes, axis=1)

        for col, dtype in dtypes.items():
            if dtype == "unknown":
                cols_with_unknown_dtypes.append(col)
            else:
                known_dtypes[col] = dtype

        return DtypesDescriptor(
            known_dtypes,
            cols_with_unknown_dtypes,
            remaining_dtype=None,
            know_all_names=know_all_names,
        )

    @classmethod
    def concat(
        cls, values: list[Union[DtypesDescriptor, pandas.Series, None]], axis: int = 0
    ) -> DtypesDescriptor:
        """
        Concatenate dtypes descriptors into a single descriptor.

        Parameters
        ----------
        values : list of DtypesDescriptors and pandas.Series
        axis : int, default: 0
            If ``axis == 0``: concatenate column names. This implements the logic of
            how dtypes are combined on ``pd.concat([df1, df2], axis=1)``.
            If ``axis == 1``: perform a union join for the column names described by
            `values` and then find common dtypes for the columns appeared to be in
            an intersection. This implements the logic of how dtypes are combined on
            ``pd.concat([df1, df2], axis=0).dtypes``.

        Returns
        -------
        DtypesDescriptor
        """
        if axis == 1:
            return cls._merge_dtypes(values)
        known_dtypes = {}
        cols_with_unknown_dtypes = []
        schema_is_known = True
        # some default value to not mix it with 'None'
        remaining_dtype = "default"
        know_all_names = True

        for val in values:
            if isinstance(val, cls):
                all_new_cols = (
                    list(val._known_dtypes.keys()) + val._cols_with_unknown_dtypes
                )
                if any(
                    col in known_dtypes or col in cols_with_unknown_dtypes
                    for col in all_new_cols
                ):
                    raise NotImplementedError(
                        "Duplicated column names are not yet supported by DtypesDescriptor"
                    )
                know_all_names &= val._know_all_names
                known_dtypes.update(val._known_dtypes)
                cols_with_unknown_dtypes.extend(val._cols_with_unknown_dtypes)
                if know_all_names:
                    if (
                        remaining_dtype == "default"
                        and val._remaining_dtype is not None
                    ):
                        remaining_dtype = val._remaining_dtype
                    elif (
                        remaining_dtype != "default"
                        and val._remaining_dtype is not None
                        and remaining_dtype != val._remaining_dtype
                    ):
                        remaining_dtype = None
                        know_all_names = False
                else:
                    remaining_dtype = None
                schema_is_known &= val._schema_is_known
            elif isinstance(val, pandas.Series):
                if any(
                    col in known_dtypes or col in cols_with_unknown_dtypes
                    for col in val.index
                ):
                    raise NotImplementedError(
                        "Duplicated column names are not yet supported by DtypesDescriptor"
                    )
                known_dtypes.update(val)
            elif val is None:
                remaining_dtype = None
                schema_is_known = False
                know_all_names = False
            else:
                raise NotImplementedError(type(val))
        return cls(
            known_dtypes,
            cols_with_unknown_dtypes,
            None if remaining_dtype == "default" else remaining_dtype,
            parent_df=None,
            _schema_is_known=schema_is_known,
            know_all_names=know_all_names,
        )

    @staticmethod
    def _normalize_levels(columns, reference=None):
        """
        Normalize levels of MultiIndex column names.

        The function fills missing levels with empty strings as pandas do:
        '''
        >>> columns = ["a", ("l1", "l2"), ("l1a", "l2a", "l3a")]
        >>> _normalize_levels(columns)
        [("a", "", ""), ("l1", "l2", ""), ("l1a", "l2a", "l3a")]
        >>> # with a reference
        >>> idx = pandas.MultiIndex(...)
        >>> idx.nlevels
        4
        >>> _normalize_levels(columns, reference=idx)
        [("a", "", "", ""), ("l1", "l2", "", ""), ("l1a", "l2a", "l3a", "")]
        '''

        Parameters
        ----------
        columns : sequence
            Labels to normalize. If dictionary, will replace keys with normalized columns.
        reference : pandas.Index, optional
            An index to match the number of levels with. If reference is a MultiIndex, then the reference number
            of levels should not be greater than the maximum number of levels in `columns`. If not specified,
            the `columns` themselves become a `reference`.

        Returns
        -------
        sequence
            Column values with normalized levels.
        dict[hashable, hashable]
            Mapping from old column names to new names, only contains column names that
            were changed.

        Raises
        ------
        ValueError
            When the reference number of levels is greater than the maximum number of levels
            in `columns`.
        """
        if reference is None:
            reference = columns

        if isinstance(reference, pandas.Index):
            max_nlevels = reference.nlevels
        else:
            max_nlevels = 1
            for col in reference:
                if isinstance(col, tuple):
                    max_nlevels = max(max_nlevels, len(col))

        # if the reference is a regular flat index, then no actions are required (the result will be
        # a flat index containing tuples of different lengths, this behavior fully matches pandas).
        # Yes, this shortcut skips the 'if max_columns_nlevels > max_nlevels' below check on purpose.
        if max_nlevels == 1:
            return columns, {}

        max_columns_nlevels = 1
        for col in columns:
            if isinstance(col, tuple):
                max_columns_nlevels = max(max_columns_nlevels, len(col))

        if max_columns_nlevels > max_nlevels:
            raise ValueError(
                f"The reference number of levels is greater than the maximum number of levels in columns: {max_columns_nlevels} > {max_nlevels}"
            )

        new_columns = []
        old_to_new_mapping = {}
        for col in columns:
            old_col = col
            if not isinstance(col, tuple):
                col = (col,)
            col = col + ("",) * (max_nlevels - len(col))
            new_columns.append(col)
            if old_col != col:
                old_to_new_mapping[old_col] = col

        return new_columns, old_to_new_mapping

    def _normalize_self_levels(self, reference=None):
        """
        Call ``self._normalize_levels()`` for known and unknown dtypes of this object.

        Parameters
        ----------
        reference : pandas.Index, optional
        """
        _, old_to_new_mapping = self._normalize_levels(
            self._known_dtypes.keys(), reference
        )
        for old_col, new_col in old_to_new_mapping.items():
            value = self._known_dtypes.pop(old_col)
            self._known_dtypes[new_col] = value
        self._cols_with_unknown_dtypes, _ = self._normalize_levels(
            self._cols_with_unknown_dtypes, reference
        )


class ModinDtypes:
    """
    A class that hides the various implementations of the dtypes needed for optimization.

    Parameters
    ----------
    value : pandas.Series, callable, DtypesDescriptor or ModinDtypes, optional
    """

    def __init__(
        self,
        value: Optional[Union[Callable, pandas.Series, DtypesDescriptor, ModinDtypes]],
    ):
        if callable(value) or isinstance(value, pandas.Series):
            self._value = value
        elif isinstance(value, DtypesDescriptor):
            self._value = value.to_series() if value.is_materialized else value
        elif isinstance(value, type(self)):
            self._value = value.copy()._value
        elif isinstance(value, None):
            self._value = DtypesDescriptor()
        else:
            raise ValueError(f"ModinDtypes doesn't work with '{value}'")

    def __repr__(self):  # noqa: GL08
        return f"ModinDtypes:\n\tvalue type: {type(self._value)};\n\tvalue:\n\t{self._value}"

    def __str__(self):  # noqa: GL08
        return self.__repr__()

    @property
    def is_materialized(self) -> bool:
        """
        Check if the internal representation is materialized.

        Returns
        -------
        bool
        """
        return isinstance(self._value, pandas.Series)

    def get_dtypes_set(self) -> set[DtypeObj]:
        """
        Get a set of dtypes from the descriptor.

        Returns
        -------
        set[DtypeObj]
        """
        if isinstance(self._value, DtypesDescriptor):
            return self._value.get_dtypes_set()
        if not self.is_materialized:
            self.get()
        return set(self._value.values)

    def maybe_specify_new_frame_ref(self, new_parent: PandasDataframe) -> ModinDtypes:
        """
        Set a new parent for the stored value if needed.

        Parameters
        ----------
        new_parent : PandasDataframe

        Returns
        -------
        ModinDtypes
            A copy of ``ModinDtypes`` with updated parent.
        """
        new_self = self.copy()
        if new_self.is_materialized:
            LazyProxyCategoricalDtype.update_dtypes(new_self._value, new_parent)
            return new_self
        if isinstance(self._value, DtypesDescriptor):
            new_self._value.update_parent(new_parent)
            return new_self
        return new_self

    def lazy_get(self, ids: list, numeric_index: bool = False) -> ModinDtypes:
        """
        Get new ``ModinDtypes`` for a subset of columns without triggering any computations.

        Parameters
        ----------
        ids : list of index labels or positional indexers
            Columns for the subset.
        numeric_index : bool, default: False
            Whether `ids` are positional indixes or column labels to take.

        Returns
        -------
        ModinDtypes
            ``ModinDtypes`` that describes dtypes for columns specified in `ids`.
        """
        if isinstance(self._value, DtypesDescriptor):
            res = self._value.lazy_get(ids, numeric_index)
            return ModinDtypes(res)
        elif callable(self._value):
            new_self = self.copy()
            old_value = new_self._value
            new_self._value = lambda: (
                old_value().iloc[ids] if numeric_index else old_value()[ids]
            )
            return new_self
        ErrorMessage.catch_bugs_and_request_email(
            failure_condition=not self.is_materialized
        )
        return ModinDtypes(self._value.iloc[ids] if numeric_index else self._value[ids])

    @classmethod
    def concat(cls, values: list, axis: int = 0) -> ModinDtypes:
        """
        Concatenate dtypes.

        Parameters
        ----------
        values : list of DtypesDescriptors, pandas.Series, ModinDtypes and Nones
        axis : int, default: 0
            If ``axis == 0``: concatenate column names. This implements the logic of
            how dtypes are combined on ``pd.concat([df1, df2], axis=1)``.
            If ``axis == 1``: perform a union join for the column names described by
            `values` and then find common dtypes for the columns appeared to be in
            an intersection. This implements the logic of how dtypes are combined on
            ``pd.concat([df1, df2], axis=0).dtypes``.

        Returns
        -------
        ModinDtypes
        """
        preprocessed_vals = []
        for val in values:
            if isinstance(val, cls):
                val = val._value
            if isinstance(val, (DtypesDescriptor, pandas.Series)) or val is None:
                preprocessed_vals.append(val)
            else:
                raise NotImplementedError(type(val))

        try:
            desc = DtypesDescriptor.concat(preprocessed_vals, axis=axis)
        except NotImplementedError as e:
            # 'DtypesDescriptor' doesn't support duplicated labels, however, if all values are pandas Series,
            # we still can perform concatenation using pure pandas
            if (
                # 'pd.concat(axis=1)' fails on duplicated labels anyway, so doing this logic
                # only in case 'axis=0'
                axis == 0
                and "duplicated" not in e.args[0].lower()
                or not all(isinstance(val, pandas.Series) for val in values)
            ):
                raise e
            desc = pandas.concat(values)
        return ModinDtypes(desc)

<<<<<<< HEAD
    def set_index(self, new_index: Union[pandas.Index, ModinIndex]) -> ModinDtypes:
=======
    def set_index(self, new_index: Union[pandas.Index, "ModinIndex"]) -> ModinDtypes:
>>>>>>> deddc14b
        """
        Set new column names for stored dtypes.

        Parameters
        ----------
        new_index : pandas.Index or ModinIndex

        Returns
        -------
        ModinDtypes
            New ``ModinDtypes`` with updated column names.
        """
        new_self = self.copy()
        if self.is_materialized:
            new_self._value.index = new_index
            return new_self
        elif callable(self._value):
            old_val = new_self._value
            new_self._value = lambda: old_val().set_axis(new_index)
            return new_self
        elif isinstance(new_self._value, DtypesDescriptor):
            new_self._value = new_self._value.set_index(new_index)
            return new_self
        else:
            raise NotImplementedError()

    def get(self) -> pandas.Series:
        """
        Get the materialized internal representation.

        Returns
        -------
        pandas.Series
        """
        if not self.is_materialized:
            if callable(self._value):
                self._value = self._value()
                if self._value is None:
                    self._value = pandas.Series([])
            elif isinstance(self._value, DtypesDescriptor):
                self._value = self._value.to_series()
            else:
                raise NotImplementedError(type(self._value))
        return self._value

    def __len__(self):
        """
        Redirect the 'len' request to the internal representation.

        Returns
        -------
        int

        Notes
        -----
        Executing this function materializes the data.
        """
        if not self.is_materialized:
            self.get()
        return len(self._value)

    def __reduce__(self):
        """
        Serialize an object of this class.

        Returns
        -------
        tuple

        Notes
        -----
        The default implementation generates a recursion error. In a short:
        during the construction of the object, `__getattr__` function is called, which
        is not intended to be used in situations where the object is not initialized.
        """
        return (self.__class__, (self._value,))

    def __getattr__(self, name):
        """
        Redirect access to non-existent attributes to the internal representation.

        This is necessary so that objects of this class in most cases mimic the behavior
        of the ``pandas.Series``. The main limitations of the current approach are type
        checking and the use of this object where pandas dtypes are supposed to be used.

        Parameters
        ----------
        name : str
            Attribute name.

        Returns
        -------
        object
            Attribute.

        Notes
        -----
        Executing this function materializes the data.
        """
        if not self.is_materialized:
            self.get()
        return self._value.__getattribute__(name)

    def copy(self) -> ModinDtypes:
        """
        Copy an object without materializing the internal representation.

        Returns
        -------
        ModinDtypes
        """
        idx_cache = self._value
        if not callable(idx_cache):
            idx_cache = idx_cache.copy()
        return ModinDtypes(idx_cache)

    def __getitem__(self, key):  # noqa: GL08
        if not self.is_materialized:
            self.get()
        return self._value.__getitem__(key)

    def __setitem__(self, key, item):  # noqa: GL08
        if not self.is_materialized:
            self.get()
        self._value.__setitem__(key, item)

    def __iter__(self):  # noqa: GL08
        if not self.is_materialized:
            self.get()
        return iter(self._value)

    def __contains__(self, key):  # noqa: GL08
        if not self.is_materialized:
            self.get()
        return key in self._value


class LazyProxyCategoricalDtype(pandas.CategoricalDtype):
    """
    A lazy proxy representing ``pandas.CategoricalDtype``.

    Parameters
    ----------
    categories : list-like, optional
    ordered : bool, default: False

    Notes
    -----
    Important note! One shouldn't use the class' constructor to instantiate a proxy instance,
    it's intended only for compatibility purposes! In order to create a new proxy instance
    use the appropriate class method `._build_proxy(...)`.
    """

    def __init__(self, categories=None, ordered=False):
        # These will be initialized later inside of the `._build_proxy()` method
        self._parent, self._column_name, self._categories_val, self._materializer = (
            None,
            None,
            None,
            None,
        )
        super().__init__(categories, ordered)

    @staticmethod
    def update_dtypes(dtypes, new_parent):
        """
        Update a parent for categorical proxies in a dtype object.

        Parameters
        ----------
        dtypes : dict-like
            A dict-like object describing dtypes. The method will walk through every dtype
            an update parents for categorical proxies inplace.
        new_parent : object
        """
        for key, value in dtypes.items():
            if isinstance(value, LazyProxyCategoricalDtype):
                dtypes[key] = value._update_proxy(new_parent, column_name=key)

    def _update_proxy(self, parent, column_name):
        """
        Create a new proxy, if either parent or column name are different.

        Parameters
        ----------
        parent : object
            Source object to extract categories on demand.
        column_name : str
            Column name of the categorical column in the source object.

        Returns
        -------
        pandas.CategoricalDtype or LazyProxyCategoricalDtype
        """
        if self._is_materialized:
            # The parent has been materialized, we don't need a proxy anymore.
            return pandas.CategoricalDtype(self.categories, ordered=self._ordered)
        elif parent is self._parent and column_name == self._column_name:
            return self
        else:
            return self._build_proxy(parent, column_name, self._materializer)

    @classmethod
    def _build_proxy(cls, parent, column_name, materializer, dtype=None):
        """
        Construct a lazy proxy.

        Parameters
        ----------
        parent : object
            Source object to extract categories on demand.
        column_name : str
            Column name of the categorical column in the source object.
        materializer : callable(parent, column_name) -> pandas.CategoricalDtype
            A function to call in order to extract categorical values.
        dtype : dtype, optional
            The categories dtype.

        Returns
        -------
        LazyProxyCategoricalDtype
        """
        result = cls()
        result._parent = parent
        result._column_name = column_name
        result._materializer = materializer
        result._dtype = dtype
        return result

    def _get_dtype(self):
        """
        Get the categories dtype.

        Returns
        -------
        dtype
        """
        if self._dtype is None:
            self._dtype = self.categories.dtype
        return self._dtype

    def __reduce__(self):
        """
        Serialize an object of this class.

        Returns
        -------
        tuple

        Notes
        -----
        This object is serialized into a ``pandas.CategoricalDtype`` as an actual proxy can't be
        properly serialized because of the references it stores for its potentially distributed parent.
        """
        return (pandas.CategoricalDtype, (self.categories, self.ordered))

    @property
    def _categories(self):
        """
        Get materialized categorical values.

        Returns
        -------
        pandas.Index
        """
        if not self._is_materialized:
            self._materialize_categories()
        return self._categories_val

    @_categories.setter
    def _categories(self, categories):
        """
        Set new categorical values.

        Parameters
        ----------
        categories : list-like
        """
        self._categories_val = categories
        self._parent = None  # The parent is not required any more
        self._materializer = None
        self._dtype = None

    @property
    def _is_materialized(self) -> bool:
        """
        Check whether categorical values were already materialized.

        Returns
        -------
        bool
        """
        return self._categories_val is not None

    def _materialize_categories(self):
        """Materialize actual categorical values."""
        ErrorMessage.catch_bugs_and_request_email(
            failure_condition=self._parent is None,
            extra_log="attempted to materialize categories with parent being 'None'",
        )
        categoricals = self._materializer(self._parent, self._column_name)
        self._categories = categoricals.categories
        self._ordered = categoricals.ordered


def get_categories_dtype(
    cdt: Union[LazyProxyCategoricalDtype, pandas.CategoricalDtype]
) -> DtypeObj:
    """
    Get the categories dtype.

    Parameters
    ----------
    cdt : LazyProxyCategoricalDtype or pandas.CategoricalDtype

    Returns
    -------
    dtype
    """
    return (
        cdt._get_dtype()
        if isinstance(cdt, LazyProxyCategoricalDtype)
        else cdt.categories.dtype
    )


<<<<<<< HEAD
def extract_dtype(value) -> Union[DtypeObj, pandas.Series]:
=======
def extract_dtype(value) -> DtypeObj | pandas.Series:
>>>>>>> deddc14b
    """
    Extract dtype(s) from the passed `value`.

    Parameters
    ----------
    value : object

    Returns
    -------
    DtypeObj or pandas.Series of DtypeObj
    """
<<<<<<< HEAD
    from modin.pandas.utils import is_scalar

    if hasattr(value, "dtype"):
        # If we're dealing with a numpy scalar (np.int, np.datetime64, ...)
        # we would like to get its internal dtype
        return value.dtype
    elif hasattr(value, "to_numpy"):
        # If we're dealing with a scalar that can be converted to numpy (for example pandas.Timestamp)
        # we would like to convert it and get its proper internal dtype
        return value.to_numpy().dtype
    elif hasattr(value, "dtypes"):
        return value.dtypes
    elif is_scalar(value):
        if value is None:
            # previous type was object instead of 'float64'
            return pandas.api.types.pandas_dtype(value)
        # TODO: backend is not taken into account
        # pd.api.types.pandas_dtype(pd.ArrowDtype(pa.array([1,2,3]).type))
        return pandas.api.types.pandas_dtype(type(value))
    else:
        # TODO: new way without numpy?
        return np.array(value).dtype
=======
    try:
        dtype = pandas.api.types.pandas_dtype(value)
    except TypeError:
        dtype = pandas.Series(value).dtype

    return dtype
>>>>>>> deddc14b
<|MERGE_RESOLUTION|>--- conflicted
+++ resolved
@@ -108,11 +108,7 @@
         self._know_all_names: bool = know_all_names
         # a common dtype for columns that are not present in 'known_dtypes' nor in 'cols_with_unknown_dtypes'
         self._remaining_dtype: Optional[DtypeObj] = remaining_dtype
-<<<<<<< HEAD
-        self._parent_df: Optional["PandasDataframe"] = parent_df
-=======
         self._parent_df: Optional[PandasDataframe] = parent_df
->>>>>>> deddc14b
         if columns_order is None:
             self._columns_order: Optional[dict[int, IndexLabel]] = None
             # try to compute '._columns_order' using 'parent_df'
@@ -282,13 +278,7 @@
             _schema_is_known=self._schema_is_known,
         )
 
-<<<<<<< HEAD
     def set_index(self, new_index: Union[pandas.Index, ModinIndex]) -> DtypesDescriptor:
-=======
-    def set_index(
-        self, new_index: Union[pandas.Index, "ModinIndex"]
-    ) -> DtypesDescriptor:
->>>>>>> deddc14b
         """
         Set new column names for this descriptor.
 
@@ -894,11 +884,7 @@
             desc = pandas.concat(values)
         return ModinDtypes(desc)
 
-<<<<<<< HEAD
     def set_index(self, new_index: Union[pandas.Index, ModinIndex]) -> ModinDtypes:
-=======
-    def set_index(self, new_index: Union[pandas.Index, "ModinIndex"]) -> ModinDtypes:
->>>>>>> deddc14b
         """
         Set new column names for stored dtypes.
 
@@ -1225,11 +1211,7 @@
     )
 
 
-<<<<<<< HEAD
-def extract_dtype(value) -> Union[DtypeObj, pandas.Series]:
-=======
 def extract_dtype(value) -> DtypeObj | pandas.Series:
->>>>>>> deddc14b
     """
     Extract dtype(s) from the passed `value`.
 
@@ -1241,34 +1223,9 @@
     -------
     DtypeObj or pandas.Series of DtypeObj
     """
-<<<<<<< HEAD
-    from modin.pandas.utils import is_scalar
-
-    if hasattr(value, "dtype"):
-        # If we're dealing with a numpy scalar (np.int, np.datetime64, ...)
-        # we would like to get its internal dtype
-        return value.dtype
-    elif hasattr(value, "to_numpy"):
-        # If we're dealing with a scalar that can be converted to numpy (for example pandas.Timestamp)
-        # we would like to convert it and get its proper internal dtype
-        return value.to_numpy().dtype
-    elif hasattr(value, "dtypes"):
-        return value.dtypes
-    elif is_scalar(value):
-        if value is None:
-            # previous type was object instead of 'float64'
-            return pandas.api.types.pandas_dtype(value)
-        # TODO: backend is not taken into account
-        # pd.api.types.pandas_dtype(pd.ArrowDtype(pa.array([1,2,3]).type))
-        return pandas.api.types.pandas_dtype(type(value))
-    else:
-        # TODO: new way without numpy?
-        return np.array(value).dtype
-=======
     try:
         dtype = pandas.api.types.pandas_dtype(value)
     except TypeError:
         dtype = pandas.Series(value).dtype
 
-    return dtype
->>>>>>> deddc14b
+    return dtype