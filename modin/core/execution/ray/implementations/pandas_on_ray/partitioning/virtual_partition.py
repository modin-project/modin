# Licensed to Modin Development Team under one or more contributor license agreements.
# See the NOTICE file distributed with this work for additional information regarding
# copyright ownership.  The Modin Development Team licenses this file to you under the
# Apache License, Version 2.0 (the "License"); you may not use this file except in
# compliance with the License.  You may obtain a copy of the License at
#
#     http://www.apache.org/licenses/LICENSE-2.0
#
# Unless required by applicable law or agreed to in writing, software distributed under
# the License is distributed on an "AS IS" BASIS, WITHOUT WARRANTIES OR CONDITIONS OF
# ANY KIND, either express or implied. See the License for the specific language
# governing permissions and limitations under the License.

"""Module houses classes responsible for storing a virtual partition and applying a function to it."""

import pandas
import ray
from ray.util import get_node_ip_address

from modin.core.dataframe.pandas.partitioning.axis_partition import (
    PandasDataframeAxisPartition,
)
from modin.core.execution.ray.common.utils import deserialize
from .partition import PandasOnRayDataframePartition
from modin.utils import _inherit_docstrings


_DEPLOY_AXIS_FUNC = ray.put(PandasDataframeAxisPartition.deploy_axis_func)
_DRAIN = ray.put(PandasDataframeAxisPartition.drain)


class PandasOnRayDataframeVirtualPartition(PandasDataframeAxisPartition):
    """
    The class implements the interface in ``PandasDataframeAxisPartition``.

    Parameters
    ----------
    list_of_partitions : Union[list, PandasOnRayDataframePartition]
        List of ``PandasOnRayDataframePartition`` and
        ``PandasOnRayDataframeVirtualPartition`` objects, or a single
        ``PandasOnRayDataframePartition``.
    get_ip : bool, default: False
        Whether to get node IP addresses to conforming partitions or not.
    full_axis : bool, default: True
        Whether or not the virtual partition encompasses the whole axis.
    call_queue : list, optional
        A list of tuples (callable, args, kwargs) that contains deferred calls.
    length : ray.ObjectRef or int, optional
        Length, or reference to length, of wrapped ``pandas.DataFrame``.
    width : ray.ObjectRef or int, optional
        Width, or reference to width, of wrapped ``pandas.DataFrame``.
    """

    partition_type = PandasOnRayDataframePartition
    instance_type = ray.ObjectRef
    axis = None

    def __init__(
        self,
        list_of_partitions,
        get_ip=False,
        full_axis=True,
        call_queue=None,
        length=None,
        width=None,
    ):
        if isinstance(list_of_partitions, PandasOnRayDataframePartition):
            list_of_partitions = [list_of_partitions]
        self.full_axis = full_axis
        self.call_queue = call_queue or []
        self._length_cache = length
        self._width_cache = width
        # Check that all virtual partition axes are the same in `list_of_partitions`
        # We should never have mismatching axis in the current implementation. We add this
        # defensive assertion to ensure that undefined behavior does not happen.
        assert (
            len(
                set(
                    obj.axis
                    for obj in list_of_partitions
                    if isinstance(obj, PandasOnRayDataframeVirtualPartition)
                )
            )
            <= 1
        )
        self._list_of_constituent_partitions = list_of_partitions
        # Defer computing _list_of_block_partitions because we might need to
        # drain call queues for that.
        self._list_of_block_partitions = None

    @property
    def list_of_block_partitions(self) -> list:
        """
        Get the list of block partitions that compose this partition.

        Returns
        -------
        List
            A list of ``PandasOnRayDataframePartition``.
        """
        if self._list_of_block_partitions is not None:
            return self._list_of_block_partitions
        self._list_of_block_partitions = []
        # Extract block partitions from the block and virtual partitions that
        # constitute this partition.
        for partition in self._list_of_constituent_partitions:
            if isinstance(partition, PandasOnRayDataframeVirtualPartition):
                if partition.axis == self.axis:
                    # We are building a virtual partition out of another
                    # virtual partition `partition` that contains its own list
                    # of block partitions, partition.list_of_block_partitions.
                    # `partition` may have its own call queue, which has to be
                    # applied to the entire `partition` before we execute any
                    # further operations on its block parittions.
                    partition.drain_call_queue()
                    self._list_of_block_partitions.extend(
                        partition.list_of_block_partitions
                    )
                else:
                    # If this virtual partition is made of virtual partitions
                    # for the other axes, squeeze such partitions into a single
                    # block so that this partition only holds a one-dimensional
                    # list of blocks. We could change this implementation to
                    # hold a 2-d list of blocks, but that would complicate the
                    # code quite a bit.
                    self._list_of_block_partitions.append(
                        partition.force_materialization().list_of_block_partitions[0]
                    )
            else:
                self._list_of_block_partitions.append(partition)
        return self._list_of_block_partitions

    @property
    def list_of_ips(self):
        """
        Get the IPs holding the physical objects composing this partition.

        Returns
        -------
        List
            A list of IPs as ``ray.ObjectRef`` or str.
        """
        # Defer draining call queue until we get the ip address
        result = [None] * len(self.list_of_block_partitions)
        for idx, partition in enumerate(self.list_of_block_partitions):
            partition.drain_call_queue()
            result[idx] = partition._ip_cache
        return result

    @classmethod
    def deploy_axis_func(
        cls,
        axis,
        func,
        f_args,
        f_kwargs,
        num_splits,
        maintain_partitioning,
        *partitions,
        lengths=None,
        manual_partition=False,
        max_retries=None,
    ):
        """
        Deploy a function along a full axis.

        Parameters
        ----------
        axis : {0, 1}
            The axis to perform the function along.
        func : callable
            The function to perform.
        f_args : list or tuple
            Positional arguments to pass to ``func``.
        f_kwargs : dict
            Keyword arguments to pass to ``func``.
        num_splits : int
            The number of splits to return (see ``split_result_of_axis_func_pandas``).
        maintain_partitioning : bool
            If True, keep the old partitioning if possible.
            If False, create a new partition layout.
        *partitions : iterable
            All partitions that make up the full axis (row or column).
        lengths : list, optional
            The list of lengths to shuffle the object.
        manual_partition : bool, default: False
            If True, partition the result with `lengths`.
        max_retries : int, default: None
            The max number of times to retry the func.

        Returns
        -------
        list
            A list of ``ray.ObjectRef``-s.
        """
<<<<<<< HEAD
        lengths = kwargs.get("_lengths", None)
        max_retries = kwargs.pop("max_retries", None)
        num_returns = (num_splits if lengths is None else len(lengths)) * 4
        if kwargs.get("_impure", False):
            num_returns = 8
=======
>>>>>>> 5b5d7f41
        return deploy_ray_func.options(
            num_returns=num_returns,
            **({"max_retries": max_retries} if max_retries is not None else {}),
        ).remote(
            _DEPLOY_AXIS_FUNC,
            axis,
            func,
            f_args,
            f_kwargs,
            num_splits,
            maintain_partitioning,
            *partitions,
            manual_partition=manual_partition,
            lengths=lengths,
        )

    @classmethod
    def deploy_func_between_two_axis_partitions(
        cls,
        axis,
        func,
        f_args,
        f_kwargs,
        num_splits,
        len_of_left,
        other_shape,
        *partitions,
    ):
        """
        Deploy a function along a full axis between two data sets.

        Parameters
        ----------
        axis : {0, 1}
            The axis to perform the function along.
        func : callable
            The function to perform.
        f_args : list or tuple
            Positional arguments to pass to ``func``.
        f_kwargs : dict
            Keyword arguments to pass to ``func``.
        num_splits : int
            The number of splits to return (see ``split_result_of_axis_func_pandas``).
        len_of_left : int
            The number of values in `partitions` that belong to the left data set.
        other_shape : np.ndarray
            The shape of right frame in terms of partitions, i.e.
            (other_shape[i-1], other_shape[i]) will indicate slice to restore i-1 axis partition.
        *partitions : iterable
            All partitions that make up the full axis (row or column) for both data sets.

        Returns
        -------
        list
            A list of ``ray.ObjectRef``-s.
        """
        return deploy_ray_func.options(num_returns=num_splits * 4).remote(
            PandasDataframeAxisPartition.deploy_func_between_two_axis_partitions,
            axis,
            func,
            f_args,
            f_kwargs,
            num_splits,
            len_of_left,
            other_shape,
            *partitions,
        )

    def _wrap_partitions(self, partitions):
        """
        Wrap partitions passed as a list of ``ray.ObjectRef`` with ``PandasOnRayDataframePartition`` class.

        Parameters
        ----------
        partitions : list
            List of ``ray.ObjectRef``.

        Returns
        -------
        list
            List of ``PandasOnRayDataframePartition`` objects.
        """
        return [
            self.partition_type(object_id, length, width, ip)
            for (object_id, length, width, ip) in zip(*[iter(partitions)] * 4)
        ]

    def apply(
        self,
        func,
        *args,
        num_splits=None,
        other_axis_partition=None,
        maintain_partitioning=True,
        lengths=None,
        manual_partition=False,
        **kwargs,
    ):
        """
        Apply a function to this axis partition along full axis.

        Parameters
        ----------
        func : callable
            The function to apply.
        *args : iterable
            Additional positional arguments to be passed in `func`.
        num_splits : int, default: None
            The number of times to split the result object.
        other_axis_partition : PandasDataframeAxisPartition, default: None
            Another `PandasDataframeAxisPartition` object to be applied
            to func. This is for operations that are between two data sets.
        maintain_partitioning : bool, default: True
            Whether to keep the partitioning in the same
            orientation as it was previously or not. This is important because we may be
            operating on an individual AxisPartition and not touching the rest.
            In this case, we have to return the partitioning to its previous
            orientation (the lengths will remain the same). This is ignored between
            two axis partitions.
        lengths : list, optional
            The list of lengths to shuffle the object.
        manual_partition : bool, default: False
            If True, partition the result with `lengths`.
        **kwargs : dict
            Additional keywords arguments to be passed in `func`.

        Returns
        -------
        list
            A list of `PandasOnRayDataframeVirtualPartition` objects.

        Notes
        -----
        In older versions of Modin, ``args`` was passed internally as ``kwargs["args"]``, and
        deserialization was handled in a special case in ``deploy_ray_func``, making control flow
        difficult to follow. All deserialization is still handled in ``deploy_ray_func``, but
        in a more direct fashion.
        """
        if not self.full_axis:
            # If this is not a full axis partition, it already contains a subset of
            # the full axis, so we shouldn't split the result further.
            num_splits = 1
        if len(self.call_queue) > 0:
            self.drain_call_queue()
        result = super(PandasOnRayDataframeVirtualPartition, self).apply(
            func,
            *args,
            num_splits=num_splits,
            other_axis_partition=other_axis_partition,
            maintain_partitioning=maintain_partitioning,
            lengths=lengths,
            manual_partition=manual_partition,
            **kwargs,
        )
        if self.full_axis:
            return result
        else:
            # If this is a full axis partition, just take out the single split in the result.
            return result[0]

    def force_materialization(self, get_ip=False):
        """
        Materialize partitions into a single partition.

        Parameters
        ----------
        get_ip : bool, default: False
            Whether to get node ip address to a single partition or not.

        Returns
        -------
        PandasOnRayDataframeVirtualPartition
            An axis partition containing only a single materialized partition.
        """
        materialized = super(
            PandasOnRayDataframeVirtualPartition, self
        ).force_materialization(get_ip=get_ip)
        self._list_of_block_partitions = materialized.list_of_block_partitions
        return materialized

    def mask(self, row_indices, col_indices):
        """
        Create (synchronously) a mask that extracts the indices provided.

        Parameters
        ----------
        row_indices : list-like, slice or label
            The row labels for the rows to extract.
        col_indices : list-like, slice or label
            The column labels for the columns to extract.

        Returns
        -------
        PandasOnRayDataframeVirtualPartition
            A new ``PandasOnRayDataframeVirtualPartition`` object,
            materialized.
        """
        return (
            self.force_materialization()
            .list_of_block_partitions[0]
            .mask(row_indices, col_indices)
        )

    def to_pandas(self):
        """
        Convert the data in this partition to a ``pandas.DataFrame``.

        Returns
        -------
        pandas DataFrame.
        """
        return self.force_materialization().list_of_block_partitions[0].to_pandas()

    _length_cache = None

    def length(self):
        """
        Get the length of this partition.

        Returns
        -------
        int
            The length of the partition.
        """
        if self._length_cache is None:
            if self.axis == 0:
                self._length_cache = sum(
                    obj.length() for obj in self.list_of_block_partitions
                )
            else:
                self._length_cache = self.list_of_block_partitions[0].length()
        return self._length_cache

    _width_cache = None

    def width(self):
        """
        Get the width of this partition.

        Returns
        -------
        int
            The width of the partition.
        """
        if self._width_cache is None:
            if self.axis == 1:
                self._width_cache = sum(
                    obj.width() for obj in self.list_of_block_partitions
                )
            else:
                self._width_cache = self.list_of_block_partitions[0].width()
        return self._width_cache

    def drain_call_queue(self, num_splits=None):
        """
        Execute all operations stored in this partition's call queue.

        Parameters
        ----------
        num_splits : int, default: None
            The number of times to split the result object.
        """
        if len(self.call_queue) == 0:
            # this implicitly calls `drain_call_queue`
            _ = self.list_of_blocks
            return
        drained = super(PandasOnRayDataframeVirtualPartition, self).apply(
            _DRAIN, num_splits=num_splits, call_queue=self.call_queue
        )
        self._list_of_block_partitions = drained
        self.call_queue = []

    def wait(self):
        """Wait completing computations on the object wrapped by the partition."""
        self.drain_call_queue()
        futures = self.list_of_blocks
        ray.wait(futures, num_returns=len(futures))

    def add_to_apply_calls(self, func, *args, length=None, width=None, **kwargs):
        """
        Add a function to the call queue.

        Parameters
        ----------
        func : callable or ray.ObjectRef
            Function to be added to the call queue.
        *args : iterable
            Additional positional arguments to be passed in `func`.
        length : ray.ObjectRef or int, optional
            Length, or reference to it, of wrapped ``pandas.DataFrame``.
        width : ray.ObjectRef or int, optional
            Width, or reference to it, of wrapped ``pandas.DataFrame``.
        **kwargs : dict
            Additional keyword arguments to be passed in `func`.

        Returns
        -------
        PandasOnRayDataframeVirtualPartition
            A new ``PandasOnRayDataframeVirtualPartition`` object.

        Notes
        -----
        It does not matter if `func` is callable or an ``ray.ObjectRef``. Ray will
        handle it correctly either way. The keyword arguments are sent as a dictionary.
        """
        return type(self)(
            self.list_of_block_partitions,
            full_axis=self.full_axis,
            call_queue=self.call_queue + [[func, args, kwargs]],
            length=length,
            width=width,
        )


@_inherit_docstrings(PandasOnRayDataframeVirtualPartition.__init__)
class PandasOnRayDataframeColumnPartition(PandasOnRayDataframeVirtualPartition):
    axis = 0


@_inherit_docstrings(PandasOnRayDataframeVirtualPartition.__init__)
class PandasOnRayDataframeRowPartition(PandasOnRayDataframeVirtualPartition):
    axis = 1


@ray.remote
def deploy_ray_func(
    deployer, axis, f_to_deploy, f_args, f_kwargs, *args, **kwargs
):  # pragma: no cover
    """
    Execute a function on an axis partition in a worker process.

    This is ALWAYS called on either ``PandasDataframeAxisPartition.deploy_axis_func``
    or ``PandasDataframeAxisPartition.deploy_func_between_two_axis_partitions``, which both
    serve to deploy another dataframe function on a Ray worker process. The provided ``f_args``
    is thus are deserialized here (on the Ray worker) before the function is called (``f_kwargs``
    will never contain more Ray objects, and thus does not require deserialization).

    Parameters
    ----------
    deployer : callable
        A `PandasDataFrameAxisPartition.deploy_*` method that will call ``f_to_deploy``.
    axis : {0, 1}
        The axis to perform the function along.
    f_to_deploy : callable or RayObjectID
        The function to deploy.
    f_args : list or tuple
        Positional arguments to pass to ``f_to_deploy``.
    f_kwargs : dict
        Keyword arguments to pass to ``f_to_deploy``.
    *args : list
        Positional arguments to pass to ``deployer``.
    **kwargs : dict
        Keyword arguments to pass to ``deployer``.

    Returns
    -------
    list : Union[tuple, list]
        The result of the function call, and metadata for it.

    Notes
    -----
    Ray functions are not detected by codecov (thus pragma: no cover).
    """
    f_args = deserialize(f_args)
    result = deployer(axis, f_to_deploy, f_args, f_kwargs, *args, **kwargs)
    ip = get_node_ip_address()
    if isinstance(result, pandas.DataFrame):
        return result, len(result), len(result.columns), ip
    elif all(isinstance(r, pandas.DataFrame) for r in result):
        return [i for r in result for i in [r, len(r), len(r.columns), ip]]
    else:
        return [i for r in result for i in [r, None, None, ip]]<|MERGE_RESOLUTION|>--- conflicted
+++ resolved
@@ -193,16 +193,8 @@
         list
             A list of ``ray.ObjectRef``-s.
         """
-<<<<<<< HEAD
-        lengths = kwargs.get("_lengths", None)
-        max_retries = kwargs.pop("max_retries", None)
-        num_returns = (num_splits if lengths is None else len(lengths)) * 4
-        if kwargs.get("_impure", False):
-            num_returns = 8
-=======
->>>>>>> 5b5d7f41
         return deploy_ray_func.options(
-            num_returns=num_returns,
+            num_returns=(num_splits if lengths is None else len(lengths)) * 4,
             **({"max_retries": max_retries} if max_retries is not None else {}),
         ).remote(
             _DEPLOY_AXIS_FUNC,
