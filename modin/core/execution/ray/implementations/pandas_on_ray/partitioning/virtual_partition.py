--- conflicted
+++ resolved
@@ -34,17 +34,10 @@
         List of ``PandasOnRayDataframePartition`` objects.
     get_ip : bool, default: False
         Whether to get node IP addresses to conforming partitions or not.
-<<<<<<< HEAD
-    full_axis : bool, default: True
-        Whether this partition spans an entire axis of the dataframe.
-    call_queue : list, default: None
-        Call queue that needs to be executed on the partition.
-=======
     full_axis: bool, default: True
         Whether or not the virtual partition encompasses the whole axis.
     call_queue: list, optional
         A list of tuples (callable, args, kwargs) that contains deferred calls.
->>>>>>> 558bbb33
     """
 
     partition_type = PandasOnRayDataframePartition
@@ -106,18 +99,14 @@
 
     @property
     def list_of_blocks(self):
-<<<<<<< HEAD
-        """
-        Get the list of `pandas.DataFrame` that compose this partition.
+        """
+        Get the list of physical partition objects that compose this partition.
 
         Returns
         -------
         List
             A list of `pandas.DataFrame`.
         """
-=======
-        """List of physical partition objects that underlie this virtual partition."""
->>>>>>> 558bbb33
         # Defer draining call queue until we get the partitions
         # TODO Look into draining call queue at the same time as the task
         for partition in self.list_of_partitions_to_combine:
@@ -126,18 +115,14 @@
 
     @property
     def list_of_ips(self):
-<<<<<<< HEAD
-        """
-        Get the IPs holding the `pandas.DataFrames` composing this partition.
+        """
+        Get the IPs holding the physical objects composing this partition.
 
         Returns
         -------
         List
             A list of IPs as distributed.Future or str.
         """
-=======
-        """List of ip addresses for the physical partition objects"""
->>>>>>> 558bbb33
         return [obj._ip_cache for obj in self.list_of_partitions_to_combine]
 
     @classmethod
@@ -252,21 +237,12 @@
         **kwargs,
     ):
         """
-<<<<<<< HEAD
-        Apply a function to the objects wrapped by this partition.
-
-        Parameters
-        ----------
-        func : callable or ray.ObjectRef
-            A function to apply.
-=======
         Apply a function to this axis partition along full axis.
 
         Parameters
         ----------
         func : callable
             The function to apply.
->>>>>>> 558bbb33
         num_splits : int, default: None
             The number of times to split the result object.
         other_axis_partition : PandasDataframeAxisPartition, default: None
@@ -280,21 +256,12 @@
             orientation (the lengths will remain the same). This is ignored between
             two axis partitions.
         **kwargs : dict
-<<<<<<< HEAD
-            Additional keyword arguments to be passed in `func`.
-
-        Returns
-        -------
-        PandasOnRayDataframeVirtualPartition
-            A new ``PandasOnRayDataframeVirtualPartition`` object.
-=======
             Additional keywords arguments to be passed in `func`.
 
         Returns
         -------
         list
             A list of `PandasOnRayDataframeVirtualPartition` objects.
->>>>>>> 558bbb33
         """
         if not self.full_axis:
             num_splits = 1
@@ -305,7 +272,6 @@
         )
         if self.full_axis:
             return result
-<<<<<<< HEAD
         else:
             # must unpack subset of the axis to ensure correct dimensions on
             # partitions object
@@ -314,12 +280,6 @@
     def force_materialization(self, get_ip=False):
         """
         Materialize partitions into a single partition.
-=======
-
-    def force_materialization(self, get_ip=False):
-        """
-        Materialize axis partitions into a single partition.
->>>>>>> 558bbb33
 
         Parameters
         ----------
@@ -329,11 +289,7 @@
         Returns
         -------
         PandasOnRayDataframeVirtualPartition
-<<<<<<< HEAD
-            A partition composed of a single materialized partition.
-=======
             An axis partition containing only a single materialized partition.
->>>>>>> 558bbb33
         """
         materialized = super(
             PandasOnRayDataframeVirtualPartition, self
@@ -343,11 +299,7 @@
 
     def mask(self, row_indices, col_indices):
         """
-<<<<<<< HEAD
         Create (synchronously) a mask that extracts the indices provided.
-=======
-        Lazily create a mask that extracts the indices provided.
->>>>>>> 558bbb33
 
         Parameters
         ----------
@@ -359,12 +311,8 @@
         Returns
         -------
         PandasOnRayDataframeVirtualPartition
-<<<<<<< HEAD
             A new ``PandasOnRayDataframeVirtualPartition`` object,
             materialized.
-=======
-            A new ``PandasOnRayDataframeVirtualPartition`` object.
->>>>>>> 558bbb33
         """
         return (
             self.force_materialization()
@@ -374,11 +322,7 @@
 
     def to_pandas(self):
         """
-<<<<<<< HEAD
         Convert the data in this partition to a ``pandas.DataFrame``.
-=======
-        Convert the object wrapped by this partition to a ``pandas.DataFrame``.
->>>>>>> 558bbb33
 
         Returns
         -------
@@ -390,20 +334,12 @@
 
     def length(self):
         """
-<<<<<<< HEAD
         Get the length of this partition.
-=======
-        Get the length of the object wrapped by this partition.
->>>>>>> 558bbb33
 
         Returns
         -------
         int
-<<<<<<< HEAD
             The length of the partition.
-=======
-            The length of the object.
->>>>>>> 558bbb33
         """
         if self._length_cache is None:
             if self.axis == 0:
@@ -418,20 +354,12 @@
 
     def width(self):
         """
-<<<<<<< HEAD
         Get the width of this partition.
-=======
-        Get the width of the object wrapped by the partition.
->>>>>>> 558bbb33
 
         Returns
         -------
         int
-<<<<<<< HEAD
             The width of the partition.
-=======
-            The width of the object.
->>>>>>> 558bbb33
         """
         if self._width_cache is None:
             if self.axis == 1:
@@ -443,11 +371,7 @@
         return self._width_cache
 
     def drain_call_queue(self):
-<<<<<<< HEAD
         """Execute all operations stored in this partition's call queue."""
-=======
-        """Execute all operations stored in the call queue on the object wrapped by this partition."""
->>>>>>> 558bbb33
 
         def drain(df):
             for func, args, kwargs in self.call_queue:
@@ -460,29 +384,29 @@
 
     def add_to_apply_calls(self, func, *args, **kwargs):
         """
-        Add a function to the call queue.
-
-        Parameters
-        ----------
-        func : callable or ray.ObjectRef
-            Function to be added to the call queue.
-        *args : iterable
-            Additional positional arguments to be passed in `func`.
-        **kwargs : dict
-            Additional keyword arguments to be passed in `func`.
-
-        Returns
-        -------
-        PandasOnRayDataframeVirtualPartition
-            A new ``PandasOnRayDataframeVirtualPartition`` object.
-<<<<<<< HEAD
-
-        Notes
-        -----
-        It does not matter if `func` is callable or an ``ray.ObjectRef``. Ray will
-        handle it correctly either way. The keyword arguments are sent as a dictionary.
-=======
->>>>>>> 558bbb33
+                Add a function to the call queue.
+
+                Parameters
+                ----------
+                func : callable or ray.ObjectRef
+                    Function to be added to the call queue.
+                *args : iterable
+                    Additional positional arguments to be passed in `func`.
+                **kwargs : dict
+                    Additional keyword arguments to be passed in `func`.
+
+                Returns
+                -------
+                PandasOnRayDataframeVirtualPartition
+                    A new ``PandasOnRayDataframeVirtualPartition`` object.
+        <<<<<<< HEAD
+
+                Notes
+                -----
+                It does not matter if `func` is callable or an ``ray.ObjectRef``. Ray will
+                handle it correctly either way. The keyword arguments are sent as a dictionary.
+        =======
+        >>>>>>> refs/remotes/devin-petersohn/issues/3675
         """
         return type(self)(
             self.list_of_partitions_to_combine,
