--- conflicted
+++ resolved
@@ -115,16 +115,11 @@
         else:
             # We handle `len(call_queue) == 1` in a different way because
             # this dramatically improves performance.
-<<<<<<< HEAD
-            func, args, kwargs = call_queue[0]
-=======
             func, f_args, f_kwargs = call_queue[0]
+            logger.debug(f"SUBMIT::_apply_func::{self._identity}")
             result, length, width, ip = _apply_func.remote(
                 data, func, *f_args, **f_kwargs
             )
->>>>>>> 5b5d7f41
-            logger.debug(f"SUBMIT::_apply_func::{self._identity}")
-            result, length, width, ip = _apply_func.remote(data, func, *args, **kwargs)
         logger.debug(f"EXIT::Partition.apply::{self._identity}")
         return PandasOnRayDataframePartition(result, length, width, ip)
 
