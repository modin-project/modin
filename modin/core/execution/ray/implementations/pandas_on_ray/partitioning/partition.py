# Licensed to Modin Development Team under one or more contributor license agreements.
# See the NOTICE file distributed with this work for additional information regarding
# copyright ownership.  The Modin Development Team licenses this file to you under the
# Apache License, Version 2.0 (the "License"); you may not use this file except in
# compliance with the License.  You may obtain a copy of the License at
#
#     http://www.apache.org/licenses/LICENSE-2.0
#
# Unless required by applicable law or agreed to in writing, software distributed under
# the License is distributed on an "AS IS" BASIS, WITHOUT WARRANTIES OR CONDITIONS OF
# ANY KIND, either express or implied. See the License for the specific language
# governing permissions and limitations under the License.

"""Module houses class that wraps data (block partition) and its metadata."""

import ray
from ray.util import get_node_ip_address

from modin.core.execution.ray.common.utils import deserialize, ObjectIDType, wait
from modin.core.execution.ray.common import RayWrapper
from modin.core.dataframe.pandas.partitioning.partition import PandasDataframePartition
from modin.pandas.indexing import compute_sliced_len
from modin.logging import get_logger

compute_sliced_len = ray.remote(compute_sliced_len)


class PandasOnRayDataframePartition(PandasDataframePartition):
    """
    The class implements the interface in ``PandasDataframePartition``.

    Parameters
    ----------
    data : ray.ObjectRef
        A reference to ``pandas.DataFrame`` that need to be wrapped with this class.
    length : ray.ObjectRef or int, optional
        Length or reference to it of wrapped ``pandas.DataFrame``.
    width : ray.ObjectRef or int, optional
        Width or reference to it of wrapped ``pandas.DataFrame``.
    ip : ray.ObjectRef or str, optional
        Node IP address or reference to it that holds wrapped ``pandas.DataFrame``.
    call_queue : list
        Call queue that needs to be executed on wrapped ``pandas.DataFrame``.
    """

    execution_wrapper = RayWrapper

    def __init__(self, data, length=None, width=None, ip=None, call_queue=None):
        assert isinstance(data, ObjectIDType)
        self._data = data
        if call_queue is None:
            call_queue = []
        self.call_queue = call_queue
        self._length_cache = length
        self._width_cache = width
        self._ip_cache = ip

        log = get_logger()
        self._is_debug(log) and log.debug(
            "Partition ID: {}, Height: {}, Width: {}, Node IP: {}".format(
                self._identity,
                str(self._length_cache),
                str(self._width_cache),
                str(self._ip_cache),
            )
        )

<<<<<<< HEAD
=======
    def get(self):
        """
        Get the object wrapped by this partition out of the Plasma store.

        Returns
        -------
        pandas.DataFrame
            The object from the Plasma store.
        """
        log = get_logger()
        self._is_debug(log) and log.debug(f"ENTER::Partition.get::{self._identity}")
        if len(self.call_queue):
            self.drain_call_queue()
        result = RayWrapper.materialize(self._data)
        self._is_debug(log) and log.debug(f"EXIT::Partition.get::{self._identity}")
        return result

>>>>>>> e2fd6ddc
    def apply(self, func, *args, **kwargs):
        """
        Apply a function to the object wrapped by this partition.

        Parameters
        ----------
        func : callable or ray.ObjectRef
            A function to apply.
        *args : iterable
            Additional positional arguments to be passed in `func`.
        **kwargs : dict
            Additional keyword arguments to be passed in `func`.

        Returns
        -------
        PandasOnRayDataframePartition
            A new ``PandasOnRayDataframePartition`` object.

        Notes
        -----
        It does not matter if `func` is callable or an ``ray.ObjectRef``. Ray will
        handle it correctly either way. The keyword arguments are sent as a dictionary.
        """
        log = get_logger()
        self._is_debug(log) and log.debug(f"ENTER::Partition.apply::{self._identity}")
        data = self._data
        call_queue = self.call_queue + [[func, args, kwargs]]
        if len(call_queue) > 1:
            self._is_debug(log) and log.debug(
                f"SUBMIT::_apply_list_of_funcs::{self._identity}"
            )
            result, length, width, ip = _apply_list_of_funcs.remote(call_queue, data)
        else:
            # We handle `len(call_queue) == 1` in a different way because
            # this dramatically improves performance.
            func, f_args, f_kwargs = call_queue[0]
            result, length, width, ip = _apply_func.remote(
                data, func, *f_args, **f_kwargs
            )
            self._is_debug(log) and log.debug(f"SUBMIT::_apply_func::{self._identity}")
        self._is_debug(log) and log.debug(f"EXIT::Partition.apply::{self._identity}")
        return self.__constructor__(result, length, width, ip)

    def drain_call_queue(self):
        """Execute all operations stored in the call queue on the object wrapped by this partition."""
        log = get_logger()
        self._is_debug(log) and log.debug(
            f"ENTER::Partition.drain_call_queue::{self._identity}"
        )
        if len(self.call_queue) == 0:
            return
        data = self._data
        call_queue = self.call_queue
        if len(call_queue) > 1:
            self._is_debug(log) and log.debug(
                f"SUBMIT::_apply_list_of_funcs::{self._identity}"
            )
            (
                self._data,
                new_length,
                new_width,
                self._ip_cache,
            ) = _apply_list_of_funcs.remote(call_queue, data)
        else:
            # We handle `len(call_queue) == 1` in a different way because
            # this dramatically improves performance.
            func, f_args, f_kwargs = call_queue[0]
            self._is_debug(log) and log.debug(f"SUBMIT::_apply_func::{self._identity}")
            (
                self._data,
                new_length,
                new_width,
                self._ip_cache,
            ) = _apply_func.remote(data, func, *f_args, **f_kwargs)
        self._is_debug(log) and log.debug(
            f"EXIT::Partition.drain_call_queue::{self._identity}"
        )
        self.call_queue = []

        # GH#4732 if we already have evaluated width/length cached as ints,
        #  don't overwrite that cache with non-evaluated values.
        if not isinstance(self._length_cache, int):
            self._length_cache = new_length
        if not isinstance(self._width_cache, int):
            self._width_cache = new_width

    def wait(self):
        """Wait completing computations on the object wrapped by the partition."""
        self.drain_call_queue()
        wait([self._data])

    def __copy__(self):
        """
        Create a copy of this partition.

        Returns
        -------
        PandasOnRayDataframePartition
            A copy of this partition.
        """
        return self.__constructor__(
            self._data,
            length=self._length_cache,
            width=self._width_cache,
            ip=self._ip_cache,
            call_queue=self.call_queue,
        )

    # If Ray has not been initialized yet by Modin,
    # it will be initialized when calling `RayWrapper.put`.
    _iloc = execution_wrapper.put(PandasDataframePartition._iloc)

    def mask(self, row_labels, col_labels):
        """
        Lazily create a mask that extracts the indices provided.

        Parameters
        ----------
        row_labels : list-like, slice or label
            The row labels for the rows to extract.
        col_labels : list-like, slice or label
            The column labels for the columns to extract.

        Returns
        -------
        PandasOnRayDataframePartition
            A new ``PandasOnRayDataframePartition`` object.
        """
        log = get_logger()
        self._is_debug(log) and log.debug(f"ENTER::Partition.mask::{self._identity}")
        new_obj = super().mask(row_labels, col_labels)
        if isinstance(row_labels, slice) and isinstance(
            self._length_cache, ObjectIDType
        ):
            if row_labels == slice(None):
                # fast path - full axis take
                new_obj._length_cache = self._length_cache
            else:
                new_obj._length_cache = compute_sliced_len.remote(
                    row_labels, self._length_cache
                )
        if isinstance(col_labels, slice) and isinstance(
            self._width_cache, ObjectIDType
        ):
            if col_labels == slice(None):
                # fast path - full axis take
                new_obj._width_cache = self._width_cache
            else:
                new_obj._width_cache = compute_sliced_len.remote(
                    col_labels, self._width_cache
                )
        self._is_debug(log) and log.debug(f"EXIT::Partition.mask::{self._identity}")
        return new_obj

    @classmethod
    def put(cls, obj):
        """
        Put an object into Plasma store and wrap it with partition object.

        Parameters
        ----------
        obj : any
            An object to be put.

        Returns
        -------
        PandasOnRayDataframePartition
            A new ``PandasOnRayDataframePartition`` object.
        """
        return cls(cls.execution_wrapper.put(obj), len(obj.index), len(obj.columns))

    @classmethod
    def preprocess_func(cls, func):
        """
        Put a function into the Plasma store to use in ``apply``.

        Parameters
        ----------
        func : callable
            A function to preprocess.

        Returns
        -------
        ray.ObjectRef
            A reference to `func`.
        """
        return cls.execution_wrapper.put(func)

    def length(self, materialize=True):
        """
        Get the length of the object wrapped by this partition.

        Parameters
        ----------
        materialize : bool, default: True
            Whether to forcibly materialize the result into an integer. If ``False``
            was specified, may return a future of the result if it hasn't been
            materialized yet.

        Returns
        -------
        int or ray.ObjectRef
            The length of the object.
        """
        if self._length_cache is None:
            if len(self.call_queue):
                self.drain_call_queue()
            else:
                self._length_cache, self._width_cache = _get_index_and_columns.remote(
                    self._data
                )
        if isinstance(self._length_cache, ObjectIDType) and materialize:
            self._length_cache = RayWrapper.materialize(self._length_cache)
        return self._length_cache

    def width(self, materialize=True):
        """
        Get the width of the object wrapped by the partition.

        Parameters
        ----------
        materialize : bool, default: True
            Whether to forcibly materialize the result into an integer. If ``False``
            was specified, may return a future of the result if it hasn't been
            materialized yet.

        Returns
        -------
        int or ray.ObjectRef
            The width of the object.
        """
        if self._width_cache is None:
            if len(self.call_queue):
                self.drain_call_queue()
            else:
                self._length_cache, self._width_cache = _get_index_and_columns.remote(
                    self._data
                )
        if isinstance(self._width_cache, ObjectIDType) and materialize:
            self._width_cache = RayWrapper.materialize(self._width_cache)
        return self._width_cache

    def ip(self):
        """
        Get the node IP address of the object wrapped by this partition.

        Returns
        -------
        str
            IP address of the node that holds the data.
        """
        if self._ip_cache is None:
            if len(self.call_queue):
                self.drain_call_queue()
            else:
                self._ip_cache = self.apply(lambda df: df)._ip_cache
        if isinstance(self._ip_cache, ObjectIDType):
            self._ip_cache = RayWrapper.materialize(self._ip_cache)
        return self._ip_cache


@ray.remote(num_returns=2)
def _get_index_and_columns(df):
    """
    Get the number of rows and columns of a pandas DataFrame.

    Parameters
    ----------
    df : pandas.DataFrame
        A pandas DataFrame which dimensions are needed.

    Returns
    -------
    int
        The number of rows.
    int
        The number of columns.
    """
    return len(df.index), len(df.columns)


@ray.remote(num_returns=4)
def _apply_func(partition, func, *args, **kwargs):  # pragma: no cover
    """
    Execute a function on the partition in a worker process.

    Parameters
    ----------
    partition : pandas.DataFrame
        A pandas DataFrame the function needs to be executed on.
    func : callable
        The function to perform on the partition.
    *args : list
        Positional arguments to pass to ``func``.
    **kwargs : dict
        Keyword arguments to pass to ``func``.

    Returns
    -------
    pandas.DataFrame
        The resulting pandas DataFrame.
    int
        The number of rows of the resulting pandas DataFrame.
    int
        The number of columns of the resulting pandas DataFrame.
    str
        The node IP address of the worker process.

    Notes
    -----
    Directly passing a call queue entry (i.e. a list of [func, args, kwargs]) instead of
    destructuring it causes a performance penalty.
    """
    try:
        result = func(partition, *args, **kwargs)
    # Sometimes Arrow forces us to make a copy of an object before we operate on it. We
    # don't want the error to propagate to the user, and we want to avoid copying unless
    # we absolutely have to.
    except ValueError:
        result = func(partition.copy(), *args, **kwargs)
    return (
        result,
        len(result) if hasattr(result, "__len__") else 0,
        len(result.columns) if hasattr(result, "columns") else 0,
        get_node_ip_address(),
    )


@ray.remote(num_returns=4)
def _apply_list_of_funcs(call_queue, partition):  # pragma: no cover
    """
    Execute all operations stored in the call queue on the partition in a worker process.

    Parameters
    ----------
    call_queue : list
        A call queue that needs to be executed on the partition.
    partition : pandas.DataFrame
        A pandas DataFrame the call queue needs to be executed on.

    Returns
    -------
    pandas.DataFrame
        The resulting pandas DataFrame.
    int
        The number of rows of the resulting pandas DataFrame.
    int
        The number of columns of the resulting pandas DataFrame.
    str
        The node IP address of the worker process.
    """
    for func, f_args, f_kwargs in call_queue:
        func = deserialize(func)
        args = deserialize(f_args)
        kwargs = deserialize(f_kwargs)
        try:
            partition = func(partition, *args, **kwargs)
        # Sometimes Arrow forces us to make a copy of an object before we operate on it. We
        # don't want the error to propagate to the user, and we want to avoid copying unless
        # we absolutely have to.
        except ValueError:
            partition = func(partition.copy(), *args, **kwargs)

    return (
        partition,
        len(partition) if hasattr(partition, "__len__") else 0,
        len(partition.columns) if hasattr(partition, "columns") else 0,
        get_node_ip_address(),
    )<|MERGE_RESOLUTION|>--- conflicted
+++ resolved
@@ -65,26 +65,6 @@
             )
         )
 
-<<<<<<< HEAD
-=======
-    def get(self):
-        """
-        Get the object wrapped by this partition out of the Plasma store.
-
-        Returns
-        -------
-        pandas.DataFrame
-            The object from the Plasma store.
-        """
-        log = get_logger()
-        self._is_debug(log) and log.debug(f"ENTER::Partition.get::{self._identity}")
-        if len(self.call_queue):
-            self.drain_call_queue()
-        result = RayWrapper.materialize(self._data)
-        self._is_debug(log) and log.debug(f"EXIT::Partition.get::{self._identity}")
-        return result
-
->>>>>>> e2fd6ddc
     def apply(self, func, *args, **kwargs):
         """
         Apply a function to the object wrapped by this partition.
