# Licensed to Modin Development Team under one or more contributor license agreements.
# See the NOTICE file distributed with this work for additional information regarding
# copyright ownership.  The Modin Development Team licenses this file to you under the
# Apache License, Version 2.0 (the "License"); you may not use this file except in
# compliance with the License.  You may obtain a copy of the License at
#
#     http://www.apache.org/licenses/LICENSE-2.0
#
# Unless required by applicable law or agreed to in writing, software distributed under
# the License is distributed on an "AS IS" BASIS, WITHOUT WARRANTIES OR CONDITIONS OF
# ANY KIND, either express or implied. See the License for the specific language
# governing permissions and limitations under the License.

"""The module holds utility and initialization routines for Modin on Ray."""

import os
import sys
import psutil
from packaging import version
from typing import Optional
import warnings

import ray

from modin.config import (
    StorageFormat,
    IsRayCluster,
    RayRedisAddress,
    RayRedisPassword,
    CpuCount,
    GpuCount,
    Memory,
    NPartitions,
    ValueSource,
)
from modin.error_message import ErrorMessage
from .engine_wrapper import RayWrapper

_OBJECT_STORE_TO_SYSTEM_MEMORY_RATIO = 0.6
# This constant should be in sync with the limit in ray, which is private,
# not exposed to users, and not documented:
# https://github.com/ray-project/ray/blob/4692e8d8023e789120d3f22b41ffb136b50f70ea/python/ray/_private/ray_constants.py#L57-L62
_MAC_OBJECT_STORE_LIMIT_BYTES = 2 * 2**30

ObjectIDType = ray.ObjectRef
if version.parse(ray.__version__) >= version.parse("1.2.0"):
    from ray.util.client.common import ClientObjectRef

    ObjectIDType = (ray.ObjectRef, ClientObjectRef)


def initialize_ray(
    override_is_cluster=False,
    override_redis_address: str = None,
    override_redis_password: str = None,
):
    """
    Initialize Ray based on parameters, ``modin.config`` variables and internal defaults.

    Parameters
    ----------
    override_is_cluster : bool, default: False
        Whether to override the detection of Modin being run in a cluster
        and always assume this runs on cluster head node.
        This also overrides Ray worker detection and always runs the initialization
        function (runs from main thread only by default).
        If not specified, ``modin.config.IsRayCluster`` variable is used.
    override_redis_address : str, optional
        What Redis address to connect to when running in Ray cluster.
        If not specified, ``modin.config.RayRedisAddress`` is used.
    override_redis_password : str, optional
        What password to use when connecting to Redis.
        If not specified, ``modin.config.RayRedisPassword`` is used.
    """
    extra_init_kw = {"runtime_env": {"env_vars": {"__MODIN_AUTOIMPORT_PANDAS__": "1"}}}
    if not ray.is_initialized() or override_is_cluster:
        cluster = override_is_cluster or IsRayCluster.get()
        redis_address = override_redis_address or RayRedisAddress.get()
        redis_password = (
            (
                ray.ray_constants.REDIS_DEFAULT_PASSWORD
                if cluster
                else RayRedisPassword.get()
            )
            if override_redis_password is None
            and RayRedisPassword.get_value_source() == ValueSource.DEFAULT
            else override_redis_password or RayRedisPassword.get()
        )

        if cluster:
            # We only start ray in a cluster setting for the head node.
            ray.init(
                address=redis_address or "auto",
                include_dashboard=False,
                ignore_reinit_error=True,
                _redis_password=redis_password,
                **extra_init_kw,
            )
        else:
            # This string is intentionally formatted this way. We want it indented in
            # the warning message.
            ErrorMessage.not_initialized(
                "Ray",
                f"""
    import ray
    ray.init({', '.join([f'{k}={v}' for k,v in extra_init_kw.items()])})
""",
            )
            object_store_memory = _get_object_store_memory()
            ray_init_kwargs = {
                "num_cpus": CpuCount.get(),
                "num_gpus": GpuCount.get(),
                "include_dashboard": False,
                "ignore_reinit_error": True,
                "object_store_memory": object_store_memory,
                "_redis_password": redis_password,
                "_memory": object_store_memory,
                **extra_init_kw,
            }
            ray.init(**ray_init_kwargs)

        if StorageFormat.get() == "Cudf":
            from modin.core.execution.ray.implementations.cudf_on_ray.partitioning import (
                GPUManager,
                GPU_MANAGERS,
            )

            # Check that GPU_MANAGERS is empty because _update_engine can be called multiple times
            if not GPU_MANAGERS:
                for i in range(GpuCount.get()):
                    GPU_MANAGERS.append(GPUManager.remote(i))

    # Now ray is initialized, check runtime env config - especially useful if we join
    # an externally pre-configured cluster
    env_vars = ray.get_runtime_context().runtime_env.get("env_vars", {})
    for varname, varvalue in extra_init_kw["runtime_env"]["env_vars"].items():
        if str(env_vars.get(varname, "")) != str(varvalue):
            ErrorMessage.single_warning(
                "When using a pre-initialized Ray cluster, please ensure that the runtime env "
                + f"sets environment variable {varname} to {varvalue}"
            )

    num_cpus = int(ray.cluster_resources()["CPU"])
    num_gpus = int(ray.cluster_resources().get("GPU", 0))
    if StorageFormat.get() == "Cudf":
        NPartitions._put(num_gpus)
    else:
        NPartitions._put(num_cpus)


def _get_object_store_memory() -> Optional[int]:
    """
    Get the object store memory we should start Ray with, in bytes.

    - If the ``Memory`` config variable is set, return that.
    - On Linux, take system memory from /dev/shm. On other systems use total
      virtual memory.
    - On Mac, never return more than Ray-specified upper limit.

    Returns
    -------
    Optional[int]
        The object store memory size in bytes, or None if we should use the Ray
        default.
    """
    object_store_memory = Memory.get()
    if object_store_memory is not None:
        return object_store_memory
    virtual_memory = psutil.virtual_memory().total
    if sys.platform.startswith("linux"):
        shm_fd = os.open("/dev/shm", os.O_RDONLY)
        try:
            shm_stats = os.fstatvfs(shm_fd)
            system_memory = shm_stats.f_bsize * shm_stats.f_bavail
            if system_memory / (virtual_memory / 2) < 0.99:
                warnings.warn(
                    f"The size of /dev/shm is too small ({system_memory} bytes). The required size "
                    + f"at least half of RAM ({virtual_memory // 2} bytes). Please, delete files in /dev/shm or "
                    + "increase size of /dev/shm with --shm-size in Docker. Also, you can can override the memory "
                    + "size for each Ray worker (in bytes) to the MODIN_MEMORY environment variable."
                )
        finally:
            os.close(shm_fd)
    else:
        system_memory = virtual_memory
    bytes_per_gb = 1e9
    object_store_memory = int(
        _OBJECT_STORE_TO_SYSTEM_MEMORY_RATIO
        * system_memory
        // bytes_per_gb
        * bytes_per_gb
    )
    if object_store_memory == 0:
        return None
    # Newer versions of ray don't allow us to initialize ray with object store
    # size larger than that _MAC_OBJECT_STORE_LIMIT_BYTES. It seems that
    # object store > the limit is too slow even on ray 1.0.0. However, limiting
    # the object store to _MAC_OBJECT_STORE_LIMIT_BYTES only seems to start
    # helping at ray version 1.3.0. So if ray version is at least 1.3.0, cap
    # the object store at _MAC_OBJECT_STORE_LIMIT_BYTES.
    # For background on the ray bug see:
    # - https://github.com/ray-project/ray/issues/20388
    # - https://github.com/modin-project/modin/issues/4872
    if sys.platform == "darwin" and version.parse(ray.__version__) >= version.parse(
        "1.3.0"
    ):
        object_store_memory = min(object_store_memory, _MAC_OBJECT_STORE_LIMIT_BYTES)
    return object_store_memory


def deserialize(obj):
    """
    Deserialize a Ray object.

    Parameters
    ----------
    obj : ObjectIDType, iterable of ObjectIDType, or mapping of keys to ObjectIDTypes
        Object(s) to deserialize.

    Returns
    -------
    obj
        The deserialized object.
    """
    if isinstance(obj, ObjectIDType):
<<<<<<< HEAD
        return RayWrapper.materialize(obj)
    elif isinstance(obj, (tuple, list)) and any(
        isinstance(o, ObjectIDType) for o in obj
    ):
        return RayWrapper.materialize(list(obj))
=======
        return ray.get(obj)
    elif isinstance(obj, (tuple, list)):
        # Ray will error if any elements are not ObjectIDType, but we still want ray to
        # perform batch deserialization for us -- thus, we must submit only the list elements
        # that are ObjectIDType, deserialize them, and restore them to their correct list index
        oid_indices, oids = [], []
        for i, ray_id in enumerate(obj):
            if isinstance(ray_id, ObjectIDType):
                oid_indices.append(i)
                oids.append(ray_id)
        ray_result = ray.get(oids)
        new_lst = list(obj[:])
        for i, deser_item in zip(oid_indices, ray_result):
            new_lst[i] = deser_item
        # Check that all objects have been deserialized
        assert not any([isinstance(o, ObjectIDType) for o in new_lst])
        return new_lst
>>>>>>> d6d503ac
    elif isinstance(obj, dict) and any(
        isinstance(val, ObjectIDType) for val in obj.values()
    ):
        return dict(zip(obj.keys(), RayWrapper.materialize(list(obj.values()))))
    else:
        return obj<|MERGE_RESOLUTION|>--- conflicted
+++ resolved
@@ -223,14 +223,7 @@
         The deserialized object.
     """
     if isinstance(obj, ObjectIDType):
-<<<<<<< HEAD
         return RayWrapper.materialize(obj)
-    elif isinstance(obj, (tuple, list)) and any(
-        isinstance(o, ObjectIDType) for o in obj
-    ):
-        return RayWrapper.materialize(list(obj))
-=======
-        return ray.get(obj)
     elif isinstance(obj, (tuple, list)):
         # Ray will error if any elements are not ObjectIDType, but we still want ray to
         # perform batch deserialization for us -- thus, we must submit only the list elements
@@ -240,14 +233,13 @@
             if isinstance(ray_id, ObjectIDType):
                 oid_indices.append(i)
                 oids.append(ray_id)
-        ray_result = ray.get(oids)
+        ray_result = RayWrapper.materialize(oids)
         new_lst = list(obj[:])
         for i, deser_item in zip(oid_indices, ray_result):
             new_lst[i] = deser_item
         # Check that all objects have been deserialized
         assert not any([isinstance(o, ObjectIDType) for o in new_lst])
         return new_lst
->>>>>>> d6d503ac
     elif isinstance(obj, dict) and any(
         isinstance(val, ObjectIDType) for val in obj.values()
     ):
