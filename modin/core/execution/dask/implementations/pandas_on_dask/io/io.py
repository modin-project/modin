--- conflicted
+++ resolved
@@ -125,15 +125,14 @@
     read_parquet = __make_read(PandasParquetParser, ParquetDispatcher)
     to_parquet = __make_write(ParquetDispatcher)
     # Blocked on pandas-dev/pandas#12236. It is faster to default to pandas.
-<<<<<<< HEAD
-    # read_hdf = type("", (DaskWrapper, PandasHDFParser, HDFReader), build_args).read
-    read_feather = type(
-        "", (DaskWrapper, PandasFeatherParser, FeatherDispatcher), build_args
-    ).read
-    read_sql = type("", (DaskWrapper, PandasSQLParser, SQLDispatcher), build_args).read
-    read_excel = type(
-        "", (DaskWrapper, PandasExcelParser, ExcelDispatcher), build_args
-    ).read
+    # read_hdf = __make_read(PandasHDFParser, HDFReader)
+    read_feather = __make_read(PandasFeatherParser, FeatherDispatcher)
+    read_sql = __make_read(PandasSQLParser, SQLDispatcher)
+    to_sql = __make_write(SQLDispatcher)
+    read_excel = __make_read(PandasExcelParser, ExcelDispatcher)
+
+    del __make_read  # to not pollute class namespace
+    del __make_write  # to not pollute class namespace
 
     @staticmethod
     def _to_csv_check_support(kwargs):
@@ -221,7 +220,9 @@
             path_or_buf = csv_kwargs["path_or_buf"]
             is_binary = "b" in csv_kwargs["mode"]
             csv_kwargs["path_or_buf"] = io.BytesIO() if is_binary else io.StringIO()
+            storage_options = csv_kwargs.pop("storage_options", None)
             df.to_csv(**csv_kwargs)
+            csv_kwargs.update({"storage_options": storage_options})
             content = csv_kwargs["path_or_buf"].getvalue()
             csv_kwargs["path_or_buf"].close()
 
@@ -263,14 +264,4 @@
         # pending completion
         DaskWrapper.materialize(
             [partition.list_of_blocks[0] for partition in result.flatten()]
-        )
-=======
-    # read_hdf = __make_read(PandasHDFParser, HDFReader)
-    read_feather = __make_read(PandasFeatherParser, FeatherDispatcher)
-    read_sql = __make_read(PandasSQLParser, SQLDispatcher)
-    to_sql = __make_write(SQLDispatcher)
-    read_excel = __make_read(PandasExcelParser, ExcelDispatcher)
-
-    del __make_read  # to not pollute class namespace
-    del __make_write  # to not pollute class namespace
->>>>>>> cc69b3d7
+        )