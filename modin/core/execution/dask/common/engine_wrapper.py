--- conflicted
+++ resolved
@@ -75,11 +75,6 @@
         client = default_client()
         args = [] if f_args is None else f_args
         kwargs = {} if f_kwargs is None else f_kwargs
-<<<<<<< HEAD
-        remote_task_future = client.submit(
-            _deploy_dask_func, func, *args, pure=pure, **kwargs
-        )
-=======
         if callable(func):
             remote_task_future = client.submit(func, *args, pure=pure, **kwargs)
         else:
@@ -87,7 +82,6 @@
             remote_task_future = client.submit(
                 _deploy_dask_func, func, *args, pure=pure, **kwargs
             )
->>>>>>> 272df05f
         if num_returns != 1:
             return [
                 client.submit(lambda tup, i: tup[i], remote_task_future, i)
