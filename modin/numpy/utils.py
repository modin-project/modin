# Licensed to Modin Development Team under one or more contributor license agreements.
# See the NOTICE file distributed with this work for additional information regarding
# copyright ownership.  The Modin Development Team licenses this file to you under the
# Apache License, Version 2.0 (the "License"); you may not use this file except in
# compliance with the License.  You may obtain a copy of the License at
#
#     http://www.apache.org/licenses/LICENSE-2.0
#
# Unless required by applicable law or agreed to in writing, software distributed under
# the License is distributed on an "AS IS" BASIS, WITHOUT WARRANTIES OR CONDITIONS OF
# ANY KIND, either express or implied. See the License for the specific language
# governing permissions and limitations under the License.

"""Collection of array utility functions for internal use."""

import modin.pandas as pd
import modin.numpy as np
from modin.config import StorageFormat

_INTEROPERABLE_TYPES = (pd.DataFrame, pd.Series)


def try_convert_from_interoperable_type(obj, copy=False):
    if isinstance(obj, _INTEROPERABLE_TYPES):
<<<<<<< HEAD
        obj = np.array(obj, copy=copy)
=======
        if StorageFormat.get() == "Pandas":
            # If we are dealing with pandas partitions, we need to reset the index
            # and replace column names in order to broadcast correctly.
            new_qc = obj._query_compiler.reset_index(drop=True)
            new_qc.columns = range(len(new_qc.columns))
        else:
            new_qc = obj._query_compiler
        obj = np.array(
            _query_compiler=new_qc,
            _ndim=2 if isinstance(obj, pd.DataFrame) else 1,
        )
>>>>>>> d1c60b33
    return obj<|MERGE_RESOLUTION|>--- conflicted
+++ resolved
@@ -22,19 +22,5 @@
 
 def try_convert_from_interoperable_type(obj, copy=False):
     if isinstance(obj, _INTEROPERABLE_TYPES):
-<<<<<<< HEAD
         obj = np.array(obj, copy=copy)
-=======
-        if StorageFormat.get() == "Pandas":
-            # If we are dealing with pandas partitions, we need to reset the index
-            # and replace column names in order to broadcast correctly.
-            new_qc = obj._query_compiler.reset_index(drop=True)
-            new_qc.columns = range(len(new_qc.columns))
-        else:
-            new_qc = obj._query_compiler
-        obj = np.array(
-            _query_compiler=new_qc,
-            _ndim=2 if isinstance(obj, pd.DataFrame) else 1,
-        )
->>>>>>> d1c60b33
     return obj