# Licensed to Modin Development Team under one or more contributor license agreements.
# See the NOTICE file distributed with this work for additional information regarding
# copyright ownership.  The Modin Development Team licenses this file to you under the
# Apache License, Version 2.0 (the "License"); you may not use this file except in
# compliance with the License.  You may obtain a copy of the License at
#
#     http://www.apache.org/licenses/LICENSE-2.0
#
# Unless required by applicable law or agreed to in writing, software distributed under
# the License is distributed on an "AS IS" BASIS, WITHOUT WARRANTIES OR CONDITIONS OF
# ANY KIND, either express or implied. See the License for the specific language
# governing permissions and limitations under the License.

import numpy

from .arr import array
from .utils import try_convert_from_interoperable_type
from modin.error_message import ErrorMessage


def absolute(
    x, out=None, where=True, casting="same_kind", order="K", dtype=None, subok=True
):
    x = try_convert_from_interoperable_type(x)
    if not isinstance(x, array):
        ErrorMessage.bad_type_for_numpy_op("absolute", type(x))
        return numpy.absolute(
            x,
            out=out,
            where=where,
            casting=casting,
            order=order,
            dtype=dtype,
            subok=subok,
        )
    return x.absolute(
        out=out, where=where, casting=casting, order=order, dtype=dtype, subok=subok
    )


abs = absolute


def add(
    x1, x2, out=None, where=True, casting="same_kind", order="K", dtype=None, subok=True
):
    x1 = try_convert_from_interoperable_type(x1)
    if not isinstance(x1, array):
        ErrorMessage.bad_type_for_numpy_op("add", type(x1))
        return numpy.add(
            x1,
            x2,
            out=out,
            where=where,
            casting=casting,
            order=order,
            dtype=dtype,
            subok=subok,
        )
    return x1.__add__(
        x2,
        out=out,
        where=where,
        casting=casting,
        order=order,
        dtype=dtype,
        subok=subok,
    )


def divide(
    x1, x2, out=None, where=True, casting="same_kind", order="K", dtype=None, subok=True
):
    x1 = try_convert_from_interoperable_type(x1)
    if not isinstance(x1, array):
        ErrorMessage.bad_type_for_numpy_op("divide", type(x1))
        return numpy.divide(
            x1,
            x2,
            out=out,
            where=where,
            casting=casting,
            order=order,
            dtype=dtype,
            subok=subok,
        )
    return x1.divide(
        x2,
        out=out,
        where=where,
        casting=casting,
        order=order,
        dtype=dtype,
        subok=subok,
    )


def float_power(
    x1, x2, out=None, where=True, casting="same_kind", order="K", dtype=None, subok=True
):
    x1 = try_convert_from_interoperable_type(x1)
    if not isinstance(x1, array):
        ErrorMessage.bad_type_for_numpy_op("float_power", type(x1))
        return numpy.float_power(
            x1,
            x2,
            out=out,
            where=where,
            casting=casting,
            order=order,
            dtype=dtype,
            subok=subok,
        )
    return x1.float_power(
        x2,
        out=out,
        where=where,
        casting=casting,
        order=order,
        dtype=dtype,
        subok=subok,
    )


def floor_divide(
    x1, x2, out=None, where=True, casting="same_kind", order="K", dtype=None, subok=True
):
    x1 = try_convert_from_interoperable_type(x1)
    if not isinstance(x1, array):
        ErrorMessage.bad_type_for_numpy_op("floor_divide", type(x1))
        return numpy.floor_divide(
            x1,
            x2,
            out=out,
            where=where,
            casting=casting,
            order=order,
            dtype=dtype,
            subok=subok,
        )
    return x1.floor_divide(
        x2,
        out=out,
        where=where,
        casting=casting,
        order=order,
        dtype=dtype,
        subok=subok,
    )


def power(
    x1, x2, out=None, where=True, casting="same_kind", order="K", dtype=None, subok=True
):
    x1 = try_convert_from_interoperable_type(x1)
    if not isinstance(x1, array):
        ErrorMessage.bad_type_for_numpy_op("power", type(x1))
        return numpy.power(
            x1,
            x2,
            out=out,
            where=where,
            casting=casting,
            order=order,
            dtype=dtype,
            subok=subok,
        )
    return x1.power(
        x2,
        out=out,
        where=where,
        casting=casting,
        order=order,
        dtype=dtype,
        subok=subok,
    )


def prod(a, axis=None, out=None, keepdims=None, where=True, dtype=None, initial=None):
    a = try_convert_from_interoperable_type(a)
    if not isinstance(a, array):
        ErrorMessage.bad_type_for_numpy_op("prod", type(a))
        return numpy.prod(
            a,
            axis=axis,
            out=out,
            keepdims=keepdims,
            where=where,
            dtype=dtype,
            initial=initial,
        )
    return a.prod(
        axis=axis, out=out, keepdims=keepdims, where=where, dtype=dtype, initial=initial
    )


def multiply(
    x1, x2, out=None, where=True, casting="same_kind", order="K", dtype=None, subok=True
):
    x1 = try_convert_from_interoperable_type(x1)
    if not isinstance(x1, array):
        ErrorMessage.bad_type_for_numpy_op("multiply", type(x1))
        return numpy.multiply(
            x1,
            x2,
            out=out,
            where=where,
            casting=casting,
            order=order,
            dtype=dtype,
            subok=subok,
        )
    return x1.multiply(
        x2,
        out=out,
        where=where,
        casting=casting,
        order=order,
        dtype=dtype,
        subok=subok,
    )


def remainder(
    x1, x2, out=None, where=True, casting="same_kind", order="K", dtype=None, subok=True
):
    x1 = try_convert_from_interoperable_type(x1)
    if not isinstance(x1, array):
        ErrorMessage.bad_type_for_numpy_op("remainder", type(x1))
        return numpy.remainder(
            x1,
            x2,
            out=out,
            where=where,
            casting=casting,
            order=order,
            dtype=dtype,
            subok=subok,
        )
    return x1.remainder(
        x2,
        out=out,
        where=where,
        casting=casting,
        order=order,
        dtype=dtype,
        subok=subok,
    )


mod = remainder


def subtract(
    x1, x2, out=None, where=True, casting="same_kind", order="K", dtype=None, subok=True
):
    x1 = try_convert_from_interoperable_type(x1)
    if not isinstance(x1, array):
        ErrorMessage.bad_type_for_numpy_op("subtract", type(x1))
        return numpy.subtract(
            x1,
            x2,
            out=out,
            where=where,
            casting=casting,
            order=order,
            dtype=dtype,
            subok=subok,
        )
    return x1.subtract(
        x2,
        out=out,
        where=where,
        casting=casting,
        order=order,
        dtype=dtype,
        subok=subok,
    )


def sum(arr, axis=None, dtype=None, out=None, keepdims=None, initial=None, where=True):
    arr = try_convert_from_interoperable_type(arr)
    if not isinstance(arr, array):
        ErrorMessage.bad_type_for_numpy_op("sum", type(arr))
        return numpy.sum(
            arr,
            axis=axis,
            out=out,
            keepdims=keepdims,
            where=where,
            dtype=dtype,
            initial=initial,
        )
    return arr.sum(
        axis=axis, out=out, keepdims=keepdims, where=where, dtype=dtype, initial=initial
    )


def true_divide(
    x1, x2, out=None, where=True, casting="same_kind", order="K", dtype=None, subok=True
):
    x1 = try_convert_from_interoperable_type(x1)
    if not isinstance(x1, array):
        ErrorMessage.bad_type_for_numpy_op("true_divide", type(x1))
        return numpy.true_divide(
            x1,
            x2,
            out=out,
            where=where,
            casting=casting,
            order=order,
            dtype=dtype,
            subok=subok,
        )
    return x1.divide(
        x2,
        out=out,
        where=where,
        casting=casting,
        order=order,
        dtype=dtype,
        subok=subok,
    )


def mean(x1, axis=None, dtype=None, out=None, keepdims=None, *, where=True):
    x1 = try_convert_from_interoperable_type(x1)
    if not isinstance(x1, array):
        ErrorMessage.bad_type_for_numpy_op("mean", type(x1))
        return numpy.mean(
            x1, axis=axis, out=out, keepdims=keepdims, where=where, dtype=dtype
        )
    return x1.mean(axis=axis, out=out, keepdims=keepdims, where=where, dtype=dtype)


# Maximum and minimum are ufunc's in NumPy, which means that our array's __array_ufunc__
<<<<<<< HEAD
# implementation will automatically handle this, so we can just use NumPy's maximum/minimum
# since that will route to our array's ufunc.
=======
# implementation will automatically handle this. We still need the function though, so that
# if the operands are modin.pandas objects, we can convert them to arrays, but after that
# we can just use NumPy's maximum/minimum since that will route to our array's ufunc.
>>>>>>> 6afee33d
def maximum(
    x1, x2, out=None, where=True, casting="same_kind", order="K", dtype=None, subok=True
):
    x1 = try_convert_from_interoperable_type(x1)
    if not isinstance(x1, array):
<<<<<<< HEAD
        ErrorMessage.single_warning(
            f"Modin NumPy only supports objects of modin.numpy.array types for maximum, not {type(x1)}. Defaulting to NumPy."
        )
=======
        ErrorMessage.bad_type_for_numpy_op("maximum", type(x1))
>>>>>>> 6afee33d
    return numpy.maximum(
        x1,
        x2,
        out=out,
        where=where,
        casting=casting,
        order=order,
        dtype=dtype,
        subok=subok,
    )
<<<<<<< HEAD


=======


>>>>>>> 6afee33d
def minimum(
    x1, x2, out=None, where=True, casting="same_kind", order="K", dtype=None, subok=True
):
    x1 = try_convert_from_interoperable_type(x1)
    if not isinstance(x1, array):
<<<<<<< HEAD
        ErrorMessage.single_warning(
            f"Modin NumPy only supports objects of modin.numpy.array types for minimum, not {type(x1)}. Defaulting to NumPy."
        )
=======
        ErrorMessage.bad_type_for_numpy_op("minimum", type(x1))
>>>>>>> 6afee33d
    return numpy.minimum(
        x1,
        x2,
        out=out,
        where=where,
        casting=casting,
        order=order,
        dtype=dtype,
        subok=subok,
    )


def amax(x1, axis=None, out=None, keepdims=None, initial=None, where=True):
    x1 = try_convert_from_interoperable_type(x1)
    if not isinstance(x1, array):
        ErrorMessage.bad_type_for_numpy_op("amax", type(x1))
        return numpy.amax(
            x1, axis=axis, out=out, keepdims=keepdims, initial=initial, where=where
        )
    return x1.max(axis=axis, out=out, keepdims=keepdims, initial=initial, where=where)


max = amax


def amin(x1, axis=None, out=None, keepdims=None, initial=None, where=True):
    x1 = try_convert_from_interoperable_type(x1)
    if not isinstance(x1, array):
        ErrorMessage.bad_type_for_numpy_op("amin", type(x1))
        return numpy.amin(
            x1, axis=axis, out=out, keepdims=keepdims, initial=initial, where=where
        )
    return x1.min(axis=axis, out=out, keepdims=keepdims, initial=initial, where=where)


min = amin<|MERGE_RESOLUTION|>--- conflicted
+++ resolved
@@ -334,26 +334,15 @@
 
 
 # Maximum and minimum are ufunc's in NumPy, which means that our array's __array_ufunc__
-<<<<<<< HEAD
-# implementation will automatically handle this, so we can just use NumPy's maximum/minimum
-# since that will route to our array's ufunc.
-=======
 # implementation will automatically handle this. We still need the function though, so that
 # if the operands are modin.pandas objects, we can convert them to arrays, but after that
 # we can just use NumPy's maximum/minimum since that will route to our array's ufunc.
->>>>>>> 6afee33d
 def maximum(
     x1, x2, out=None, where=True, casting="same_kind", order="K", dtype=None, subok=True
 ):
     x1 = try_convert_from_interoperable_type(x1)
     if not isinstance(x1, array):
-<<<<<<< HEAD
-        ErrorMessage.single_warning(
-            f"Modin NumPy only supports objects of modin.numpy.array types for maximum, not {type(x1)}. Defaulting to NumPy."
-        )
-=======
         ErrorMessage.bad_type_for_numpy_op("maximum", type(x1))
->>>>>>> 6afee33d
     return numpy.maximum(
         x1,
         x2,
@@ -364,25 +353,14 @@
         dtype=dtype,
         subok=subok,
     )
-<<<<<<< HEAD
-
-
-=======
-
-
->>>>>>> 6afee33d
+
+
 def minimum(
     x1, x2, out=None, where=True, casting="same_kind", order="K", dtype=None, subok=True
 ):
     x1 = try_convert_from_interoperable_type(x1)
     if not isinstance(x1, array):
-<<<<<<< HEAD
-        ErrorMessage.single_warning(
-            f"Modin NumPy only supports objects of modin.numpy.array types for minimum, not {type(x1)}. Defaulting to NumPy."
-        )
-=======
         ErrorMessage.bad_type_for_numpy_op("minimum", type(x1))
->>>>>>> 6afee33d
     return numpy.minimum(
         x1,
         x2,
