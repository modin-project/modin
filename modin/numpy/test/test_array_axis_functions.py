# Licensed to Modin Development Team under one or more contributor license agreements.
# See the NOTICE file distributed with this work for additional information regarding
# copyright ownership.  The Modin Development Team licenses this file to you under the
# Apache License, Version 2.0 (the "License"); you may not use this file except in
# compliance with the License.  You may obtain a copy of the License at
#
#     http://www.apache.org/licenses/LICENSE-2.0
#
# Unless required by applicable law or agreed to in writing, software distributed under
# the License is distributed on an "AS IS" BASIS, WITHOUT WARRANTIES OR CONDITIONS OF
# ANY KIND, either express or implied. See the License for the specific language
# governing permissions and limitations under the License.

import numpy
import pytest

import modin.numpy as np


def test_max():
    # Test 1D
    numpy_arr = numpy.random.randint(-100, 100, size=100)
    modin_arr = np.array(numpy_arr)
    assert modin_arr.max() == numpy_arr.max()
    modin_result = modin_arr.max(axis=0)
    numpy_result = modin_arr.max(axis=0)
    assert modin_result == numpy_result
    modin_result = modin_arr.max(initial=200)
    numpy_result = numpy_arr.max(initial=200)
    assert modin_result == numpy_result
    modin_result = modin_arr.max(initial=0, where=False)
    numpy_result = numpy_arr.max(initial=0, where=False)
    assert modin_result == numpy_result
    modin_result = modin_arr.max(keepdims=True)
    numpy_result = numpy_arr.max(keepdims=True)
    assert modin_result.shape == numpy_result.shape
    numpy.testing.assert_array_equal(modin_result._to_numpy(), numpy_result)
    numpy_arr = numpy.array([1, 10000, 2, 3, 4, 5])
    modin_arr = np.array(numpy_arr)
    numpy_mask = numpy.array([True, False, True, True, True, True])
    modin_mask = np.array(numpy_mask)
    assert numpy_arr.max(where=numpy_mask, initial=5) == modin_arr.max(
        where=modin_mask, initial=5
    )
    # Test 2D
    numpy_arr = numpy.random.randint(-100, 100, size=(20, 20))
    modin_arr = np.array(numpy_arr)
    assert modin_arr.max() == numpy_arr.max()
    modin_result = modin_arr.max(axis=0)
    numpy_result = numpy_arr.max(axis=0)
    assert modin_result.shape == numpy_result.shape
    numpy.testing.assert_array_equal(modin_result._to_numpy(), numpy_result)
    modin_result = modin_arr.max(axis=0, keepdims=True)
    numpy_result = numpy_arr.max(axis=0, keepdims=True)
    assert modin_result.shape == numpy_result.shape
    numpy.testing.assert_array_equal(modin_result._to_numpy(), numpy_result)
    modin_result = modin_arr.max(axis=1)
    numpy_result = numpy_arr.max(axis=1)
    assert modin_result.shape == numpy_result.shape
    numpy.testing.assert_array_equal(modin_result._to_numpy(), numpy_result)
    modin_result = modin_arr.max(axis=1, keepdims=True)
    numpy_result = numpy_arr.max(axis=1, keepdims=True)
    assert modin_result.shape == numpy_result.shape
    numpy.testing.assert_array_equal(modin_result._to_numpy(), numpy_result)
    modin_result = modin_arr.max(initial=200)
    numpy_result = numpy_arr.max(initial=200)
    assert modin_result == numpy_result
    modin_result = modin_arr.max(initial=0, where=False)
    numpy_result = numpy_arr.max(initial=0, where=False)
    assert modin_result == numpy_result
    with pytest.raises(ValueError):
        modin_arr.max(out=modin_arr, keepdims=True)
    modin_out = np.array([[1]])
    numpy_out = modin_out._to_numpy()
    modin_result = modin_arr.max(out=modin_out, keepdims=True)
    numpy_result = numpy_arr.max(out=numpy_out, keepdims=True)
    numpy.testing.assert_array_equal(modin_result._to_numpy(), numpy_result)
    numpy.testing.assert_array_equal(modin_out._to_numpy(), numpy_out)
    numpy_arr = numpy.random.randint(-100, 100, size=(20, 20))
    modin_arr = np.array(numpy_arr)
    modin_result = modin_arr.max(axis=0, where=False, initial=4)
    numpy_result = numpy_arr.max(axis=0, where=False, initial=4)
    numpy.testing.assert_array_equal(modin_result._to_numpy(), numpy_result)
    numpy_out = numpy.ones(20)
    modin_out = np.array(numpy_out)
    modin_result = modin_arr.max(axis=0, where=False, initial=4, out=modin_out)
    numpy_result = numpy_arr.max(axis=0, where=False, initial=4, out=numpy_out)
    numpy.testing.assert_array_equal(modin_result._to_numpy(), numpy_result)
    numpy.testing.assert_array_equal(modin_out._to_numpy(), numpy_out)
    numpy_out = numpy.ones(20)
    modin_out = np.array(numpy_out)
    modin_result = modin_arr.max(axis=0, initial=4, out=modin_out)
    numpy_result = numpy_arr.max(axis=0, initial=4, out=numpy_out)
    numpy.testing.assert_array_equal(modin_result._to_numpy(), numpy_result)
    numpy.testing.assert_array_equal(modin_out._to_numpy(), numpy_out)
    numpy_out = numpy.ones(20)
    modin_out = np.array(numpy_out)
    modin_result = modin_arr.max(axis=1, initial=4, out=modin_out)
    numpy_result = numpy_arr.max(axis=1, initial=4, out=numpy_out)
    numpy.testing.assert_array_equal(modin_result._to_numpy(), numpy_result)
    numpy.testing.assert_array_equal(modin_out._to_numpy(), numpy_out)
    numpy_out = numpy.ones(20)
    modin_out = np.array(numpy_out)
    numpy_where = numpy.full(20, False)
    numpy_where[:10] = True
    numpy.random.shuffle(numpy_where)
    modin_where = np.array(numpy_where)
    modin_result = modin_arr.max(axis=0, initial=4, out=modin_out, where=modin_where)
    numpy_result = numpy_arr.max(axis=0, initial=4, out=numpy_out, where=numpy_where)
    numpy.testing.assert_array_equal(modin_result._to_numpy(), numpy_result)
    numpy.testing.assert_array_equal(modin_out._to_numpy(), numpy_out)
    numpy_arr = numpy.array([[1, 10000, 2], [3, 4, 5]])
    modin_arr = np.array(numpy_arr)
    numpy_mask = numpy.array([[True, False, True], [True, True, True]])
    modin_mask = np.array(numpy_mask)
    numpy.testing.assert_equal(
        numpy_arr.max(where=numpy_mask, initial=5),
        modin_arr.max(where=modin_mask, initial=5),
    )


def test_min():
    # Test 1D
    numpy_arr = numpy.random.randint(-100, 100, size=100)
    modin_arr = np.array(numpy_arr)
    assert modin_arr.min() == numpy_arr.min()
    modin_result = modin_arr.min(axis=0)
    numpy_result = modin_arr.min(axis=0)
    assert modin_result == numpy_result
    modin_result = modin_arr.min(initial=-200)
    numpy_result = numpy_arr.min(initial=-200)
    assert modin_result == numpy_result
    modin_result = modin_arr.min(initial=0, where=False)
    numpy_result = numpy_arr.min(initial=0, where=False)
    assert modin_result == numpy_result
    modin_result = modin_arr.min(keepdims=True)
    numpy_result = numpy_arr.min(keepdims=True)
    assert modin_result.shape == numpy_result.shape
    numpy.testing.assert_array_equal(modin_result._to_numpy(), numpy_result)
    numpy_arr = numpy.array([1, -10000, 2, 3, 4, 5])
    modin_arr = np.array(numpy_arr)
    numpy_mask = numpy.array([True, False, True, True, True, True])
    modin_mask = np.array(numpy_mask)
    assert numpy_arr.min(where=numpy_mask, initial=5) == modin_arr.min(
        where=modin_mask, initial=5
    )
    # Test 2D
    numpy_arr = numpy.random.randint(-100, 100, size=(20, 20))
    modin_arr = np.array(numpy_arr)
    assert modin_arr.min() == numpy_arr.min()
    modin_result = modin_arr.min(axis=0)
    numpy_result = numpy_arr.min(axis=0)
    assert modin_result.shape == numpy_result.shape
    numpy.testing.assert_array_equal(modin_result._to_numpy(), numpy_result)
    modin_result = modin_arr.min(axis=0, keepdims=True)
    numpy_result = numpy_arr.min(axis=0, keepdims=True)
    assert modin_result.shape == numpy_result.shape
    numpy.testing.assert_array_equal(modin_result._to_numpy(), numpy_result)
    modin_result = modin_arr.min(axis=1)
    numpy_result = numpy_arr.min(axis=1)
    assert modin_result.shape == numpy_result.shape
    numpy.testing.assert_array_equal(modin_result._to_numpy(), numpy_result)
    modin_result = modin_arr.min(axis=1, keepdims=True)
    numpy_result = numpy_arr.min(axis=1, keepdims=True)
    assert modin_result.shape == numpy_result.shape
    numpy.testing.assert_array_equal(modin_result._to_numpy(), numpy_result)
    modin_result = modin_arr.min(initial=-200)
    numpy_result = numpy_arr.min(initial=-200)
    assert modin_result == numpy_result
    modin_result = modin_arr.min(initial=0, where=False)
    numpy_result = numpy_arr.min(initial=0, where=False)
    assert modin_result == numpy_result
    with pytest.raises(ValueError):
        modin_arr.min(out=modin_arr, keepdims=True)
    modin_out = np.array([[1]])
    numpy_out = modin_out._to_numpy()
    modin_result = modin_arr.min(out=modin_out, keepdims=True)
    numpy_result = numpy_arr.min(out=numpy_out, keepdims=True)
    numpy.testing.assert_array_equal(modin_result._to_numpy(), numpy_result)
    numpy.testing.assert_array_equal(modin_out._to_numpy(), numpy_out)
    numpy_arr = numpy.random.randint(-100, 100, size=(20, 20))
    modin_arr = np.array(numpy_arr)
    modin_result = modin_arr.min(axis=0, where=False, initial=4)
    numpy_result = numpy_arr.min(axis=0, where=False, initial=4)
    numpy.testing.assert_array_equal(modin_result._to_numpy(), numpy_result)
    numpy_out = numpy.ones(20)
    modin_out = np.array(numpy_out)
    modin_result = modin_arr.min(axis=0, where=False, initial=4, out=modin_out)
    numpy_result = numpy_arr.min(axis=0, where=False, initial=4, out=numpy_out)
    numpy.testing.assert_array_equal(modin_result._to_numpy(), numpy_result)
    numpy.testing.assert_array_equal(modin_out._to_numpy(), numpy_out)
    numpy_out = numpy.ones(20)
    modin_out = np.array(numpy_out)
    modin_result = modin_arr.min(axis=0, initial=4, out=modin_out)
    numpy_result = numpy_arr.min(axis=0, initial=4, out=numpy_out)
    numpy.testing.assert_array_equal(modin_result._to_numpy(), numpy_result)
    numpy.testing.assert_array_equal(modin_out._to_numpy(), numpy_out)
    numpy_out = numpy.ones(20)
    modin_out = np.array(numpy_out)
    modin_result = modin_arr.min(axis=1, initial=4, out=modin_out)
    numpy_result = numpy_arr.min(axis=1, initial=4, out=numpy_out)
    numpy.testing.assert_array_equal(modin_result._to_numpy(), numpy_result)
    numpy.testing.assert_array_equal(modin_out._to_numpy(), numpy_out)
    numpy_out = numpy.ones(20)
    modin_out = np.array(numpy_out)
    numpy_where = numpy.full(20, False)
    numpy_where[:10] = True
    numpy.random.shuffle(numpy_where)
    modin_where = np.array(numpy_where)
    modin_result = modin_arr.min(axis=0, initial=4, out=modin_out, where=modin_where)
    numpy_result = numpy_arr.min(axis=0, initial=4, out=numpy_out, where=numpy_where)
    numpy.testing.assert_array_equal(modin_result._to_numpy(), numpy_result)
    numpy.testing.assert_array_equal(modin_out._to_numpy(), numpy_out)
    numpy_arr = numpy.array([[1, -10000, 2], [3, 4, 5]])
    modin_arr = np.array(numpy_arr)
    numpy_mask = numpy.array([[True, False, True], [True, True, True]])
    modin_mask = np.array(numpy_mask)
    numpy.testing.assert_equal(
<<<<<<< HEAD
        numpy_arr.max(where=numpy_mask, initial=5),
        modin_arr.max(where=modin_mask, initial=5),
=======
        numpy_arr.min(where=numpy_mask, initial=5),
        modin_arr.min(where=modin_mask, initial=5),
>>>>>>> 6afee33d
    )


def test_sum():
    # Test 1D
    numpy_arr = numpy.random.randint(-100, 100, size=100)
    modin_arr = np.array(numpy_arr)
    assert modin_arr.sum() == numpy_arr.sum()
    modin_result = modin_arr.sum(axis=0)
    numpy_result = modin_arr.sum(axis=0)
    assert modin_result == numpy_result
    modin_result = modin_arr.sum(initial=-200)
    numpy_result = numpy_arr.sum(initial=-200)
    assert modin_result == numpy_result
    modin_result = modin_arr.sum(initial=0, where=False)
    numpy_result = numpy_arr.sum(initial=0, where=False)
    assert modin_result == numpy_result
    modin_result = modin_arr.sum(keepdims=True)
    numpy_result = numpy_arr.sum(keepdims=True)
    assert modin_result.shape == numpy_result.shape
    numpy.testing.assert_array_equal(modin_result._to_numpy(), numpy_result)
    numpy_arr = numpy.array([1, 10000, 2, 3, 4, 5])
    modin_arr = np.array(numpy_arr)
    numpy_mask = numpy.array([True, False, True, True, True, True])
    modin_mask = np.array(numpy_mask)
    assert numpy_arr.sum(where=numpy_mask) == modin_arr.sum(where=modin_mask)
    # Test 2D
    numpy_arr = numpy.random.randint(-100, 100, size=(20, 20))
    modin_arr = np.array(numpy_arr)
    assert modin_arr.sum() == numpy_arr.sum()
    modin_result = modin_arr.sum(axis=0)
    numpy_result = numpy_arr.sum(axis=0)
    assert modin_result.shape == numpy_result.shape
    numpy.testing.assert_array_equal(modin_result._to_numpy(), numpy_result)
    modin_result = modin_arr.sum(axis=0, keepdims=True)
    numpy_result = numpy_arr.sum(axis=0, keepdims=True)
    assert modin_result.shape == numpy_result.shape
    numpy.testing.assert_array_equal(modin_result._to_numpy(), numpy_result)
    modin_result = modin_arr.sum(axis=1)
    numpy_result = numpy_arr.sum(axis=1)
    assert modin_result.shape == numpy_result.shape
    numpy.testing.assert_array_equal(modin_result._to_numpy(), numpy_result)
    modin_result = modin_arr.sum(axis=1, keepdims=True)
    numpy_result = numpy_arr.sum(axis=1, keepdims=True)
    assert modin_result.shape == numpy_result.shape
    numpy.testing.assert_array_equal(modin_result._to_numpy(), numpy_result)
    modin_result = modin_arr.sum(initial=-200)
    numpy_result = numpy_arr.sum(initial=-200)
    assert modin_result == numpy_result
    modin_result = modin_arr.sum(initial=0, where=False)
    numpy_result = numpy_arr.sum(initial=0, where=False)
    assert modin_result == numpy_result
    with pytest.raises(ValueError):
        modin_arr.sum(out=modin_arr, keepdims=True)
    modin_out = np.array([[1]])
    numpy_out = modin_out._to_numpy()
    modin_result = modin_arr.sum(out=modin_out, keepdims=True)
    numpy_result = numpy_arr.sum(out=numpy_out, keepdims=True)
    numpy.testing.assert_array_equal(modin_result._to_numpy(), numpy_result)
    numpy.testing.assert_array_equal(modin_out._to_numpy(), numpy_out)
    numpy_arr = numpy.random.randint(-100, 100, size=(20, 20))
    modin_arr = np.array(numpy_arr)
    modin_result = modin_arr.sum(axis=0, where=False, initial=4)
    numpy_result = numpy_arr.sum(axis=0, where=False, initial=4)
    numpy.testing.assert_array_equal(modin_result._to_numpy(), numpy_result)
    numpy_out = numpy.ones(20)
    modin_out = np.array(numpy_out)
    modin_result = modin_arr.sum(axis=0, where=False, initial=4, out=modin_out)
    numpy_result = numpy_arr.sum(axis=0, where=False, initial=4, out=numpy_out)
    numpy.testing.assert_array_equal(modin_result._to_numpy(), numpy_result)
    numpy.testing.assert_array_equal(modin_out._to_numpy(), numpy_out)
    numpy_out = numpy.ones(20)
    modin_out = np.array(numpy_out)
    modin_result = modin_arr.sum(axis=0, initial=4, out=modin_out)
    numpy_result = numpy_arr.sum(axis=0, initial=4, out=numpy_out)
    numpy.testing.assert_array_equal(modin_result._to_numpy(), numpy_result)
    numpy.testing.assert_array_equal(modin_out._to_numpy(), numpy_out)
    numpy_out = numpy.ones(20)
    modin_out = np.array(numpy_out)
    modin_result = modin_arr.sum(axis=1, initial=4, out=modin_out)
    numpy_result = numpy_arr.sum(axis=1, initial=4, out=numpy_out)
    numpy.testing.assert_array_equal(modin_result._to_numpy(), numpy_result)
    numpy.testing.assert_array_equal(modin_out._to_numpy(), numpy_out)
    numpy_out = numpy.ones(20)
    modin_out = np.array(numpy_out)
    numpy_where = numpy.full(20, False)
    numpy_where[:10] = True
    numpy.random.shuffle(numpy_where)
    modin_where = np.array(numpy_where)
    modin_result = modin_arr.sum(axis=0, initial=4, out=modin_out, where=modin_where)
    numpy_result = numpy_arr.sum(axis=0, initial=4, out=numpy_out, where=numpy_where)
    numpy.testing.assert_array_equal(modin_result._to_numpy(), numpy_result)
    numpy.testing.assert_array_equal(modin_out._to_numpy(), numpy_out)
    numpy_where = numpy.full(400, False)
    numpy_where[:200] = True
    numpy.random.shuffle(numpy_where)
    numpy_where = numpy_where.reshape((20, 20))
    modin_where = np.array(numpy_where)
    modin_result = modin_arr.sum(where=modin_where)
    numpy_result = numpy_arr.sum(where=numpy_where)
    assert modin_result == numpy_result
<<<<<<< HEAD
=======
    # Test NA propagation
    numpy_arr = numpy.array([[1, 2], [3, 4], [5, numpy.nan]])
    modin_arr = np.array([[1, 2], [3, 4], [5, np.nan]])
    assert numpy.isnan(modin_arr.sum())
    numpy.testing.assert_array_equal(
        numpy_arr.sum(axis=1), modin_arr.sum(axis=1)._to_numpy()
    )
    numpy.testing.assert_array_equal(
        numpy_arr.sum(axis=0), modin_arr.sum(axis=0)._to_numpy()
    )
>>>>>>> 6afee33d


def test_mean():
    # Test 1D
    numpy_arr = numpy.random.randint(-100, 100, size=100)
    modin_arr = np.array(numpy_arr)
    assert modin_arr.mean() == numpy_arr.mean()
    modin_result = modin_arr.mean(axis=0)
    numpy_result = modin_arr.mean(axis=0)
    assert modin_result == numpy_result
    modin_result = modin_arr.mean()
    numpy_result = numpy_arr.mean()
    assert modin_result == numpy_result
    modin_result = modin_arr.mean(keepdims=True)
    numpy_result = numpy_arr.mean(keepdims=True)
    assert modin_result.shape == numpy_result.shape
    numpy.testing.assert_array_equal(modin_result._to_numpy(), numpy_result)
    numpy_arr = numpy.array([1, 10000, 2, 3, 4, 5])
    modin_arr = np.array(numpy_arr)
    numpy_mask = numpy.array([True, False, True, True, True, True])
    modin_mask = np.array(numpy_mask)
    assert numpy_arr.mean(where=numpy_mask) == modin_arr.mean(where=modin_mask)
    # Test 2D
    numpy_arr = numpy.random.randint(-100, 100, size=(20, 20))
    modin_arr = np.array(numpy_arr)
    assert modin_arr.mean() == numpy_arr.mean()
    modin_result = modin_arr.mean(axis=0)
    numpy_result = numpy_arr.mean(axis=0)
    assert modin_result.shape == numpy_result.shape
    numpy.testing.assert_array_equal(modin_result._to_numpy(), numpy_result)
    modin_result = modin_arr.mean(axis=0, keepdims=True)
    numpy_result = numpy_arr.mean(axis=0, keepdims=True)
    assert modin_result.shape == numpy_result.shape
    numpy.testing.assert_array_equal(modin_result._to_numpy(), numpy_result)
    modin_result = modin_arr.mean(axis=1)
    numpy_result = numpy_arr.mean(axis=1)
    assert modin_result.shape == numpy_result.shape
    numpy.testing.assert_array_equal(modin_result._to_numpy(), numpy_result)
    modin_result = modin_arr.mean(axis=1, keepdims=True)
    numpy_result = numpy_arr.mean(axis=1, keepdims=True)
    assert modin_result.shape == numpy_result.shape
    numpy.testing.assert_array_equal(modin_result._to_numpy(), numpy_result)
    modin_result = modin_arr.mean()
    numpy_result = numpy_arr.mean()
    assert modin_result == numpy_result
    with pytest.raises(ValueError):
        modin_arr.mean(out=modin_arr, keepdims=True)
    modin_out = np.array([[1]])
    numpy_out = modin_out._to_numpy()
    modin_result = modin_arr.mean(out=modin_out, keepdims=True)
    numpy_result = numpy_arr.mean(out=numpy_out, keepdims=True)
    numpy.testing.assert_array_equal(modin_result._to_numpy(), numpy_result)
    numpy.testing.assert_array_equal(modin_out._to_numpy(), numpy_out)
    numpy_arr = numpy.random.randint(-100, 100, size=(20, 20))
    modin_arr = np.array(numpy_arr)
    numpy_out = numpy.ones(20)
    modin_out = np.array(numpy_out)
    modin_result = modin_arr.mean(axis=0, where=False, out=modin_out)
    numpy_result = numpy_arr.mean(axis=0, where=False, out=numpy_out)
    numpy.testing.assert_array_equal(modin_result._to_numpy(), numpy_result)
    numpy.testing.assert_array_equal(modin_out._to_numpy(), numpy_out)
    numpy_out = numpy.ones(20)
    modin_out = np.array(numpy_out)
    modin_result = modin_arr.mean(axis=0, out=modin_out)
    numpy_result = numpy_arr.mean(axis=0, out=numpy_out)
    numpy.testing.assert_array_equal(modin_result._to_numpy(), numpy_result)
    numpy.testing.assert_array_equal(modin_out._to_numpy(), numpy_out)
    numpy_out = numpy.ones(20)
    modin_out = np.array(numpy_out)
    modin_result = modin_arr.mean(axis=1, out=modin_out)
    numpy_result = numpy_arr.mean(axis=1, out=numpy_out)
    numpy.testing.assert_array_equal(modin_result._to_numpy(), numpy_result)
    numpy.testing.assert_array_equal(modin_out._to_numpy(), numpy_out)
    numpy_out = numpy.ones(20)
    modin_out = np.array(numpy_out)
    numpy_where = numpy.full(20, False)
    numpy_where[:10] = True
    numpy.random.shuffle(numpy_where)
    modin_where = np.array(numpy_where)
    modin_result = modin_arr.mean(axis=0, out=modin_out, where=modin_where)
    numpy_result = numpy_arr.mean(axis=0, out=numpy_out, where=numpy_where)
    numpy.testing.assert_array_equal(modin_result._to_numpy(), numpy_result)
    numpy.testing.assert_array_equal(modin_out._to_numpy(), numpy_out)
    numpy_where = numpy.full(400, False)
    numpy_where[:200] = True
    numpy.random.shuffle(numpy_where)
    numpy_where = numpy_where.reshape((20, 20))
    modin_where = np.array(numpy_where)
    modin_result = modin_arr.mean(where=modin_where)
    numpy_result = numpy_arr.mean(where=numpy_where)
    assert modin_result == numpy_result


def test_prod():
    # Test 1D
    numpy_arr = numpy.random.randint(-100, 100, size=100)
    modin_arr = np.array(numpy_arr)
    assert modin_arr.prod() == numpy_arr.prod()
    modin_result = modin_arr.prod(axis=0)
    numpy_result = modin_arr.prod(axis=0)
    assert modin_result == numpy_result
    modin_result = modin_arr.prod(initial=-200)
    numpy_result = numpy_arr.prod(initial=-200)
    assert modin_result == numpy_result
    modin_result = modin_arr.prod(initial=0, where=False)
    numpy_result = numpy_arr.prod(initial=0, where=False)
    assert modin_result == numpy_result
    modin_result = modin_arr.prod(keepdims=True)
    numpy_result = numpy_arr.prod(keepdims=True)
    assert modin_result.shape == numpy_result.shape
    numpy.testing.assert_array_equal(modin_result._to_numpy(), numpy_result)
    numpy_arr = numpy.array([1, 10000, 2, 3, 4, 5])
    modin_arr = np.array(numpy_arr)
    numpy_mask = numpy.array([True, False, True, True, True, True])
    modin_mask = np.array(numpy_mask)
    assert numpy_arr.prod(where=numpy_mask) == modin_arr.prod(where=modin_mask)
    # Test 2D
    numpy_arr = numpy.random.randint(-100, 100, size=(20, 20))
    modin_arr = np.array(numpy_arr)
    assert modin_arr.prod() == numpy_arr.prod()
    modin_result = modin_arr.prod(axis=0)
    numpy_result = numpy_arr.prod(axis=0)
    assert modin_result.shape == numpy_result.shape
    numpy.testing.assert_array_equal(modin_result._to_numpy(), numpy_result)
    modin_result = modin_arr.prod(axis=0, keepdims=True)
    numpy_result = numpy_arr.prod(axis=0, keepdims=True)
    assert modin_result.shape == numpy_result.shape
    numpy.testing.assert_array_equal(modin_result._to_numpy(), numpy_result)
    modin_result = modin_arr.prod(axis=1)
    numpy_result = numpy_arr.prod(axis=1)
    assert modin_result.shape == numpy_result.shape
    numpy.testing.assert_array_equal(modin_result._to_numpy(), numpy_result)
    modin_result = modin_arr.prod(axis=1, keepdims=True)
    numpy_result = numpy_arr.prod(axis=1, keepdims=True)
    assert modin_result.shape == numpy_result.shape
    numpy.testing.assert_array_equal(modin_result._to_numpy(), numpy_result)
    modin_result = modin_arr.prod(initial=-200)
    numpy_result = numpy_arr.prod(initial=-200)
    assert modin_result == numpy_result
    modin_result = modin_arr.prod(initial=0, where=False)
    numpy_result = numpy_arr.prod(initial=0, where=False)
    assert modin_result == numpy_result
    with pytest.raises(ValueError):
        modin_arr.prod(out=modin_arr, keepdims=True)
    modin_out = np.array([[1]])
    numpy_out = modin_out._to_numpy()
    modin_result = modin_arr.prod(out=modin_out, keepdims=True)
    numpy_result = numpy_arr.prod(out=numpy_out, keepdims=True)
    numpy.testing.assert_array_equal(modin_result._to_numpy(), numpy_result)
    numpy.testing.assert_array_equal(modin_out._to_numpy(), numpy_out)
    numpy_arr = numpy.random.randint(-100, 100, size=(20, 20))
    modin_arr = np.array(numpy_arr)
    modin_result = modin_arr.prod(axis=0, where=False, initial=4)
    numpy_result = numpy_arr.prod(axis=0, where=False, initial=4)
    numpy.testing.assert_array_equal(modin_result._to_numpy(), numpy_result)
    numpy_out = numpy.ones(20)
    modin_out = np.array(numpy_out)
    modin_result = modin_arr.prod(axis=0, where=False, initial=4, out=modin_out)
    numpy_result = numpy_arr.prod(axis=0, where=False, initial=4, out=numpy_out)
    numpy.testing.assert_array_equal(modin_result._to_numpy(), numpy_result)
    numpy.testing.assert_array_equal(modin_out._to_numpy(), numpy_out)
    numpy_arr = numpy.random.randint(-100, 100, size=(20, 20))
    modin_arr = np.array(numpy_arr)
    numpy_out = numpy.ones(20)
    modin_out = np.array(numpy_out)
    modin_result = modin_arr.prod(axis=0, initial=4, out=modin_out)
    numpy_result = numpy_arr.prod(axis=0, initial=4, out=numpy_out)
    numpy.testing.assert_array_equal(modin_result._to_numpy(), numpy_result)
    numpy.testing.assert_array_equal(modin_out._to_numpy(), numpy_out)
    numpy_out = numpy.ones(20)
    modin_out = np.array(numpy_out)
    modin_result = modin_arr.prod(axis=1, initial=4, out=modin_out)
    numpy_result = numpy_arr.prod(axis=1, initial=4, out=numpy_out)
    numpy.testing.assert_array_equal(modin_result._to_numpy(), numpy_result)
    numpy.testing.assert_array_equal(modin_out._to_numpy(), numpy_out)
    numpy_out = numpy.ones(20)
    modin_out = np.array(numpy_out)
    numpy_where = numpy.full(20, False)
    numpy_where[:10] = True
    numpy.random.shuffle(numpy_where)
    modin_where = np.array(numpy_where)
    modin_result = modin_arr.prod(axis=0, initial=4, out=modin_out, where=modin_where)
    numpy_result = numpy_arr.prod(axis=0, initial=4, out=numpy_out, where=numpy_where)
    numpy.testing.assert_array_equal(modin_result._to_numpy(), numpy_result)
    numpy.testing.assert_array_equal(modin_out._to_numpy(), numpy_out)
    numpy_where = numpy.full(400, False)
    numpy_where[:200] = True
    numpy.random.shuffle(numpy_where)
    numpy_where = numpy_where.reshape((20, 20))
    modin_where = np.array(numpy_where)
    modin_result = modin_arr.prod(where=modin_where)
    numpy_result = numpy_arr.prod(where=numpy_where)
<<<<<<< HEAD
    assert modin_result == numpy_result
=======
    assert modin_result == numpy_result
    # Test NA propagation
    numpy_arr = numpy.array([[1, 2], [3, 4], [5, numpy.nan]])
    modin_arr = np.array([[1, 2], [3, 4], [5, np.nan]])
    assert numpy.isnan(modin_arr.prod())
    numpy.testing.assert_array_equal(
        numpy_arr.prod(axis=1), modin_arr.prod(axis=1)._to_numpy()
    )
    numpy.testing.assert_array_equal(
        numpy_arr.prod(axis=0), modin_arr.prod(axis=0)._to_numpy()
    )
>>>>>>> 6afee33d
<|MERGE_RESOLUTION|>--- conflicted
+++ resolved
@@ -216,13 +216,8 @@
     numpy_mask = numpy.array([[True, False, True], [True, True, True]])
     modin_mask = np.array(numpy_mask)
     numpy.testing.assert_equal(
-<<<<<<< HEAD
-        numpy_arr.max(where=numpy_mask, initial=5),
-        modin_arr.max(where=modin_mask, initial=5),
-=======
         numpy_arr.min(where=numpy_mask, initial=5),
         modin_arr.min(where=modin_mask, initial=5),
->>>>>>> 6afee33d
     )
 
 
@@ -324,8 +319,6 @@
     modin_result = modin_arr.sum(where=modin_where)
     numpy_result = numpy_arr.sum(where=numpy_where)
     assert modin_result == numpy_result
-<<<<<<< HEAD
-=======
     # Test NA propagation
     numpy_arr = numpy.array([[1, 2], [3, 4], [5, numpy.nan]])
     modin_arr = np.array([[1, 2], [3, 4], [5, np.nan]])
@@ -336,7 +329,6 @@
     numpy.testing.assert_array_equal(
         numpy_arr.sum(axis=0), modin_arr.sum(axis=0)._to_numpy()
     )
->>>>>>> 6afee33d
 
 
 def test_mean():
@@ -529,9 +521,6 @@
     modin_where = np.array(numpy_where)
     modin_result = modin_arr.prod(where=modin_where)
     numpy_result = numpy_arr.prod(where=numpy_where)
-<<<<<<< HEAD
-    assert modin_result == numpy_result
-=======
     assert modin_result == numpy_result
     # Test NA propagation
     numpy_arr = numpy.array([[1, 2], [3, 4], [5, numpy.nan]])
@@ -542,5 +531,4 @@
     )
     numpy.testing.assert_array_equal(
         numpy_arr.prod(axis=0), modin_arr.prod(axis=0)._to_numpy()
-    )
->>>>>>> 6afee33d
+    )