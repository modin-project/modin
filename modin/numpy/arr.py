--- conflicted
+++ resolved
@@ -490,17 +490,8 @@
                         f"operand was set up as a reduction along axis 1, but the length of the axis is {out.shape[0]} (it has to be 1)"
                     )
                 if initial is not None and out is not None:
-<<<<<<< HEAD
-                    out._update_inplace(
-                        (numpy.ones_like(out) * initial)._query_compiler
-                    )
-                if where is not False or out is not None:
-=======
-                    out._query_compiler = (
-                        numpy.ones_like(out) * initial
-                    )._query_compiler
+                    out._update_inplace = ((numpy.ones_like(out) * initial)._query_compiler)
                 if truthy_where or out is not None:
->>>>>>> db7103b2
                     return fix_dtypes_and_determine_return(
                         array(numpy.array([[result]]))._query_compiler,
                         2,
@@ -583,17 +574,10 @@
                         f"operand was set up as a reduction along axis 1, but the length of the axis is {out.shape[0]} (it has to be 1)"
                     )
                 if initial is not None and out is not None:
-<<<<<<< HEAD
                     out._update_inplace(
                         (numpy.ones_like(out) * initial)._query_compiler
                     )
-                if where is not False or out is not None:
-=======
-                    out._query_compiler = (
-                        numpy.ones_like(out) * initial
-                    )._query_compiler
                 if truthy_where or out is not None:
->>>>>>> db7103b2
                     return fix_dtypes_and_determine_return(
                         array(numpy.array([[result]]))._query_compiler,
                         2,
@@ -910,17 +894,10 @@
                         f"operand was set up as a reduction along axis 0, but the length of the axis is {out.shape[0]} (it has to be 1)"
                     )
                 if out is not None:
-<<<<<<< HEAD
                     out._update_inplace(
                         (numpy.ones_like(out) * numpy.nan)._query_compiler
                     )
-                if where is not False or out is not None:
-=======
-                    out._query_compiler = (
-                        numpy.ones_like(out) * numpy.nan
-                    )._query_compiler
                 if truthy_where or out is not None:
->>>>>>> db7103b2
                     return fix_dtypes_and_determine_return(
                         result, 1, dtype, out, truthy_where
                     )
@@ -968,17 +945,10 @@
                         f"operand was set up as a reduction along axis 1, but the length of the axis is {out.shape[0]} (it has to be 1)"
                     )
                 if out is not None:
-<<<<<<< HEAD
                     out._update_inplace(
                         (numpy.ones_like(out) * numpy.nan)._query_compiler
                     )
-                if where is not False or out is not None:
-=======
-                    out._query_compiler = (
-                        numpy.ones_like(out) * numpy.nan
-                    )._query_compiler
                 if truthy_where or out is not None:
->>>>>>> db7103b2
                     return fix_dtypes_and_determine_return(
                         array(numpy.array([[result]]))
                         .astype(out_dtype)
@@ -1003,13 +973,8 @@
         if not keepdims and axis != 1:
             result = result.transpose()
         if out is not None:
-<<<<<<< HEAD
             out._update_inplace((numpy.ones_like(out) * numpy.nan)._query_compiler)
-        if where is not False or out is not None:
-=======
-            out._query_compiler = (numpy.ones_like(out) * numpy.nan)._query_compiler
         if truthy_where or out is not None:
->>>>>>> db7103b2
             return fix_dtypes_and_determine_return(
                 result, new_ndim, dtype, out, truthy_where
             )
