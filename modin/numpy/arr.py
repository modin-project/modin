--- conflicted
+++ resolved
@@ -29,10 +29,6 @@
 )
 
 from .utils import try_convert_from_interoperable_type
-<<<<<<< HEAD
-from modin.config import StorageFormat
-=======
->>>>>>> 6afee33d
 
 
 def check_kwargs(order="C", subok=True, keepdims=None, casting="same_kind", where=True):
@@ -292,11 +288,8 @@
             ]
         out_kwarg = kwargs.get("out", None)
         if out_kwarg is not None:
-<<<<<<< HEAD
-=======
             # If `out` is a modin.numpy.array, `kwargs.get("out")` returns a 1-tuple
             # whose only element is that array, so we need to unwrap it from the tuple.
->>>>>>> 6afee33d
             out_kwarg = out_kwarg[0]
         where_kwarg = kwargs.get("where", True)
         kwargs["out"] = None
@@ -422,15 +415,8 @@
         if self._ndim == 1:
             if axis == 1:
                 raise numpy.AxisError(1, 1)
-<<<<<<< HEAD
-            if not isinstance(where, array):
-                result = self._query_compiler.max(axis=0)
-            else:
-                result = where.where(self, initial)._query_compiler.max(axis=0)
-=======
             target = where.where(self, initial) if isinstance(where, array) else self
             result = target._query_compiler.max(axis=0)
->>>>>>> 6afee33d
             if keepdims:
                 if initial is not None and result.lt(initial).any():
                     result = pd.Series([initial])._query_compiler
@@ -442,66 +428,26 @@
                     raise ValueError(
                         f"operand was set up as a reduction along axis 0, but the length of the axis is {out.shape[0]} (it has to be 1)"
                     )
-<<<<<<< HEAD
-                return (
-                    fix_dtypes_and_determine_return(
-                        result, 1, dtype, out, (where is not False)
-                    )
-                    if where is not False or out is not None
-                    else array([initial])
-                )
-=======
                 if where is not False or out is not None:
                     return fix_dtypes_and_determine_return(
                         result, 1, dtype, out, where is not False
                     )
                 else:
                     return array([initial])
->>>>>>> 6afee33d
             if initial is not None:
                 result = max(result.to_numpy()[0, 0], initial)
             else:
                 result = result.to_numpy()[0, 0]
             return result if where is not False else initial
         if axis is None:
-<<<<<<< HEAD
-            result = self._query_compiler
-            if isinstance(where, array):
-                result = where.where(self, initial)._query_compiler
-            result = result.max(axis=0).max(axis=1).to_numpy().flatten()[0]
-=======
             target = where.where(self, initial) if isinstance(where, array) else self
             result = target._query_compiler.max(axis=0).max(axis=1).to_numpy()[0, 0]
->>>>>>> 6afee33d
             if initial is not None:
                 result = max(result, initial)
             if keepdims:
                 if out is not None and out.shape != (1, 1):
                     raise ValueError(
                         f"operand was set up as a reduction along axis 1, but the length of the axis is {out.shape[0]} (it has to be 1)"
-<<<<<<< HEAD
-                    )
-                if initial is not None and out is not None:
-                    out._query_compiler = (
-                        numpy.ones_like(out) * initial
-                    )._query_compiler
-                return (
-                    fix_dtypes_and_determine_return(
-                        array(numpy.array([[result]]))._query_compiler,
-                        2,
-                        dtype,
-                        out,
-                        where is not False,
-                    )
-                    if where is not False or out is not None
-                    else array([[initial]])
-                )
-            return result if where is not False else initial
-        result = self._query_compiler
-        if isinstance(where, array):
-            result = where.where(self, initial)._query_compiler
-        result = result.max(axis=axis)
-=======
                     )
                 if initial is not None and out is not None:
                     out._query_compiler = (
@@ -520,7 +466,6 @@
             return result if where is not False else initial
         target = where.where(self, initial) if isinstance(where, array) else self
         result = target._query_compiler.max(axis=axis)
->>>>>>> 6afee33d
         new_ndim = self._ndim - 1 if not keepdims else self._ndim
         if new_ndim == 0:
             if initial is not None:
@@ -533,28 +478,16 @@
         if initial is not None and out is not None:
             out._query_compiler = (numpy.ones_like(out) * initial)._query_compiler
         intermediate = fix_dtypes_and_determine_return(
-<<<<<<< HEAD
-            result, new_ndim, dtype, out, (where is not False)
-=======
             result, new_ndim, dtype, out, where is not False
->>>>>>> 6afee33d
         )
         if initial is not None:
             intermediate._query_compiler = (
                 (intermediate > initial).where(intermediate, initial)._query_compiler
             )
-<<<<<<< HEAD
-        return (
-            intermediate
-            if where is not False or out is not None
-            else numpy.ones_like(intermediate) * initial
-        )
-=======
         if where is not False or out is not None:
             return intermediate
         else:
             return numpy.ones_like(intermediate) * initial
->>>>>>> 6afee33d
 
     def min(
         self, axis=None, dtype=None, out=None, keepdims=None, initial=None, where=True
@@ -567,19 +500,10 @@
         if self._ndim == 1:
             if axis == 1:
                 raise numpy.AxisError(1, 1)
-<<<<<<< HEAD
-            if not isinstance(where, array):
-                result = self._query_compiler.min(axis=0)
-            else:
-                result = where.where(self, initial)._query_compiler.min(axis=0)
-            if keepdims:
-                if initial is not None and result.lt(initial).any():
-=======
             target = where.where(self, initial) if isinstance(where, array) else self
             result = target._query_compiler.min(axis=0)
             if keepdims:
                 if initial is not None and result.gt(initial).any():
->>>>>>> 6afee33d
                     result = pd.Series([initial])._query_compiler
                 if initial is not None and out is not None:
                     out._query_compiler = (
@@ -589,66 +513,26 @@
                     raise ValueError(
                         f"operand was set up as a reduction along axis 0, but the length of the axis is {out.shape[0]} (it has to be 1)"
                     )
-<<<<<<< HEAD
-                return (
-                    fix_dtypes_and_determine_return(
-                        result, 1, dtype, out, where is not False
-                    )
-                    if where is not False or out is not None
-                    else array([initial])
-                )
-=======
                 if where is not False or out is not None:
                     return fix_dtypes_and_determine_return(
                         result, 1, dtype, out, where is not False
                     )
                 else:
                     return array([initial])
->>>>>>> 6afee33d
             if initial is not None:
                 result = min(result.to_numpy()[0, 0], initial)
             else:
                 result = result.to_numpy()[0, 0]
             return result if where is not False else initial
         if axis is None:
-<<<<<<< HEAD
-            result = self._query_compiler
-            if isinstance(where, array):
-                result = where.where(self, initial)._query_compiler
-            result = result.min(axis=0).min(axis=1).to_numpy().flatten()[0]
-=======
             target = where.where(self, initial) if isinstance(where, array) else self
             result = target._query_compiler.min(axis=0).min(axis=1).to_numpy()[0, 0]
->>>>>>> 6afee33d
             if initial is not None:
                 result = min(result, initial)
             if keepdims:
                 if out is not None and out.shape != (1, 1):
                     raise ValueError(
                         f"operand was set up as a reduction along axis 1, but the length of the axis is {out.shape[0]} (it has to be 1)"
-<<<<<<< HEAD
-                    )
-                if initial is not None and out is not None:
-                    out._query_compiler = (
-                        numpy.ones_like(out) * initial
-                    )._query_compiler
-                return (
-                    fix_dtypes_and_determine_return(
-                        array(numpy.array([[result]]))._query_compiler,
-                        2,
-                        dtype,
-                        out,
-                        where is not False,
-                    )
-                    if where is not False or out is not None
-                    else array([[initial]])
-                )
-            return result if where is not False else initial
-        result = self._query_compiler
-        if isinstance(where, array):
-            result = where.where(self, initial)._query_compiler
-        result = result.min(axis=axis)
-=======
                     )
                 if initial is not None and out is not None:
                     out._query_compiler = (
@@ -667,7 +551,6 @@
             return result if where is not False else initial
         target = where.where(self, initial) if isinstance(where, array) else self
         result = target._query_compiler.min(axis=axis)
->>>>>>> 6afee33d
         new_ndim = self._ndim - 1 if not keepdims else self._ndim
         if new_ndim == 0:
             if initial is not None:
@@ -686,18 +569,10 @@
             intermediate._query_compiler = (
                 (intermediate < initial).where(intermediate, initial)._query_compiler
             )
-<<<<<<< HEAD
-        return (
-            intermediate
-            if where is not False or out is not None
-            else numpy.ones_like(intermediate) * initial
-        )
-=======
         if where is not False or out is not None:
             return intermediate
         else:
             return numpy.ones_like(intermediate) * initial
->>>>>>> 6afee33d
 
     def __abs__(
         self,
@@ -852,28 +727,16 @@
             if dtype is not None
             else (out.dtype if out is not None else self.dtype)
         )
-<<<<<<< HEAD
-        out_type = out_dtype if not hasattr(out_dtype, "type") else out_dtype.type
-=======
         out_type = getattr(out_dtype, "type", out_dtype)
->>>>>>> 6afee33d
         if isinstance(where, array) and issubclass(out_type, numpy.integer):
             out_dtype = numpy.float64
         check_kwargs(keepdims=keepdims, where=where)
         if self._ndim == 1:
             if axis == 1:
                 raise numpy.AxisError(1, 1)
-<<<<<<< HEAD
-            result = self._query_compiler
-            if isinstance(where, array):
-                result = where.where(self, numpy.nan)._query_compiler
-            result = result.astype(
-                {col_name: out_dtype for col_name in result.columns}
-=======
             target = where.where(self, numpy.nan) if isinstance(where, array) else self
             result = target._query_compiler.astype(
                 {col_name: out_dtype for col_name in target._query_compiler.columns}
->>>>>>> 6afee33d
             ).mean(axis=0)
             if keepdims:
                 if out is not None and out.shape != (1,):
@@ -881,18 +744,6 @@
                         f"operand was set up as a reduction along axis 0, but the length of the axis is {out.shape[0]} (it has to be 1)"
                     )
                 if out is not None:
-<<<<<<< HEAD
-                    out._query_compiler = array(
-                        numpy.ones(out.shape) * numpy.nan
-                    )._query_compiler
-                return (
-                    fix_dtypes_and_determine_return(
-                        result, 1, dtype, out, where is not False
-                    )
-                    if where is not False or out is not None
-                    else array([numpy.nan], dtype=out_dtype)
-                )
-=======
                     out._query_compiler = (
                         numpy.ones_like(out) * numpy.nan
                     )._query_compiler
@@ -906,14 +757,11 @@
             # we would have already masked the input before computing `result`, so here
             # we just want to ensure that `where=False` was not passed in, and if it was
             # we return `numpy.nan`, since that is what NumPy would do.
->>>>>>> 6afee33d
             return result.to_numpy()[0, 0] if where else numpy.nan
         if axis is None:
             result = self
             if isinstance(where, array):
                 result = where.where(self, numpy.nan)
-<<<<<<< HEAD
-=======
             # Since our current QueryCompiler does not have a mean that reduces 2D objects to
             # a single value, we need to calculate the mean ourselves. First though, we need
             # to figure out how many objects that we are taking the mean over (since any
@@ -923,54 +771,17 @@
                 result._query_compiler.isna().sum(axis=1).sum(axis=0).to_numpy()[0, 0]
             )
             num_total_elements = prod(self.shape) - num_na_elements
->>>>>>> 6afee33d
             result = (
                 numpy.array(
                     [result._query_compiler.sum(axis=1).sum(axis=0).to_numpy()[0, 0]],
                     dtype=out_dtype,
                 )
-<<<<<<< HEAD
-                / (
-                    prod(self.shape)
-                    - result._query_compiler.isna()
-                    .sum(axis=1)
-                    .sum(axis=0)
-                    .to_numpy()[0, 0]
-                )
-            ).flatten()[0]
-=======
                 / num_total_elements
             )[0]
->>>>>>> 6afee33d
             if keepdims:
                 if out is not None and out.shape != (1, 1):
                     raise ValueError(
                         f"operand was set up as a reduction along axis 1, but the length of the axis is {out.shape[0]} (it has to be 1)"
-<<<<<<< HEAD
-                    )
-                if out is not None:
-                    out._query_compiler = array(
-                        numpy.ones(out.shape) * numpy.nan
-                    )._query_compiler
-                return (
-                    fix_dtypes_and_determine_return(
-                        array(numpy.array([[result]]))
-                        .astype(out_dtype)
-                        ._query_compiler,
-                        2,
-                        dtype,
-                        out,
-                        where is not False,
-                    )
-                    if where is not False or out is not None
-                    else array([[numpy.nan]], dtype=out_dtype)
-                )
-            return result if where is not False else numpy.nan
-        result = self._query_compiler
-        if isinstance(where, array):
-            result = where.where(self, numpy.nan)._query_compiler
-        result = result.astype(
-=======
                     )
                 if out is not None:
                     out._query_compiler = (
@@ -991,7 +802,6 @@
             return result if where is not False else numpy.nan
         target = where.where(self, numpy.nan) if isinstance(where, array) else self
         result = target._query_compiler.astype(
->>>>>>> 6afee33d
             {col_name: out_dtype for col_name in self._query_compiler.columns}
         ).mean(axis=axis)
         new_ndim = self._ndim - 1 if not keepdims else self._ndim
@@ -1000,21 +810,6 @@
         if not keepdims and axis != 1:
             result = result.transpose()
         if out is not None:
-<<<<<<< HEAD
-            out._query_compiler = array(
-                numpy.ones(out.shape) * numpy.nan
-            )._query_compiler
-        return (
-            fix_dtypes_and_determine_return(
-                result, new_ndim, dtype, out, where is not False
-            )
-            if where is not False or out is not None
-            else (
-                (numpy.ones(array(_query_compiler=result, _ndim=new_ndim).shape))
-                * numpy.nan
-            )
-        )
-=======
             out._query_compiler = (numpy.ones_like(out) * numpy.nan)._query_compiler
         if where is not False or out is not None:
             return fix_dtypes_and_determine_return(
@@ -1024,7 +819,6 @@
             return (
                 numpy.ones(array(_query_compiler=result, _ndim=new_ndim).shape)
             ) * numpy.nan
->>>>>>> 6afee33d
 
     def __add__(
         self,
@@ -1297,19 +1091,10 @@
         if self._ndim == 1:
             if axis == 1:
                 raise numpy.AxisError(1, 1)
-<<<<<<< HEAD
-            result = self._query_compiler
-            if isinstance(where, array):
-                result = where.where(self, 1)._query_compiler
-            result = result.astype(
-                {col_name: out_dtype for col_name in result.columns}
-            ).prod(axis=0)
-=======
             target = where.where(self, 1) if isinstance(where, array) else self
             result = target._query_compiler.astype(
                 {col_name: out_dtype for col_name in target._query_compiler.columns}
             ).prod(axis=0, skipna=False)
->>>>>>> 6afee33d
             result = result.mul(initial)
             if keepdims:
                 if out is not None:
@@ -1322,22 +1107,12 @@
                     raise ValueError(
                         f"operand was set up as a reduction along axis 0, but the length of the axis is {out.shape[0]} (it has to be 1)"
                     )
-<<<<<<< HEAD
-                return (
-                    fix_dtypes_and_determine_return(
-                        result, 1, dtype, out, where is not False
-                    )
-                    if where is not False or out is not None
-                    else array([initial], dtype=out_dtype)
-                )
-=======
                 if where is not False or out is not None:
                     return fix_dtypes_and_determine_return(
                         result, 1, dtype, out, where is not False
                     )
                 else:
                     return array([initial], dtype=out_dtype)
->>>>>>> 6afee33d
             return result.to_numpy()[0, 0] if where is not False else initial
         if axis is None:
             result = self
@@ -1345,51 +1120,15 @@
                 result = where.where(self, 1)
             result = (
                 result.astype(out_dtype)
-<<<<<<< HEAD
-                ._query_compiler.prod(axis=1)
-                .prod(axis=0)
-                .to_numpy()
-                .flatten()[0]
-=======
                 ._query_compiler.prod(axis=1, skipna=False)
                 .prod(axis=0, skipna=False)
                 .to_numpy()[0, 0]
->>>>>>> 6afee33d
             )
             result *= initial
             if keepdims:
                 if out is not None and out.shape != (1, 1):
                     raise ValueError(
                         f"operand was set up as a reduction along axis 1, but the length of the axis is {out.shape[0]} (it has to be 1)"
-<<<<<<< HEAD
-                    )
-                if out is not None:
-                    out._query_compiler = (
-                        (numpy.ones_like(out) * initial)
-                        .astype(out_dtype)
-                        ._query_compiler
-                    )
-                return (
-                    fix_dtypes_and_determine_return(
-                        array(numpy.array([[result]]))
-                        .astype(out_dtype)
-                        ._query_compiler,
-                        2,
-                        dtype,
-                        out,
-                        where is not False,
-                    )
-                    if where is not False or out is not None
-                    else array([[initial]], dtype=out_dtype)
-                )
-            return result if where is not False else initial
-        result = self._query_compiler
-        if isinstance(where, array):
-            result = where.where(self, 1)._query_compiler
-        result = result.astype(
-            {col_name: out_dtype for col_name in self._query_compiler.columns}
-        ).prod(axis=axis)
-=======
                     )
                 if out is not None:
                     out._query_compiler = (
@@ -1414,7 +1153,6 @@
         result = target._query_compiler.astype(
             {col_name: out_dtype for col_name in self._query_compiler.columns}
         ).prod(axis=axis, skipna=False)
->>>>>>> 6afee33d
         result = result.mul(initial)
         new_ndim = self._ndim - 1 if not keepdims else self._ndim
         if new_ndim == 0:
@@ -1425,17 +1163,6 @@
             out._query_compiler = (
                 (numpy.ones_like(out) * initial).astype(out_dtype)._query_compiler
             )
-<<<<<<< HEAD
-        return (
-            fix_dtypes_and_determine_return(
-                result, new_ndim, dtype, out, where is not False
-            )
-            if where is not False or out is not None
-            else (
-                numpy.ones_like(array(_query_compiler=result, _ndim=new_ndim)) * initial
-            )
-        )
-=======
         if where is not False or out is not None:
             return fix_dtypes_and_determine_return(
                 result, new_ndim, dtype, out, where is not False
@@ -1444,7 +1171,6 @@
             return (
                 numpy.ones_like(array(_query_compiler=result, _ndim=new_ndim)) * initial
             )
->>>>>>> 6afee33d
 
     def multiply(
         self,
@@ -1667,19 +1393,10 @@
         if self._ndim == 1:
             if axis == 1:
                 raise numpy.AxisError(1, 1)
-<<<<<<< HEAD
-            result = self._query_compiler
-            if isinstance(where, array):
-                result = where.where(self, 0)._query_compiler
-            result = result.astype(
-                {col_name: out_dtype for col_name in result.columns}
-            ).sum(axis=0)
-=======
             target = where.where(self, 0) if isinstance(where, array) else self
             result = target._query_compiler.astype(
                 {col_name: out_dtype for col_name in target._query_compiler.columns}
             ).sum(axis=0, skipna=False)
->>>>>>> 6afee33d
             result = result.add(initial)
             if keepdims:
                 if out is not None:
@@ -1692,22 +1409,12 @@
                     raise ValueError(
                         f"operand was set up as a reduction along axis 0, but the length of the axis is {out.shape[0]} (it has to be 1)"
                     )
-<<<<<<< HEAD
-                return (
-                    fix_dtypes_and_determine_return(
-                        result, 1, dtype, out, where is not False
-                    )
-                    if where is not False or out is not None
-                    else array([initial], dtype=out_dtype)
-                )
-=======
                 if where is not False or out is not None:
                     return fix_dtypes_and_determine_return(
                         result, 1, dtype, out, where is not False
                     )
                 else:
                     return array([initial], dtype=out_dtype)
->>>>>>> 6afee33d
             return result.to_numpy()[0, 0] if where is not False else initial
         if axis is None:
             result = self
@@ -1715,16 +1422,9 @@
                 result = where.where(self, 0)
             result = (
                 result.astype(out_dtype)
-<<<<<<< HEAD
-                ._query_compiler.sum(axis=1)
-                .sum(axis=0)
-                .to_numpy()
-                .flatten()[0]
-=======
                 ._query_compiler.sum(axis=1, skipna=False)
                 .sum(axis=0, skipna=False)
                 .to_numpy()[0, 0]
->>>>>>> 6afee33d
             )
             result += initial
             if keepdims:
@@ -1738,31 +1438,14 @@
                         .astype(out_dtype)
                         ._query_compiler
                     )
-<<<<<<< HEAD
-                return (
-                    fix_dtypes_and_determine_return(
-=======
                 if where is not False or out is not None:
                     return fix_dtypes_and_determine_return(
->>>>>>> 6afee33d
                         array(numpy.array([[result]], dtype=out_dtype))._query_compiler,
                         2,
                         dtype,
                         out,
                         where is not False,
                     )
-<<<<<<< HEAD
-                    if where is not False or out is not None
-                    else array([[initial]], dtype=out_dtype)
-                )
-            return result if where is not False else initial
-        result = self._query_compiler
-        if isinstance(where, array):
-            result = where.where(self, 0)._query_compiler
-        result = result.astype(
-            {col_name: out_dtype for col_name in self._query_compiler.columns}
-        ).sum(axis=axis)
-=======
                 else:
                     return array([[initial]], dtype=out_dtype)
             return result if where is not False else initial
@@ -1770,7 +1453,6 @@
         result = target._query_compiler.astype(
             {col_name: out_dtype for col_name in self._query_compiler.columns}
         ).sum(axis=axis, skipna=False)
->>>>>>> 6afee33d
         result = result.add(initial)
         new_ndim = self._ndim - 1 if not keepdims else self._ndim
         if new_ndim == 0:
@@ -1781,18 +1463,6 @@
             out._query_compiler = (
                 (numpy.ones_like(out) * initial).astype(out_dtype)._query_compiler
             )
-<<<<<<< HEAD
-        return (
-            fix_dtypes_and_determine_return(
-                result, new_ndim, dtype, out, where is not False
-            )
-            if where is not False or out is not None
-            else (
-                numpy.zeros_like(array(_query_compiler=result, _ndim=new_ndim))
-                + initial
-            )
-        )
-=======
         if where is not False or out is not None:
             return fix_dtypes_and_determine_return(
                 result, new_ndim, dtype, out, where is not False
@@ -1802,7 +1472,6 @@
                 numpy.zeros_like(array(_query_compiler=result, _ndim=new_ndim))
                 + initial
             )
->>>>>>> 6afee33d
 
     def flatten(self, order="C"):
         check_kwargs(order=order)
