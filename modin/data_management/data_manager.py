--- conflicted
+++ resolved
@@ -1199,11 +1199,6 @@
         Return:
             Pandas series containing the reduced data.
         """
-<<<<<<< HEAD
-        result = self.data.map_across_full_axis(
-            axis, func, self._is_transposed
-        ).to_pandas()
-=======
         # We XOR with axis because if we are doing an operation over the columns
         # (i.e. along the rows), we want to take the transpose so that the
         # results from the same parition will be concated together first.
@@ -1214,7 +1209,6 @@
         )
         if result.empty:
             return result
->>>>>>> af1b80ff
         if not axis:
             result.index = (
                 alternate_index if alternate_index is not None else self.columns
