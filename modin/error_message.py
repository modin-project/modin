# Licensed to Modin Development Team under one or more contributor license agreements.
# See the NOTICE file distributed with this work for additional information regarding
# copyright ownership.  The Modin Development Team licenses this file to you under the
# Apache License, Version 2.0 (the "License"); you may not use this file except in
# compliance with the License.  You may obtain a copy of the License at
#
#     http://www.apache.org/licenses/LICENSE-2.0
#
# Unless required by applicable law or agreed to in writing, software distributed under
# the License is distributed on an "AS IS" BASIS, WITHOUT WARRANTIES OR CONDITIONS OF
# ANY KIND, either express or implied. See the License for the specific language
# governing permissions and limitations under the License.

import warnings


class ErrorMessage(object):
    # Only print full ``default to pandas`` warning one time.
    printed_default_to_pandas = False
    printed_warnings = set()

    @classmethod
    def not_implemented(cls, message=""):
        if message == "":
            message = "This functionality is not yet available in Modin."
        raise NotImplementedError(
            f"{message}\n"
            + "To request implementation, send an email to "
            + "feature_requests@modin.org"
        )

    @classmethod
    def single_warning(cls, message):
        message_hash = hash(message)
        if message_hash in cls.printed_warnings:
            return

        warnings.warn(message)
        cls.printed_warnings.add(message_hash)

    @classmethod
    def default_to_pandas(cls, message=""):
        if message != "":
            message = f"{message} defaulting to pandas implementation."
        else:
            message = "Defaulting to pandas implementation."

        if not cls.printed_default_to_pandas:
            message = (
<<<<<<< HEAD
                "{}\n".format(message)
                + "Please refer to "
                + "https://modin.readthedocs.io/en/stable/supported_apis/defaulting_to_pandas.html for explanation."
=======
                f"{message}\n"
                + "To request implementation, send an email to "
                + "feature_requests@modin.org."
>>>>>>> e5e96343
            )
            cls.printed_default_to_pandas = True
        warnings.warn(message)

    @classmethod
    def catch_bugs_and_request_email(cls, failure_condition, extra_log=""):
        if failure_condition:
            raise Exception(
                "Internal Error. "
                + "Please email bug_reports@modin.org with the traceback and command that"
                + f" caused this error.\n{extra_log}"
            )

    @classmethod
    def non_verified_udf(cls):
        warnings.warn(
            "User-defined function verification is still under development in Modin. "
            + "The function provided is not verified."
        )

    @classmethod
    def missmatch_with_pandas(cls, operation, message):
        cls.single_warning(
            f"`{operation}` implementation has mismatches with pandas:\n{message}."
        )

    @classmethod
    def not_initialized(cls, engine, code):
        warnings.warn(
            f"{engine} execution environment not yet initialized. Initializing...\n"
            + "To remove this warning, run the following python code before doing dataframe operations:\n"
            + f"{code}"
        )<|MERGE_RESOLUTION|>--- conflicted
+++ resolved
@@ -47,15 +47,9 @@
 
         if not cls.printed_default_to_pandas:
             message = (
-<<<<<<< HEAD
-                "{}\n".format(message)
+                f"{message}\n"
                 + "Please refer to "
                 + "https://modin.readthedocs.io/en/stable/supported_apis/defaulting_to_pandas.html for explanation."
-=======
-                f"{message}\n"
-                + "To request implementation, send an email to "
-                + "feature_requests@modin.org."
->>>>>>> e5e96343
             )
             cls.printed_default_to_pandas = True
         warnings.warn(message)
