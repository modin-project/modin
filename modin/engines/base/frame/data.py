from itertools import groupby
import numpy as np
from operator import itemgetter
import pandas
from pandas.core.dtypes.cast import find_common_type
from pandas.core.index import ensure_index
from pandas.core.dtypes.common import is_numeric_dtype

from modin.backends.pandas.query_compiler import PandasQueryCompiler
from modin.error_message import ErrorMessage


class BasePandasFrame(object):

    _frame_mgr_cls = None
    _query_compiler_cls = PandasQueryCompiler

    @property
    def __constructor__(self):
        """The constructor for this object. A convenience method"""
        return type(self)

    def __init__(
        self,
        partitions,
        index,
        columns,
        row_lengths=None,
        column_widths=None,
        dtypes=None,
    ):
        """Initialize a dataframe.

        Args:
            partitions: A 2D numpy array of partitions. Must contain partition objects.
            index: The index object for the dataframe. Converts to a pandas.Index.
            columns: The columns object for the dataframe. Converts to a pandas.Index.
            row_lengths: (optional) The lengths of each partition in the rows. The
                "height" of each of the block partitions. Is computed if not provided.
            column_widths: (optional) The width of each partition in the columns. The
                "width" of each of the block partitions. Is computed if not provided.
            dtypes: (optional) The data types for the dataframe.
        """
        self._partitions = partitions
        self._index_cache = ensure_index(index)
        self._columns_cache = ensure_index(columns)
        self._row_lengths_cache = row_lengths
        self._column_widths_cache = column_widths
        self._dtypes = dtypes
        self._filter_empties()

    @property
    def _row_lengths(self):
        """Compute the row lengths if they are not provided.

        Returns:
            A list of row lengths.
        """
        if self._row_lengths_cache is None:
            self._row_lengths_cache = [obj.length() for obj in self._partitions.T[0]]
        return self._row_lengths_cache

    @property
    def _column_widths(self):
        """Compute the column widths if they are not provided.

        Returns:
            A list of column widths.
        """
        if self._column_widths_cache is None:
            self._column_widths_cache = [obj.width() for obj in self._partitions[0]]
        return self._column_widths_cache

    @property
    def dtypes(self):
        """Compute the data types if they are not provided.

        Returns:
            A pandas Series containing the data types for this dataframe.
        """
        if self._dtypes is None:
            self._dtypes = self._compute_dtypes()
        return self._dtypes

    def _compute_dtypes(self):
        """Compute the dtypes via MapReduce.

        Returns:
            The data types of this dataframe.
        """

        def dtype_builder(df):
            return df.apply(lambda row: find_common_type(row.values), axis=0)

        map_func = self._build_mapreduce_func(0, lambda df: df.dtypes)
        reduce_func = self._build_mapreduce_func(0, dtype_builder)
        # For now we will use a pandas Series for the dtypes.
        if len(self.columns) > 0:
            dtypes = self._map_reduce(0, map_func, reduce_func).to_pandas().iloc[0]
        else:
            dtypes = pandas.Series([])
        # reset name to None because we use "__reduced__" internally
        dtypes.name = None
        return dtypes

    _index_cache = None
    _columns_cache = None

    def _validate_set_axis(self, new_labels, old_labels):
        """Validates the index or columns replacement against the old labels.

        Args:
            new_labels: The labels to replace with.
            old_labels: The labels to replace.

        Returns:
            The validated labels.
        """
        new_labels = ensure_index(new_labels)
        old_len = len(old_labels)
        new_len = len(new_labels)
        if old_len != new_len:
            raise ValueError(
                "Length mismatch: Expected axis has %d elements, "
                "new values have %d elements" % (old_len, new_len)
            )
        return new_labels

    def _get_index(self):
        """Gets the index from the cache object.

        Returns:
            A pandas.Index object containing the row labels.
        """
        return self._index_cache

    def _get_columns(self):
        """Gets the columns from the cache object.

        Returns:
            A pandas.Index object containing the column labels.
        """
        return self._columns_cache

    def _set_index(self, new_index):
        """Replaces the current row labels with new labels.

        Args:
            new_index: The replacement row labels.
        """
        if self._index_cache is None:
            self._index_cache = ensure_index(new_index)
        else:
            new_index = self._validate_set_axis(new_index, self._index_cache)
            self._index_cache = new_index
        self._apply_index_objs(axis=0)

    def _set_columns(self, new_columns):
        """Replaces the current column labels with new labels.

        Args:
            new_columns: The replacement column labels.
        """
        if self._columns_cache is None:
            self._columns_cache = ensure_index(new_columns)
        else:
            new_columns = self._validate_set_axis(new_columns, self._columns_cache)
            self._columns_cache = new_columns
            if self._dtypes is not None:
                self._dtypes.index = new_columns
        self._apply_index_objs(axis=1)

    columns = property(_get_columns, _set_columns)
    index = property(_get_index, _set_index)

    @property
    def axes(self):
        """The index, columns that can be accessed with an `axis` integer."""
        return [self.index, self.columns]

    def _filter_empties(self):
        """Removes empty partitions to avoid triggering excess computation."""
        self._column_widths_cache = [w for w in self._column_widths if w > 0]
        self._row_lengths_cache = [r for r in self._row_lengths if r > 0]

        self._partitions = np.array(
            [
                [
                    self._partitions[i][j]
                    for j in range(len(self._partitions[i]))
                    if j < len(self._column_widths)
                ]
                for i in range(len(self._partitions))
                if i < len(self._row_lengths)
            ]
        )

    def _apply_index_objs(self, axis=None):
        """Lazily applies the index object (Index or Columns) to the partitions.

        Args:
            axis: The axis to apply to, None applies to both axes.

        Returns:
            A new 2D array of partitions that have the index assignment added to the
            call queue.
        """
        self._filter_empties()
        if axis is None or axis == 0:
            cum_row_lengths = np.cumsum([0] + self._row_lengths)
        if axis is None or axis == 1:
            cum_col_widths = np.cumsum([0] + self._column_widths)

        if axis is None:

            def apply_idx_objs(df, idx, cols):
                df.index, df.columns = idx, cols
                return df

            self._partitions = np.array(
                [
                    [
                        self._partitions[i][j].add_to_apply_calls(
                            apply_idx_objs,
                            idx=self.index[
                                slice(cum_row_lengths[i], cum_row_lengths[i + 1])
                            ],
                            cols=self.columns[
                                slice(cum_col_widths[j], cum_col_widths[j + 1])
                            ],
                        )
                        for j in range(len(self._partitions[i]))
                    ]
                    for i in range(len(self._partitions))
                ]
            )
        elif axis == 0:

            def apply_idx_objs(df, idx):
                df.index = idx
                return df

            self._partitions = np.array(
                [
                    [
                        self._partitions[i][j].add_to_apply_calls(
                            apply_idx_objs,
                            idx=self.index[
                                slice(cum_row_lengths[i], cum_row_lengths[i + 1])
                            ],
                        )
                        for j in range(len(self._partitions[i]))
                    ]
                    for i in range(len(self._partitions))
                ]
            )
        elif axis == 1:

            def apply_idx_objs(df, cols):
                df.columns = cols
                return df

            self._partitions = np.array(
                [
                    [
                        self._partitions[i][j].add_to_apply_calls(
                            apply_idx_objs,
                            cols=self.columns[
                                slice(cum_col_widths[j], cum_col_widths[j + 1])
                            ],
                        )
                        for j in range(len(self._partitions[i]))
                    ]
                    for i in range(len(self._partitions))
                ]
            )
            ErrorMessage.catch_bugs_and_request_email(
                axis is not None and axis not in [0, 1]
            )

    def mask(
        self,
        row_indices=None,
        row_numeric_idx=None,
        col_indices=None,
        col_numeric_idx=None,
    ):
        """Lazily select columns or rows from given indices.

        Note: If both row_indices and row_numeric_idx are set, row_indices will be used.
            The same rule applied to col_indices and col_numeric_idx.

        Args:
            row_indices: The row labels to extract.
            row_numeric_idx: The row indices to extract.
            col_indices: The column labels to extract.
            col_numeric_idx: The column indices to extract.

        Returns:
             A new dataframe.
        """
        if (
            row_indices is None
            and row_numeric_idx is None
            and col_indices is None
            and col_numeric_idx is None
        ):
            return self.copy()
        if row_indices is not None:
            row_numeric_idx = self.index.get_indexer_for(row_indices)
        if row_numeric_idx is not None:
            row_partitions_list = self._get_dict_of_block_index(
                1, row_numeric_idx, ordered=True
            )
            new_row_lengths = [len(indices) for _, indices in row_partitions_list]
            new_index = self.index[row_numeric_idx]
        else:
            row_partitions_list = [
                (i, slice(None)) for i in range(len(self._row_lengths))
            ]
            new_row_lengths = self._row_lengths
            new_index = self.index

        if col_indices is not None:
            col_numeric_idx = self.columns.get_indexer_for(col_indices)
        if col_numeric_idx is not None:
            col_partitions_list = self._get_dict_of_block_index(
                0, col_numeric_idx, ordered=True
            )
            new_col_widths = [len(indices) for _, indices in col_partitions_list]
            new_columns = self.columns[col_numeric_idx]
            new_dtypes = self.dtypes[col_numeric_idx]
        else:
            col_partitions_list = [
                (i, slice(None)) for i in range(len(self._column_widths))
            ]
            new_col_widths = self._column_widths
            new_columns = self.columns
            new_dtypes = self.dtypes
        new_partitions = np.array(
            [
                [
                    self._partitions[row_idx][col_idx].mask(
                        row_internal_indices, col_internal_indices
                    )
                    for col_idx, col_internal_indices in col_partitions_list
                    if isinstance(col_internal_indices, slice)
                    or len(col_internal_indices) > 0
                ]
                for row_idx, row_internal_indices in row_partitions_list
                if isinstance(row_internal_indices, slice)
                or len(row_internal_indices) > 0
            ]
        )
        return self.__constructor__(
            new_partitions,
            new_index,
            new_columns,
            new_row_lengths,
            new_col_widths,
            new_dtypes,
        )

<<<<<<< HEAD
=======
    @property
    def _row_lengths(self):
        """Compute the row lengths if they are not cached.

        Returns:
            A list of row lengths.
        """
        if self._row_lengths_cache is None:
            self._row_lengths_cache = [obj.length() for obj in self._partitions.T[0]]
        return self._row_lengths_cache

    @property
    def _column_widths(self):
        """Compute the column widths if they are not cached.

        Returns:
            A list of column widths.
        """
        if self._column_widths_cache is None:
            self._column_widths_cache = [obj.width() for obj in self._partitions[0]]
        return self._column_widths_cache

>>>>>>> bd6e397c
    def copy(self):
        """Copy this object.

        Returns:
            A copied version of this object.
        """
        return self.__constructor__(
            self._partitions,
            self.index.copy(),
            self.columns.copy(),
            self._row_lengths,
            self._column_widths,
            self._dtypes,
        )

<<<<<<< HEAD
=======
    @property
    def dtypes(self):
        """Compute the data types if they are not cached.

        Returns:
            A pandas Series containing the data types for this dataframe.
        """
        if self._dtypes is None:
            self._dtypes = self._compute_dtypes()
        return self._dtypes

    def _compute_dtypes(self):
        """Compute the dtypes via MapReduce.

        Returns:
            The data types of this dataframe.
        """

        def dtype_builder(df):
            return df.apply(lambda row: find_common_type(row.values), axis=0)

        map_func = self._build_mapreduce_func(0, lambda df: df.dtypes)
        reduce_func = self._build_mapreduce_func(0, dtype_builder)
        # For now we will use a pandas Series for the dtypes.
        if len(self.columns) > 0:
            dtypes = self._map_reduce(0, map_func, reduce_func).to_pandas().iloc[0]
        else:
            dtypes = pandas.Series([])
        # reset name to None because we use "__reduced__" internally
        dtypes.name = None
        return dtypes

>>>>>>> bd6e397c
    @classmethod
    def combine_dtypes(cls, list_of_dtypes, column_names):
        """Describes how data types should be combined when they do not match.

        Args:
            list_of_dtypes: A list of pandas Series with the data types.
            column_names: The names of the columns that the data types map to.

        Returns:
             A pandas Series containing the finalized data types.
        """
        # Compute dtypes by getting collecting and combining all of the partitions. The
        # reported dtypes from differing rows can be different based on the inference in
        # the limited data seen by each worker. We use pandas to compute the exact dtype
        # over the whole column for each column.
        dtypes = (
            pandas.concat(list_of_dtypes, axis=1)
            .apply(lambda row: find_common_type(row.values), axis=1)
            .squeeze(axis=0)
        )
        dtypes.index = column_names
        return dtypes

    def astype(self, col_dtypes):
        """Converts columns dtypes to given dtypes.

        Args:
            col_dtypes: Dictionary of {col: dtype,...} where col is the column
                name and dtype is a numpy dtype.

        Returns:
            dataframe with updated dtypes.
        """
        columns = col_dtypes.keys()
        # Create Series for the updated dtypes
        new_dtypes = self.dtypes.copy()
        for i, column in enumerate(columns):
            dtype = col_dtypes[column]
            if (
                not isinstance(dtype, type(self.dtypes[column]))
                or dtype != self.dtypes[column]
            ):
                # Update the new dtype series to the proper pandas dtype
                try:
                    new_dtype = np.dtype(dtype)
                except TypeError:
                    new_dtype = dtype
                if dtype != np.int32 and new_dtype == np.int32:
                    new_dtype = np.dtype("int64")
                elif dtype != np.float32 and new_dtype == np.float32:
                    new_dtype = np.dtype("float64")
                new_dtypes[column] = new_dtype
        # Update partitions for each dtype that is updated

        def astype_builder(df):
            return df.astype({k: v for k, v in col_dtypes.items() if k in df})

        new_data = self._frame_mgr_cls.map_across_blocks(
            self._partitions, astype_builder
        )
        return self.__constructor__(
            new_data,
            self.index,
            self.columns,
            self._row_lengths,
            self._column_widths,
            new_dtypes,
        )

    # Metadata modification methods
    def add_prefix(self, prefix, axis):
        """Add a prefix to the current row or column labels.

        Args:
            prefix: The prefix to add.
            axis: The axis to update.

        Returns:
            A new dataframe with the updated labels.
        """
        new_labels = self.axes[axis].map(lambda x: str(prefix) + str(x))
        new_data_obj = self.copy()
        if axis == 0:
            new_data_obj.index = new_labels
        else:
            new_data_obj.columns = new_labels
        return new_data_obj

    def add_suffix(self, suffix, axis):
        """Add a suffix to the current row or column labels.

        Args:
            suffix: The suffix to add.
            axis: The axis to update.

        Returns:
            A new dataframe with the updated labels.
        """
        new_labels = self.axes[axis].map(lambda x: str(x) + str(suffix))
        new_data_obj = self.copy()
        if axis == 0:
            new_data_obj.index = new_labels
        else:
            new_data_obj.columns = new_labels
        return new_data_obj

    # END Metadata modification methods

    def _numeric_columns(self, include_bool=True):
        """Returns the numeric columns of the Manager.

        Returns:
            List of index names.
        """
        columns = []
        for col, dtype in zip(self.columns, self.dtypes):
            if is_numeric_dtype(dtype) and (
                include_bool or (not include_bool and dtype != np.bool_)
            ):
                columns.append(col)
        return columns

    def _get_dict_of_block_index(self, axis, indices, ordered=False):
        """Convert indices to a dict of block index to internal index mapping.

        Note: See `_get_blocks_containing_index` for primary usage. This method
            accepts a list of indices rather than just a single value, and uses
            `_get_blocks_containing_index`.

        Args:
            axis: The axis along which to get the indices
                (0 - columns, 1 - rows)
            indices: A list of global indices to convert.

        Returns
            For unordered: a dictionary of {block index: list of local indices}.
            For ordered: a list of tuples mapping block index: list of local indices.
        """
        if not ordered:
            indices = np.sort(indices)
        else:
            indices = np.array(indices)
        if not axis:
            # INT_MAX to make sure we don't try to compute on partitions that don't
            # exist.
            cumulative = np.array(
                np.append(self._column_widths[:-1], np.iinfo(np.int32).max)
            ).cumsum()
        else:
            cumulative = np.array(
                np.append(self._row_lengths[:-1], np.iinfo(np.int32).max)
            ).cumsum()

        def internal(block_idx, global_index):
            return (
                global_index
                if not block_idx
                else np.subtract(
                    global_index, cumulative[min(block_idx, len(cumulative) - 1) - 1]
                )
            )

        partition_ids = np.digitize(indices, cumulative)
        # If the output order doesn't matter or if the indices are monotonically
        # increasing, the computation is significantly simpler and faster than doing
        # the zip and groupby.
        if not ordered or np.all(np.diff(indices) > 0):
            count_for_each_partition = np.array(
                [(partition_ids == i).sum() for i in range(len(cumulative))]
            ).cumsum()
            # Compute the internal indices and pair those with the partition index.
            # If the first partition has any values we need to return, compute those
            # first to make the list comprehension easier. Otherwise, just append the
            # rest of the values to an empty list.
            if count_for_each_partition[0] > 0:
                first_partition_indices = [
                    (0, internal(0, indices[slice(count_for_each_partition[0])]))
                ]
            else:
                first_partition_indices = []
            partition_ids_with_indices = first_partition_indices + [
                (
                    i,
                    internal(
                        i,
                        indices[
                            slice(
                                count_for_each_partition[i - 1],
                                count_for_each_partition[i],
                            )
                        ],
                    ),
                )
                for i in range(1, len(count_for_each_partition))
                if count_for_each_partition[i] > count_for_each_partition[i - 1]
            ]
            return (
                dict(partition_ids_with_indices)
                if not ordered
                else partition_ids_with_indices
            )

        all_partitions_and_idx = zip(partition_ids, indices)
        # In ordered, we have to maintain the order of the list of indices provided.
        # This means that we need to return a list instead of a dictionary.
        return [
            (k, internal(k, [x for _, x in v]))
            for k, v in groupby(all_partitions_and_idx, itemgetter(0))
        ]

    def _join_index_objects(self, axis, other_index, how, sort):
        """Joins a pair of index objects (columns or rows) by a given strategy.

        Args:
            axis: The axis index object to join (0 for columns, 1 for index).
            other_index: The other_index to join on.
            how: The type of join to join to make (e.g. right, left).

        Returns:
            Joined indices.
        """
        if isinstance(other_index, list):
            joined_obj = self.columns if not axis else self.index
            # TODO: revisit for performance
            for obj in other_index:
                joined_obj = joined_obj.join(obj, how=how, sort=sort)
            return joined_obj
        if not axis:
            return self.columns.join(other_index, how=how, sort=sort)
        else:
            return self.index.join(other_index, how=how, sort=sort)

    # Internal methods
    # These methods are for building the correct answer in a modular way.
    # Please be careful when changing these!

    def _build_mapreduce_func(self, axis, func):
        """Properly formats a MapReduce result so that the partitioning is correct.

        Note: This should be used for any MapReduce style operation that results in a
            reduced data dimensionality (dataframe -> series).

        Args:
            axis: The axis along which to apply the function.
            func: The function to apply.

        Returns:
            A function to be shipped to the partitions to be executed.
        """

        def _map_reduce_func(df):
            series_result = func(df)
            if axis == 0 and isinstance(series_result, pandas.Series):
                # In the case of axis=0, we need to keep the shape of the data
                # consistent with what we have done. In the case of a reduction, the
                # data for axis=0 should be a single value for each column. By
                # transposing the data after we convert to a DataFrame, we ensure that
                # the columns of the result line up with the columns from the data.
                # axis=1 does not have this requirement because the index already will
                # line up with the index of the data based on how pandas creates a
                # DataFrame from a Series.
                return pandas.DataFrame(series_result).T
            return pandas.DataFrame(series_result)

        return _map_reduce_func

    def _map_reduce_full_axis(self, axis, func, alternate_index=None):
        """Applies map that reduce Manager to series but require knowledge of full axis.

        Args:
            func: Function to reduce the Manager by. This function takes in a Manager.
            axis: axis to apply the function to.
            alternate_index: If the resulting series should have an index
                different from the current query_compiler's index or columns.

        Return:
            Pandas series containing the reduced data.
        """
        func = self._build_mapreduce_func(axis, func)
        result = self._frame_mgr_cls.map_across_full_axis(axis, self._partitions, func)
        if axis == 0:
            columns = alternate_index if alternate_index is not None else self.columns
            return self.__constructor__(
                result,
                index=["__reduced__"],
                columns=columns,
                row_lengths=[1],
                column_widths=self._column_widths,
                dtypes=self.dtypes,
            )
        else:
            index = alternate_index if alternate_index is not None else self.index
            new_dtypes = pandas.Series(
                np.full(1, find_common_type(self.dtypes.values)), index=["__reduced__"]
            )
            return self.__constructor__(
                result,
                index=index,
                columns=["__reduced__"],
                row_lengths=self._row_lengths,
                column_widths=[1],
                dtypes=new_dtypes,
            )

    def _map_reduce(self, axis, map_func, reduce_func=None):
        """Apply function that will reduce the data to a Pandas Series.

        Args:
            axis: 0 for columns and 1 for rows. Default is 0.
            map_func: Callable function to map the dataframe.
            reduce_func: Callable function to reduce the dataframe. If none,
                then apply map_func twice.

        Return:
            A new dataframe.
        """
        map_func = self._build_mapreduce_func(axis, map_func)
        if reduce_func is None:
            reduce_func = map_func
        else:
            reduce_func = self._build_mapreduce_func(axis, reduce_func)

        parts = self._frame_mgr_cls.map_across_blocks(self._partitions, map_func)
        final_parts = self._frame_mgr_cls.map_across_full_axis(axis, parts, reduce_func)
        if axis == 0:
            columns = self.columns
            index = ["__reduced__"]
            new_lengths = [1]
            new_widths = self._column_widths
        else:
            columns = ["__reduced__"]
            index = self.index
            new_lengths = self._row_lengths
            new_widths = [1]
        return self.__constructor__(
            final_parts, index, columns, new_lengths, new_widths
        )

    def _map(self, func, dtypes=None):
        """Perform a function that maps across the entire dataset.

        Args:
            func: The function to apply.
            dtypes: (optional) The data types for the result. This is an optimization
                because there are functions that always result in a particular data
                type, and allows us to avoid (re)computing it.
        Returns:
            A new dataframe.
        """
        new_partitions = self._frame_mgr_cls.map_across_blocks(self._partitions, func)
        if dtypes == "copy":
            dtypes = self._dtypes
        elif dtypes is not None:
            dtypes = pandas.Series(
                [np.dtype(dtypes)] * len(self.columns), index=self.columns
            )
        return self.__constructor__(
            new_partitions,
            self.index,
            self.columns,
            self._row_lengths,
            self._column_widths,
            dtypes=dtypes,
        )

    def _map_full_axis(self, axis, func):
        """Perform a function across an entire axis.

        Note: The data shape is not changed (length and width of the table).

        Args:
            axis: The axis to apply over.
            func: The function to apply.

        Returns:
             A new dataframe.
        """
        new_partitions = self._frame_mgr_cls.map_across_full_axis(
            axis, self._partitions, func
        )
        return self.__constructor__(
            new_partitions,
            self.index,
            self.columns,
            self._row_lengths,
            self._column_widths,
        )

    def _apply_full_axis(
        self, axis, func, new_index=None, new_columns=None, dtypes=None
    ):
        """Perform a function across an entire axis.

        Note: The data shape may change as a result of the function.

        Args:
            axis: The axis to apply over.
            func: The function to apply.
            new_index: (optional) The index of the result. We may know this in advance,
                and if not provided it must be computed.
            new_columns: (optional) The columns of the result. We may know this in
                advance, and if not provided it must be computed.
            dtypes: (optional) The data types of the result. This is an optimization
                because there are functions that always result in a particular data
                type, and allows us to avoid (re)computing it.

        Returns:
            A new dataframe.
        """
        new_partitions = self._frame_mgr_cls.map_across_full_axis(
            axis, self._partitions, func
        )
        # Index objects for new object creation. This is shorter than if..else
        if new_columns is None:
            new_columns = self._frame_mgr_cls.get_indices(
                1, new_partitions, lambda df: df.columns
            )
        if new_index is None:
            new_index = self._frame_mgr_cls.get_indices(
                1, new_partitions, lambda df: df.index
            )
        # Length objects for new object creation. This is shorter than if..else
        # This object determines the lengths and widths based on the given parameters
        # and builds a dictionary used in the constructor below. 0 gives the row lengths
        # and 1 gives the column widths. Since the dimension of `axis` given may have
        # changed, we current just recompute it.
        lengths_objs = {
            axis: None,
            axis ^ 1: [self._row_lengths, self._column_widths][axis ^ 1],
        }
        if dtypes == "copy":
            dtypes = self._dtypes
        elif dtypes is not None:
            dtypes = pandas.Series(
                [np.dtype(dtypes)] * len(new_columns), index=new_columns
            )
        return self.__constructor__(
            new_partitions,
            new_index,
            new_columns,
            lengths_objs[0],
            lengths_objs[1],
            dtypes,
        )

    def _apply_full_axis_select_indices(
        self,
        axis,
        func,
        apply_indices=None,
        numeric_indices=None,
        new_index=None,
        new_columns=None,
        keep_remaining=False,
    ):
        """Apply a function across an entire axis for a subset of the data.

        Args:
            axis: The axis to apply over.
            func: The function to apply
            apply_indices: The labels to apply over.
            numeric_indices: The indices to apply over.
            new_index: (optional) The index of the result. We may know this in advance,
                and if not provided it must be computed.
            new_columns: (optional) The columns of the result. We may know this in
                advance, and if not provided it must be computed.
            keep_remaining: Whether or not to drop the data that is not computed over.

        Returns:
            A new dataframe.
        """
        assert apply_indices is not None or numeric_indices is not None
        # Convert indices to numeric indices
        old_index = self.index if axis else self.columns
        if apply_indices is not None:
            numeric_indices = old_index.get_indexer_for(apply_indices)
        dict_indices = self._get_dict_of_block_index(axis, numeric_indices)
        new_partitions = self._frame_mgr_cls.apply_func_to_select_indices_along_full_axis(
            axis, self._partitions, func, dict_indices, keep_remaining=keep_remaining
        )
        # TODO Infer columns and index from `keep_remaining` and `apply_indices`
        if new_index is None:
            new_index = self.index if axis == 1 else None
        if new_columns is None:
            new_columns = self.columns if axis == 0 else None
        # Length objects for new object creation. This is shorter than if..else
        # This object determines the lengths and widths based on the given parameters
        # and builds a dictionary used in the constructor below. 0 gives the row lengths
        # and 1 gives the column widths. Since the dimension of `axis` given may have
        # changed, we current just recompute it.
        # TODO Determine lengths from current lengths if `keep_remaining=False`
        lengths_objs = {
            axis: None
            if not keep_remaining
            else [self._row_lengths, self._column_widths][axis],
            axis ^ 1: [self._row_lengths, self._column_widths][axis ^ 1],
        }
        return self.__constructor__(
            new_partitions, new_index, new_columns, lengths_objs[0], lengths_objs[1]
        )

    def _apply_select_indices(
        self,
        axis,
        func,
        apply_indices=None,
        row_indices=None,
        col_indices=None,
        new_index=None,
        new_columns=None,
        keep_remaining=False,
        item_to_distribute=None,
    ):
        """Apply a function for a subset of the data.

        Args:
            axis: The axis to apply over.
            func: The function to apply
            apply_indices: (optional) The labels to apply over. Must be given if axis is
                provided.
            row_indices: (optional) The row indices to apply over. Must be provided with
                `col_indices` to apply over both axes.
            col_indices: (optional) The column indices to apply over. Must be provided
                with `row_indices` to apply over both axes.
            new_index: (optional) The index of the result. We may know this in advance,
                and if not provided it must be computed.
            new_columns: (optional) The columns of the result. We may know this in
                advance, and if not provided it must be computed.
            keep_remaining: Whether or not to drop the data that is not computed over.
            item_to_distribute: (optional) The item to split up so it can be applied
                over both axes.

        Returns:
            A new dataframe.
        """
        # TODO Infer columns and index from `keep_remaining` and `apply_indices`
        if new_index is None:
            new_index = self.index if axis == 1 else None
        if new_columns is None:
            new_columns = self.columns if axis == 0 else None
        if axis is not None:
            assert apply_indices is not None
            # Convert indices to numeric indices
            old_index = self.index if axis else self.columns
            numeric_indices = old_index.get_indexer_for(apply_indices)
            dict_indices = self._get_dict_of_block_index(axis, numeric_indices)
            new_partitions = self._frame_mgr_cls.apply_func_to_select_indices(
                axis,
                self._partitions,
                func,
                dict_indices,
                keep_remaining=keep_remaining,
            )
            # Length objects for new object creation. This is shorter than if..else
            # This object determines the lengths and widths based on the given
            # parameters and builds a dictionary used in the constructor below. 0 gives
            # the row lengths and 1 gives the column widths. Since the dimension of
            # `axis` given may have changed, we current just recompute it.
            # TODO Determine lengths from current lengths if `keep_remaining=False`
            lengths_objs = {
                axis: [len(apply_indices)]
                if not keep_remaining
                else [self._row_lengths, self._column_widths][axis],
                axis ^ 1: [self._row_lengths, self._column_widths][axis ^ 1],
            }
            return self.__constructor__(
                new_partitions, new_index, new_columns, lengths_objs[0], lengths_objs[1]
            )
        else:
            # We are apply over both axes here, so make sure we have all the right
            # variables set.
            assert row_indices is not None and col_indices is not None
            assert keep_remaining
            assert item_to_distribute is not None
            row_partitions_list = self._get_dict_of_block_index(1, row_indices).items()
            col_partitions_list = self._get_dict_of_block_index(0, col_indices).items()
            new_partitions = self._frame_mgr_cls.apply_func_to_indices_both_axis(
                self._partitions,
                func,
                row_partitions_list,
                col_partitions_list,
                item_to_distribute,
            )
            return self.__constructor__(
                new_partitions,
                new_index,
                new_columns,
                self._row_lengths_cache,
                self._column_widths_cache,
            )

    def _copartition(self, axis, other, how, sort, force_repartition=False):
        """Copartition two dataframes.

        Args:
            axis: The axis to copartition along.
            other: The other dataframes(s) to copartition against.
            how: How to manage joining the index object ("left", "right", etc.)
            sort: Whether or not to sort the joined index.
            force_repartition: Whether or not to force the repartitioning. By default,
                this method will skip repartitioning if it is possible. This is because
                reindexing is extremely inefficient. Because this method is used to
                `join` or `append`, it is vital that the internal indices match.

        Returns:
            A tuple (left data, right data list, joined index).
        """
        if isinstance(other, type(self)):
            other = [other]

        index_obj = (
            [o.index for o in other] if axis == 0 else [o.columns for o in other]
        )
        joined_index = self._join_index_objects(axis ^ 1, index_obj, how, sort)
        # We have to set these because otherwise when we perform the functions it may
        # end up serializing this entire object.
        left_old_idx = self.index if axis == 0 else self.columns
        right_old_idxes = index_obj

        # Start with this and we'll repartition the first time, and then not again.
        if not left_old_idx.equals(joined_index) or force_repartition:
            reindexed_self = self._frame_mgr_cls.map_across_full_axis(
                axis, self._partitions, lambda df: df.reindex(joined_index, axis=axis)
            )
        else:
            reindexed_self = self._partitions
        reindexed_other_list = []

        for i in range(len(other)):
            if right_old_idxes[i].equals(joined_index) and not force_repartition:
                reindexed_other = other[i]._partitions
            else:
                reindexed_other = other[i]._frame_mgr_cls.map_across_full_axis(
                    axis,
                    other[i]._partitions,
                    lambda df: df.reindex(joined_index, axis=axis),
                )
            reindexed_other_list.append(reindexed_other)
        return reindexed_self, reindexed_other_list, joined_index

    def _binary_op(self, function, right_data, join_type="outer"):
        """Perform an operation that requires joining with another dataframe.

        Args:
            function: The function to apply after the join.
            right_data: The dataframe to join with.
            join_type: (optional) The type of join to apply.

        Returns:
             A new dataframe.
        """
        left_parts, right_parts, joined_index = self._copartition(
            0, right_data, join_type, sort=True
        )
        # unwrap list returned by `copartition`.
        right_parts = right_parts[0]
        new_data = self._frame_mgr_cls.binary_operation(
            1, left_parts, lambda l, r: function(l, r), right_parts
        )
        new_columns = self.columns.join(right_data.columns, how=join_type)
        return self.__constructor__(new_data, self.index, new_columns, None, None)

    def _concat(self, axis, others, how, sort):
        """Concatenate this dataframe with one or more others.

        Args:
            axis: The axis to concatenate over.
            others: The list of dataframes to concatenate with.
            how: The type of join to use for the axis.
            sort: Whether or not to sort the result.

        Returns:
            A new dataframe.
        """
        # TODO Update to no longer force repartition
        # Requires pruning of the partitions after they have been changed
        left_parts, right_parts, joined_index = self._copartition(
            axis ^ 1, others, how, sort, force_repartition=True
        )
        new_partitions = self._frame_mgr_cls.concat(axis, left_parts, right_parts)
        if axis == 0:
            new_index = self.index.append([other.index for other in others])
            new_columns = joined_index
        else:
            new_columns = self.columns.append([other.columns for other in others])
            new_index = joined_index
        return self.__constructor__(new_partitions, new_index, new_columns)

    def groupby_reduce(
        self, axis, by, map_func, reduce_func, new_index=None, new_columns=None
    ):
        """Groupby another dataframe and aggregate the result.

        Args:
            axis: The axis to groupby and aggregate over.
            by: The dataframe to group by.
            map_func: The map component of the aggregation.
            reduce_func: The reduce component of the aggregation.
            new_index: (optional) The index of the result. We may know this in advance,
                and if not provided it must be computed.
            new_columns: (optional) The columns of the result. We may know this in
                advance, and if not provided it must be computed.

        Returns:
             A new dataframe.
        """
        new_partitions = self._frame_mgr_cls.groupby_reduce(
            axis, self._partitions, by._partitions, map_func, reduce_func
        )
        if new_columns is None:
            new_columns = self._frame_mgr_cls.get_indices(
                1, new_partitions, lambda df: df.columns
            )
        if new_index is None:
            new_index = self._frame_mgr_cls.get_indices(
                1, new_partitions, lambda df: df.index
            )
        if axis == 0:
            new_widths = self._column_widths
            new_lengths = None
        else:
            new_widths = None
            new_lengths = self._row_lengths
        return self.__constructor__(
            new_partitions, new_index, new_columns, new_lengths, new_widths
        )

    @classmethod
    def from_pandas(cls, df):
        """Improve simple Pandas DataFrame to an advanced and superior Modin DataFrame.

        Args:
            df: Pandas DataFrame object.

        Returns:
            A new dataframe.
        """
        new_index = df.index
        new_columns = df.columns
        new_dtypes = df.dtypes
        new_data, new_lengths, new_widths = cls._frame_mgr_cls.from_pandas(df, True)
        return cls(
            new_data, new_index, new_columns, new_lengths, new_widths, dtypes=new_dtypes
        )

    def to_pandas(self):
        """Converts Modin DataFrame to Pandas DataFrame.

        Returns:
            Pandas DataFrame.
        """
        df = self._frame_mgr_cls.to_pandas(self._partitions)
        if df.empty:
            if len(self.columns) != 0:
                df = pandas.DataFrame(columns=self.columns).astype(self.dtypes)
            else:
                df = pandas.DataFrame(columns=self.columns, index=self.index)
        df.index.name = self.index.name
        return df

    def to_numpy(self):
        """Converts Modin DataFrame to a 2D numpy array.

        Returns:
            Numpy array.
        """
        return self._frame_mgr_cls.to_numpy(self._partitions)

    def transpose(self):
        """Transpose the index and columns of this dataframe.

        Returns:
            A new dataframe.
        """
        new_partitions = np.array(
            [
                [part.add_to_apply_calls(pandas.DataFrame.transpose) for part in row]
                for row in self._partitions
            ]
        ).T
        new_dtypes = pandas.Series(
            np.full(len(self.index), find_common_type(self.dtypes.values)),
            index=self.index,
        )
        return self.__constructor__(
            new_partitions,
            self.columns,
            self.index,
            self._column_widths,
            self._row_lengths,
            dtypes=new_dtypes,
        )

    # Head/Tail/Front/Back
    @staticmethod
    def _compute_lengths(lengths_list, n, from_back=False):
        """Computes the new lengths based on the lengths/widths of the previous and `n`.

        Args:
            lengths_list: The list of lengths or widths.
            n: The number of rows or columns extracted.
            from_back: Whether or not to compute from the back. Used in `tail`/`back`

        Returns:
             A list of lengths or widths of the resulting dataframe.
        """
        if not from_back:
            idx = np.digitize(n, np.cumsum(lengths_list))
            if idx == 0:
                return [n]
            return [
                lengths_list[i] if i < idx else n - sum(lengths_list[:i])
                for i in range(len(lengths_list))
                if i <= idx
            ]
        else:
            lengths_list = [i for i in lengths_list if i > 0]
            idx = np.digitize(sum(lengths_list) - n, np.cumsum(lengths_list))
            if idx == len(lengths_list) - 1:
                return [n]
            return [
                lengths_list[i] if i > idx else n - sum(lengths_list[i + 1 :])
                for i in range(len(lengths_list))
                if i >= idx
            ]

    def head(self, n):
        """Returns the first n rows.

        Args:
            n: Integer containing the number of rows to return.

        Returns:
            A new dataframe.
        """
        # We grab the front if it is transposed and flag as transposed so that
        # we are not physically updating the data from this manager. This
        # allows the implementation to stay modular and reduces data copying.
        if n < 0:
            n = max(0, len(self.index) + n)
        new_row_lengths = self._compute_lengths(self._row_lengths, n)
        new_partitions = self._frame_mgr_cls.take(
            0, self._partitions, self._row_lengths, n
        )
        return self.__constructor__(
            new_partitions,
            self.index[:n],
            self.columns,
            new_row_lengths,
            self._column_widths,
            self.dtypes,
        )

    def tail(self, n):
        """Returns the last n rows.

        Args:
            n: Integer containing the number of rows to return.

        Returns:
            A new dataframe.
        """
        # See head for an explanation of the transposed behavior
        if n < 0:
            n = max(0, len(self.index) + n)
        new_row_lengths = self._compute_lengths(self._row_lengths, n, from_back=True)
        new_partitions = self._frame_mgr_cls.take(
            0, self._partitions, self._row_lengths, -n
        )
        return self.__constructor__(
            new_partitions,
            self.index[-n:],
            self.columns,
            new_row_lengths,
            self._column_widths,
            self.dtypes,
        )

    def front(self, n):
        """Returns the first n columns.

        Args:
            n: Integer containing the number of columns to return.

        Returns:
            A new dataframe.
        """
        new_col_lengths = self._compute_lengths(self._column_widths, n)
        new_partitions = self._frame_mgr_cls.take(
            1, self._partitions, self._column_widths, n
        )
        return self.__constructor__(
            new_partitions,
            self.index,
            self.columns[:n],
            self._row_lengths,
            new_col_lengths,
            self.dtypes[:n],
        )

    def back(self, n):
        """Returns the last n columns.

        Args:
            n: Integer containing the number of columns to return.

        Returns:
            A new dataframe.
        """
        new_col_lengths = self._compute_lengths(self._column_widths, n, from_back=True)
        new_partitions = self._frame_mgr_cls.take(
            1, self._partitions, self._column_widths, -n
        )
        return self.__constructor__(
            new_partitions,
            self.index,
            self.columns[-n:],
            self._row_lengths,
            new_col_lengths,
            self.dtypes[n:],
        )

    # End Head/Tail/Front/Back<|MERGE_RESOLUTION|>--- conflicted
+++ resolved
@@ -51,7 +51,7 @@
 
     @property
     def _row_lengths(self):
-        """Compute the row lengths if they are not provided.
+        """Compute the row lengths if they are not cached.
 
         Returns:
             A list of row lengths.
@@ -62,7 +62,7 @@
 
     @property
     def _column_widths(self):
-        """Compute the column widths if they are not provided.
+        """Compute the column widths if they are not cached.
 
         Returns:
             A list of column widths.
@@ -73,7 +73,7 @@
 
     @property
     def dtypes(self):
-        """Compute the data types if they are not provided.
+        """Compute the data types if they are not cached.
 
         Returns:
             A pandas Series containing the data types for this dataframe.
@@ -361,31 +361,6 @@
             new_dtypes,
         )
 
-<<<<<<< HEAD
-=======
-    @property
-    def _row_lengths(self):
-        """Compute the row lengths if they are not cached.
-
-        Returns:
-            A list of row lengths.
-        """
-        if self._row_lengths_cache is None:
-            self._row_lengths_cache = [obj.length() for obj in self._partitions.T[0]]
-        return self._row_lengths_cache
-
-    @property
-    def _column_widths(self):
-        """Compute the column widths if they are not cached.
-
-        Returns:
-            A list of column widths.
-        """
-        if self._column_widths_cache is None:
-            self._column_widths_cache = [obj.width() for obj in self._partitions[0]]
-        return self._column_widths_cache
-
->>>>>>> bd6e397c
     def copy(self):
         """Copy this object.
 
@@ -401,41 +376,6 @@
             self._dtypes,
         )
 
-<<<<<<< HEAD
-=======
-    @property
-    def dtypes(self):
-        """Compute the data types if they are not cached.
-
-        Returns:
-            A pandas Series containing the data types for this dataframe.
-        """
-        if self._dtypes is None:
-            self._dtypes = self._compute_dtypes()
-        return self._dtypes
-
-    def _compute_dtypes(self):
-        """Compute the dtypes via MapReduce.
-
-        Returns:
-            The data types of this dataframe.
-        """
-
-        def dtype_builder(df):
-            return df.apply(lambda row: find_common_type(row.values), axis=0)
-
-        map_func = self._build_mapreduce_func(0, lambda df: df.dtypes)
-        reduce_func = self._build_mapreduce_func(0, dtype_builder)
-        # For now we will use a pandas Series for the dtypes.
-        if len(self.columns) > 0:
-            dtypes = self._map_reduce(0, map_func, reduce_func).to_pandas().iloc[0]
-        else:
-            dtypes = pandas.Series([])
-        # reset name to None because we use "__reduced__" internally
-        dtypes.name = None
-        return dtypes
-
->>>>>>> bd6e397c
     @classmethod
     def combine_dtypes(cls, list_of_dtypes, column_names):
         """Describes how data types should be combined when they do not match.
