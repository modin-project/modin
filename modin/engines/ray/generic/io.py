--- conflicted
+++ resolved
@@ -646,7 +646,6 @@
             ErrorMessage.default_to_pandas("`read_csv` with `nrows`")
             return cls._read_csv_from_pandas(filepath_or_buffer, filtered_kwargs)
         else:
-<<<<<<< HEAD
             return cls._read_csv_from_file_pandas_on_ray(
                 filepath_or_buffer, filtered_kwargs
             )
@@ -733,10 +732,6 @@
                 cls.frame_mgr_cls(remote_partitions), index, columns
             )
             return new_query_compiler
-            
-=======
-            return cls._read_csv_from_file_ray(filepath_or_buffer, filtered_kwargs)
->>>>>>> 795eddec
 
     @classmethod
     def _validate_hdf_format(cls, path_or_buf):
