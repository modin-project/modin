--- conflicted
+++ resolved
@@ -31,10 +31,9 @@
     ObjectIDType = (ray.ObjectRef, ClientObjectRef)
 
 
-<<<<<<< HEAD
-class PandasOnRayFramePartition(BaseFramePartition):
-    """
-    The class implements the interface in ``BaseFramePartition``.
+class PandasOnRayFramePartition(PandasFramePartition):
+    """
+    The class implements the interface in ``PandasFramePartition``.
 
     Parameters
     ----------
@@ -50,9 +49,6 @@
         Call queue that needs to be executed on wrapped ``pandas.DataFrame``.
     """
 
-=======
-class PandasOnRayFramePartition(PandasFramePartition):
->>>>>>> 54ba4c62
     def __init__(self, object_id, length=None, width=None, ip=None, call_queue=None):
         assert isinstance(object_id, ObjectIDType)
 
@@ -341,8 +337,7 @@
         return self._ip_cache
 
     @classmethod
-<<<<<<< HEAD
-    def length_extraction_fn(cls):
+    def _length_extraction_fn(cls):
         """
         Return the function that computes the length of the object wrapped by this partition.
 
@@ -354,7 +349,7 @@
         return length_fn_pandas
 
     @classmethod
-    def width_extraction_fn(cls):
+    def _width_extraction_fn(cls):
         """
         Return the function that computes the width of the object wrapped by this partition.
 
@@ -363,13 +358,6 @@
         callable
             The function that computes the width of the object wrapped by this partition.
         """
-=======
-    def _length_extraction_fn(cls):
-        return length_fn_pandas
-
-    @classmethod
-    def _width_extraction_fn(cls):
->>>>>>> 54ba4c62
         return width_fn_pandas
 
     @classmethod
