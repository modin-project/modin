# Licensed to Modin Development Team under one or more contributor license agreements.
# See the NOTICE file distributed with this work for additional information regarding
# copyright ownership.  The Modin Development Team licenses this file to you under the
# Apache License, Version 2.0 (the "License"); you may not use this file except in
# compliance with the License.  You may obtain a copy of the License at
#
#     http://www.apache.org/licenses/LICENSE-2.0
#
# Unless required by applicable law or agreed to in writing, software distributed under
# the License is distributed on an "AS IS" BASIS, WITHOUT WARRANTIES OR CONDITIONS OF
# ANY KIND, either express or implied. See the License for the specific language
# governing permissions and limitations under the License.

"""Module houses class that wraps data (block partition) and its metadata."""

import ray
import cudf
import cupy
import numpy as np
import cupy as cp
from modin.engines.base.frame.partition import PandasFramePartition
from pandas.core.dtypes.common import is_list_like


<<<<<<< HEAD
class cuDFOnRayFramePartition(BaseFramePartition):
    """
    The class implements the interface in ``BaseFramePartition`` using cuDF on Ray.

    Parameters
    ----------
    gpu_manager : modin.engines.ray.cudf_on_ray.frame.GPUManager
        A gpu manager to store cuDF dataframes.
    key : ray.ObjectRef or int
        An integer key (or reference to key) associated with
        ``cudf.DataFrame`` stored in `gpu_manager`.
    length : ray.ObjectRef or int, optional
        Length or reference to it of wrapped ``pandas.DataFrame``.
    width : ray.ObjectRef or int, optional
        Width or reference to it of wrapped ``pandas.DataFrame``.
    """
=======
class cuDFOnRayFramePartition(PandasFramePartition):
>>>>>>> 54ba4c62

    _length_cache = None
    _width_cache = None

    @property
    def __constructor__(self):
        """
        Create a new instance of this object.

        Returns
        -------
        cuDFOnRayFramePartition
            New instance of cuDF partition.
        """
        return type(self)

    def __init__(self, gpu_manager, key, length=None, width=None):
        self.gpu_manager = gpu_manager
        self.key = key
        self._length_cache = length
        self._width_cache = width

    def __copy__(self):
        """
        Create a copy of this object.

        Returns
        -------
        cuDFOnRayFramePartition
            A copy of this object.
        """
        # Shallow copy.
        return cuDFOnRayFramePartition(
            self.gpu_manager, self.key, self._length_cache, self._width_cache
        )

    @classmethod
    def put(cls, gpu_manager, pandas_dataframe):
        """
        Put `pandas_dataframe` to `gpu_manager`.

        Parameters
        ----------
        gpu_manager : modin.engines.ray.cudf_on_ray.frame.GPUManager
            A gpu manager to store cuDF dataframes.
        pandas_dataframe : pandas.DataFrame/pandas.Series
            A ``pandas.DataFrame/pandas.Series`` to put.

        Returns
        -------
        ray.ObjectRef
            A reference to integer key of added pandas.DataFrame
            to internal dict-storage in `gpu_manager`.
        """
        return gpu_manager.put.remote(pandas_dataframe)

    def apply(self, func, **kwargs):
        """
        Apply `func` to this partition.

        Parameters
        ----------
        func : callable
            A function to apply.
        **kwargs : dict
            Additional keywords arguments to be passed in `func`.

        Returns
        -------
        ray.ObjectRef
            A reference to integer key of result
            in internal dict-storage of `self.gpu_manager`.
        """
        return self.gpu_manager.apply.remote(self.get_key(), None, func, **kwargs)

    # TODO: Check the need of this method
    def apply_result_not_dataframe(self, func, **kwargs):
        """
        Apply `func` to this partition.

        Parameters
        ----------
        func : callable
            A function to apply.
        **kwargs : dict
            Additional keywords arguments to be passed in `func`.

        Returns
        -------
        ray.ObjectRef
            A reference to integer key of result
            in internal dict-storage of `self.gpu_manager`.
        """
        # FIXME: Can't find `gpu_manager.apply_result_not_dataframe` method.
        return self.gpu_manager.apply_result_not_dataframe.remote(
            self.get_key(), func, **kwargs
        )

    def add_to_apply_calls(self, func, **kwargs):
        """
        Apply `func` to this partition and create new.

        Parameters
        ----------
        func : callable
            A function to apply.
        **kwargs : dict
            Additional keywords arguments to be passed in `func`.

        Returns
        -------
        cuDFOnRayFramePartition
            New partition based on result of `func`.

        Notes
        -----
        We eagerly schedule the apply `func` and produce a new ``cuDFOnRayFramePartition``.
        """
        return cuDFOnRayFramePartition(self.gpu_manager, self.apply(func, **kwargs))

    @classmethod
    def preprocess_func(cls, func):
        """
        Put `func` to Ray object store.

        Parameters
        ----------
        func : callable
            Function to put.

        Returns
        -------
        ray.ObjectRef
            A reference to `func` in Ray object store.
        """
        return ray.put(func)

    def length(self):
        """
        Get the length of the object wrapped by this partition.

        Returns
        -------
        int or ray.ObjectRef
            The length (or reference to length) of the object.
        """
        if self._length_cache:
            return self._length_cache
        return self.gpu_manager.length.remote(self.get_key())

    def width(self):
        """
        Get the width of the object wrapped by this partition.

        Returns
        -------
        int or ray.ObjectRef
            The width (or reference to width) of the object.
        """
        if self._width_cache:
            return self._width_cache
        return self.gpu_manager.width.remote(self.get_key())

    def mask(self, row_indices, col_indices):
        """
        Select columns or rows from given indices.

        Parameters
        ----------
        row_indices : list of hashable
            The row labels to extract.
        col_indices : list of hashable
            The column labels to extract.

        Returns
        -------
        ray.ObjectRef
            A reference to integer key of result
            in internal dict-storage of `self.gpu_manager`.
        """
        if (
            (isinstance(row_indices, slice) and row_indices == slice(None))
            or (
                not isinstance(row_indices, slice)
                and self._length_cache is not None
                and len(row_indices) == self._length_cache
            )
        ) and (
            (isinstance(col_indices, slice) and col_indices == slice(None))
            or (
                not isinstance(col_indices, slice)
                and self._width_cache is not None
                and len(col_indices) == self._width_cache
            )
        ):
            return self.__copy__()

        # CuDF currently does not support indexing multiindices with arrays,
        # so we have to create a boolean array where the desire indices are true.
        # TODO(kvu35): Check if this functionality is fixed in the latest version of cudf
        def iloc(df, row_indices, col_indices):
            if isinstance(df.index, cudf.core.multiindex.MultiIndex) and is_list_like(
                row_indices
            ):
                new_row_indices = cp.full(
                    (1, df.index.size), False, dtype=bool
                ).squeeze()
                new_row_indices[row_indices] = True
                row_indices = new_row_indices
            return df.iloc[row_indices, col_indices]

        iloc = cuDFOnRayFramePartition.preprocess_func(iloc)
        return self.gpu_manager.apply.remote(
            self.key,
            None,
            iloc,
            col_indices=col_indices,
            row_indices=row_indices,
        )

    def get_gpu_manager(self):
        """
        Get gpu manager associated with this partition.

        Returns
        -------
        modin.engines.ray.cudf_on_ray.frame.GPUManager
            ``GPUManager`` associated with this object.
        """
        return self.gpu_manager

    def get_key(self):
        """
        Get integer key of this partition in dict-storage of `self.gpu_manager`.

        Returns
        -------
        int
        """
        return ray.get(self.key) if isinstance(self.key, ray.ObjectRef) else self.key

    def get_object_id(self):
        """
        Get object stored for this partition from `self.gpu_manager`.

        Returns
        -------
        ray.ObjectRef
        """
        # FIXME: Can't find `gpu_manager.get_object_id` method. Probably, method
        # `gpu_manager.get_oid` should be used.
        return self.gpu_manager.get_object_id.remote(self.get_key())

    def get(self):
        """
        Get object stored by this partition from `self.gpu_manager`.

        Returns
        -------
        ray.ObjectRef
        """
        # FIXME: Can't find `gpu_manager.get` method. Probably, method
        # `gpu_manager.get_oid` should be used.
        return self.gpu_manager.get.remote(self.get_key())

    def to_pandas(self):
        """
        Convert this partition to pandas.DataFrame.

        Returns
        -------
        pandas.DataFrame
        """
        return ray.get(
            self.gpu_manager.apply_non_persistent.remote(
                self.get_key(), None, cudf.DataFrame.to_pandas
            )
        )

    def to_numpy(self):
        """
        Convert this partition to NumPy array.

        Returns
        -------
        NumPy array
        """

        def convert(df):
            """Convert `df` to NumPy array."""
            if len(df.columns == 1):
                df = df.iloc[:, 0]
            if isinstance(df, cudf.Series):  # convert to column vector
                return cupy.asnumpy(df.to_array())[:, np.newaxis]
            elif isinstance(
                df, cudf.DataFrame
            ):  # dataframes do not support df.values with strings
                return cupy.asnumpy(df.values)

        # FIXME: Can't find `gpu_manager.apply_result_not_dataframe` method.
        return self.gpu_manager.apply_result_not_dataframe.remote(
            self.get_key(),
            convert,
        )

    def free(self):
        """Free the dataFrame and associated `self.key` out of `self.gpu_manager`."""
        self.gpu_manager.free.remote(self.get_key())

    def copy(self):
        """
        Create a full copy of this object.

        Returns
        -------
        cuDFOnRayFramePartition
        """
        new_key = self.gpu_manager.apply.remote(
            self.get_key(),
            lambda x: x,
        )
        new_key = ray.get(new_key)
        return self.__constructor__(self.gpu_manager, new_key)

    # TODO(kvu35): buggy garbage collector reference issue #43
    # def __del__(self):
    #     self.free()<|MERGE_RESOLUTION|>--- conflicted
+++ resolved
@@ -22,10 +22,9 @@
 from pandas.core.dtypes.common import is_list_like
 
 
-<<<<<<< HEAD
-class cuDFOnRayFramePartition(BaseFramePartition):
+class cuDFOnRayFramePartition(PandasFramePartition):
     """
-    The class implements the interface in ``BaseFramePartition`` using cuDF on Ray.
+    The class implements the interface in ``PandasFramePartition`` using cuDF on Ray.
 
     Parameters
     ----------
@@ -39,9 +38,6 @@
     width : ray.ObjectRef or int, optional
         Width or reference to it of wrapped ``pandas.DataFrame``.
     """
-=======
-class cuDFOnRayFramePartition(PandasFramePartition):
->>>>>>> 54ba4c62
 
     _length_cache = None
     _width_cache = None
