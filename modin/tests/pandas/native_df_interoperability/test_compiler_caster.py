--- conflicted
+++ resolved
@@ -700,64 +700,14 @@
             assert df.get_backend() == "Big_Data_Cloud"
             assert df.sum().get_backend() == "Small_Data_Local"
 
-<<<<<<< HEAD
-    @pytest.mark.parametrize(
-        "num_groups, expected_backend",
-        [
-            (BIG_DATA_CLOUD_MIN_NUM_ROWS - 1, "Small_Data_Local"),
-            (BIG_DATA_CLOUD_MIN_NUM_ROWS, "Big_Data_Cloud"),
-        ],
-    )
-    @pytest.mark.parametrize(
-        "groupby_class,operation",
-        [
-            param(
-                "DataFrameGroupBy",
-                lambda df: df.groupby("col0").sum(),
-                id="DataFrameGroupBy",
-            ),
-            param(
-                "SeriesGroupBy",
-                lambda df: df.groupby("col0")["col1"].sum(),
-                id="SeriesGroupBy",
-            ),
-        ],
-    )
-    def test_dataframe_groupby_agg_switches_for_small_result(
-        self, num_groups, expected_backend, operation, groupby_class
-    ):
-=======
     def test_agg_pinned(self):
         # The operation in test_agg would naturally cause an automatic switch, but the
         # absence of AutoSwitchBackend or the presence of a pin on the frame prevent this
         # switch from happening.
->>>>>>> 78f1e8cb
         with backend_test_context(
             test_backend="Big_Data_Cloud",
             choices=("Big_Data_Cloud", "Small_Data_Local"),
         ):
-<<<<<<< HEAD
-            modin_df, pandas_df = create_test_dfs(
-                {
-                    "col0": list(range(num_groups)),
-                    "col1": list(range(1, num_groups + 1)),
-                }
-            )
-
-            assert modin_df.get_backend() == "Big_Data_Cloud"
-            assert operation(modin_df).get_backend() == "Big_Data_Cloud"
-
-            register_function_for_post_op_switch(
-                class_name=groupby_class, backend="Big_Data_Cloud", method="sum"
-            )
-
-            assert modin_df.get_backend() == "Big_Data_Cloud"
-            modin_result = operation(modin_df)
-            pandas_result = operation(pandas_df)
-            df_equals(modin_result, pandas_result)
-            assert modin_result.get_backend() == expected_backend
-            assert modin_df.get_backend() == "Big_Data_Cloud"
-=======
             register_function_for_post_op_switch(
                 class_name="DataFrame", backend="Big_Data_Cloud", method="sum"
             )
@@ -792,7 +742,56 @@
             df.unpin_backend(inplace=True)
             assert df.get_backend() == "Big_Data_Cloud"
             assert df.sum().get_backend() == "Small_Data_Local"
->>>>>>> 78f1e8cb
+
+    @pytest.mark.parametrize(
+        "num_groups, expected_backend",
+        [
+            (BIG_DATA_CLOUD_MIN_NUM_ROWS - 1, "Small_Data_Local"),
+            (BIG_DATA_CLOUD_MIN_NUM_ROWS, "Big_Data_Cloud"),
+        ],
+    )
+    @pytest.mark.parametrize(
+        "groupby_class,operation",
+        [
+            param(
+                "DataFrameGroupBy",
+                lambda df: df.groupby("col0").sum(),
+                id="DataFrameGroupBy",
+            ),
+            param(
+                "SeriesGroupBy",
+                lambda df: df.groupby("col0")["col1"].sum(),
+                id="SeriesGroupBy",
+            ),
+        ],
+    )
+    def test_dataframe_groupby_agg_switches_for_small_result(
+        self, num_groups, expected_backend, operation, groupby_class
+    ):
+        with backend_test_context(
+            test_backend="Big_Data_Cloud",
+            choices=("Big_Data_Cloud", "Small_Data_Local"),
+        ):
+            modin_df, pandas_df = create_test_dfs(
+                {
+                    "col0": list(range(num_groups)),
+                    "col1": list(range(1, num_groups + 1)),
+                }
+            )
+
+            assert modin_df.get_backend() == "Big_Data_Cloud"
+            assert operation(modin_df).get_backend() == "Big_Data_Cloud"
+
+            register_function_for_post_op_switch(
+                class_name=groupby_class, backend="Big_Data_Cloud", method="sum"
+            )
+
+            assert modin_df.get_backend() == "Big_Data_Cloud"
+            modin_result = operation(modin_df)
+            pandas_result = operation(pandas_df)
+            df_equals(modin_result, pandas_result)
+            assert modin_result.get_backend() == expected_backend
+            assert modin_df.get_backend() == "Big_Data_Cloud"
 
 
 class TestSwitchBackendPreOp:
@@ -1073,7 +1072,6 @@
         ):
             assert data_class(*args, **kwargs).get_backend() == expected_backend
 
-<<<<<<< HEAD
     @pytest.mark.parametrize(
         "num_input_rows, expected_backend",
         [
@@ -1129,7 +1127,7 @@
             df_equals(modin_result, pandas_result)
             assert modin_result.get_backend() == expected_backend
             assert modin_df.get_backend() == expected_backend
-=======
+
 
 def test_move_to_clears_pin():
     # Pin status is reset to false after a set_backend call
@@ -1201,5 +1199,4 @@
             assert result.get_backend() == expected_backend
             df_equals(
                 result, pandas.concat([pandas.DataFrame([1] * 10)] * len(pin_backends))
-            )
->>>>>>> 78f1e8cb
+            )