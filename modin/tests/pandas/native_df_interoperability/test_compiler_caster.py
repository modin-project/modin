--- conflicted
+++ resolved
@@ -617,15 +617,10 @@
     # none of the query compilers know about each other here
     # so we default to the caller
     df3 = pd.concat([default_df, cluster_df], axis=1)
-<<<<<<< HEAD
-    assert default_df.get_backend() == "Test_Casting_Default"
-    assert cluster_df.get_backend() == "Cluster"
-=======
-    assert default_df.get_backend() == "Test_casting_default"
+    assert default_df.get_backend() == "Test_Casting_default"
     assert (
-        cluster_df.get_backend() == "Test_casting_default"
+        cluster_df.get_backend() == "Test_Casting_default"
     )  # in place cast to default by concat
->>>>>>> 43d0b941
     assert df3.get_backend() == default_df.get_backend()  # should move to default
 
 
@@ -634,11 +629,7 @@
     # none of the query compilers know about each other here
     # so we default to the caller
     df3 = pd.concat([cluster_df, default_df], axis=1)
-<<<<<<< HEAD
-    assert default_df.get_backend() == "Test_Casting_Default"
-=======
     assert default_df.get_backend() == "Cluster"  # in place cast to Cluster by concat
->>>>>>> 43d0b941
     assert cluster_df.get_backend() == "Cluster"
     assert df3.get_backend() == cluster_df.get_backend()  # should move to cluster
 
@@ -647,11 +638,7 @@
 def test_two_two_qc_types_default_2_rhs(default_df, cloud_df):
     # cloud knows a bit about costing; so we prefer moving to there
     df3 = pd.concat([default_df, cloud_df], axis=1)
-<<<<<<< HEAD
-    assert default_df.get_backend() == "Test_Casting_Default"
-=======
     assert default_df.get_backend() == "Cloud"  # inplace cast to Cloud by concat
->>>>>>> 43d0b941
     assert cloud_df.get_backend() == "Cloud"
     assert df3.get_backend() == cloud_df.get_backend()  # should move to cloud
 
@@ -660,11 +647,7 @@
 def test_two_two_qc_types_default_2_lhs(default_df, cloud_df):
     # cloud knows a bit about costing; so we prefer moving to there
     df3 = pd.concat([cloud_df, default_df], axis=1)
-<<<<<<< HEAD
-    assert default_df.get_backend() == "Test_Casting_Default"
-=======
     assert default_df.get_backend() == "Cloud"  # inplace cast to Cloud by concat
->>>>>>> 43d0b941
     assert cloud_df.get_backend() == "Cloud"
     assert df3.get_backend() == cloud_df.get_backend()  # should move to cloud
 
@@ -739,9 +722,7 @@
     assert cloud_df1[pico_df1[0][0]][pico_df1[0][1]] == 1
 
 
-<<<<<<< HEAD
-@backend_test_context(choices=("Test_Casting_Default", "Cloud", "Eager", "Lazy"))
-=======
+@backend_test_context(choices=("Test_Casting_Default", "Cloud", "Lazy"))
 def test_merge_in_place(default_df, lazy_df, cloud_df):
     # lazy_df tries to pawn off work on other engines
     df = default_df.merge(lazy_df)
@@ -758,7 +739,7 @@
         assert cloud_df.get_backend() == "Cloud"
 
 
->>>>>>> 43d0b941
+@backend_test_context(choices=("Test_Casting_Default", "Cloud", "Eager", "Lazy"))
 def test_information_asymmetry(default_df, cloud_df, eager_df, lazy_df):
     # normally, the default query compiler should be chosen
     # here, but since eager knows about default, but not
