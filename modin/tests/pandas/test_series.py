--- conflicted
+++ resolved
@@ -1387,7 +1387,6 @@
     df_equals(md_ser.dtypes, pd_ser.dtypes)
 
 
-<<<<<<< HEAD
 def test_pyarrow_constructor():
     pa = pytest.importorskip("pyarrow")
     data = list("abcd")
@@ -1456,7 +1455,8 @@
         lambda ser: ser.fillna(0),
         comparator=comparator,
     )
-=======
+
+
 def test_pyarrow_array_retrieve():
     pa = pytest.importorskip("pyarrow")
     modin_series, pandas_series = create_test_series(
@@ -1479,7 +1479,6 @@
     res_from_md = pa.Table.from_pandas(df=test_df)
     res_from_pd = pa.Table.from_pandas(df=test_df._to_pandas())
     assert res_from_md.equals(res_from_pd)
->>>>>>> e9dbcc12
 
 
 @pytest.mark.parametrize("data", test_data_values, ids=test_data_keys)
