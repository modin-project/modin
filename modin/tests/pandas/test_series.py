# Licensed to Modin Development Team under one or more contributor license agreements.
# See the NOTICE file distributed with this work for additional information regarding
# copyright ownership.  The Modin Development Team licenses this file to you under the
# Apache License, Version 2.0 (the "License"); you may not use this file except in
# compliance with the License.  You may obtain a copy of the License at
#
#     http://www.apache.org/licenses/LICENSE-2.0
#
# Unless required by applicable law or agreed to in writing, software distributed under
# the License is distributed on an "AS IS" BASIS, WITHOUT WARRANTIES OR CONDITIONS OF
# ANY KIND, either express or implied. See the License for the specific language
# governing permissions and limitations under the License.

from __future__ import annotations

import datetime
import itertools
import json
import unittest.mock as mock

import matplotlib
import numpy as np
import pandas
import pandas._libs.lib as lib
import pytest
from numpy.testing import assert_array_equal
from pandas.core.indexing import IndexingError
from pandas.errors import SpecificationError

import modin.pandas as pd
from modin.config import Engine, NPartitions, StorageFormat
from modin.pandas.io import to_pandas
from modin.pandas.testing import assert_series_equal
from modin.tests.test_utils import warns_that_defaulting_to_pandas
from modin.utils import get_current_execution, try_cast_to_pandas

from .utils import (
    RAND_HIGH,
    RAND_LOW,
    CustomIntegerForAddition,
    NonCommutativeMultiplyInteger,
    agg_func_except_keys,
    agg_func_except_values,
    agg_func_keys,
    agg_func_values,
    arg_keys,
    assert_dtypes_equal,
    bool_arg_keys,
    bool_arg_values,
    categories_equals,
    create_test_dfs,
    create_test_series,
    default_to_pandas_ignore_string,
    df_equals,
    df_equals_with_non_stable_indices,
    encoding_types,
    eval_general,
    generate_multiindex,
    int_arg_keys,
    int_arg_values,
    name_contains,
    no_numeric_dfs,
    numeric_dfs,
    quantiles_keys,
    quantiles_values,
    random_state,
    sort_if_range_partitioning,
    string_na_rep_keys,
    string_na_rep_values,
    string_sep_keys,
    string_sep_values,
    test_data,
    test_data_categorical_keys,
    test_data_categorical_values,
    test_data_diff_dtype,
    test_data_keys,
    test_data_large_categorical_series_keys,
    test_data_large_categorical_series_values,
    test_data_small_keys,
    test_data_small_values,
    test_data_values,
    test_data_with_duplicates_keys,
    test_data_with_duplicates_values,
    test_string_data_keys,
    test_string_data_values,
    test_string_list_data_keys,
    test_string_list_data_values,
)

if StorageFormat.get() != "Hdk":
    from modin.tests.core.storage_formats.pandas.test_internals import (
        construct_modin_df_by_scheme,
    )

# Our configuration in pytest.ini requires that we explicitly catch all
# instances of defaulting to pandas, but some test modules, like this one,
# have too many such instances.
# TODO(https://github.com/modin-project/modin/issues/3655): catch all instances
# of defaulting to pandas.
pytestmark = [
    pytest.mark.filterwarnings(default_to_pandas_ignore_string),
    # IGNORE FUTUREWARNINGS MARKS TO CLEANUP OUTPUT
    pytest.mark.filterwarnings(
        "ignore:.*bool is now deprecated and will be removed:FutureWarning"
    ),
    pytest.mark.filterwarnings(
        "ignore:first is deprecated and will be removed:FutureWarning"
    ),
    pytest.mark.filterwarnings(
        "ignore:last is deprecated and will be removed:FutureWarning"
    ),
]

NPartitions.put(4)

# Force matplotlib to not use any Xwindows backend.
matplotlib.use("Agg")

# Initialize the environment
pd.DataFrame()


def get_rop(op):
    if op.startswith("__") and op.endswith("__"):
        return "__r" + op[2:]
    else:
        return None


def inter_df_math_helper(
    modin_series, pandas_series, op, comparator_kwargs=None, expected_exception=None
):
    inter_df_math_helper_one_side(
        modin_series, pandas_series, op, comparator_kwargs, expected_exception
    )
    rop = get_rop(op)
    if rop:
        inter_df_math_helper_one_side(
            modin_series, pandas_series, rop, comparator_kwargs, expected_exception
        )


def inter_df_math_helper_one_side(
    modin_series,
    pandas_series,
    op,
    comparator_kwargs=None,
    expected_exception=None,
):
    if comparator_kwargs is None:
        comparator_kwargs = {}

    try:
        pandas_attr = getattr(pandas_series, op)
    except Exception as err:
        with pytest.raises(type(err)):
            _ = getattr(modin_series, op)
        return
    modin_attr = getattr(modin_series, op)

    try:
        pandas_result = pandas_attr(4)
    except Exception as err:
        with pytest.raises(type(err)):
            try_cast_to_pandas(modin_attr(4))  # force materialization
    else:
        modin_result = modin_attr(4)
        df_equals(modin_result, pandas_result, **comparator_kwargs)

    try:
        pandas_result = pandas_attr(4.0)
    except Exception as err:
        with pytest.raises(type(err)):
            try_cast_to_pandas(modin_attr(4.0))  # force materialization
    else:
        modin_result = modin_attr(4.0)
        df_equals(modin_result, pandas_result, **comparator_kwargs)

    # These operations don't support non-scalar `other` or have a strange behavior in
    # the testing environment
    if op in [
        "__divmod__",
        "divmod",
        "rdivmod",
        "floordiv",
        "__floordiv__",
        "rfloordiv",
        "__rfloordiv__",
        "mod",
        "__mod__",
        "rmod",
        "__rmod__",
    ]:
        return

    eval_general(
        modin_series,
        pandas_series,
        lambda df: (pandas_attr if isinstance(df, pandas.Series) else modin_attr)(df),
        comparator_kwargs=comparator_kwargs,
        expected_exception=expected_exception,
    )

    list_test = random_state.randint(RAND_LOW, RAND_HIGH, size=(modin_series.shape[0]))
    try:
        pandas_result = pandas_attr(list_test)
    except Exception as err:
        with pytest.raises(type(err)):
            try_cast_to_pandas(modin_attr(list_test))  # force materialization
    else:
        modin_result = modin_attr(list_test)
        df_equals(modin_result, pandas_result, **comparator_kwargs)

    series_test_modin = pd.Series(list_test, index=modin_series.index)
    series_test_pandas = pandas.Series(list_test, index=pandas_series.index)

    eval_general(
        series_test_modin,
        series_test_pandas,
        lambda df: (pandas_attr if isinstance(df, pandas.Series) else modin_attr)(df),
        comparator_kwargs=comparator_kwargs,
        expected_exception=expected_exception,
    )

    # Level test
    new_idx = pandas.MultiIndex.from_tuples(
        [(i // 4, i // 2, i) for i in modin_series.index]
    )
    modin_df_multi_level = modin_series.copy()
    modin_df_multi_level.index = new_idx
    # When 'level' parameter is passed, modin's implementation must raise a default-to-pandas warning,
    # here we first detect whether 'op' takes 'level' parameter at all and only then perform the warning check
    # reasoning: https://github.com/modin-project/modin/issues/6893
    try:
        getattr(modin_df_multi_level, op)(modin_df_multi_level, level=1)
    except TypeError:
        # Operation doesn't support 'level' parameter
        pass
    else:
        # Operation supports 'level' parameter, so it makes sense to check for a warning
        with warns_that_defaulting_to_pandas():
            getattr(modin_df_multi_level, op)(modin_df_multi_level, level=1)


@pytest.mark.parametrize("data", test_data_values, ids=test_data_keys)
def test_to_frame(data):
    modin_series, pandas_series = create_test_series(data)
    df_equals(modin_series.to_frame(name="miao"), pandas_series.to_frame(name="miao"))


@pytest.mark.parametrize("data", test_data_values, ids=test_data_keys)
def test_to_list(data):
    modin_series, pandas_series = create_test_series(data)
    pd_res = pandas_series.to_list()
    md_res = modin_series.to_list()
    assert type(pd_res) is type(md_res)
    assert np.array_equal(pd_res, md_res, equal_nan=True)


def test_accessing_index_element_as_property():
    s = pd.Series([10, 20, 30], index=["a", "b", "c"])
    assert s.b == 20
    with pytest.raises(Exception):
        _ = s.d


@pytest.mark.parametrize("data", test_data_values, ids=test_data_keys)
def test_callable_key_in_getitem(data):
    modin_series, pandas_series = create_test_series(data)
    df_equals(
        modin_series[lambda s: s.index % 2 == 0],
        pandas_series[lambda s: s.index % 2 == 0],
    )


@pytest.mark.parametrize("data", test_data_values, ids=test_data_keys)
def test_T(data):
    modin_series, pandas_series = create_test_series(data)
    df_equals(modin_series.T, pandas_series.T)


@pytest.mark.parametrize("data", test_data_values, ids=test_data_keys)
def test___abs__(data):
    modin_series, pandas_series = create_test_series(data)
    df_equals(modin_series.__abs__(), pandas_series.__abs__())


@pytest.mark.parametrize("data", test_data_values, ids=test_data_keys)
def test___add__(data):
    modin_series, pandas_series = create_test_series(data)
    inter_df_math_helper(modin_series, pandas_series, "__add__")


@pytest.mark.parametrize("data", test_data_values, ids=test_data_keys)
def test___and__(data, request):
    modin_series, pandas_series = create_test_series(data)
    expected_exception = None
    if "float_nan_data" in request.node.callspec.id:
        # FIXME: https://github.com/modin-project/modin/issues/7037
        expected_exception = False
    inter_df_math_helper(
        modin_series,
        pandas_series,
        "__and__",
        # https://github.com/modin-project/modin/issues/5966
        comparator_kwargs={"check_dtypes": False},
        expected_exception=expected_exception,
    )


@pytest.mark.parametrize("data", test_data_values, ids=test_data_keys)
def test___array__(data):
    modin_series, pandas_series = create_test_series(data)
    modin_result = modin_series.__array__()
    assert_array_equal(modin_result, pandas_series.__array__())


@pytest.mark.parametrize("data", test_data_values, ids=test_data_keys)
def test___bool__(data):
    modin_series, pandas_series = create_test_series(data)
    try:
        pandas_result = pandas_series.__bool__()
    except Exception as err:
        with pytest.raises(type(err)):
            modin_series.__bool__()
    else:
        modin_result = modin_series.__bool__()
        df_equals(modin_result, pandas_result)


@pytest.mark.parametrize("data", test_data_values, ids=test_data_keys)
def test___contains__(request, data):
    modin_series, pandas_series = create_test_series(data)

    result = False
    key = "Not Exist"
    assert result == modin_series.__contains__(key)
    assert result == (key in modin_series)

    if "empty_data" not in request.node.name:
        result = True
        key = pandas_series.keys()[0]
        assert result == modin_series.__contains__(key)
        assert result == (key in modin_series)


@pytest.mark.parametrize("data", test_data_values, ids=test_data_keys)
def test___copy__(data):
    modin_series, pandas_series = create_test_series(data)
    df_equals(modin_series.copy(), modin_series)
    df_equals(modin_series.copy(), pandas_series.copy())
    df_equals(modin_series.copy(), pandas_series)


@pytest.mark.parametrize("data", test_data_values, ids=test_data_keys)
def test___deepcopy__(data):
    modin_series, pandas_series = create_test_series(data)
    df_equals(modin_series.__deepcopy__(), modin_series)
    df_equals(modin_series.__deepcopy__(), pandas_series.__deepcopy__())
    df_equals(modin_series.__deepcopy__(), pandas_series)


@pytest.mark.parametrize("data", test_data_values, ids=test_data_keys)
def test___delitem__(data):
    modin_series, pandas_series = create_test_series(data)
    del modin_series[modin_series.index[0]]
    del pandas_series[pandas_series.index[0]]
    df_equals(modin_series, pandas_series)

    del modin_series[modin_series.index[-1]]
    del pandas_series[pandas_series.index[-1]]
    df_equals(modin_series, pandas_series)

    del modin_series[modin_series.index[0]]
    del pandas_series[pandas_series.index[0]]
    df_equals(modin_series, pandas_series)


@pytest.mark.parametrize("data", test_data_values, ids=test_data_keys)
def test_divmod(data):
    modin_series, pandas_series = create_test_series(data)
    inter_df_math_helper(modin_series, pandas_series, "divmod")


@pytest.mark.parametrize("data", test_data_values, ids=test_data_keys)
def test_rdivmod(data):
    modin_series, pandas_series = create_test_series(data)
    inter_df_math_helper(modin_series, pandas_series, "rdivmod")


@pytest.mark.parametrize("data", test_data_values, ids=test_data_keys)
def test___eq__(data):
    modin_series, pandas_series = create_test_series(data)
    inter_df_math_helper(modin_series, pandas_series, "__eq__")


@pytest.mark.parametrize("data", test_data_values, ids=test_data_keys)
def test___floordiv__(data):
    modin_series, pandas_series = create_test_series(data)
    inter_df_math_helper(modin_series, pandas_series, "__floordiv__")


@pytest.mark.parametrize("data", test_data_values, ids=test_data_keys)
def test___ge__(data):
    modin_series, pandas_series = create_test_series(data)
    inter_df_math_helper(modin_series, pandas_series, "__ge__")


@pytest.mark.parametrize("data", test_data_values, ids=test_data_keys)
def test___getitem__(data):
    modin_series, pandas_series = create_test_series(data)
    df_equals(modin_series[0], pandas_series[0])
    df_equals(
        modin_series[modin_series.index[-1]], pandas_series[pandas_series.index[-1]]
    )
    modin_series = pd.Series(list(range(1000)))
    pandas_series = pandas.Series(list(range(1000)))
    df_equals(modin_series[:30], pandas_series[:30])
    df_equals(modin_series[modin_series > 500], pandas_series[pandas_series > 500])
    df_equals(modin_series[::2], pandas_series[::2])
    # Test getting an invalid string key
    # FIXME: https://github.com/modin-project/modin/issues/7038
    eval_general(
        modin_series, pandas_series, lambda s: s["a"], expected_exception=False
    )
    eval_general(
        modin_series, pandas_series, lambda s: s[["a"]], expected_exception=False
    )

    # Test empty series
    df_equals(pd.Series([])[:30], pandas.Series([])[:30])


def test___getitem__1383():
    # see #1383 for more details
    data = ["", "a", "b", "c", "a"]
    modin_series = pd.Series(data)
    pandas_series = pandas.Series(data)
    df_equals(modin_series[3:7], pandas_series[3:7])


@pytest.mark.parametrize("start", [-7, -5, -3, 0, None, 3, 5, 7])
@pytest.mark.parametrize("stop", [-7, -5, -3, 0, None, 3, 5, 7])
def test___getitem_edge_cases(start, stop):
    data = ["", "a", "b", "c", "a"]
    modin_series = pd.Series(data)
    pandas_series = pandas.Series(data)
    df_equals(modin_series[start:stop], pandas_series[start:stop])


@pytest.mark.parametrize("data", test_data_values, ids=test_data_keys)
def test___gt__(data):
    modin_series, pandas_series = create_test_series(data)
    inter_df_math_helper(modin_series, pandas_series, "__gt__")


@pytest.mark.parametrize("count_elements", [0, 1, 10])
def test___int__(count_elements):
    expected_exception = None
    if count_elements != 1:
        expected_exception = TypeError("cannot convert the series to <class 'int'>")
    eval_general(
        *create_test_series([1.5] * count_elements),
        int,
        expected_exception=expected_exception,
    )


@pytest.mark.parametrize("count_elements", [0, 1, 10])
def test___float__(count_elements):
    expected_exception = None
    if count_elements != 1:
        expected_exception = TypeError("cannot convert the series to <class 'float'>")
    eval_general(
        *create_test_series([1] * count_elements),
        float,
        expected_exception=expected_exception,
    )


@pytest.mark.parametrize("data", test_data_values, ids=test_data_keys)
def test___invert__(data, request):
    modin_series, pandas_series = create_test_series(data)
    expected_exception = None
    if "float_nan_data" in request.node.callspec.id:
        # FIXME: https://github.com/modin-project/modin/issues/7081
        expected_exception = False
    eval_general(
        modin_series,
        pandas_series,
        lambda ser: ser.__invert__(),
        expected_exception=expected_exception,
    )


@pytest.mark.parametrize("data", test_data_values, ids=test_data_keys)
def test___iter__(data):
    modin_series, pandas_series = create_test_series(data)
    for m, p in zip(modin_series.__iter__(), pandas_series.__iter__()):
        np.testing.assert_equal(m, p)


@pytest.mark.parametrize("data", test_data_values, ids=test_data_keys)
def test___le__(data):
    modin_series, pandas_series = create_test_series(data)
    inter_df_math_helper(modin_series, pandas_series, "__le__")


@pytest.mark.parametrize("data", test_data_values, ids=test_data_keys)
def test___len__(data):
    modin_series, pandas_series = create_test_series(data)
    assert len(modin_series) == len(pandas_series)


@pytest.mark.parametrize("data", test_data_values, ids=test_data_keys)
def test___long__(data):
    modin_series, pandas_series = create_test_series(data)
    try:
        pandas_result = pandas_series[0].__long__()
    except Exception as err:
        with pytest.raises(type(err)):
            modin_series[0].__long__()
    else:
        assert modin_series[0].__long__() == pandas_result


@pytest.mark.parametrize("data", test_data_values, ids=test_data_keys)
def test___lt__(data):
    modin_series, pandas_series = create_test_series(data)
    inter_df_math_helper(modin_series, pandas_series, "__lt__")


@pytest.mark.parametrize("data", test_data_values, ids=test_data_keys)
def test___mod__(data):
    modin_series, pandas_series = create_test_series(data)
    inter_df_math_helper(modin_series, pandas_series, "__mod__")


@pytest.mark.parametrize("data", test_data_values, ids=test_data_keys)
def test___mul__(data):
    modin_series, pandas_series = create_test_series(data)
    inter_df_math_helper(modin_series, pandas_series, "__mul__")


@pytest.mark.parametrize("data", test_data_values, ids=test_data_keys)
def test___ne__(data):
    modin_series, pandas_series = create_test_series(data)
    inter_df_math_helper(modin_series, pandas_series, "__ne__")


@pytest.mark.parametrize("data", test_data_values, ids=test_data_keys)
def test___neg__(data):
    modin_series, pandas_series = create_test_series(data)
    eval_general(modin_series, pandas_series, lambda ser: ser.__neg__())


@pytest.mark.parametrize("data", test_data_values, ids=test_data_keys)
def test___or__(data, request):
    modin_series, pandas_series = create_test_series(data)
    expected_exception = None
    if "float_nan_data" in request.node.callspec.id:
        # FIXME: https://github.com/modin-project/modin/issues/7081
        expected_exception = False
    inter_df_math_helper(
        modin_series,
        pandas_series,
        "__or__",
        # https://github.com/modin-project/modin/issues/5966
        comparator_kwargs={"check_dtypes": False},
        expected_exception=expected_exception,
    )


@pytest.mark.parametrize("data", test_data_values, ids=test_data_keys)
def test___pow__(data):
    modin_series, pandas_series = create_test_series(data)
    inter_df_math_helper(modin_series, pandas_series, "__pow__")


@pytest.mark.parametrize("name", ["Dates", None])
@pytest.mark.parametrize(
    "dt_index", [True, False], ids=["dt_index_true", "dt_index_false"]
)
@pytest.mark.parametrize(
    "data",
    [*test_data_values, "empty"],
    ids=[*test_data_keys, "empty"],
)
def test___repr__(name, dt_index, data):
    if data == "empty":
        modin_series, pandas_series = pd.Series(), pandas.Series()
    else:
        modin_series, pandas_series = create_test_series(data)
    pandas_series.name = modin_series.name = name
    if dt_index:
        index = pandas.date_range(
            "1/1/2000", periods=len(pandas_series.index), freq="min"
        )
        pandas_series.index = modin_series.index = index

    assert repr(modin_series) == repr(pandas_series)


def test___repr__4186():
    modin_series, pandas_series = create_test_series(
        ["a", "b", "c", "a"], dtype="category"
    )
    assert repr(modin_series) == repr(pandas_series)


@pytest.mark.parametrize("data", test_data_values, ids=test_data_keys)
@pytest.mark.exclude_in_sanity
def test___round__(data):
    modin_series, pandas_series = create_test_series(data)
    df_equals(round(modin_series), round(pandas_series))


@pytest.mark.parametrize("data", test_data_values, ids=test_data_keys)
@pytest.mark.exclude_in_sanity
def test___setitem__(data):
    modin_series, pandas_series = create_test_series(data)
    for key in modin_series.keys():
        modin_series[key] = 0
        pandas_series[key] = 0
        df_equals(modin_series, pandas_series)


@pytest.mark.parametrize(
    "key",
    [
        pytest.param(lambda idx: slice(1, 3), id="location_based_slice"),
        pytest.param(lambda idx: slice(idx[1], idx[-1]), id="index_based_slice"),
        pytest.param(lambda idx: [idx[0], idx[2], idx[-1]], id="list_of_labels"),
        pytest.param(
            lambda idx: [True if i % 2 else False for i in range(len(idx))],
            id="boolean_mask",
        ),
    ],
)
@pytest.mark.parametrize(
    "index",
    [
        pytest.param(
            lambda idx_len: [chr(x) for x in range(ord("a"), ord("a") + idx_len)],
            id="str_index",
        ),
        pytest.param(lambda idx_len: list(range(1, idx_len + 1)), id="int_index"),
    ],
)
def test___setitem___non_hashable(key, index):
    data = np.arange(5)
    index = index(len(data))
    key = key(index)
    md_sr, pd_sr = create_test_series(data, index=index)

    md_sr[key] = 10
    pd_sr[key] = 10
    df_equals(md_sr, pd_sr)


@pytest.mark.parametrize("data", test_data_values, ids=test_data_keys)
def test___sizeof__(data):
    modin_series, pandas_series = create_test_series(data)
    with warns_that_defaulting_to_pandas():
        modin_series.__sizeof__()


@pytest.mark.parametrize("data", test_data_values, ids=test_data_keys)
def test___str__(data):
    modin_series, pandas_series = create_test_series(data)
    assert str(modin_series) == str(pandas_series)


@pytest.mark.skipif(
    StorageFormat.get() == "Hdk",
    reason="https://github.com/intel-ai/hdk/issues/272",
)
@pytest.mark.parametrize("data", test_data_values, ids=test_data_keys)
def test___sub__(data):
    modin_series, pandas_series = create_test_series(data)
    inter_df_math_helper(modin_series, pandas_series, "__sub__")


@pytest.mark.parametrize("data", test_data_values, ids=test_data_keys)
def test___truediv__(data):
    modin_series, pandas_series = create_test_series(data)
    inter_df_math_helper(modin_series, pandas_series, "__truediv__")


@pytest.mark.parametrize("data", test_data_values, ids=test_data_keys)
def test___xor__(data, request):
    modin_series, pandas_series = create_test_series(data)
    expected_exception = None
    if "float_nan_data" in request.node.callspec.id:
        # FIXME: https://github.com/modin-project/modin/issues/7081
        expected_exception = False
    inter_df_math_helper(
        modin_series,
        pandas_series,
        "__xor__",
        # https://github.com/modin-project/modin/issues/5966
        comparator_kwargs={"check_dtypes": False},
        expected_exception=expected_exception,
    )


@pytest.mark.parametrize("data", test_data_values, ids=test_data_keys)
def test_abs(data):
    modin_series, pandas_series = create_test_series(data)
    df_equals(modin_series.abs(), pandas_series.abs())


@pytest.mark.parametrize("data", test_data_values, ids=test_data_keys)
def test_add(data):
    modin_series, pandas_series = create_test_series(data)
    inter_df_math_helper(modin_series, pandas_series, "add")


def test_add_does_not_change_original_series_name():
    # See https://github.com/modin-project/modin/issues/5232
    s1 = pd.Series(1, name=1)
    s2 = pd.Series(2, name=2)
    original_s1 = s1.copy(deep=True)
    original_s2 = s2.copy(deep=True)
    _ = s1 + s2
    df_equals(s1, original_s1)
    df_equals(s2, original_s2)


@pytest.mark.parametrize("axis", [None, 0, 1])
@pytest.mark.parametrize("data", test_data_values, ids=test_data_keys)
def test_add_prefix(data, axis):
    expected_exception = None
    if axis:
        expected_exception = ValueError("No axis named 1 for object type Series")
    eval_general(
        *create_test_series(data),
        lambda df: df.add_prefix("PREFIX_ADD_", axis=axis),
        expected_exception=expected_exception,
    )


@pytest.mark.parametrize("axis", [None, 0, 1])
@pytest.mark.parametrize("data", test_data_values, ids=test_data_keys)
def test_add_suffix(data, axis):
    expected_exception = None
    if axis:
        expected_exception = ValueError("No axis named 1 for object type Series")
    eval_general(
        *create_test_series(data),
        lambda df: df.add_suffix("SUFFIX_ADD_", axis=axis),
        expected_exception=expected_exception,
    )


def test_add_custom_class():
    # see https://github.com/modin-project/modin/issues/5236
    # Test that we can add any object that is addable to pandas object data
    # via "+".
    eval_general(
        *create_test_series(test_data["int_data"]),
        lambda df: df + CustomIntegerForAddition(4),
    )


def test_aggregate_alias():
    # It's optimization. If failed, Series.agg should be tested explicitly
    assert pd.Series.aggregate == pd.Series.agg


@pytest.mark.parametrize("data", test_data_values, ids=test_data_keys)
@pytest.mark.parametrize("func", agg_func_values, ids=agg_func_keys)
def test_aggregate(data, func, request):
    expected_exception = None
    if "should raise AssertionError" in request.node.callspec.id:
        # FIXME: https://github.com/modin-project/modin/issues/7031
        expected_exception = False
    eval_general(
        *create_test_series(data),
        lambda df: df.aggregate(func),
        expected_exception=expected_exception,
    )


@pytest.mark.parametrize("data", test_data_values, ids=test_data_keys)
@pytest.mark.parametrize("func", agg_func_except_values, ids=agg_func_except_keys)
def test_aggregate_except(data, func):
    # SpecificationError is arisen because we treat a Series as a DataFrame.
    # See details in pandas issues 36036.
    with pytest.raises(SpecificationError):
        eval_general(
            *create_test_series(data),
            lambda df: df.aggregate(func),
        )


@pytest.mark.parametrize("data", test_data_values, ids=test_data_keys)
def test_aggregate_error_checking(data):
    modin_series, pandas_series = create_test_series(data)

    assert pandas_series.aggregate("ndim") == 1
    assert modin_series.aggregate("ndim") == 1

    eval_general(
        modin_series,
        pandas_series,
        lambda series: series.aggregate("cumprod"),
    )
    eval_general(
        modin_series,
        pandas_series,
        lambda series: series.aggregate("NOT_EXISTS"),
        expected_exception=AttributeError(
            "'NOT_EXISTS' is not a valid function for 'Series' object"
        ),
    )


@pytest.mark.parametrize("data", test_data_values, ids=test_data_keys)
def test_align(data):
    modin_series, _ = create_test_series(data)  # noqa: F841
    with warns_that_defaulting_to_pandas():
        modin_series.align(modin_series)


@pytest.mark.parametrize("data", test_data_values, ids=test_data_keys)
@pytest.mark.parametrize("skipna", [False, True])
def test_all(data, skipna):
    eval_general(*create_test_series(data), lambda df: df.all(skipna=skipna))


@pytest.mark.parametrize("data", test_data_values, ids=test_data_keys)
@pytest.mark.parametrize("skipna", [False, True])
def test_any(data, skipna):
    eval_general(*create_test_series(data), lambda df: df.any(skipna=skipna))


@pytest.mark.parametrize("data", test_data_values, ids=test_data_keys)
def test_append(data):
    modin_series, pandas_series = create_test_series(data)

    data_to_append = {"append_a": 2, "append_b": 1000}

    ignore_idx_values = [True, False]

    for ignore in ignore_idx_values:
        try:
            pandas_result = pandas_series.append(data_to_append, ignore_index=ignore)
        except Exception as err:
            with pytest.raises(type(err)):
                modin_series.append(data_to_append, ignore_index=ignore)
        else:
            modin_result = modin_series.append(data_to_append, ignore_index=ignore)
            df_equals(modin_result, pandas_result)

    try:
        pandas_result = pandas_series.append(pandas_series.iloc[-1])
    except Exception as err:
        with pytest.raises(type(err)):
            modin_series.append(modin_series.iloc[-1])
    else:
        modin_result = modin_series.append(modin_series.iloc[-1])
        df_equals(modin_result, pandas_result)

    try:
        pandas_result = pandas_series.append([pandas_series.iloc[-1]])
    except Exception as err:
        with pytest.raises(type(err)):
            modin_series.append([modin_series.iloc[-1]])
    else:
        modin_result = modin_series.append([modin_series.iloc[-1]])
        df_equals(modin_result, pandas_result)

    verify_integrity_values = [True, False]

    for verify_integrity in verify_integrity_values:
        try:
            pandas_result = pandas_series.append(
                [pandas_series, pandas_series], verify_integrity=verify_integrity
            )
        except Exception as err:
            with pytest.raises(type(err)):
                modin_series.append(
                    [modin_series, modin_series], verify_integrity=verify_integrity
                )
        else:
            modin_result = modin_series.append(
                [modin_series, modin_series], verify_integrity=verify_integrity
            )
            df_equals(modin_result, pandas_result)

        try:
            pandas_result = pandas_series.append(
                pandas_series, verify_integrity=verify_integrity
            )
        except Exception as err:
            with pytest.raises(type(err)):
                modin_series.append(modin_series, verify_integrity=verify_integrity)
        else:
            modin_result = modin_series.append(
                modin_series, verify_integrity=verify_integrity
            )
            df_equals(modin_result, pandas_result)


@pytest.mark.parametrize("data", test_data_values, ids=test_data_keys)
@pytest.mark.parametrize("func", agg_func_values, ids=agg_func_keys)
def test_apply(data, func, request):
    expected_exception = None
    if "should raise AssertionError" in request.node.callspec.id:
        # FIXME: https://github.com/modin-project/modin/issues/7031
        expected_exception = False
    elif "df sum" in request.node.callspec.id:
        _type = "int" if "int_data" in request.node.callspec.id else "float"
        expected_exception = AttributeError(f"'{_type}' object has no attribute 'sum'")
    eval_general(
        *create_test_series(data),
        lambda df: df.apply(func),
        expected_exception=expected_exception,
    )


@pytest.mark.parametrize("data", test_data_values, ids=test_data_keys)
@pytest.mark.parametrize("func", agg_func_except_values, ids=agg_func_except_keys)
def test_apply_except(data, func):
    eval_general(
        *create_test_series(data),
        lambda df: df.apply(func),
        expected_exception=pandas.errors.SpecificationError(
            "Function names must be unique if there is no new column names assigned"
        ),
    )


def test_apply_external_lib():
    json_string = """
    {
        "researcher": {
            "name": "Ford Prefect",
            "species": "Betelgeusian",
            "relatives": [
                {
                    "name": "Zaphod Beeblebrox",
                    "species": "Betelgeusian"
                }
            ]
        }
    }
    """
    modin_result = pd.DataFrame.from_dict({"a": [json_string]}).a.apply(json.loads)
    pandas_result = pandas.DataFrame.from_dict({"a": [json_string]}).a.apply(json.loads)
    df_equals(modin_result, pandas_result)


@pytest.mark.parametrize("axis", [None, 0, 1])
@pytest.mark.parametrize("data", test_data_values, ids=test_data_keys)
@pytest.mark.parametrize("func", ["count", "all", "kurt", "array", "searchsorted"])
def test_apply_text_func(data, func, axis):
    func_kwargs = {}
    if func not in ("count", "searchsorted"):
        func_kwargs["axis"] = axis
    elif not axis:
        # FIXME: https://github.com/modin-project/modin/issues/7000
        return
    rows_number = len(next(iter(data.values())))  # length of the first data column
    level_0 = np.random.choice([0, 1, 2], rows_number)
    level_1 = np.random.choice([3, 4, 5], rows_number)
    index = pd.MultiIndex.from_arrays([level_0, level_1])

    modin_series, pandas_series = create_test_series(data)
    modin_series.index = index
    pandas_series.index = index

    if func == "searchsorted":
        # required parameter
        func_kwargs["value"] = pandas_series[1]

    eval_general(modin_series, pandas_series, lambda df: df.apply(func, **func_kwargs))


@pytest.mark.parametrize("data", test_data_values, ids=test_data_keys)
@pytest.mark.parametrize("skipna", [True, False])
def test_argmax(data, skipna):
    modin_series, pandas_series = create_test_series(data)
    df_equals(modin_series.argmax(skipna=skipna), pandas_series.argmax(skipna=skipna))


@pytest.mark.parametrize("data", test_data_values, ids=test_data_keys)
@pytest.mark.parametrize("skipna", [True, False])
def test_argmin(data, skipna):
    modin_series, pandas_series = create_test_series(data)
    df_equals(modin_series.argmin(skipna=skipna), pandas_series.argmin(skipna=skipna))


@pytest.mark.parametrize("data", test_data_values, ids=test_data_keys)
def test_argsort(data):
    modin_series, pandas_series = create_test_series(data)
    with warns_that_defaulting_to_pandas():
        modin_result = modin_series.argsort()
    df_equals(modin_result, pandas_series.argsort())


def test_asfreq():
    index = pd.date_range("1/1/2000", periods=4, freq="min")
    series = pd.Series([0.0, None, 2.0, 3.0], index=index)
    with warns_that_defaulting_to_pandas():
        # We are only testing that this defaults to pandas, so we will just check for
        # the warning
        series.asfreq(freq="30S")


@pytest.mark.parametrize(
    "where",
    [
        20,
        30,
        [10, 40],
        [20, 30],
        [20],
        25,
        [25, 45],
        [25, 30],
        pandas.Index([20, 30]),
        pandas.Index([10]),
    ],
)
def test_asof(where):
    # With NaN:
    values = [1, 2, np.nan, 4]
    index = [10, 20, 30, 40]
    modin_series, pandas_series = (
        pd.Series(values, index=index),
        pandas.Series(values, index=index),
    )
    df_equals(modin_series.asof(where), pandas_series.asof(where))

    # No NaN:
    values = [1, 2, 7, 4]
    modin_series, pandas_series = (
        pd.Series(values, index=index),
        pandas.Series(values, index=index),
    )
    df_equals(modin_series.asof(where), pandas_series.asof(where))


@pytest.mark.parametrize(
    "where",
    [20, 30, [10.5, 40.5], [10], pandas.Index([20, 30]), pandas.Index([10.5])],
)
def test_asof_large(where):
    values = test_data["float_nan_data"]["col1"]
    index = list(range(len(values)))
    modin_series, pandas_series = (
        pd.Series(values, index=index),
        pandas.Series(values, index=index),
    )
    df_equals(modin_series.asof(where), pandas_series.asof(where))


@pytest.mark.parametrize(
    "data",
    [
        test_data["int_data"],
        pytest.param(
            test_data["float_nan_data"],
            marks=pytest.mark.xfail(
                StorageFormat.get() == "Hdk",
                reason="HDK does not raise IntCastingNaNError",
            ),
        ),
    ],
    ids=test_data_keys,
)
def test_astype(data, request):
    modin_series, pandas_series = create_test_series(data)
    series_name = "test_series"
    modin_series.name = pandas_series.name = series_name

    eval_general(modin_series, pandas_series, lambda df: df.astype(str))
    expected_exception = None
    if "float_nan_data" in request.node.callspec.id:
        expected_exception = pd.errors.IntCastingNaNError(
            "Cannot convert non-finite values (NA or inf) to integer"
        )
    eval_general(
        modin_series,
        pandas_series,
        lambda ser: ser.astype(np.int64),
        expected_exception=expected_exception,
    )
    eval_general(modin_series, pandas_series, lambda ser: ser.astype(np.float64))
    eval_general(
        modin_series, pandas_series, lambda ser: ser.astype({series_name: str})
    )
    # FIXME: https://github.com/modin-project/modin/issues/7039
    eval_general(
        modin_series,
        pandas_series,
        lambda ser: ser.astype({"wrong_name": str}),
        expected_exception=False,
    )

    # TODO(https://github.com/modin-project/modin/issues/4317): Test passing a
    # dict to astype() for a series with no name.


@pytest.mark.parametrize("dtype", ["int32", "float32"])
def test_astype_32_types(dtype):
    # https://github.com/modin-project/modin/issues/6881
    assert pd.Series([1, 2, 6]).astype(dtype).dtype == dtype


@pytest.mark.parametrize(
    "data", [["A", "A", "B", "B", "A"], [1, 1, 2, 1, 2, 2, 3, 1, 2, 1, 2]]
)
def test_astype_categorical(data):
    modin_df, pandas_df = create_test_series(data)

    modin_result = modin_df.astype("category")
    pandas_result = pandas_df.astype("category")
    df_equals(modin_result, pandas_result)
    assert modin_result.dtype == pandas_result.dtype


@pytest.mark.parametrize("data", [["a", "a", "b", "c", "c", "d", "b", "d"]])
@pytest.mark.parametrize(
    "set_min_partition_size",
    [2, 4],
    ids=["four_partitions", "two_partitions"],
    indirect=True,
)
def test_astype_categorical_issue5722(data, set_min_partition_size):
    modin_series, pandas_series = create_test_series(data)

    modin_result = modin_series.astype("category")
    pandas_result = pandas_series.astype("category")
    df_equals(modin_result, pandas_result)
    assert modin_result.dtype == pandas_result.dtype

    pandas_result1, pandas_result2 = pandas_result.iloc[:4], pandas_result.iloc[4:]
    modin_result1, modin_result2 = modin_result.iloc[:4], modin_result.iloc[4:]

    # check categories
    assert pandas_result1.cat.categories.equals(pandas_result2.cat.categories)
    assert modin_result1.cat.categories.equals(modin_result2.cat.categories)
    assert pandas_result1.cat.categories.equals(modin_result1.cat.categories)
    assert pandas_result2.cat.categories.equals(modin_result2.cat.categories)

    # check codes
    assert_array_equal(pandas_result1.cat.codes.values, modin_result1.cat.codes.values)
    assert_array_equal(pandas_result2.cat.codes.values, modin_result2.cat.codes.values)


@pytest.mark.parametrize("data", test_data_values, ids=test_data_keys)
def test_at(data):
    modin_series, pandas_series = create_test_series(data)
    df_equals(
        modin_series.at[modin_series.index[0]], pandas_series.at[pandas_series.index[0]]
    )
    df_equals(
        modin_series.at[modin_series.index[-1]], pandas_series[pandas_series.index[-1]]
    )


def test_at_time():
    i = pd.date_range("2008-01-01", periods=1000, freq="12H")
    modin_series = pd.Series(list(range(1000)), index=i)
    pandas_series = pandas.Series(list(range(1000)), index=i)
    df_equals(modin_series.at_time("12:00"), pandas_series.at_time("12:00"))
    df_equals(modin_series.at_time("3:00"), pandas_series.at_time("3:00"))


@pytest.mark.parametrize("data", test_data_values, ids=test_data_keys)
@pytest.mark.parametrize("lag", [1, 2, 3])
def test_autocorr(data, lag):
    modin_series, pandas_series = create_test_series(data)
    modin_result = modin_series.autocorr(lag=lag)
    pandas_result = pandas_series.autocorr(lag=lag)
    df_equals(modin_result, pandas_result)


@pytest.mark.parametrize("data", test_data_values, ids=test_data_keys)
def test_axes(data):
    modin_series, pandas_series = create_test_series(data)
    assert modin_series.axes[0].equals(pandas_series.axes[0])
    assert len(modin_series.axes) == len(pandas_series.axes)


@pytest.mark.parametrize("data", test_data_values, ids=test_data_keys)
def test_attrs(data):
    modin_series, pandas_series = create_test_series(data)
    eval_general(modin_series, pandas_series, lambda df: df.attrs)


@pytest.mark.parametrize("data", test_data_values, ids=test_data_keys)
def test_array(data):
    modin_series, pandas_series = create_test_series(data)
    eval_general(modin_series, pandas_series, lambda df: df.array)


@pytest.mark.parametrize("data", test_data_values, ids=test_data_keys)
def test_between(data):
    modin_series, pandas_series = create_test_series(data)

    df_equals(
        modin_series.between(1, 4),
        pandas_series.between(1, 4),
    )


def test_between_time():
    i = pd.date_range("2008-01-01", periods=1000, freq="12H")
    modin_series = pd.Series(list(range(1000)), index=i)
    pandas_series = pandas.Series(list(range(1000)), index=i)
    df_equals(
        modin_series.between_time("12:00", "17:00"),
        pandas_series.between_time("12:00", "17:00"),
    )
    df_equals(
        modin_series.between_time("3:00", "8:00"),
        pandas_series.between_time("3:00", "8:00"),
    )
    df_equals(
        modin_series.between_time("3:00", "8:00", inclusive="right"),
        pandas_series.between_time("3:00", "8:00", inclusive="right"),
    )


def test_add_series_to_timedeltaindex():
    # Make a pandas.core.indexes.timedeltas.TimedeltaIndex
    deltas = pd.to_timedelta([1], unit="h")
    test_series = create_test_series(np.datetime64("2000-12-12"))
    eval_general(*test_series, lambda s: s + deltas)
    eval_general(*test_series, lambda s: s - deltas)


@pytest.mark.parametrize("data", test_data_values, ids=test_data_keys)
def test_bfill(data):
    modin_series, pandas_series = create_test_series(data)
    df_equals(modin_series.bfill(), pandas_series.bfill())
    # inplace
    modin_series_cp = modin_series.copy()
    pandas_series_cp = pandas_series.copy()
    modin_series_cp.bfill(inplace=True)
    pandas_series_cp.bfill(inplace=True)
    df_equals(modin_series_cp, pandas_series_cp)


@pytest.mark.parametrize("data", test_data_values, ids=test_data_keys)
def test_bool(data):
    modin_series, _ = create_test_series(data)

    with pytest.warns(
        FutureWarning, match="bool is now deprecated and will be removed"
    ):
        with pytest.raises(ValueError):
            modin_series.bool()
    with pytest.raises(ValueError):
        modin_series.__bool__()


@pytest.mark.parametrize("data", test_data_values, ids=test_data_keys)
@pytest.mark.parametrize("bound_type", ["list", "series"], ids=["list", "series"])
def test_clip_scalar(request, data, bound_type):
    modin_series, pandas_series = create_test_series(
        data,
    )

    if name_contains(request.node.name, numeric_dfs):
        # set bounds
        lower, upper = np.sort(random_state.randint(RAND_LOW, RAND_HIGH, 2))

        # test only upper scalar bound
        modin_result = modin_series.clip(None, upper)
        pandas_result = pandas_series.clip(None, upper)
        df_equals(modin_result, pandas_result)

        # test lower and upper scalar bound
        modin_result = modin_series.clip(lower, upper)
        pandas_result = pandas_series.clip(lower, upper)
        df_equals(modin_result, pandas_result)


@pytest.mark.parametrize("data", test_data_values, ids=test_data_keys)
@pytest.mark.parametrize("bound_type", ["list", "series"], ids=["list", "series"])
def test_clip_sequence(request, data, bound_type):
    modin_series, pandas_series = create_test_series(
        data,
    )

    if name_contains(request.node.name, numeric_dfs):
        lower = random_state.randint(RAND_LOW, RAND_HIGH, len(pandas_series))
        upper = random_state.randint(RAND_LOW, RAND_HIGH, len(pandas_series))

        if bound_type == "series":
            modin_lower = pd.Series(lower)
            pandas_lower = pandas.Series(lower)
            modin_upper = pd.Series(upper)
            pandas_upper = pandas.Series(upper)
        else:
            modin_lower = pandas_lower = lower
            modin_upper = pandas_upper = upper

        # test lower and upper list bound
        modin_result = modin_series.clip(modin_lower, modin_upper, axis=0)
        pandas_result = pandas_series.clip(pandas_lower, pandas_upper)
        df_equals(modin_result, pandas_result)

        # test only upper list bound
        modin_result = modin_series.clip(np.nan, modin_upper, axis=0)
        pandas_result = pandas_series.clip(np.nan, pandas_upper)
        df_equals(modin_result, pandas_result)


@pytest.mark.skipif(
    StorageFormat.get() == "Hdk",
    reason="https://github.com/intel-ai/hdk/issues/271",
)
@pytest.mark.parametrize("data", test_data_values, ids=test_data_keys)
def test_combine(data):
    modin_series, _ = create_test_series(data)  # noqa: F841
    modin_series2 = modin_series % (max(modin_series) // 2)
    modin_series.combine(modin_series2, lambda s1, s2: s1 if s1 < s2 else s2)


@pytest.mark.skipif(
    StorageFormat.get() == "Hdk",
    reason="https://github.com/intel-ai/hdk/issues/271",
)
@pytest.mark.parametrize("data", test_data_values, ids=test_data_keys)
def test_combine_first(data):
    modin_series, pandas_series = create_test_series(data)
    modin_series2 = modin_series % (max(modin_series) // 2)
    pandas_series2 = pandas_series % (max(pandas_series) // 2)
    modin_result = modin_series.combine_first(modin_series2)
    pandas_result = pandas_series.combine_first(pandas_series2)
    df_equals(modin_result, pandas_result)


@pytest.mark.parametrize("data", test_data_values, ids=test_data_keys)
def test_compress(data):
    modin_series, pandas_series = create_test_series(data)  # noqa: F841
    try:
        pandas_series.compress(pandas_series > 30)
    except Exception as err:
        with pytest.raises(type(err)):
            modin_series.compress(modin_series > 30)
    else:
        modin_series.compress(modin_series > 30)


@pytest.mark.parametrize("data", test_data_values, ids=test_data_keys)
def test_constructor(data):
    modin_series, pandas_series = create_test_series(data)
    df_equals(modin_series, pandas_series)
    df_equals(pd.Series(modin_series), pandas.Series(pandas_series))


def test_constructor_columns_and_index():
    modin_series = pd.Series([1, 1, 10], index=[1, 2, 3], name="health")
    pandas_series = pandas.Series([1, 1, 10], index=[1, 2, 3], name="health")
    df_equals(modin_series, pandas_series)
    df_equals(pd.Series(modin_series), pandas.Series(pandas_series))
    df_equals(
        pd.Series(modin_series, name="max_speed"),
        pandas.Series(pandas_series, name="max_speed"),
    )
    df_equals(
        pd.Series(modin_series, index=[1, 2]),
        pandas.Series(pandas_series, index=[1, 2]),
    )
    with pytest.raises(NotImplementedError):
        pd.Series(modin_series, index=[1, 2, 99999])


def test_constructor_arrow_extension_array():
    # example from pandas docs
    pa = pytest.importorskip("pyarrow")
    array = pd.arrays.ArrowExtensionArray(
        pa.array(
            [{"1": "2"}, {"10": "20"}, None],
            type=pa.map_(pa.string(), pa.string()),
        )
    )
    md_ser, pd_ser = create_test_series(array)
    df_equals(md_ser, pd_ser)
    df_equals(md_ser.dtypes, pd_ser.dtypes)


<<<<<<< HEAD
def test_pyarrow_constructor():
=======
def test_pyarrow_backed_constructor():
>>>>>>> c48bb304
    pa = pytest.importorskip("pyarrow")
    data = list("abcd")
    df_equals(*create_test_series(data, dtype="string[pyarrow]"))
    df_equals(*create_test_series(data, dtype=pd.ArrowDtype(pa.string())))

    data = [["hello"], ["there"]]
    list_str_type = pa.list_(pa.string())
    df_equals(*create_test_series(data, dtype=pd.ArrowDtype(list_str_type)))


<<<<<<< HEAD
def test_pyarrow_functions():
=======
def test_pyarrow_backed_functions():
>>>>>>> c48bb304
    pytest.importorskip("pyarrow")
    modin_series, pandas_series = create_test_series(
        [-1.545, 0.211, None], dtype="float32[pyarrow]"
    )
    df_equals(modin_series.mean(), pandas_series.mean())

    def comparator(df1, df2):
        df_equals(df1, df2)
        df_equals(df1.dtypes, df2.dtypes)

<<<<<<< HEAD
    eval_general(
        modin_series,
        pandas_series,
        lambda ser: ser
        + (modin_series if isinstance(ser, pd.Series) else pandas_series),
        comparator=comparator,
    )
=======
    if StorageFormat.get() != "Hdk":
        # FIXME: HDK should also work in this case
        eval_general(
            modin_series,
            pandas_series,
            lambda ser: ser
            + (modin_series if isinstance(ser, pd.Series) else pandas_series),
            comparator=comparator,
        )
>>>>>>> c48bb304

    # FIXME: https://github.com/modin-project/modin/issues/7203
    # eval_general(
    #    modin_series,
    #    pandas_series,
    #    lambda ser: ser > (ser + 1),
    #    comparator=comparator,
    # )

    eval_general(
        modin_series,
        pandas_series,
        lambda ser: ser.dropna(),
        comparator=comparator,
    )

    eval_general(
        modin_series,
        pandas_series,
        lambda ser: ser.isna(),
        comparator=comparator,
    )

    if StorageFormat.get() != "Hdk":
        # FIXME: HDK should also work in this case
        eval_general(
            modin_series,
            pandas_series,
            lambda ser: ser.fillna(0),
            comparator=comparator,
        )


def test_pyarrow_array_retrieve():
    pa = pytest.importorskip("pyarrow")
    modin_series, pandas_series = create_test_series(
        [1, 2, None], dtype="uint8[pyarrow]"
    )
    eval_general(
        modin_series,
        pandas_series,
        lambda ser: pa.array(ser),
    )


def test___arrow_array__():
    # https://github.com/modin-project/modin/issues/6808
    pa = pytest.importorskip("pyarrow")
    mpd_df_1 = pd.DataFrame({"a": ["1", "2", "3"], "b": ["4", "5", "6"]})
    mpd_df_2 = pd.DataFrame({"a": ["7", "8", "9"], "b": ["10", "11", "12"]})
    test_df = pd.concat([mpd_df_1, mpd_df_2])

    res_from_md = pa.Table.from_pandas(df=test_df)
    res_from_pd = pa.Table.from_pandas(df=test_df._to_pandas())
    assert res_from_md.equals(res_from_pd)


@pytest.mark.parametrize("data", test_data_values, ids=test_data_keys)
def test_copy(data):
    modin_series, pandas_series = create_test_series(data)
    df_equals(modin_series, modin_series.copy())
    df_equals(modin_series.copy(), pandas_series)
    df_equals(modin_series.copy(), pandas_series.copy())


def test_copy_empty_series():
    ser = pd.Series(range(3))
    res = ser[:0].copy()
    assert res.dtype == ser.dtype


@pytest.mark.parametrize("method", ["pearson", "kendall"])
@pytest.mark.parametrize("data", test_data_values, ids=test_data_keys)
def test_corr(data, method):
    modin_series, pandas_series = create_test_series(data)
    modin_result = modin_series.corr(modin_series, method=method)
    pandas_result = pandas_series.corr(pandas_series, method=method)
    df_equals(modin_result, pandas_result)


@pytest.mark.parametrize(
    "data",
    test_data_values + test_data_large_categorical_series_values,
    ids=test_data_keys + test_data_large_categorical_series_keys,
)
def test_count(data):
    modin_series, pandas_series = create_test_series(data)
    df_equals(modin_series.count(), pandas_series.count())


@pytest.mark.parametrize("data", test_data_values, ids=test_data_keys)
def test_cov(data):
    modin_series, pandas_series = create_test_series(data)
    modin_result = modin_series.cov(modin_series)
    pandas_result = pandas_series.cov(pandas_series)
    df_equals(modin_result, pandas_result)


@pytest.mark.parametrize("data", test_data_values, ids=test_data_keys)
@pytest.mark.parametrize("skipna", [False, True])
def test_cummax(data, skipna):
    modin_series, pandas_series = create_test_series(data)
    try:
        pandas_result = pandas_series.cummax(skipna=skipna)
    except Exception as err:
        with pytest.raises(type(err)):
            modin_series.cummax(skipna=skipna)
    else:
        df_equals(modin_series.cummax(skipna=skipna), pandas_result)


@pytest.mark.parametrize("data", test_data_values, ids=test_data_keys)
@pytest.mark.parametrize("skipna", [False, True])
def test_cummin(data, skipna):
    modin_series, pandas_series = create_test_series(data)
    try:
        pandas_result = pandas_series.cummin(skipna=skipna)
    except Exception as err:
        with pytest.raises(type(err)):
            modin_series.cummin(skipna=skipna)
    else:
        df_equals(modin_series.cummin(skipna=skipna), pandas_result)


@pytest.mark.parametrize("data", test_data_values, ids=test_data_keys)
@pytest.mark.parametrize("skipna", [False, True])
def test_cumprod(data, skipna):
    modin_series, pandas_series = create_test_series(data)
    try:
        pandas_result = pandas_series.cumprod(skipna=skipna)
    except Exception as err:
        with pytest.raises(type(err)):
            modin_series.cumprod(skipna=skipna)
    else:
        df_equals(modin_series.cumprod(skipna=skipna), pandas_result)


@pytest.mark.parametrize("data", test_data_values, ids=test_data_keys)
@pytest.mark.parametrize("skipna", [False, True])
def test_cumsum(data, skipna):
    modin_series, pandas_series = create_test_series(data)
    try:
        pandas_result = pandas_series.cumsum(skipna=skipna)
    except Exception as err:
        with pytest.raises(type(err)):
            modin_series.cumsum(skipna=skipna)
    else:
        df_equals(modin_series.cumsum(skipna=skipna), pandas_result)


def test_cumsum_6771():
    _ = to_pandas(pd.Series([1, 2, 3], dtype="Int64").cumsum())


@pytest.mark.parametrize("data", test_data_values, ids=test_data_keys)
def test_describe(data):
    modin_series, pandas_series = create_test_series(data)
    df_equals(modin_series.describe(), pandas_series.describe())
    percentiles = [0.10, 0.11, 0.44, 0.78, 0.99]
    df_equals(
        modin_series.describe(percentiles=percentiles),
        pandas_series.describe(percentiles=percentiles),
    )

    try:
        pandas_result = pandas_series.describe(exclude=[np.float64])
    except Exception as err:
        with pytest.raises(type(err)):
            modin_series.describe(exclude=[np.float64])
    else:
        modin_result = modin_series.describe(exclude=[np.float64])
        df_equals(modin_result, pandas_result)

    try:
        pandas_result = pandas_series.describe(exclude=np.float64)
    except Exception as err:
        with pytest.raises(type(err)):
            modin_series.describe(exclude=np.float64)
    else:
        modin_result = modin_series.describe(exclude=np.float64)
        df_equals(modin_result, pandas_result)

    try:
        pandas_result = pandas_series.describe(
            include=[np.timedelta64, np.datetime64, np.object_, np.bool_]
        )
    except Exception as err:
        with pytest.raises(type(err)):
            modin_series.describe(
                include=[np.timedelta64, np.datetime64, np.object_, np.bool_]
            )
    else:
        modin_result = modin_series.describe(
            include=[np.timedelta64, np.datetime64, np.object_, np.bool_]
        )
        df_equals(modin_result, pandas_result)

    modin_result = modin_series.describe(include=str(modin_series.dtypes))
    pandas_result = pandas_series.describe(include=str(pandas_series.dtypes))
    df_equals(modin_result, pandas_result)

    modin_result = modin_series.describe(include=[np.number])
    pandas_result = pandas_series.describe(include=[np.number])
    df_equals(modin_result, pandas_result)

    df_equals(
        modin_series.describe(include="all"), pandas_series.describe(include="all")
    )


@pytest.mark.parametrize("data", test_data_values, ids=test_data_keys)
@pytest.mark.parametrize(
    "periods", int_arg_values, ids=arg_keys("periods", int_arg_keys)
)
def test_diff(data, periods):
    modin_series, pandas_series = create_test_series(data)

    try:
        pandas_result = pandas_series.diff(periods=periods)
    except Exception as err:
        with pytest.raises(type(err)):
            modin_series.diff(periods=periods)
    else:
        modin_result = modin_series.diff(periods=periods)
        df_equals(modin_result, pandas_result)

    try:
        pandas_result = pandas_series.T.diff(periods=periods)
    except Exception as err:
        with pytest.raises(type(err)):
            modin_series.T.diff(periods=periods)
    else:
        modin_result = modin_series.T.diff(periods=periods)
        df_equals(modin_result, pandas_result)


def test_diff_with_dates():
    data = pandas.date_range("2018-01-01", periods=15, freq="h").values
    pandas_series = pandas.Series(data)
    modin_series = pd.Series(pandas_series)

    # Check that `diff` with datetime types works correctly.
    pandas_result = pandas_series.diff()
    modin_result = modin_series.diff()
    df_equals(modin_result, pandas_result)

    # Check that `diff` with timedelta types works correctly.
    td_pandas_result = pandas_result.diff()
    td_modin_result = modin_result.diff()
    df_equals(td_modin_result, td_pandas_result)


@pytest.mark.parametrize("data", test_data_values, ids=test_data_keys)
def test_div(data):
    modin_series, pandas_series = create_test_series(data)
    inter_df_math_helper(modin_series, pandas_series, "div")


@pytest.mark.parametrize("data", test_data_values, ids=test_data_keys)
def test_divide(data):
    modin_series, pandas_series = create_test_series(data)
    inter_df_math_helper(modin_series, pandas_series, "divide")


@pytest.mark.parametrize("data", test_data_values, ids=test_data_keys)
def test_dot(data):
    modin_series, pandas_series = create_test_series(data)
    ind_len = len(modin_series)

    # Test 1D array input
    arr = np.arange(ind_len)
    modin_result = modin_series.dot(arr)
    pandas_result = pandas_series.dot(arr)
    df_equals(modin_result, pandas_result)

    # Test 2D array input
    arr = np.arange(ind_len * 2).reshape(ind_len, 2)
    modin_result = modin_series.dot(arr)
    pandas_result = pandas_series.dot(arr)
    assert_array_equal(modin_result, pandas_result)

    # Test bad dimensions
    with pytest.raises(ValueError):
        modin_series.dot(np.arange(ind_len + 10))

    # Test dataframe input
    modin_df = pd.DataFrame(data)
    pandas_df = pandas.DataFrame(data)
    modin_result = modin_series.dot(modin_df)
    pandas_result = pandas_series.dot(pandas_df)
    df_equals(modin_result, pandas_result)

    # Test series input
    modin_series_2 = pd.Series(np.arange(ind_len), index=modin_series.index)
    pandas_series_2 = pandas.Series(np.arange(ind_len), index=pandas_series.index)
    modin_result = modin_series.dot(modin_series_2)
    pandas_result = pandas_series.dot(pandas_series_2)
    df_equals(modin_result, pandas_result)

    # Test when input series index doesn't line up with columns
    with pytest.raises(ValueError):
        modin_series.dot(
            pd.Series(
                np.arange(ind_len), index=["a" for _ in range(len(modin_series.index))]
            )
        )

    # Test case when left series has size (1 x 1)
    # and right dataframe has size (1 x n)
    modin_result = pd.Series([1]).dot(pd.DataFrame(modin_series).T)
    pandas_result = pandas.Series([1]).dot(pandas.DataFrame(pandas_series).T)
    df_equals(modin_result, pandas_result)


@pytest.mark.parametrize("data", test_data_values, ids=test_data_keys)
def test_matmul(data):
    modin_series, pandas_series = create_test_series(data)  # noqa: F841
    ind_len = len(modin_series)

    # Test 1D array input
    arr = np.arange(ind_len)
    modin_result = modin_series @ arr
    pandas_result = pandas_series @ arr
    df_equals(modin_result, pandas_result)

    # Test 2D array input
    arr = np.arange(ind_len * 2).reshape(ind_len, 2)
    modin_result = modin_series @ arr
    pandas_result = pandas_series @ arr
    assert_array_equal(modin_result, pandas_result)

    # Test bad dimensions
    with pytest.raises(ValueError):
        modin_series @ np.arange(ind_len + 10)

    # Test dataframe input
    modin_df = pd.DataFrame(data)
    pandas_df = pandas.DataFrame(data)
    modin_result = modin_series @ modin_df
    pandas_result = pandas_series @ pandas_df
    df_equals(modin_result, pandas_result)

    # Test series input
    modin_series_2 = pd.Series(np.arange(ind_len), index=modin_series.index)
    pandas_series_2 = pandas.Series(np.arange(ind_len), index=pandas_series.index)
    modin_result = modin_series @ modin_series_2
    pandas_result = pandas_series @ pandas_series_2
    df_equals(modin_result, pandas_result)

    # Test when input series index doesn't line up with columns
    with pytest.raises(ValueError):
        modin_series @ pd.Series(
            np.arange(ind_len), index=["a" for _ in range(len(modin_series.index))]
        )


@pytest.mark.xfail(reason="Using pandas Series.")
@pytest.mark.parametrize("data", test_data_values, ids=test_data_keys)
def test_drop(data):
    modin_series = create_test_series(data)

    with pytest.raises(NotImplementedError):
        modin_series.drop(None, None, None, None)


@pytest.mark.parametrize(
    "data", test_data_with_duplicates_values, ids=test_data_with_duplicates_keys
)
@pytest.mark.parametrize(
    "keep", ["last", "first", False], ids=["last", "first", "False"]
)
@pytest.mark.parametrize("inplace", [True, False], ids=["True", "False"])
def test_drop_duplicates(data, keep, inplace):
    modin_series, pandas_series = create_test_series(data)
    modin_res = modin_series.drop_duplicates(keep=keep, inplace=inplace)
    pandas_res = pandas_series.drop_duplicates(keep=keep, inplace=inplace)
    if inplace:
        sort_if_range_partitioning(modin_series, pandas_series)
    else:
        sort_if_range_partitioning(modin_res, pandas_res)


@pytest.mark.parametrize("data", test_data_values, ids=test_data_keys)
@pytest.mark.parametrize("how", ["any", "all"], ids=["any", "all"])
def test_dropna(data, how):
    modin_series, pandas_series = create_test_series(data)
    modin_result = modin_series.dropna(how=how)
    pandas_result = pandas_series.dropna(how=how)
    df_equals(modin_result, pandas_result)


@pytest.mark.parametrize("data", test_data_values, ids=test_data_keys)
def test_dropna_inplace(data):
    modin_series, pandas_series = create_test_series(data)
    pandas_result = pandas_series.dropna()
    modin_series.dropna(inplace=True)
    df_equals(modin_series, pandas_result)

    modin_series, pandas_series = create_test_series(data)
    pandas_series.dropna(how="any", inplace=True)
    modin_series.dropna(how="any", inplace=True)
    df_equals(modin_series, pandas_series)


def test_dtype_empty():
    modin_series, pandas_series = pd.Series(), pandas.Series()
    assert modin_series.dtype == pandas_series.dtype


@pytest.mark.parametrize("data", test_data_values, ids=test_data_keys)
def test_dtype(data):
    modin_series, pandas_series = create_test_series(data)
    df_equals(modin_series.dtype, modin_series.dtypes)
    df_equals(modin_series.dtype, pandas_series.dtype)
    df_equals(modin_series.dtype, pandas_series.dtypes)


# Bug https://github.com/modin-project/modin/issues/4436 in
# Series.dt.to_pydatetime is only reproducible when the date range out of which
# the frame is created has timezone None, so that its dtype is datetime64[ns]
# as opposed to, e.g. datetime64[ns, Europe/Berlin]. To reproduce that bug, we
# use timezones None and Europe/Berlin.
@pytest.mark.parametrize(
    "timezone",
    [
        pytest.param(None),
        pytest.param(
            "Europe/Berlin",
            marks=pytest.mark.skipif(
                StorageFormat.get() == "Hdk",
                reason="HDK is unable to store TZ in the table schema",
            ),
        ),
    ],
)
def test_dt(timezone):
    data = pd.date_range("2016-12-31", periods=128, freq="D", tz=timezone)
    modin_series = pd.Series(data)
    pandas_series = pandas.Series(data)

    df_equals(modin_series.dt.date, pandas_series.dt.date)
    df_equals(modin_series.dt.time, pandas_series.dt.time)
    df_equals(modin_series.dt.timetz, pandas_series.dt.timetz)
    df_equals(modin_series.dt.year, pandas_series.dt.year)
    df_equals(modin_series.dt.month, pandas_series.dt.month)
    df_equals(modin_series.dt.day, pandas_series.dt.day)
    df_equals(modin_series.dt.hour, pandas_series.dt.hour)
    df_equals(modin_series.dt.minute, pandas_series.dt.minute)
    df_equals(modin_series.dt.second, pandas_series.dt.second)
    df_equals(modin_series.dt.microsecond, pandas_series.dt.microsecond)
    df_equals(modin_series.dt.nanosecond, pandas_series.dt.nanosecond)
    df_equals(modin_series.dt.dayofweek, pandas_series.dt.dayofweek)
    df_equals(modin_series.dt.day_of_week, pandas_series.dt.day_of_week)
    df_equals(modin_series.dt.weekday, pandas_series.dt.weekday)
    df_equals(modin_series.dt.dayofyear, pandas_series.dt.dayofyear)
    df_equals(modin_series.dt.day_of_year, pandas_series.dt.day_of_year)
    df_equals(modin_series.dt.unit, pandas_series.dt.unit)
    df_equals(modin_series.dt.as_unit("s"), pandas_series.dt.as_unit("s"))
    df_equals(modin_series.dt.isocalendar(), pandas_series.dt.isocalendar())
    df_equals(modin_series.dt.quarter, pandas_series.dt.quarter)
    df_equals(modin_series.dt.is_month_start, pandas_series.dt.is_month_start)
    df_equals(modin_series.dt.is_month_end, pandas_series.dt.is_month_end)
    df_equals(modin_series.dt.is_quarter_start, pandas_series.dt.is_quarter_start)
    df_equals(modin_series.dt.is_quarter_end, pandas_series.dt.is_quarter_end)
    df_equals(modin_series.dt.is_year_start, pandas_series.dt.is_year_start)
    df_equals(modin_series.dt.is_year_end, pandas_series.dt.is_year_end)
    df_equals(modin_series.dt.is_leap_year, pandas_series.dt.is_leap_year)
    df_equals(modin_series.dt.daysinmonth, pandas_series.dt.daysinmonth)
    df_equals(modin_series.dt.days_in_month, pandas_series.dt.days_in_month)
    assert modin_series.dt.tz == pandas_series.dt.tz
    assert modin_series.dt.freq == pandas_series.dt.freq
    df_equals(modin_series.dt.to_period("W"), pandas_series.dt.to_period("W"))
    assert_array_equal(
        modin_series.dt.to_pydatetime(), pandas_series.dt.to_pydatetime()
    )
    df_equals(
        modin_series.dt.tz_localize(None),
        pandas_series.dt.tz_localize(None),
    )
    if timezone:
        df_equals(
            modin_series.dt.tz_convert(tz="Europe/Berlin"),
            pandas_series.dt.tz_convert(tz="Europe/Berlin"),
        )

    df_equals(modin_series.dt.normalize(), pandas_series.dt.normalize())
    df_equals(
        modin_series.dt.strftime("%B %d, %Y, %r"),
        pandas_series.dt.strftime("%B %d, %Y, %r"),
    )
    df_equals(modin_series.dt.round("h"), pandas_series.dt.round("h"))
    df_equals(modin_series.dt.floor("h"), pandas_series.dt.floor("h"))
    df_equals(modin_series.dt.ceil("h"), pandas_series.dt.ceil("h"))
    df_equals(modin_series.dt.month_name(), pandas_series.dt.month_name())
    df_equals(modin_series.dt.day_name(), pandas_series.dt.day_name())

    modin_series = pd.Series(pd.to_timedelta(np.arange(128), unit="d"))
    pandas_series = pandas.Series(pandas.to_timedelta(np.arange(128), unit="d"))

    assert_array_equal(
        modin_series.dt.to_pytimedelta(), pandas_series.dt.to_pytimedelta()
    )
    df_equals(modin_series.dt.total_seconds(), pandas_series.dt.total_seconds())
    df_equals(modin_series.dt.days, pandas_series.dt.days)
    df_equals(modin_series.dt.seconds, pandas_series.dt.seconds)
    df_equals(modin_series.dt.microseconds, pandas_series.dt.microseconds)
    df_equals(modin_series.dt.nanoseconds, pandas_series.dt.nanoseconds)
    df_equals(modin_series.dt.components, pandas_series.dt.components)

    data_per = pd.date_range("1/1/2012", periods=128, freq="M")
    pandas_series = pandas.Series(data_per, index=data_per).dt.to_period()
    modin_series = pd.Series(data_per, index=data_per).dt.to_period()

    df_equals(modin_series.dt.qyear, pandas_series.dt.qyear)
    df_equals(modin_series.dt.start_time, pandas_series.dt.start_time)
    df_equals(modin_series.dt.end_time, pandas_series.dt.end_time)
    df_equals(modin_series.dt.to_timestamp(), pandas_series.dt.to_timestamp())

    def dt_with_empty_partition(lib):
        # For context, see https://github.com/modin-project/modin/issues/5112
        df = (
            pd.concat(
                [pd.DataFrame([None]), pd.DataFrame([pd.to_timedelta(1)])], axis=1
            )
            .dropna(axis=1)
            .squeeze(1)
        )
        # BaseOnPython ahd HDK had a single partition after the concat, and it
        # maintains that partition after dropna and squeeze. In other execution modes,
        # the series should have two column partitions, one of which is empty.
        if (
            isinstance(df, pd.DataFrame)
            and get_current_execution() != "BaseOnPython"
            and StorageFormat.get() != "Hdk"
        ):
            assert df._query_compiler._modin_frame._partitions.shape == (1, 2)
        return df.dt.days

    eval_general(pd, pandas, dt_with_empty_partition)

    if timezone is None:
        data = pd.period_range("2016-12-31", periods=128, freq="D")
        modin_series = pd.Series(data)
        pandas_series = pandas.Series(data)
        df_equals(modin_series.dt.asfreq("min"), pandas_series.dt.asfreq("min"))


@pytest.mark.parametrize(
    "data", test_data_with_duplicates_values, ids=test_data_with_duplicates_keys
)
@pytest.mark.parametrize(
    "keep", ["last", "first", False], ids=["last", "first", "False"]
)
def test_duplicated(data, keep):
    modin_series, pandas_series = create_test_series(data)
    modin_result = modin_series.duplicated(keep=keep)
    df_equals(modin_result, pandas_series.duplicated(keep=keep))


@pytest.mark.parametrize("data", test_data_values, ids=test_data_keys)
def test_empty(data):
    modin_series, pandas_series = create_test_series(data)
    assert modin_series.empty == pandas_series.empty


def test_empty_series():
    modin_series = pd.Series()
    assert modin_series.empty


@pytest.mark.parametrize("data", test_data_values, ids=test_data_keys)
def test_eq(data):
    modin_series, pandas_series = create_test_series(data)
    inter_df_math_helper(modin_series, pandas_series, "eq")


@pytest.mark.parametrize(
    "series1_data,series2_data,expected_pandas_equals",
    [
        pytest.param([1], [0], False, id="single_unequal_values"),
        pytest.param([None], [None], True, id="single_none_values"),
        pytest.param(
            pandas.Series(1, name="series1"),
            pandas.Series(1, name="series2"),
            True,
            id="different_names",
        ),
        pytest.param(
            pandas.Series([1], index=[1]),
            pandas.Series([1], index=[1.0]),
            True,
            id="different_index_types",
        ),
        pytest.param(
            pandas.Series([1], index=[1]),
            pandas.Series([1], index=[2]),
            False,
            id="different_index_values",
        ),
        pytest.param([1], [1.0], False, id="different_value_types"),
        pytest.param(
            [1, 2],
            [1, 2],
            True,
            id="equal_series_of_length_two",
        ),
        pytest.param(
            [1, 2],
            [1, 3],
            False,
            id="unequal_series_of_length_two",
        ),
        pytest.param(
            [[1, 2]],
            [[1]],
            False,
            id="different_lengths",
        ),
    ],
)
def test_equals(series1_data, series2_data, expected_pandas_equals):
    modin_series1, pandas_df1 = create_test_series(series1_data)
    modin_series2, pandas_df2 = create_test_series(series2_data)

    pandas_equals = pandas_df1.equals(pandas_df2)
    assert pandas_equals == expected_pandas_equals, (
        "Test expected pandas to say the series were"
        + f"{'' if expected_pandas_equals else ' not'} equal, but they were"
        + f"{' not' if expected_pandas_equals else ''} equal."
    )
    assert modin_series1.equals(modin_series2) == pandas_equals
    assert modin_series1.equals(pandas_df2) == pandas_equals


def test_equals_several_partitions():
    modin_series1 = pd.concat([pd.Series([0, 1]), pd.Series([None, 1])])
    modin_series2 = pd.concat([pd.Series([0, 1]), pd.Series([1, None])])
    assert not modin_series1.equals(modin_series2)


def test_equals_with_nans():
    ser1 = pd.Series([0, 1, None], dtype="uint8[pyarrow]")
    ser2 = pd.Series([None, None, None], dtype="uint8[pyarrow]")
    assert not ser1.equals(ser2)


@pytest.mark.parametrize("data", test_data_values, ids=test_data_keys)
def test_ewm(data):
    modin_series, _ = create_test_series(data)  # noqa: F841
    with warns_that_defaulting_to_pandas():
        modin_series.ewm(halflife=6)


@pytest.mark.parametrize("data", test_data_values, ids=test_data_keys)
def test_expanding(data):
    modin_series, pandas_series = create_test_series(data)  # noqa: F841
    df_equals(modin_series.expanding().sum(), pandas_series.expanding().sum())


@pytest.mark.parametrize("data", test_data_values, ids=test_data_keys)
def test_factorize(data):
    modin_series, _ = create_test_series(data)  # noqa: F841
    with warns_that_defaulting_to_pandas():
        modin_series.factorize()


@pytest.mark.parametrize("data", test_data_values, ids=test_data_keys)
def test_ffill(data):
    modin_series, pandas_series = create_test_series(data)
    df_equals(modin_series.ffill(), pandas_series.ffill())
    # inplace
    modin_series_cp = modin_series.copy()
    pandas_series_cp = pandas_series.copy()
    modin_series_cp.ffill(inplace=True)
    pandas_series_cp.ffill(inplace=True)
    df_equals(modin_series_cp, pandas_series_cp)


@pytest.mark.parametrize("limit_area", [None, "inside", "outside"])
@pytest.mark.parametrize("method", ["ffill", "bfill"])
def test_ffill_bfill_limit_area(method, limit_area):
    modin_ser, pandas_ser = create_test_series([1, None, 2, None])
    eval_general(
        modin_ser, pandas_ser, lambda ser: getattr(ser, method)(limit_area=limit_area)
    )


@pytest.mark.parametrize("data", test_data_values, ids=test_data_keys)
@pytest.mark.parametrize("reindex", [None, 2, -2])
@pytest.mark.parametrize("limit", [None, 1, 2, 0.5, -1, -2, 1.5])
@pytest.mark.exclude_in_sanity
def test_fillna(data, reindex, limit):
    modin_series, pandas_series = create_test_series(data)
    index = pandas_series.index
    pandas_replace_series = index.to_series().sample(frac=1)
    modin_replace_series = pd.Series(pandas_replace_series)
    replace_dict = pandas_replace_series.to_dict()

    if reindex is not None:
        if reindex > 0:
            pandas_series = pandas_series[:reindex].reindex(index)
        else:
            pandas_series = pandas_series[reindex:].reindex(index)
        # Because of bug #3178 modin Series has to be created from pandas
        # Series instead of performing the same slice and reindex operations.
        modin_series = pd.Series(pandas_series)

    if isinstance(limit, float):
        limit = int(len(modin_series) * limit)
    if limit is not None and limit < 0:
        limit = len(modin_series) + limit

    df_equals(modin_series.fillna(0, limit=limit), pandas_series.fillna(0, limit=limit))
    df_equals(
        modin_series.fillna(method="bfill", limit=limit),
        pandas_series.fillna(method="bfill", limit=limit),
    )
    df_equals(
        modin_series.fillna(method="ffill", limit=limit),
        pandas_series.fillna(method="ffill", limit=limit),
    )
    df_equals(
        modin_series.fillna(modin_replace_series, limit=limit),
        pandas_series.fillna(pandas_replace_series, limit=limit),
    )
    df_equals(
        modin_series.fillna(replace_dict, limit=limit),
        pandas_series.fillna(replace_dict, limit=limit),
    )


@pytest.mark.xfail(reason="Using pandas Series.")
@pytest.mark.parametrize("data", test_data_values, ids=test_data_keys)
def test_filter(data):
    modin_series = create_test_series(data)

    with pytest.raises(NotImplementedError):
        modin_series.filter(None, None, None)


def test_first():
    i = pd.date_range("2010-04-09", periods=400, freq="2D")
    modin_series = pd.Series(list(range(400)), index=i)
    pandas_series = pandas.Series(list(range(400)), index=i)
    with pytest.warns(FutureWarning, match="first is deprecated and will be removed"):
        modin_result = modin_series.first("3D")
    df_equals(modin_result, pandas_series.first("3D"))
    df_equals(modin_series.first("20D"), pandas_series.first("20D"))


@pytest.mark.parametrize("data", test_data_values, ids=test_data_keys)
def test_first_valid_index(data):
    modin_series, pandas_series = create_test_series(data)
    df_equals(modin_series.first_valid_index(), pandas_series.first_valid_index())


@pytest.mark.parametrize("data", test_data_values, ids=test_data_keys)
def test_floordiv(data):
    modin_series, pandas_series = create_test_series(data)
    inter_df_math_helper(modin_series, pandas_series, "floordiv")


@pytest.mark.parametrize("data", test_data_values, ids=test_data_keys)
def test_ge(data):
    modin_series, pandas_series = create_test_series(data)
    inter_df_math_helper(modin_series, pandas_series, "ge")


@pytest.mark.parametrize("data", test_data_values, ids=test_data_keys)
def test_get(data):
    modin_series, pandas_series = create_test_series(data)
    for key in modin_series.keys():
        df_equals(modin_series.get(key), pandas_series.get(key))
    df_equals(
        modin_series.get("NO_EXIST", "DEFAULT"),
        pandas_series.get("NO_EXIST", "DEFAULT"),
    )


@pytest.mark.parametrize("data", test_data_values, ids=test_data_keys)
def test_gt(data):
    modin_series, pandas_series = create_test_series(data)
    inter_df_math_helper(modin_series, pandas_series, "gt")


@pytest.mark.parametrize("data", test_data_values, ids=test_data_keys)
def test_hasnans(data):
    modin_series, pandas_series = create_test_series(data)
    assert modin_series.hasnans == pandas_series.hasnans


@pytest.mark.parametrize("data", test_data_values, ids=test_data_keys)
@pytest.mark.parametrize("n", int_arg_values, ids=arg_keys("n", int_arg_keys))
def test_head(data, n):
    modin_series, pandas_series = create_test_series(data)

    df_equals(modin_series.head(n), pandas_series.head(n))
    df_equals(
        modin_series.head(len(modin_series)), pandas_series.head(len(pandas_series))
    )


@pytest.mark.parametrize("data", test_data_values, ids=test_data_keys)
def test_hist(data):
    modin_series, _ = create_test_series(data)  # noqa: F841
    with warns_that_defaulting_to_pandas():
        modin_series.hist(None)


@pytest.mark.parametrize("data", test_data_values, ids=test_data_keys)
def test_iat(data):
    modin_series, pandas_series = create_test_series(data)
    df_equals(modin_series.iat[0], pandas_series.iat[0])


@pytest.mark.parametrize("data", test_data_values, ids=test_data_keys)
@pytest.mark.parametrize("skipna", [False, True])
def test_idxmax(data, skipna):
    modin_series, pandas_series = create_test_series(data)
    pandas_result = pandas_series.idxmax(skipna=skipna)
    modin_result = modin_series.idxmax(skipna=skipna)
    df_equals(modin_result, pandas_result)

    pandas_result = pandas_series.T.idxmax(skipna=skipna)
    modin_result = modin_series.T.idxmax(skipna=skipna)
    df_equals(modin_result, pandas_result)


@pytest.mark.parametrize("data", test_data_values, ids=test_data_keys)
@pytest.mark.parametrize("skipna", [False, True])
def test_idxmin(data, skipna):
    modin_series, pandas_series = create_test_series(data)
    pandas_result = pandas_series.idxmin(skipna=skipna)
    modin_result = modin_series.idxmin(skipna=skipna)
    df_equals(modin_result, pandas_result)

    pandas_result = pandas_series.T.idxmin(skipna=skipna)
    modin_result = modin_series.T.idxmin(skipna=skipna)
    df_equals(modin_result, pandas_result)


@pytest.mark.parametrize("data", test_data_values, ids=test_data_keys)
def test_iloc(request, data):
    modin_series, pandas_series = create_test_series(data)

    if not name_contains(request.node.name, ["empty_data"]):
        # Scalar
        np.testing.assert_equal(modin_series.iloc[0], pandas_series.iloc[0])

        # Series
        df_equals(modin_series.iloc[1:], pandas_series.iloc[1:])
        df_equals(modin_series.iloc[1:2], pandas_series.iloc[1:2])
        df_equals(modin_series.iloc[[1, 2]], pandas_series.iloc[[1, 2]])

        # Write Item
        modin_series.iloc[[1, 2]] = 42
        pandas_series.iloc[[1, 2]] = 42
        df_equals(modin_series, pandas_series)
        with pytest.raises(IndexingError):
            modin_series.iloc[1:, 1]
    else:
        with pytest.raises(IndexError):
            modin_series.iloc[0]


@pytest.mark.parametrize("data", test_data_values, ids=test_data_keys)
def test_index(data):
    modin_series, pandas_series = create_test_series(data)
    df_equals(modin_series.index, pandas_series.index)
    with pytest.raises(ValueError):
        modin_series.index = list(modin_series.index) + [999]

    modin_series.index = modin_series.index.map(str)
    pandas_series.index = pandas_series.index.map(str)
    df_equals(modin_series.index, pandas_series.index)


@pytest.mark.parametrize("data", test_data_values, ids=test_data_keys)
def test_interpolate(data):
    modin_series, _ = create_test_series(data)  # noqa: F841
    with warns_that_defaulting_to_pandas():
        modin_series.interpolate()


@pytest.mark.parametrize("data", test_data_values, ids=test_data_keys)
def test_is_monotonic_decreasing(data):
    modin_series, pandas_series = create_test_series(data)
    assert modin_series.is_monotonic_decreasing == pandas_series.is_monotonic_decreasing


@pytest.mark.parametrize("data", test_data_values, ids=test_data_keys)
def test_is_monotonic_increasing(data):
    modin_series, pandas_series = create_test_series(data)
    assert modin_series.is_monotonic_increasing == pandas_series.is_monotonic_increasing


@pytest.mark.parametrize("data", test_data_values, ids=test_data_keys)
def test_is_unique(data):
    modin_series, pandas_series = create_test_series(data)
    assert modin_series.is_unique == pandas_series.is_unique


@pytest.mark.parametrize("data", test_data_values, ids=test_data_keys)
def test_isin(data):
    modin_series, pandas_series = create_test_series(data)
    val = [1, 2, 3, 4]
    pandas_result = pandas_series.isin(val)
    modin_result = modin_series.isin(val)
    df_equals(modin_result, pandas_result)


def test_isin_with_series():
    modin_series1, pandas_series1 = create_test_series([1, 2, 3])
    modin_series2, pandas_series2 = create_test_series([1, 2, 3, 4, 5])

    eval_general(
        (modin_series1, modin_series2),
        (pandas_series1, pandas_series2),
        lambda srs: srs[0].isin(srs[1]),
    )

    # Verify that Series actualy behaves like Series and ignores unmatched indices on '.isin'
    modin_series1, pandas_series1 = create_test_series([1, 2, 3], index=[10, 11, 12])

    eval_general(
        (modin_series1, modin_series2),
        (pandas_series1, pandas_series2),
        lambda srs: srs[0].isin(srs[1]),
    )


@pytest.mark.parametrize("data", test_data_values, ids=test_data_keys)
def test_isnull(data):
    modin_series, pandas_series = create_test_series(data)
    df_equals(modin_series.isnull(), pandas_series.isnull())


@pytest.mark.parametrize("data", test_data_values, ids=test_data_keys)
def test_items(data):
    modin_series, pandas_series = create_test_series(data)

    modin_items = modin_series.items()
    pandas_items = pandas_series.items()
    for modin_item, pandas_item in zip(modin_items, pandas_items):
        modin_index, modin_scalar = modin_item
        pandas_index, pandas_scalar = pandas_item
        df_equals(modin_scalar, pandas_scalar)
        assert pandas_index == modin_index


@pytest.mark.parametrize("data", test_data_values, ids=test_data_keys)
def test_keys(data):
    modin_series, pandas_series = create_test_series(data)
    df_equals(modin_series.keys(), pandas_series.keys())


def test_kurtosis_alias():
    # It's optimization. If failed, Series.kurt should be tested explicitly
    # in tests: `test_kurt_kurtosis`, `test_kurt_kurtosis_level`.
    assert pd.Series.kurt == pd.Series.kurtosis


@pytest.mark.parametrize("axis", [0, 1])
@pytest.mark.parametrize("skipna", [False, True])
def test_kurtosis(axis, skipna):
    expected_exception = None
    if axis:
        expected_exception = ValueError("No axis named 1 for object type Series")
    eval_general(
        *create_test_series(test_data["float_nan_data"]),
        lambda df: df.kurtosis(axis=axis, skipna=skipna),
        expected_exception=expected_exception,
    )


@pytest.mark.parametrize("axis", ["rows", "columns"])
@pytest.mark.parametrize("numeric_only", [False, True])
def test_kurtosis_numeric_only(axis, numeric_only):
    expected_exception = None
    if axis:
        expected_exception = ValueError("No axis named columns for object type Series")
    eval_general(
        *create_test_series(test_data_diff_dtype),
        lambda df: df.kurtosis(axis=axis, numeric_only=numeric_only),
        expected_exception=expected_exception,
    )


def test_last():
    modin_index = pd.date_range("2010-04-09", periods=400, freq="2D")
    pandas_index = pandas.date_range("2010-04-09", periods=400, freq="2D")
    modin_series = pd.Series(list(range(400)), index=modin_index)
    pandas_series = pandas.Series(list(range(400)), index=pandas_index)
    with pytest.warns(FutureWarning, match="last is deprecated and will be removed"):
        modin_result = modin_series.last("3D")
    df_equals(modin_result, pandas_series.last("3D"))
    df_equals(modin_series.last("20D"), pandas_series.last("20D"))


@pytest.mark.parametrize("func", ["all", "any", "count"])
def test_index_order(func):
    # see #1708 and #1869 for details
    s_modin, s_pandas = create_test_series(test_data["float_nan_data"])
    rows_number = len(s_modin.index)
    level_0 = np.random.choice([x for x in range(10)], rows_number)
    level_1 = np.random.choice([x for x in range(10)], rows_number)
    index = pandas.MultiIndex.from_arrays([level_0, level_1])

    s_modin.index = index
    s_pandas.index = index

    # The result of the operation is not a Series, `.index` is missed
    df_equals(
        getattr(s_modin, func)(),
        getattr(s_pandas, func)(),
    )


@pytest.mark.parametrize("data", test_data_values, ids=test_data_keys)
def test_last_valid_index(data):
    modin_series, pandas_series = create_test_series(data)
    assert modin_series.last_valid_index() == (pandas_series.last_valid_index())


@pytest.mark.parametrize("data", test_data_values, ids=test_data_keys)
def test_le(data):
    modin_series, pandas_series = create_test_series(data)
    inter_df_math_helper(modin_series, pandas_series, "le")


@pytest.mark.parametrize("data", test_data_values, ids=test_data_keys)
def test_loc(data):
    modin_series, pandas_series = create_test_series(data)
    for v in modin_series.index:
        df_equals(modin_series.loc[v], pandas_series.loc[v])
        df_equals(modin_series.loc[v:], pandas_series.loc[v:])

    indices = [True if i % 3 == 0 else False for i in range(len(modin_series.index))]
    modin_result = modin_series.loc[indices]
    pandas_result = pandas_series.loc[indices]
    df_equals(modin_result, pandas_result)

    # From issue #1988
    index = pd.MultiIndex.from_product([np.arange(10), np.arange(10)], names=["f", "s"])
    data = np.arange(100)
    modin_series = pd.Series(data, index=index).sort_index()
    pandas_series = pandas.Series(data, index=index).sort_index()
    modin_result = modin_series.loc[
        (slice(None), 1),
    ]  # fmt: skip
    pandas_result = pandas_series.loc[
        (slice(None), 1),
    ]  # fmt: skip
    df_equals(modin_result, pandas_result)


def test_loc_with_boolean_series():
    modin_series, pandas_series = create_test_series([1, 2, 3])
    modin_mask, pandas_mask = create_test_series([True, False, False])
    modin_result = modin_series.loc[modin_mask]
    pandas_result = pandas_series.loc[pandas_mask]
    df_equals(modin_result, pandas_result)


# This tests the bug from https://github.com/modin-project/modin/issues/3736
def test_loc_setting_categorical_series():
    modin_series = pd.Series(["a", "b", "c"], dtype="category")
    pandas_series = pandas.Series(["a", "b", "c"], dtype="category")
    modin_series.loc[1:3] = "a"
    pandas_series.loc[1:3] = "a"
    df_equals(modin_series, pandas_series)


# This tests the bug from https://github.com/modin-project/modin/issues/3736
def test_iloc_assigning_scalar_none_to_string_series():
    data = ["A"]
    modin_series, pandas_series = create_test_series(data, dtype="string")
    modin_series.iloc[0] = None
    pandas_series.iloc[0] = None
    df_equals(modin_series, pandas_series)


def test_set_ordered_categorical_column():
    data = {"a": [1, 2, 3], "b": [4, 5, 6]}
    mdf = pd.DataFrame(data)
    pdf = pandas.DataFrame(data)
    mdf["a"] = pd.Categorical(mdf["a"], ordered=True)
    pdf["a"] = pandas.Categorical(pdf["a"], ordered=True)
    df_equals(mdf, pdf)

    modin_categories = mdf["a"].dtype
    pandas_categories = pdf["a"].dtype
    assert modin_categories == pandas_categories


@pytest.mark.parametrize("data", test_data_values, ids=test_data_keys)
def test_lt(data):
    modin_series, pandas_series = create_test_series(data)
    inter_df_math_helper(modin_series, pandas_series, "lt")


@pytest.mark.parametrize("na_values", ["ignore", None], ids=["na_ignore", "na_none"])
@pytest.mark.parametrize("data", test_data_values, ids=test_data_keys)
def test_map(data, na_values):
    modin_series, pandas_series = create_test_series(data)
    df_equals(
        modin_series.map(str, na_action=na_values),
        pandas_series.map(str, na_action=na_values),
    )
    mapper = {i: str(i) for i in range(100)}
    df_equals(
        modin_series.map(mapper, na_action=na_values),
        pandas_series.map(mapper, na_action=na_values),
        # https://github.com/modin-project/modin/issues/5967
        check_dtypes=False,
    )

    # Return list objects
    modin_series_lists = modin_series.map(lambda s: [s, s, s])
    pandas_series_lists = pandas_series.map(lambda s: [s, s, s])
    df_equals(modin_series_lists, pandas_series_lists)

    # Index into list objects
    df_equals(
        modin_series_lists.map(lambda lst: lst[0]),
        pandas_series_lists.map(lambda lst: lst[0]),
    )


@pytest.mark.xfail(
    StorageFormat.get() == "Hdk",
    reason="https://github.com/intel-ai/hdk/issues/542",
)
def test_mask():
    modin_series = pd.Series(np.arange(10))
    m = modin_series % 3 == 0
    with warns_that_defaulting_to_pandas():
        try:
            modin_series.mask(~m, -modin_series)
        except ValueError:
            pass


@pytest.mark.parametrize("data", test_data_values, ids=test_data_keys)
@pytest.mark.parametrize("skipna", [False, True])
def test_max(data, skipna):
    eval_general(*create_test_series(data), lambda df: df.max(skipna=skipna))


@pytest.mark.parametrize("data", test_data_values, ids=test_data_keys)
@pytest.mark.parametrize("skipna", [False, True])
def test_mean(data, skipna):
    eval_general(*create_test_series(data), lambda df: df.mean(skipna=skipna))


@pytest.mark.parametrize("data", test_data_values, ids=test_data_keys)
@pytest.mark.parametrize("skipna", [False, True])
def test_median(data, skipna):
    eval_general(*create_test_series(data), lambda df: df.median(skipna=skipna))


@pytest.mark.parametrize(
    "method", ["median", "skew", "std", "sum", "var", "prod", "sem"]
)
def test_median_skew_std_sum_var_prod_sem_1953(method):
    # See #1953 for details
    data = [3, 3, 3, 3, 3, 3, 3, 3, 3]
    arrays = [
        ["1", "1", "1", "2", "2", "2", "3", "3", "3"],
        ["1", "2", "3", "4", "5", "6", "7", "8", "9"],
    ]
    modin_s = pd.Series(data, index=arrays)
    pandas_s = pandas.Series(data, index=arrays)
    eval_general(modin_s, pandas_s, lambda s: getattr(s, method)())


@pytest.mark.parametrize("data", test_data_values, ids=test_data_keys)
@pytest.mark.parametrize("index", [True, False], ids=["True", "False"])
def test_memory_usage(data, index):
    modin_series, pandas_series = create_test_series(data)
    df_equals(
        modin_series.memory_usage(index=index), pandas_series.memory_usage(index=index)
    )


@pytest.mark.parametrize("data", test_data_values, ids=test_data_keys)
@pytest.mark.parametrize("skipna", [False, True])
def test_min(data, skipna):
    eval_general(*create_test_series(data), lambda df: df.min(skipna=skipna))


@pytest.mark.parametrize("data", test_data_values, ids=test_data_keys)
def test_mod(data):
    modin_series, pandas_series = create_test_series(data)
    inter_df_math_helper(modin_series, pandas_series, "mod")


@pytest.mark.parametrize("data", test_data_values, ids=test_data_keys)
def test_mode(data):
    modin_series, pandas_series = create_test_series(data)
    df_equals(modin_series.mode(), pandas_series.mode())


@pytest.mark.parametrize("data", test_data_values, ids=test_data_keys)
def test_mul(data):
    modin_series, pandas_series = create_test_series(data)
    inter_df_math_helper(modin_series, pandas_series, "mul")


@pytest.mark.parametrize("data", test_data_values, ids=test_data_keys)
def test_multiply(data):
    modin_series, pandas_series = create_test_series(data)
    inter_df_math_helper(modin_series, pandas_series, "multiply")


@pytest.mark.parametrize("data", test_data_values, ids=test_data_keys)
def test_name(data):
    modin_series, pandas_series = create_test_series(data)
    assert modin_series.name == pandas_series.name
    modin_series.name = pandas_series.name = "New_name"
    assert modin_series.name == pandas_series.name
    assert modin_series._query_compiler.columns == ["New_name"]


def test_tuple_name():
    names = [("a", 1), ("a", "b", "c"), "flat"]
    s = pd.Series(name=names[0])
    # The internal representation of the Series stores the name as a column label.
    # When it is a tuple, this label is a MultiIndex object, and this test ensures that
    # the Series's name property remains a tuple.
    assert s.name == names[0]
    assert isinstance(s.name, tuple)
    # Setting the name to a tuple of a different level or a non-tuple should not error.
    s.name = names[1]
    assert s.name == names[1]
    assert isinstance(s.name, tuple)
    s.name = names[2]
    assert s.name == names[2]
    assert isinstance(s.name, str)


@pytest.mark.parametrize("data", test_data_values, ids=test_data_keys)
def test_nbytes(data):
    modin_series, pandas_series = create_test_series(data)
    assert modin_series.nbytes == pandas_series.nbytes


@pytest.mark.parametrize("data", test_data_values, ids=test_data_keys)
def test_ndim(data):
    modin_series, _ = create_test_series(data)  # noqa: F841
    assert modin_series.ndim == 1


@pytest.mark.parametrize("data", test_data_values, ids=test_data_keys)
def test_ne(data):
    modin_series, pandas_series = create_test_series(data)
    inter_df_math_helper(modin_series, pandas_series, "ne")


@pytest.mark.xfail(reason="Using pandas Series.")
@pytest.mark.parametrize("data", test_data_values, ids=test_data_keys)
def test_nlargest(data):
    modin_series = create_test_series(data)

    with pytest.raises(NotImplementedError):
        modin_series.nlargest(None)


@pytest.mark.parametrize("data", test_data_values, ids=test_data_keys)
def test_notnull(data):
    modin_series, pandas_series = create_test_series(data)
    df_equals(modin_series.notnull(), pandas_series.notnull())


@pytest.mark.parametrize("data", test_data_values, ids=test_data_keys)
def test_nsmallest(data):
    modin_series, pandas_series = create_test_series(data)
    df_equals(
        modin_series.nsmallest(n=5, keep="first"),
        pandas_series.nsmallest(n=5, keep="first"),
    )
    df_equals(
        modin_series.nsmallest(n=10, keep="first"),
        pandas_series.nsmallest(n=10, keep="first"),
    )
    df_equals(
        modin_series.nsmallest(n=10, keep="last"),
        pandas_series.nsmallest(n=10, keep="last"),
    )
    df_equals(modin_series.nsmallest(keep="all"), pandas_series.nsmallest(keep="all"))


@pytest.mark.parametrize("data", test_data_values, ids=test_data_keys)
@pytest.mark.parametrize("dropna", [True, False], ids=["True", "False"])
def test_nunique(data, dropna):
    modin_series, pandas_series = create_test_series(data)
    df_equals(modin_series.nunique(dropna=dropna), pandas_series.nunique(dropna=dropna))


@pytest.mark.parametrize("data", test_data_values, ids=test_data_keys)
def test_pct_change(data):
    modin_series, pandas_series = create_test_series(data)
    with warns_that_defaulting_to_pandas():
        modin_series.pct_change()


@pytest.mark.parametrize("data", test_data_values, ids=test_data_keys)
def test_pipe(data):
    modin_series, pandas_series = create_test_series(data)
    n = len(modin_series.index)
    a, b, c = 2 % n, 0, 3 % n

    def h(x):
        return x.dropna()

    def g(x, arg1=0):
        for _ in range(arg1):
            x = (pd if isinstance(x, pd.Series) else pandas).concat((x, x))
        return x

    def f(x, arg2=0, arg3=0):
        return x.drop(x.index[[arg2, arg3]])

    df_equals(
        f(g(h(modin_series), arg1=a), arg2=b, arg3=c),
        (modin_series.pipe(h).pipe(g, arg1=a).pipe(f, arg2=b, arg3=c)),
    )
    df_equals(
        (modin_series.pipe(h).pipe(g, arg1=a).pipe(f, arg2=b, arg3=c)),
        (pandas_series.pipe(h).pipe(g, arg1=a).pipe(f, arg2=b, arg3=c)),
    )


@pytest.mark.parametrize("data", test_data_values, ids=test_data_keys)
def test_plot(request, data):
    modin_series, pandas_series = create_test_series(data)

    if name_contains(request.node.name, numeric_dfs):
        # We have to test this way because equality in plots means same object.
        zipped_plot_lines = zip(modin_series.plot().lines, pandas_series.plot().lines)
        for left, right in zipped_plot_lines:
            if isinstance(left.get_xdata(), np.ma.core.MaskedArray) and isinstance(
                right.get_xdata(), np.ma.core.MaskedArray
            ):
                assert all((left.get_xdata() == right.get_xdata()).data)
            else:
                assert np.array_equal(left.get_xdata(), right.get_xdata())
            if isinstance(left.get_ydata(), np.ma.core.MaskedArray) and isinstance(
                right.get_ydata(), np.ma.core.MaskedArray
            ):
                assert all((left.get_ydata() == right.get_ydata()).data)
            else:
                assert np.array_equal(left.get_xdata(), right.get_xdata())


@pytest.mark.parametrize("data", test_data_values, ids=test_data_keys)
def test_pop(data):
    modin_series, pandas_series = create_test_series(data)

    for key in modin_series.keys():
        df_equals(modin_series.pop(key), pandas_series.pop(key))
        df_equals(modin_series, pandas_series)


@pytest.mark.parametrize("data", test_data_values, ids=test_data_keys)
def test_pow(data):
    modin_series, pandas_series = create_test_series(data)
    inter_df_math_helper(modin_series, pandas_series, "pow")


def test_product_alias():
    assert pd.Series.prod == pd.Series.product


@pytest.mark.parametrize("axis", [0, 1])
@pytest.mark.parametrize("skipna", [False, True])
def test_prod(axis, skipna):
    expected_exception = None
    if axis:
        expected_exception = ValueError("No axis named 1 for object type Series")
    eval_general(
        *create_test_series(test_data["float_nan_data"]),
        lambda s: s.prod(axis=axis, skipna=skipna),
        expected_exception=expected_exception,
    )


@pytest.mark.parametrize("numeric_only", [False, True])
@pytest.mark.parametrize(
    "min_count", int_arg_values, ids=arg_keys("min_count", int_arg_keys)
)
def test_prod_specific(min_count, numeric_only):
    eval_general(
        *create_test_series(test_data_diff_dtype),
        lambda df: df.prod(min_count=min_count, numeric_only=numeric_only),
    )


@pytest.mark.parametrize("data", test_data_values, ids=test_data_keys)
@pytest.mark.parametrize("q", quantiles_values, ids=quantiles_keys)
def test_quantile(request, data, q):
    modin_series, pandas_series = create_test_series(data)
    if not name_contains(request.node.name, no_numeric_dfs):
        df_equals(modin_series.quantile(q), pandas_series.quantile(q))


@pytest.mark.parametrize("data", test_data_values, ids=test_data_keys)
def test_radd(data):
    modin_series, pandas_series = create_test_series(data)
    inter_df_math_helper(modin_series, pandas_series, "radd")


@pytest.mark.parametrize("data", test_data_values, ids=test_data_keys)
@pytest.mark.parametrize(
    "na_option", ["keep", "top", "bottom"], ids=["keep", "top", "bottom"]
)
def test_rank(data, na_option):
    modin_series, pandas_series = create_test_series(data)
    try:
        pandas_result = pandas_series.rank(na_option=na_option)
    except Exception as err:
        with pytest.raises(type(err)):
            modin_series.rank(na_option=na_option)
    else:
        modin_result = modin_series.rank(na_option=na_option)
        df_equals(modin_result, pandas_result)


@pytest.mark.parametrize("data", test_data_values, ids=test_data_keys)
@pytest.mark.parametrize("order", [None, "C", "F", "A", "K"])
def test_ravel(data, order):
    modin_series, pandas_series = create_test_series(data)
    np.testing.assert_equal(
        modin_series.ravel(order=order), pandas_series.ravel(order=order)
    )


@pytest.mark.parametrize(
    "data",
    [
        pandas.Categorical(np.arange(1000), ordered=True),
        pandas.Categorical(np.arange(1000), ordered=False),
        pandas.Categorical(np.arange(1000), categories=np.arange(500), ordered=True),
        pandas.Categorical(np.arange(1000), categories=np.arange(500), ordered=False),
    ],
)
@pytest.mark.parametrize("order", [None, "C", "F", "A", "K"])
def test_ravel_category(data, order):
    modin_series, pandas_series = create_test_series(data)
    categories_equals(modin_series.ravel(order=order), pandas_series.ravel(order=order))


@pytest.mark.parametrize(
    "data",
    [
        pandas.Categorical(np.arange(10), ordered=True),
        pandas.Categorical(np.arange(10), ordered=False),
        pandas.Categorical(np.arange(10), categories=np.arange(5), ordered=True),
        pandas.Categorical(np.arange(10), categories=np.arange(5), ordered=False),
    ],
)
@pytest.mark.parametrize("order", [None, "C", "F", "A", "K"])
def test_ravel_simple_category(data, order):
    modin_series, pandas_series = create_test_series(data)
    categories_equals(modin_series.ravel(order=order), pandas_series.ravel(order=order))


@pytest.mark.parametrize("data", test_data_values, ids=test_data_keys)
def test_rdiv(data):
    modin_series, pandas_series = create_test_series(data)
    inter_df_math_helper(modin_series, pandas_series, "rdiv")


@pytest.mark.parametrize("data", test_data_values, ids=test_data_keys)
def test_reindex(data):
    modin_series, pandas_series = create_test_series(data)
    pandas_result = pandas_series.reindex(
        list(pandas_series.index) + ["_A_NEW_ROW"], fill_value=0
    )
    modin_result = modin_series.reindex(
        list(modin_series.index) + ["_A_NEW_ROW"], fill_value=0
    )
    df_equals(pandas_result, modin_result)

    frame_data = {
        "col1": [0, 1, 2, 3],
        "col2": [4, 5, 6, 7],
        "col3": [8, 9, 10, 11],
        "col4": [12, 13, 14, 15],
        "col5": [0, 0, 0, 0],
    }
    pandas_df = pandas.DataFrame(frame_data)
    modin_df = pd.DataFrame(frame_data)

    for col in pandas_df.columns:
        modin_series = modin_df[col]
        pandas_series = pandas_df[col]
        df_equals(
            modin_series.reindex([0, 3, 2, 1]), pandas_series.reindex([0, 3, 2, 1])
        )
        df_equals(modin_series.reindex([0, 6, 2]), pandas_series.reindex([0, 6, 2]))
        df_equals(
            modin_series.reindex(index=[0, 1, 5]),
            pandas_series.reindex(index=[0, 1, 5]),
        )

    # MultiIndex
    modin_series, pandas_series = create_test_series(data)
    modin_series.index, pandas_series.index = [
        generate_multiindex(len(pandas_series))
    ] * 2
    pandas_result = pandas_series.reindex(list(reversed(pandas_series.index)))
    modin_result = modin_series.reindex(list(reversed(modin_series.index)))
    df_equals(pandas_result, modin_result)


def test_reindex_like():
    o_data = [
        [24.3, 75.7, "high"],
        [31, 87.8, "high"],
        [22, 71.6, "medium"],
        [35, 95, "medium"],
    ]
    o_columns = ["temp_celsius", "temp_fahrenheit", "windspeed"]
    o_index = pd.date_range(start="2014-02-12", end="2014-02-15", freq="D")
    new_data = [[28, "low"], [30, "low"], [35.1, "medium"]]
    new_columns = ["temp_celsius", "windspeed"]
    new_index = pd.DatetimeIndex(["2014-02-12", "2014-02-13", "2014-02-15"])
    modin_df1 = pd.DataFrame(o_data, columns=o_columns, index=o_index)
    modin_df2 = pd.DataFrame(new_data, columns=new_columns, index=new_index)
    modin_result = modin_df2["windspeed"].reindex_like(modin_df1["windspeed"])

    pandas_df1 = pandas.DataFrame(o_data, columns=o_columns, index=o_index)
    pandas_df2 = pandas.DataFrame(new_data, columns=new_columns, index=new_index)
    pandas_result = pandas_df2["windspeed"].reindex_like(pandas_df1["windspeed"])
    df_equals(modin_result, pandas_result)


@pytest.mark.parametrize("data", test_data_values, ids=test_data_keys)
def test_rename(data):
    modin_series, pandas_series = create_test_series(data)
    new_name = "NEW_NAME"
    df_equals(modin_series.rename(new_name), pandas_series.rename(new_name))

    modin_series_cp = modin_series.copy()
    pandas_series_cp = pandas_series.copy()
    modin_series_cp.rename(new_name, inplace=True)
    pandas_series_cp.rename(new_name, inplace=True)
    df_equals(modin_series_cp, pandas_series_cp)

    modin_result = modin_series.rename("{}__".format)
    pandas_result = pandas_series.rename("{}__".format)
    df_equals(modin_result, pandas_result)


def test_reorder_levels():
    data = np.random.randint(1, 100, 12)
    modin_series = pd.Series(
        data,
        index=pd.MultiIndex.from_tuples(
            [
                (num, letter, color)
                for num in range(1, 3)
                for letter in ["a", "b", "c"]
                for color in ["Red", "Green"]
            ],
            names=["Number", "Letter", "Color"],
        ),
    )
    pandas_series = pandas.Series(
        data,
        index=pandas.MultiIndex.from_tuples(
            [
                (num, letter, color)
                for num in range(1, 3)
                for letter in ["a", "b", "c"]
                for color in ["Red", "Green"]
            ],
            names=["Number", "Letter", "Color"],
        ),
    )
    modin_result = modin_series.reorder_levels(["Letter", "Color", "Number"])
    pandas_result = pandas_series.reorder_levels(["Letter", "Color", "Number"])
    df_equals(modin_result, pandas_result)


@pytest.mark.parametrize("data", test_data_values, ids=test_data_keys)
@pytest.mark.parametrize(
    "repeats", [0, 2, 3, 4], ids=["repeats_{}".format(i) for i in [0, 2, 3, 4]]
)
def test_repeat(data, repeats):
    eval_general(pd.Series(data), pandas.Series(data), lambda df: df.repeat(repeats))


@pytest.mark.parametrize("data", [np.arange(256)])
@pytest.mark.parametrize(
    "repeats",
    [
        0,
        2,
        [2],
        np.arange(256),
        [0] * 64 + [2] * 64 + [3] * 32 + [4] * 32 + [5] * 64,
        [2] * 257,
    ],
    ids=["0_case", "scalar", "one-elem-list", "array", "list", "wrong_list"],
)
def test_repeat_lists(data, repeats, request):
    expected_exception = None
    if "wrong_list" in request.node.callspec.id:
        expected_exception = ValueError(
            "operands could not be broadcast together with shape (256,) (257,)"
        )
    eval_general(
        *create_test_series(data),
        lambda df: df.repeat(repeats),
        expected_exception=expected_exception,
    )


def test_clip_4485():
    modin_result = pd.Series([1]).clip([3])
    pandas_result = pandas.Series([1]).clip([3])
    df_equals(modin_result, pandas_result)


def test_replace():
    modin_series = pd.Series([0, 1, 2, 3, 4])
    pandas_series = pandas.Series([0, 1, 2, 3, 4])
    modin_result = modin_series.replace(0, 5)
    pandas_result = pandas_series.replace(0, 5)
    df_equals(modin_result, pandas_result)

    modin_result = modin_series.replace([1, 2], method="bfill")
    pandas_result = pandas_series.replace([1, 2], method="bfill")
    df_equals(modin_result, pandas_result)


@pytest.mark.parametrize("closed", ["left", "right"])
@pytest.mark.parametrize("label", ["right", "left"])
@pytest.mark.parametrize("level", [None, 1])
@pytest.mark.exclude_in_sanity
def test_resample(closed, label, level):
    rule = "5min"
    freq = "h"

    index = pandas.date_range("1/1/2000", periods=12, freq=freq)
    pandas_series = pandas.Series(range(12), index=index)
    modin_series = pd.Series(range(12), index=index)

    if level is not None:
        index = pandas.MultiIndex.from_product(
            [["a", "b", "c"], pandas.date_range("31/12/2000", periods=4, freq=freq)]
        )
        pandas_series.index = index
        modin_series.index = index
    pandas_resampler = pandas_series.resample(
        rule, closed=closed, label=label, level=level
    )
    modin_resampler = modin_series.resample(
        rule, closed=closed, label=label, level=level
    )

    df_equals(modin_resampler.count(), pandas_resampler.count())
    df_equals(modin_resampler.var(0), pandas_resampler.var(0))
    df_equals(modin_resampler.sum(), pandas_resampler.sum())
    df_equals(modin_resampler.std(), pandas_resampler.std())
    df_equals(modin_resampler.sem(), pandas_resampler.sem())
    df_equals(modin_resampler.size(), pandas_resampler.size())
    df_equals(modin_resampler.prod(), pandas_resampler.prod())
    df_equals(modin_resampler.ohlc(), pandas_resampler.ohlc())
    df_equals(modin_resampler.min(), pandas_resampler.min())
    df_equals(modin_resampler.median(), pandas_resampler.median())
    df_equals(modin_resampler.mean(), pandas_resampler.mean())
    df_equals(modin_resampler.max(), pandas_resampler.max())
    df_equals(modin_resampler.last(), pandas_resampler.last())
    df_equals(modin_resampler.first(), pandas_resampler.first())
    df_equals(modin_resampler.nunique(), pandas_resampler.nunique())
    df_equals(
        modin_resampler.pipe(lambda x: x.max() - x.min()),
        pandas_resampler.pipe(lambda x: x.max() - x.min()),
    )
    df_equals(
        modin_resampler.transform(lambda x: (x - x.mean()) / x.std()),
        pandas_resampler.transform(lambda x: (x - x.mean()) / x.std()),
    )
    df_equals(
        modin_resampler.aggregate("max"),
        pandas_resampler.aggregate("max"),
    )
    df_equals(
        modin_resampler.apply("sum"),
        pandas_resampler.apply("sum"),
    )
    df_equals(
        modin_resampler.get_group(name=list(modin_resampler.groups)[0]),
        pandas_resampler.get_group(name=list(pandas_resampler.groups)[0]),
    )
    assert pandas_resampler.indices == modin_resampler.indices
    assert pandas_resampler.groups == modin_resampler.groups
    df_equals(modin_resampler.quantile(), pandas_resampler.quantile())
    # Upsampling from level= or on= selection is not supported
    if level is None:
        df_equals(
            modin_resampler.interpolate(),
            pandas_resampler.interpolate(),
        )
        df_equals(modin_resampler.asfreq(), pandas_resampler.asfreq())
        df_equals(
            modin_resampler.fillna(method="nearest"),
            pandas_resampler.fillna(method="nearest"),
        )
        df_equals(modin_resampler.nearest(), pandas_resampler.nearest())
        df_equals(modin_resampler.bfill(), pandas_resampler.bfill())
        df_equals(modin_resampler.ffill(), pandas_resampler.ffill())
    df_equals(
        modin_resampler.apply(["sum", "mean", "max"]),
        pandas_resampler.apply(["sum", "mean", "max"]),
    )
    df_equals(
        modin_resampler.aggregate(["sum", "mean", "max"]),
        pandas_resampler.aggregate(["sum", "mean", "max"]),
    )


@pytest.mark.parametrize("data", test_data_values, ids=test_data_keys)
@pytest.mark.parametrize("drop", [True, False], ids=["True", "False"])
@pytest.mark.parametrize("name", [lib.no_default, "Custom name"])
@pytest.mark.parametrize("inplace", [True, False])
def test_reset_index(data, drop, name, inplace):
    expected_exception = None
    if inplace and not drop:
        expected_exception = TypeError(
            "Cannot reset_index inplace on a Series to create a DataFrame"
        )
    eval_general(
        *create_test_series(data),
        lambda df, *args, **kwargs: df.reset_index(*args, **kwargs),
        drop=drop,
        name=name,
        inplace=inplace,
        __inplace__=inplace,
        expected_exception=expected_exception,
    )


@pytest.mark.parametrize("data", test_data_values, ids=test_data_keys)
def test_rfloordiv(data):
    modin_series, pandas_series = create_test_series(data)
    inter_df_math_helper(modin_series, pandas_series, "rfloordiv")


@pytest.mark.parametrize("data", test_data_values, ids=test_data_keys)
def test_rmod(data):
    modin_series, pandas_series = create_test_series(data)
    inter_df_math_helper(modin_series, pandas_series, "rmod")


@pytest.mark.parametrize("data", test_data_values, ids=test_data_keys)
def test_rmul(data):
    modin_series, pandas_series = create_test_series(data)
    inter_df_math_helper(modin_series, pandas_series, "rmul")


@pytest.mark.parametrize("data", test_data_values, ids=test_data_keys)
def test_round(data):
    modin_series, pandas_series = create_test_series(data)
    df_equals(modin_series.round(), pandas_series.round())


@pytest.mark.parametrize("data", test_data_values, ids=test_data_keys)
def test_rpow(data):
    modin_series, pandas_series = create_test_series(data)
    inter_df_math_helper(modin_series, pandas_series, "rpow")


@pytest.mark.parametrize("data", test_data_values, ids=test_data_keys)
def test_rsub(data):
    modin_series, pandas_series = create_test_series(data)
    inter_df_math_helper(modin_series, pandas_series, "rsub")


@pytest.mark.parametrize("data", test_data_values, ids=test_data_keys)
def test_rtruediv(data):
    modin_series, pandas_series = create_test_series(data)
    inter_df_math_helper(modin_series, pandas_series, "rtruediv")


@pytest.mark.parametrize("data", test_data_values, ids=test_data_keys)
def test_sample(data):
    modin_series, pandas_series = create_test_series(data)
    try:
        pandas_result = pandas_series.sample(frac=0.5, random_state=21019)
    except Exception as err:
        with pytest.raises(type(err)):
            modin_series.sample(frac=0.5, random_state=21019)
    else:
        modin_result = modin_series.sample(frac=0.5, random_state=21019)
        df_equals(pandas_result, modin_result)

    try:
        pandas_result = pandas_series.sample(n=12, random_state=21019)
    except Exception as err:
        with pytest.raises(type(err)):
            modin_series.sample(n=12, random_state=21019)
    else:
        modin_result = modin_series.sample(n=12, random_state=21019)
        df_equals(pandas_result, modin_result)

    with warns_that_defaulting_to_pandas():
        df_equals(
            modin_series.sample(n=0, random_state=21019),
            pandas_series.sample(n=0, random_state=21019),
        )
    with pytest.raises(ValueError):
        modin_series.sample(n=-3)


@pytest.mark.parametrize("single_value_data", [True, False])
@pytest.mark.parametrize("use_multiindex", [True, False])
@pytest.mark.parametrize("sorter", [True, None])
@pytest.mark.parametrize("values_number", [1, 2, 5])
@pytest.mark.parametrize("side", ["left", "right"])
@pytest.mark.parametrize("data", test_data_values, ids=test_data_keys)
@pytest.mark.exclude_in_sanity
def test_searchsorted(
    data, side, values_number, sorter, use_multiindex, single_value_data
):
    data = data if not single_value_data else data[next(iter(data.keys()))][0]
    if not sorter:
        modin_series, pandas_series = create_test_series(vals=data, sort=True)
    else:
        modin_series, pandas_series = create_test_series(vals=data)
        sorter = np.argsort(list(modin_series))

    if use_multiindex:
        rows_number = len(modin_series.index)
        level_0_series = random_state.choice([0, 1], rows_number)
        level_1_series = random_state.choice([2, 3], rows_number)
        index_series = pd.MultiIndex.from_arrays(
            [level_0_series, level_1_series], names=["first", "second"]
        )
        modin_series.index = index_series
        pandas_series.index = index_series

    min_sample = modin_series.min(skipna=True)
    max_sample = modin_series.max(skipna=True)

    if single_value_data:
        values = [data]
    else:
        values = []
        values.append(pandas_series.sample(n=values_number, random_state=random_state))
        values.append(
            random_state.uniform(low=min_sample, high=max_sample, size=values_number)
        )
        values.append(
            random_state.uniform(
                low=max_sample, high=2 * max_sample, size=values_number
            )
        )
        values.append(
            random_state.uniform(
                low=min_sample - max_sample, high=min_sample, size=values_number
            )
        )
        pure_float = random_state.uniform(float(min_sample), float(max_sample))
        pure_int = int(pure_float)
        values.append(pure_float)
        values.append(pure_int)

    test_cases = [
        modin_series.searchsorted(value=value, side=side, sorter=sorter)
        == pandas_series.searchsorted(value=value, side=side, sorter=sorter)
        for value in values
    ]
    test_cases = [
        case.all() if not isinstance(case, bool) else case for case in test_cases
    ]

    for case in test_cases:
        assert case


@pytest.mark.parametrize("skipna", [False, True])
@pytest.mark.parametrize("ddof", int_arg_values, ids=arg_keys("ddof", int_arg_keys))
def test_sem_float_nan_only(skipna, ddof):
    eval_general(
        *create_test_series(test_data["float_nan_data"]),
        lambda df: df.sem(skipna=skipna, ddof=ddof),
    )


@pytest.mark.parametrize("ddof", int_arg_values, ids=arg_keys("ddof", int_arg_keys))
def test_sem_int_only(ddof):
    eval_general(
        *create_test_series(test_data["int_data"]),
        lambda df: df.sem(ddof=ddof),
    )


@pytest.mark.parametrize("data", test_data_values, ids=test_data_keys)
def test_set_axis(data):
    modin_series, _ = create_test_series(data)  # noqa: F841
    modin_series.set_axis(labels=["{}_{}".format(i, i + 1) for i in modin_series.index])


@pytest.mark.parametrize("data", test_data_values, ids=test_data_keys)
def test_shape(data):
    modin_series, pandas_series = create_test_series(data)
    assert modin_series.shape == pandas_series.shape


@pytest.mark.parametrize("data", test_data_values, ids=test_data_keys)
def test_size(data):
    modin_series, pandas_series = create_test_series(data)
    assert modin_series.size == pandas_series.size


@pytest.mark.parametrize("data", test_data_values, ids=test_data_keys)
@pytest.mark.parametrize("skipna", [False, True])
def test_skew(data, skipna):
    eval_general(*create_test_series(data), lambda df: df.skew(skipna=skipna))


@pytest.mark.parametrize("data", test_data_values, ids=test_data_keys)
@pytest.mark.parametrize("index", ["default", "ndarray", "has_duplicates"])
@pytest.mark.parametrize("periods", [0, 1, -1, 10, -10, 1000000000, -1000000000])
@pytest.mark.parametrize("name", [None, "foo"])
def test_shift(data, index, periods, name):
    modin_series, pandas_series = create_test_series(data, name=name)
    if index == "ndarray":
        data_column_length = len(data[next(iter(data))])
        modin_series.index = pandas_series.index = np.arange(2, data_column_length + 2)
    elif index == "has_duplicates":
        modin_series.index = pandas_series.index = list(modin_series.index[:-3]) + [
            0,
            1,
            2,
        ]

    df_equals(
        modin_series.shift(periods=periods),
        pandas_series.shift(periods=periods),
    )
    df_equals(
        modin_series.shift(periods=periods, fill_value=777),
        pandas_series.shift(periods=periods, fill_value=777),
    )


@pytest.mark.parametrize("data", test_data_values, ids=test_data_keys)
@pytest.mark.parametrize("ascending", [False, True])
@pytest.mark.parametrize(
    "sort_remaining", bool_arg_values, ids=arg_keys("sort_remaining", bool_arg_keys)
)
@pytest.mark.parametrize("na_position", ["first", "last"], ids=["first", "last"])
def test_sort_index(data, ascending, sort_remaining, na_position):
    modin_series, pandas_series = create_test_series(data)
    eval_general(
        modin_series,
        pandas_series,
        lambda df: df.sort_index(
            ascending=ascending,
            sort_remaining=sort_remaining,
            na_position=na_position,
        ),
    )

    eval_general(
        modin_series.copy(),
        pandas_series.copy(),
        lambda df: df.sort_index(
            ascending=ascending,
            sort_remaining=sort_remaining,
            na_position=na_position,
            inplace=True,
        ),
        __inplace__=True,
    )


@pytest.mark.parametrize("data", test_data_values, ids=test_data_keys)
@pytest.mark.parametrize("ascending", [True, False])
@pytest.mark.parametrize("na_position", ["first", "last"], ids=["first", "last"])
def test_sort_values(data, ascending, na_position):
    modin_series, pandas_series = create_test_series(data)
    modin_result = modin_series.sort_values(
        ascending=ascending, na_position=na_position
    )
    pandas_result = pandas_series.sort_values(
        ascending=ascending, na_position=na_position
    )
    # Note: For `ascending=False` only
    # For some reason, the indexing of Series and DataFrame differ in the underlying
    # algorithm. The order of values is the same, but the index values are shuffled.
    # Since we use `DataFrame.sort_values` even for Series, the index can be different
    # between `pandas.Series.sort_values`. For this reason, we check that the values are
    # identical instead of the index as well.
    if ascending:
        df_equals_with_non_stable_indices(modin_result, pandas_result)
    else:
        np.testing.assert_equal(modin_result.values, pandas_result.values)

    modin_series_cp = modin_series.copy()
    pandas_series_cp = pandas_series.copy()
    modin_series_cp.sort_values(
        ascending=ascending, na_position=na_position, inplace=True
    )
    pandas_series_cp.sort_values(
        ascending=ascending, na_position=na_position, inplace=True
    )
    # See above about `ascending=False`
    if ascending:
        df_equals_with_non_stable_indices(modin_result, pandas_result)
    else:
        np.testing.assert_equal(modin_series_cp.values, pandas_series_cp.values)


@pytest.mark.parametrize("data", test_data_values, ids=test_data_keys)
def test_squeeze(data):
    modin_series, pandas_series = create_test_series(data)
    df_equals(modin_series.squeeze(None), pandas_series.squeeze(None))
    df_equals(modin_series.squeeze(0), pandas_series.squeeze(0))
    with pytest.raises(ValueError):
        modin_series.squeeze(1)


@pytest.mark.parametrize("data", test_data_values, ids=test_data_keys)
@pytest.mark.parametrize("skipna", [False, True])
@pytest.mark.parametrize("ddof", int_arg_values, ids=arg_keys("ddof", int_arg_keys))
def test_std(request, data, skipna, ddof):
    modin_series, pandas_series = create_test_series(data)
    try:
        pandas_result = pandas_series.std(skipna=skipna, ddof=ddof)
    except Exception as err:
        with pytest.raises(type(err)):
            modin_series.std(skipna=skipna, ddof=ddof)
    else:
        modin_result = modin_series.std(skipna=skipna, ddof=ddof)
        df_equals(modin_result, pandas_result)


@pytest.mark.skipif(
    StorageFormat.get() == "Hdk",
    reason="https://github.com/intel-ai/hdk/issues/272",
)
@pytest.mark.parametrize("data", test_data_values, ids=test_data_keys)
def test_sub(data):
    modin_series, pandas_series = create_test_series(data)
    inter_df_math_helper(modin_series, pandas_series, "sub")


def test_6782():
    datetime_scalar = datetime.datetime(1970, 1, 1, 0, 0)
    with pytest.warns(UserWarning) as warns:
        _ = pd.Series([datetime.datetime(2000, 1, 1)]) - datetime_scalar
        for warn in warns.list:
            assert (
                "Adding/subtracting object-dtype array to DatetimeArray not vectorized"
                not in str(warn)
            )


@pytest.mark.skipif(
    StorageFormat.get() == "Hdk",
    reason="https://github.com/intel-ai/hdk/issues/272",
)
@pytest.mark.parametrize("data", test_data_values, ids=test_data_keys)
def test_subtract(data):
    modin_series, pandas_series = create_test_series(data)
    inter_df_math_helper(modin_series, pandas_series, "subtract")


@pytest.mark.parametrize(
    "data",
    test_data_values + test_data_small_values,
    ids=test_data_keys + test_data_small_keys,
)
@pytest.mark.parametrize("skipna", [False, True])
@pytest.mark.parametrize("numeric_only", [False, True])
@pytest.mark.parametrize(
    "min_count", int_arg_values, ids=arg_keys("min_count", int_arg_keys)
)
@pytest.mark.exclude_in_sanity
def test_sum(data, skipna, numeric_only, min_count):
    eval_general(
        *create_test_series(data),
        lambda df, *args, **kwargs: df.sum(*args, **kwargs),
        skipna=skipna,
        numeric_only=numeric_only,
        min_count=min_count,
    )


@pytest.mark.parametrize("operation", ["sum", "shift"])
def test_sum_axis_1_except(operation):
    eval_general(
        *create_test_series(test_data["int_data"]),
        lambda df, *args, **kwargs: getattr(df, operation)(*args, **kwargs),
        axis=1,
        expected_exception=ValueError("No axis named 1 for object type Series"),
    )


@pytest.mark.parametrize("data", test_data_values, ids=test_data_keys)
@pytest.mark.parametrize("axis1", [0, 1, "columns", "index"])
@pytest.mark.parametrize("axis2", [0, 1, "columns", "index"])
def test_swapaxes(data, axis1, axis2):
    modin_series, pandas_series = create_test_series(data)
    try:
        pandas_result = pandas_series.swapaxes(axis1, axis2)
    except Exception as err:
        with pytest.raises(type(err)):
            modin_series.swapaxes(axis1, axis2)
    else:
        modin_result = modin_series.swapaxes(axis1, axis2)
        df_equals(modin_result, pandas_result)


def test_swaplevel():
    data = np.random.randint(1, 100, 12)
    modin_s = pd.Series(
        data,
        index=pd.MultiIndex.from_tuples(
            [
                (num, letter, color)
                for num in range(1, 3)
                for letter in ["a", "b", "c"]
                for color in ["Red", "Green"]
            ],
            names=["Number", "Letter", "Color"],
        ),
    )
    pandas_s = pandas.Series(
        data,
        index=pandas.MultiIndex.from_tuples(
            [
                (num, letter, color)
                for num in range(1, 3)
                for letter in ["a", "b", "c"]
                for color in ["Red", "Green"]
            ],
            names=["Number", "Letter", "Color"],
        ),
    )
    df_equals(
        modin_s.swaplevel("Number", "Color"), pandas_s.swaplevel("Number", "Color")
    )
    df_equals(modin_s.swaplevel(), pandas_s.swaplevel())
    df_equals(modin_s.swaplevel(1, 0), pandas_s.swaplevel(1, 0))


@pytest.mark.parametrize("data", test_data_values, ids=test_data_keys)
@pytest.mark.parametrize("n", int_arg_values, ids=arg_keys("n", int_arg_keys))
def test_tail(data, n):
    modin_series, pandas_series = create_test_series(data)
    df_equals(modin_series.tail(n), pandas_series.tail(n))
    df_equals(
        modin_series.tail(len(modin_series)), pandas_series.tail(len(pandas_series))
    )


def test_take():
    modin_s = pd.Series(["falcon", "parrot", "lion", "cat"], index=[0, 2, 3, 1])
    pandas_s = pandas.Series(["falcon", "parrot", "lion", "cat"], index=[0, 2, 3, 1])
    a = modin_s.take([0, 3])
    df_equals(a, pandas_s.take([0, 3]))
    try:
        pandas_s.take([2], axis=1)
    except Exception as err:
        with pytest.raises(type(err)):
            modin_s.take([2], axis=1)


@pytest.mark.parametrize(
    "ignore_index", bool_arg_values, ids=arg_keys("ignore_index", bool_arg_keys)
)
def test_explode(ignore_index):
    # Some items in this test data are lists that explode() should expand.
    data = [[1, 2, 3], "foo", [], [3, 4]]
    modin_series, pandas_series = create_test_series(data)
    df_equals(
        modin_series.explode(ignore_index=ignore_index),
        pandas_series.explode(ignore_index=ignore_index),
    )


def test_to_period():
    idx = pd.date_range("1/1/2012", periods=5, freq="M")
    series = pd.Series(np.random.randint(0, 100, size=(len(idx))), index=idx)
    with warns_that_defaulting_to_pandas():
        series.to_period()


@pytest.mark.parametrize(
    "data",
    test_data_values + test_data_large_categorical_series_values,
    ids=test_data_keys + test_data_large_categorical_series_keys,
)
def test_to_numpy(data):
    modin_series, pandas_series = create_test_series(data)
    assert_array_equal(modin_series.to_numpy(), pandas_series.to_numpy())


def test_to_numpy_dtype():
    modin_series, pandas_series = create_test_series(test_data["float_nan_data"])
    assert_array_equal(
        modin_series.to_numpy(dtype="int64"),
        pandas_series.to_numpy(dtype="int64"),
        strict=True,
    )


@pytest.mark.parametrize(
    "data",
    test_data_values + test_data_large_categorical_series_values,
    ids=test_data_keys + test_data_large_categorical_series_keys,
)
def test_series_values(data):
    modin_series, pandas_series = create_test_series(data)
    assert_array_equal(modin_series.values, pandas_series.values)


def test_series_empty_values():
    modin_series, pandas_series = pd.Series(), pandas.Series()
    assert_array_equal(modin_series.values, pandas_series.values)


@pytest.mark.parametrize("data", test_data_values, ids=test_data_keys)
def test_to_string(request, data):
    eval_general(
        *create_test_series(data),
        lambda df: df.to_string(),
    )


def test_to_timestamp():
    idx = pd.date_range("1/1/2012", periods=5, freq="M")
    series = pd.Series(np.random.randint(0, 100, size=(len(idx))), index=idx)
    with warns_that_defaulting_to_pandas():
        series.to_period().to_timestamp()


@pytest.mark.parametrize("data", test_data_values, ids=test_data_keys)
def test_to_xarray(data):
    modin_series, _ = create_test_series(data)  # noqa: F841
    with warns_that_defaulting_to_pandas():
        modin_series.to_xarray()


def test_to_xarray_mock():
    modin_series = pd.Series([])

    with mock.patch("pandas.Series.to_xarray") as to_xarray:
        modin_series.to_xarray()
    to_xarray.assert_called_once()
    assert len(to_xarray.call_args[0]) == 1
    df_equals(modin_series, to_xarray.call_args[0][0])


@pytest.mark.parametrize("data", test_data_values, ids=test_data_keys)
def test_tolist(data):
    modin_series, _ = create_test_series(data)  # noqa: F841
    with warns_that_defaulting_to_pandas():
        modin_series.tolist()


@pytest.mark.parametrize("data", test_data_values, ids=test_data_keys)
@pytest.mark.parametrize(
    "func", [lambda x: x + 1, [np.sqrt, np.exp]], ids=["lambda", "list_udfs"]
)
def test_transform(data, func, request):
    if "list_udfs" in request.node.callspec.id:
        pytest.xfail(reason="https://github.com/modin-project/modin/issues/6998")
    eval_general(
        *create_test_series(data),
        lambda df: df.transform(func),
    )


@pytest.mark.parametrize("data", test_data_values, ids=test_data_keys)
@pytest.mark.parametrize("func", agg_func_except_values, ids=agg_func_except_keys)
def test_transform_except(data, func):
    eval_general(
        *create_test_series(data),
        lambda df: df.transform(func),
        expected_exception=ValueError("Function did not transform"),
    )


@pytest.mark.parametrize("data", test_data_values, ids=test_data_keys)
def test_transpose(data):
    modin_series, pandas_series = create_test_series(data)
    df_equals(modin_series.transpose(), modin_series)
    df_equals(modin_series.transpose(), pandas_series.transpose())
    df_equals(modin_series.transpose(), pandas_series)


@pytest.mark.parametrize("data", test_data_values, ids=test_data_keys)
def test_truediv(data):
    modin_series, pandas_series = create_test_series(data)
    inter_df_math_helper(modin_series, pandas_series, "truediv")


@pytest.mark.parametrize("data", test_data_values, ids=test_data_keys)
def test_truncate(data):
    modin_series, pandas_series = create_test_series(data)

    before = 1
    after = len(modin_series - 3)
    df_equals(
        modin_series.truncate(before, after), pandas_series.truncate(before, after)
    )

    before = 1
    after = 3
    df_equals(
        modin_series.truncate(before, after), pandas_series.truncate(before, after)
    )

    before = None
    after = None
    df_equals(
        modin_series.truncate(before, after), pandas_series.truncate(before, after)
    )


def test_tz_convert():
    modin_idx = pd.date_range(
        "1/1/2012", periods=400, freq="2D", tz="America/Los_Angeles"
    )
    pandas_idx = pandas.date_range(
        "1/1/2012", periods=400, freq="2D", tz="America/Los_Angeles"
    )
    data = np.random.randint(0, 100, size=len(modin_idx))
    modin_series = pd.Series(data, index=modin_idx)
    pandas_series = pandas.Series(data, index=pandas_idx)
    modin_result = modin_series.tz_convert("UTC", axis=0)
    pandas_result = pandas_series.tz_convert("UTC", axis=0)
    df_equals(modin_result, pandas_result)

    modin_multi = pd.MultiIndex.from_arrays([modin_idx, range(len(modin_idx))])
    pandas_multi = pandas.MultiIndex.from_arrays([pandas_idx, range(len(modin_idx))])
    modin_series = pd.Series(data, index=modin_multi)
    pandas_series = pandas.Series(data, index=pandas_multi)
    df_equals(
        modin_series.tz_convert("UTC", axis=0, level=0),
        pandas_series.tz_convert("UTC", axis=0, level=0),
    )


def test_tz_localize():
    idx = pd.date_range("1/1/2012", periods=400, freq="2D")
    data = np.random.randint(0, 100, size=len(idx))
    modin_series = pd.Series(data, index=idx)
    pandas_series = pandas.Series(data, index=idx)
    df_equals(
        modin_series.tz_localize("America/Los_Angeles"),
        pandas_series.tz_localize("America/Los_Angeles"),
    )
    df_equals(
        modin_series.tz_localize("UTC"),
        pandas_series.tz_localize("UTC"),
    )


@pytest.mark.parametrize("data", test_data_values, ids=test_data_keys)
def test_unique(data):
    comparator = lambda *args: sort_if_range_partitioning(  # noqa: E731
        *args, comparator=assert_array_equal
    )

    modin_series, pandas_series = create_test_series(data)
    modin_result = modin_series.unique()
    pandas_result = pandas_series.unique()
    comparator(modin_result, pandas_result)
    assert modin_result.shape == pandas_result.shape
    assert type(modin_result) is type(pandas_result)

    modin_result = pd.Series([2, 1, 3, 3], name="A").unique()
    pandas_result = pandas.Series([2, 1, 3, 3], name="A").unique()
    comparator(modin_result, pandas_result)
    assert modin_result.shape == pandas_result.shape
    assert type(modin_result) is type(pandas_result)

    modin_result = pd.Series([pd.Timestamp("2016-01-01") for _ in range(3)]).unique()
    pandas_result = pandas.Series(
        [pd.Timestamp("2016-01-01") for _ in range(3)]
    ).unique()
    comparator(modin_result, pandas_result)
    assert modin_result.shape == pandas_result.shape
    assert type(modin_result) is type(pandas_result)

    modin_result = pd.Series(
        [pd.Timestamp("2016-01-01", tz="US/Eastern") for _ in range(3)]
    ).unique()
    pandas_result = pandas.Series(
        [pd.Timestamp("2016-01-01", tz="US/Eastern") for _ in range(3)]
    ).unique()
    comparator(modin_result, pandas_result)
    assert modin_result.shape == pandas_result.shape
    assert type(modin_result) is type(pandas_result)

    modin_result = pandas.Series(pd.Categorical(list("baabc"))).unique()
    pandas_result = pd.Series(pd.Categorical(list("baabc"))).unique()
    comparator(modin_result, pandas_result)
    assert modin_result.shape == pandas_result.shape
    assert type(modin_result) is type(pandas_result)

    modin_result = pd.Series(
        pd.Categorical(list("baabc"), categories=list("abc"), ordered=True)
    ).unique()
    pandas_result = pandas.Series(
        pd.Categorical(list("baabc"), categories=list("abc"), ordered=True)
    ).unique()
    comparator(modin_result, pandas_result)
    assert modin_result.shape == pandas_result.shape
    assert type(modin_result) is type(pandas_result)


def test_unique_pyarrow_dtype():
    # See #6227 for details
    modin_series, pandas_series = create_test_series(
        [1, 0, pd.NA], dtype="uint8[pyarrow]"
    )

    def comparator(df1, df2):
        # Perform our own non-strict version of dtypes equality check
        df_equals(df1, df2)
        # to be sure `unique` return `ArrowExtensionArray`
        assert type(df1) is type(df2)

    eval_general(
        modin_series, pandas_series, lambda df: df.unique(), comparator=comparator
    )


@pytest.mark.parametrize("data", test_data_values, ids=test_data_keys)
def test_unstack(data):
    modin_series, pandas_series = create_test_series(data)
    index = generate_multiindex(len(pandas_series), nlevels=4, is_tree_like=True)

    modin_series = pd.Series(data[next(iter(data.keys()))], index=index)
    pandas_series = pandas.Series(data[next(iter(data.keys()))], index=index)

    df_equals(modin_series.unstack(), pandas_series.unstack())
    df_equals(modin_series.unstack(level=0), pandas_series.unstack(level=0))
    df_equals(modin_series.unstack(level=[0, 1]), pandas_series.unstack(level=[0, 1]))
    df_equals(
        modin_series.unstack(level=[0, 1, 2]), pandas_series.unstack(level=[0, 1, 2])
    )


def test_unstack_error_no_multiindex():
    modin_series = pd.Series([0, 1, 2])
    with pytest.raises(ValueError, match="index must be a MultiIndex to unstack"):
        modin_series.unstack()


@pytest.mark.parametrize(
    "data, other_data",
    [([1, 2, 3], [4, 5, 6]), ([1, 2, 3], [4, 5, 6, 7, 8]), ([1, 2, 3], [4, np.nan, 6])],
)
def test_update(data, other_data):
    modin_series, pandas_series = pd.Series(data), pandas.Series(data)
    modin_series.update(pd.Series(other_data))
    pandas_series.update(pandas.Series(other_data))
    df_equals(modin_series, pandas_series)


@pytest.mark.parametrize("sort", bool_arg_values, ids=bool_arg_keys)
@pytest.mark.parametrize("normalize", bool_arg_values, ids=bool_arg_keys)
@pytest.mark.parametrize("bins", [3, None])
@pytest.mark.parametrize(
    "dropna",
    [
        pytest.param(None),
        pytest.param(False),
        pytest.param(
            True,
            marks=pytest.mark.skipif(
                StorageFormat.get() == "Hdk",
                reason="https://github.com/modin-project/modin/issues/2896",
            ),
        ),
    ],
)
@pytest.mark.parametrize("ascending", [True, False])
@pytest.mark.exclude_in_sanity
def test_value_counts(sort, normalize, bins, dropna, ascending):
    def sort_sensitive_comparator(df1, df2):
        # We sort indices for Modin and pandas result because of issue #1650
        return (
            df_equals_with_non_stable_indices(df1, df2)
            if sort
            else df_equals(df1.sort_index(), df2.sort_index())
        )

    eval_general(
        *create_test_series(test_data_values[0]),
        lambda df: df.value_counts(
            sort=sort,
            bins=bins,
            normalize=normalize,
            dropna=dropna,
            ascending=ascending,
        ),
        comparator=sort_sensitive_comparator,
    )

    # from issue #2365
    arr = np.random.rand(2**6)
    arr[::10] = np.nan
    eval_general(
        *create_test_series(arr),
        lambda df: df.value_counts(
            sort=sort,
            bins=bins,
            normalize=normalize,
            dropna=dropna,
            ascending=ascending,
        ),
        comparator=sort_sensitive_comparator,
    )


def test_value_counts_categorical():
    # from issue #3571
    data = np.array(["a"] * 50000 + ["b"] * 10000 + ["c"] * 1000)
    random_state = np.random.RandomState(seed=42)
    random_state.shuffle(data)

    if StorageFormat.get() == "Hdk":
        # The order of HDK categories is different from Pandas
        # and, thus, index comparison fails.
        def comparator(df1, df2):
            # Perform our own non-strict version of dtypes equality check
            assert_dtypes_equal(df1, df2)
            assert_series_equal(
                df1.modin.to_pandas(), df2, check_index=False, check_dtype=False
            )

    else:
        comparator = df_equals

    eval_general(
        *create_test_series(data, dtype="category"),
        lambda df: df.value_counts(),
        comparator=comparator,
    )


@pytest.mark.parametrize("data", test_data_values, ids=test_data_keys)
def test_values(data):
    modin_series, pandas_series = create_test_series(data)

    np.testing.assert_equal(modin_series.values, pandas_series.values)


def test_values_non_numeric():
    data = ["str{0}".format(i) for i in range(0, 10**3)]
    modin_series, pandas_series = create_test_series(data)

    modin_series = modin_series.astype("category")
    pandas_series = pandas_series.astype("category")

    df_equals(modin_series.values, pandas_series.values)


def test_values_ea():
    data = pandas.arrays.SparseArray(np.arange(10, dtype="int64"))
    modin_series, pandas_series = create_test_series(data)
    modin_values = modin_series.values
    pandas_values = pandas_series.values

    assert modin_values.dtype == pandas_values.dtype
    df_equals(modin_values, pandas_values)


@pytest.mark.parametrize("data", test_data_values, ids=test_data_keys)
@pytest.mark.parametrize("skipna", [False, True])
@pytest.mark.parametrize("ddof", int_arg_values, ids=arg_keys("ddof", int_arg_keys))
def test_var(data, skipna, ddof):
    modin_series, pandas_series = create_test_series(data)

    try:
        pandas_result = pandas_series.var(skipna=skipna, ddof=ddof)
    except Exception as err:
        with pytest.raises(type(err)):
            modin_series.var(skipna=skipna, ddof=ddof)
    else:
        modin_result = modin_series.var(skipna=skipna, ddof=ddof)
        df_equals(modin_result, pandas_result)


def test_view():
    modin_series = pd.Series([-2, -1, 0, 1, 2], dtype="int8")
    pandas_series = pandas.Series([-2, -1, 0, 1, 2], dtype="int8")
    modin_result = modin_series.view(dtype="uint8")
    pandas_result = pandas_series.view(dtype="uint8")
    df_equals(modin_result, pandas_result)

    modin_series = pd.Series([-20, -10, 0, 10, 20], dtype="int32")
    pandas_series = pandas.Series([-20, -10, 0, 10, 20], dtype="int32")
    modin_result = modin_series.view(dtype="float32")
    pandas_result = pandas_series.view(dtype="float32")
    df_equals(modin_result, pandas_result)

    modin_series = pd.Series([-200, -100, 0, 100, 200], dtype="int64")
    pandas_series = pandas.Series([-200, -100, 0, 100, 200], dtype="int64")
    modin_result = modin_series.view(dtype="float64")
    pandas_result = pandas_series.view(dtype="float64")
    df_equals(modin_result, pandas_result)


def test_where():
    frame_data = random_state.randn(100)
    pandas_series = pandas.Series(frame_data)
    modin_series = pd.Series(frame_data)
    pandas_cond_series = pandas_series % 5 < 2
    modin_cond_series = modin_series % 5 < 2

    pandas_result = pandas_series.where(pandas_cond_series, -pandas_series)
    modin_result = modin_series.where(modin_cond_series, -modin_series)
    assert all((to_pandas(modin_result) == pandas_result))

    other_data = random_state.randn(100)
    modin_other, pandas_other = pd.Series(other_data), pandas.Series(other_data)
    pandas_result = pandas_series.where(pandas_cond_series, pandas_other, axis=0)
    modin_result = modin_series.where(modin_cond_series, modin_other, axis=0)
    assert all(to_pandas(modin_result) == pandas_result)

    pandas_result = pandas_series.where(pandas_series < 2, True)
    modin_result = modin_series.where(modin_series < 2, True)
    assert all(to_pandas(modin_result) == pandas_result)


@pytest.mark.parametrize("data", test_string_data_values, ids=test_string_data_keys)
@pytest.mark.parametrize(
    "key",
    [0, slice(0, len(test_string_data_values) / 2)],
    ids=["single_key", "slice_key"],
)
def test_str___getitem__(data, key):
    modin_series, pandas_series = create_test_series(data)
    modin_result = modin_series.str[key]
    pandas_result = pandas_series.str[key]
    df_equals(
        modin_result,
        pandas_result,
        # https://github.com/modin-project/modin/issues/5968
        check_dtypes=False,
    )


# Test str operations
@pytest.mark.parametrize(
    "others",
    [["abC|DeF,Hik", "gSaf,qWer|Gre", "asd3,4sad|", np.NaN], None],
    ids=["list", "None"],
)
def test_str_cat(others):
    data = ["abC|DeF,Hik", "gSaf,qWer|Gre", "asd3,4sad|", np.NaN]
    eval_general(*create_test_series(data), lambda s: s.str.cat(others=others))


@pytest.mark.parametrize("data", test_string_data_values, ids=test_string_data_keys)
@pytest.mark.parametrize("pat", string_sep_values, ids=string_sep_keys)
@pytest.mark.parametrize("n", int_arg_values, ids=int_arg_keys)
@pytest.mark.parametrize("expand", [False, True])
def test_str_split(data, pat, n, expand):
    eval_general(
        *create_test_series(data),
        lambda series: series.str.split(pat, n=n, expand=expand),
    )


@pytest.mark.parametrize("data", test_string_data_values, ids=test_string_data_keys)
@pytest.mark.parametrize("pat", string_sep_values, ids=string_sep_keys)
@pytest.mark.parametrize("n", int_arg_values, ids=int_arg_keys)
@pytest.mark.parametrize("expand", [False, True])
def test_str_rsplit(data, pat, n, expand):
    eval_general(
        *create_test_series(data),
        lambda series: series.str.rsplit(pat, n=n, expand=expand),
    )


@pytest.mark.parametrize("data", test_string_data_values, ids=test_string_data_keys)
@pytest.mark.parametrize("i", int_arg_values, ids=int_arg_keys)
def test_str_get(data, i):
    modin_series, pandas_series = create_test_series(data)
    eval_general(modin_series, pandas_series, lambda series: series.str.get(i))


@pytest.mark.parametrize(
    "data", test_string_list_data_values, ids=test_string_list_data_keys
)
@pytest.mark.parametrize("sep", string_sep_values, ids=string_sep_keys)
def test_str_join(data, sep):
    modin_series, pandas_series = create_test_series(data)
    eval_general(modin_series, pandas_series, lambda series: series.str.join(sep))


@pytest.mark.parametrize(
    "data", test_string_list_data_values, ids=test_string_list_data_keys
)
@pytest.mark.parametrize("sep", string_sep_values, ids=string_sep_keys)
def test_str_get_dummies(data, sep):
    modin_series, pandas_series = create_test_series(data)

    if sep:
        with warns_that_defaulting_to_pandas():
            # We are only testing that this defaults to pandas, so we will just check for
            # the warning
            modin_series.str.get_dummies(sep)


@pytest.mark.parametrize("data", test_string_data_values, ids=test_string_data_keys)
@pytest.mark.parametrize("pat", string_sep_values, ids=string_sep_keys)
@pytest.mark.parametrize("case", bool_arg_values, ids=bool_arg_keys)
@pytest.mark.parametrize("na", string_na_rep_values, ids=string_na_rep_keys)
def test_str_contains(data, pat, case, na):
    modin_series, pandas_series = create_test_series(data)
    eval_general(
        modin_series,
        pandas_series,
        lambda series: series.str.contains(pat, case=case, na=na, regex=False),
        # https://github.com/modin-project/modin/issues/5969
        comparator_kwargs={"check_dtypes": False},
    )

    # Test regex
    pat = ",|b"
    eval_general(
        modin_series,
        pandas_series,
        lambda series: series.str.contains(pat, case=case, na=na, regex=True),
        # https://github.com/modin-project/modin/issues/5969
        comparator_kwargs={"check_dtypes": False},
    )


@pytest.mark.parametrize("data", test_string_data_values, ids=test_string_data_keys)
@pytest.mark.parametrize("pat", string_sep_values, ids=string_sep_keys)
@pytest.mark.parametrize("repl", string_sep_values, ids=string_sep_keys)
@pytest.mark.parametrize("n", int_arg_values, ids=int_arg_keys)
@pytest.mark.parametrize("case", bool_arg_values, ids=bool_arg_keys)
def test_str_replace(data, pat, repl, n, case):
    eval_general(
        *create_test_series(data),
        lambda series: series.str.replace(pat, repl, n=n, case=case, regex=False),
        # https://github.com/modin-project/modin/issues/5970
        comparator_kwargs={"check_dtypes": pat is not None},
    )
    # Test regex
    eval_general(
        *create_test_series(data),
        lambda series: series.str.replace(
            pat=",|b", repl=repl, n=n, case=case, regex=True
        ),
        # https://github.com/modin-project/modin/issues/5970
        comparator_kwargs={"check_dtypes": pat is not None},
    )


@pytest.mark.parametrize("data", test_string_data_values, ids=test_string_data_keys)
@pytest.mark.parametrize("repeats", int_arg_values, ids=int_arg_keys)
def test_str_repeat(data, repeats):
    modin_series, pandas_series = create_test_series(data)
    eval_general(modin_series, pandas_series, lambda series: series.str.repeat(repeats))


@pytest.mark.parametrize("data", test_string_data_values, ids=test_string_data_keys)
def test_str_removeprefix(data):
    modin_series, pandas_series = create_test_series(data)
    prefix = "test_prefix"
    eval_general(
        modin_series,
        pandas_series,
        lambda series: (prefix + series).str.removeprefix(prefix),
    )


@pytest.mark.parametrize("data", test_string_data_values, ids=test_string_data_keys)
def test_str_removesuffix(data):
    modin_series, pandas_series = create_test_series(data)
    suffix = "test_suffix"
    eval_general(
        modin_series,
        pandas_series,
        lambda series: (series + suffix).str.removesuffix(suffix),
    )


@pytest.mark.parametrize("data", test_string_data_values, ids=test_string_data_keys)
@pytest.mark.parametrize("width", [-1, 0, 5])
@pytest.mark.parametrize(
    "side", ["left", "right", "both"], ids=["left", "right", "both"]
)
@pytest.mark.parametrize("fillchar", string_sep_values, ids=string_sep_keys)
def test_str_pad(data, width, side, fillchar):
    modin_series, pandas_series = create_test_series(data)
    eval_general(
        modin_series,
        pandas_series,
        lambda series: series.str.pad(width, side=side, fillchar=fillchar),
    )


@pytest.mark.parametrize("data", test_string_data_values, ids=test_string_data_keys)
@pytest.mark.parametrize("width", [-1, 0, 5])
@pytest.mark.parametrize("fillchar", string_sep_values, ids=string_sep_keys)
def test_str_center(data, width, fillchar):
    modin_series, pandas_series = create_test_series(data)
    eval_general(
        modin_series,
        pandas_series,
        lambda series: series.str.center(width, fillchar=fillchar),
    )


@pytest.mark.parametrize("data", test_string_data_values, ids=test_string_data_keys)
@pytest.mark.parametrize("width", [-1, 0, 5])
@pytest.mark.parametrize("fillchar", string_sep_values, ids=string_sep_keys)
def test_str_ljust(data, width, fillchar):
    modin_series, pandas_series = create_test_series(data)
    eval_general(
        modin_series,
        pandas_series,
        lambda series: series.str.ljust(width, fillchar=fillchar),
    )


@pytest.mark.parametrize("data", test_string_data_values, ids=test_string_data_keys)
@pytest.mark.parametrize("width", [-1, 0, 5])
@pytest.mark.parametrize("fillchar", string_sep_values, ids=string_sep_keys)
def test_str_rjust(data, width, fillchar):
    modin_series, pandas_series = create_test_series(data)
    eval_general(
        modin_series,
        pandas_series,
        lambda series: series.str.rjust(width, fillchar=fillchar),
    )


@pytest.mark.parametrize("data", test_string_data_values, ids=test_string_data_keys)
@pytest.mark.parametrize("width", [-1, 0, 5])
def test_str_zfill(data, width):
    modin_series, pandas_series = create_test_series(data)
    eval_general(modin_series, pandas_series, lambda series: series.str.zfill(width))


@pytest.mark.parametrize("data", test_string_data_values, ids=test_string_data_keys)
@pytest.mark.parametrize("width", [-1, 0, 5])
def test_str_wrap(data, width):
    expected_exception = None
    if width != 5:
        expected_exception = ValueError(f"invalid width {width} (must be > 0)")
    modin_series, pandas_series = create_test_series(data)
    eval_general(
        modin_series,
        pandas_series,
        lambda series: series.str.wrap(width),
        expected_exception=expected_exception,
    )


@pytest.mark.parametrize("data", test_string_data_values, ids=test_string_data_keys)
@pytest.mark.parametrize("start", int_arg_values, ids=int_arg_keys)
@pytest.mark.parametrize("stop", int_arg_values, ids=int_arg_keys)
@pytest.mark.parametrize("step", [-2, 1, 3])
def test_str_slice(data, start, stop, step):
    modin_series, pandas_series = create_test_series(data)
    eval_general(
        modin_series,
        pandas_series,
        lambda series: series.str.slice(start=start, stop=stop, step=step),
    )


@pytest.mark.parametrize("data", test_string_data_values, ids=test_string_data_keys)
@pytest.mark.parametrize("start", int_arg_values, ids=int_arg_keys)
@pytest.mark.parametrize("stop", int_arg_values, ids=int_arg_keys)
@pytest.mark.parametrize("repl", string_sep_values, ids=string_sep_keys)
def test_str_slice_replace(data, start, stop, repl):
    modin_series, pandas_series = create_test_series(data)
    eval_general(
        modin_series,
        pandas_series,
        lambda series: series.str.slice_replace(start=start, stop=stop, repl=repl),
    )


@pytest.mark.parametrize("data", test_string_data_values, ids=test_string_data_keys)
@pytest.mark.parametrize("pat", string_sep_values, ids=string_sep_keys)
def test_str_count(data, pat):
    modin_series, pandas_series = create_test_series(data)
    eval_general(modin_series, pandas_series, lambda series: series.str.count(pat))


@pytest.mark.parametrize("data", test_string_data_values, ids=test_string_data_keys)
@pytest.mark.parametrize("pat", string_sep_values, ids=string_sep_keys)
@pytest.mark.parametrize("na", string_na_rep_values, ids=string_na_rep_keys)
def test_str_startswith(data, pat, na):
    modin_series, pandas_series = create_test_series(data)
    eval_general(
        modin_series,
        pandas_series,
        lambda series: series.str.startswith(pat, na=na),
        # https://github.com/modin-project/modin/issues/5969
        comparator_kwargs={"check_dtypes": False},
    )


@pytest.mark.parametrize("data", test_string_data_values, ids=test_string_data_keys)
@pytest.mark.parametrize("pat", string_sep_values, ids=string_sep_keys)
@pytest.mark.parametrize("na", string_na_rep_values, ids=string_na_rep_keys)
def test_str_endswith(data, pat, na):
    modin_series, pandas_series = create_test_series(data)
    eval_general(
        modin_series,
        pandas_series,
        lambda series: series.str.endswith(pat, na=na),
        # https://github.com/modin-project/modin/issues/5969
        comparator_kwargs={"check_dtypes": False},
    )


@pytest.mark.parametrize("data", test_string_data_values, ids=test_string_data_keys)
@pytest.mark.parametrize("pat", string_sep_values, ids=string_sep_keys)
def test_str_findall(data, pat):
    modin_series, pandas_series = create_test_series(data)
    eval_general(modin_series, pandas_series, lambda series: series.str.findall(pat))


@pytest.mark.parametrize("data", test_string_data_values, ids=test_string_data_keys)
@pytest.mark.parametrize("pat", string_sep_values, ids=string_sep_keys)
def test_str_fullmatch(data, pat):
    modin_series, pandas_series = create_test_series(data)
    eval_general(modin_series, pandas_series, lambda series: series.str.fullmatch(pat))


@pytest.mark.parametrize("data", test_string_data_values, ids=test_string_data_keys)
@pytest.mark.parametrize("pat", string_sep_values, ids=string_sep_keys)
@pytest.mark.parametrize("case", bool_arg_values, ids=bool_arg_keys)
@pytest.mark.parametrize("na", string_na_rep_values, ids=string_na_rep_keys)
def test_str_match(data, pat, case, na):
    modin_series, pandas_series = create_test_series(data)
    eval_general(
        modin_series,
        pandas_series,
        lambda series: series.str.match(pat, case=case, na=na),
    )


@pytest.mark.parametrize("data", test_string_data_values, ids=test_string_data_keys)
@pytest.mark.parametrize("expand", [False, True])
@pytest.mark.parametrize("pat", [r"([ab])", r"([ab])(\d)"])
def test_str_extract(data, expand, pat):
    modin_series, pandas_series = create_test_series(data)

    eval_general(
        modin_series,
        pandas_series,
        lambda series: series.str.extract(pat, expand=expand),
    )


@pytest.mark.parametrize("data", test_string_data_values, ids=test_string_data_keys)
def test_str_extractall(data):
    modin_series, pandas_series = create_test_series(data)

    with warns_that_defaulting_to_pandas():
        # We are only testing that this defaults to pandas, so we will just check for
        # the warning
        modin_series.str.extractall(r"([ab])(\d)")


@pytest.mark.parametrize("data", test_string_data_values, ids=test_string_data_keys)
def test_str_len(data):
    modin_series, pandas_series = create_test_series(data)
    eval_general(modin_series, pandas_series, lambda series: series.str.len())


@pytest.mark.parametrize("data", test_string_data_values, ids=test_string_data_keys)
@pytest.mark.parametrize("to_strip", string_sep_values, ids=string_sep_keys)
def test_str_strip(data, to_strip):
    modin_series, pandas_series = create_test_series(data)
    eval_general(
        modin_series, pandas_series, lambda series: series.str.strip(to_strip=to_strip)
    )


@pytest.mark.parametrize("data", test_string_data_values, ids=test_string_data_keys)
@pytest.mark.parametrize("to_strip", string_sep_values, ids=string_sep_keys)
def test_str_rstrip(data, to_strip):
    modin_series, pandas_series = create_test_series(data)
    eval_general(
        modin_series, pandas_series, lambda series: series.str.rstrip(to_strip=to_strip)
    )


@pytest.mark.parametrize("data", test_string_data_values, ids=test_string_data_keys)
@pytest.mark.parametrize("to_strip", string_sep_values, ids=string_sep_keys)
def test_str_lstrip(data, to_strip):
    modin_series, pandas_series = create_test_series(data)
    eval_general(
        modin_series, pandas_series, lambda series: series.str.lstrip(to_strip=to_strip)
    )


@pytest.mark.parametrize("data", test_string_data_values, ids=test_string_data_keys)
@pytest.mark.parametrize("sep", string_sep_values, ids=string_sep_keys)
@pytest.mark.parametrize("expand", [False, True])
def test_str_partition(data, sep, expand):
    modin_series, pandas_series = create_test_series(data)
    eval_general(
        modin_series,
        pandas_series,
        lambda series: series.str.partition(sep, expand=expand),
        # https://github.com/modin-project/modin/issues/5971
        comparator_kwargs={"check_dtypes": sep is not None},
    )


@pytest.mark.parametrize("data", test_string_data_values, ids=test_string_data_keys)
@pytest.mark.parametrize("sep", string_sep_values, ids=string_sep_keys)
@pytest.mark.parametrize("expand", [False, True])
def test_str_rpartition(data, sep, expand):
    modin_series, pandas_series = create_test_series(data)
    eval_general(
        modin_series,
        pandas_series,
        lambda series: series.str.rpartition(sep, expand=expand),
        # https://github.com/modin-project/modin/issues/5971
        comparator_kwargs={"check_dtypes": sep is not None},
    )


@pytest.mark.parametrize("data", test_string_data_values, ids=test_string_data_keys)
def test_str_lower(data):
    modin_series, pandas_series = create_test_series(data)
    eval_general(modin_series, pandas_series, lambda series: series.str.lower())


@pytest.mark.parametrize("data", test_string_data_values, ids=test_string_data_keys)
def test_str_upper(data):
    modin_series, pandas_series = create_test_series(data)
    eval_general(modin_series, pandas_series, lambda series: series.str.upper())


@pytest.mark.parametrize("data", test_string_data_values, ids=test_string_data_keys)
def test_str_title(data):
    modin_series, pandas_series = create_test_series(data)
    eval_general(modin_series, pandas_series, lambda series: series.str.title())


@pytest.mark.parametrize("data", test_string_data_values, ids=test_string_data_keys)
@pytest.mark.parametrize("sub", string_sep_values, ids=string_sep_keys)
@pytest.mark.parametrize("start", int_arg_values, ids=int_arg_keys)
@pytest.mark.parametrize("end", int_arg_values, ids=int_arg_keys)
def test_str_find(data, sub, start, end):
    modin_series, pandas_series = create_test_series(data)
    eval_general(
        modin_series,
        pandas_series,
        lambda series: series.str.find(sub, start=start, end=end),
    )


@pytest.mark.parametrize("data", test_string_data_values, ids=test_string_data_keys)
@pytest.mark.parametrize("sub", string_sep_values, ids=string_sep_keys)
@pytest.mark.parametrize("start", int_arg_values, ids=int_arg_keys)
@pytest.mark.parametrize("end", int_arg_values, ids=int_arg_keys)
def test_str_rfind(data, sub, start, end):
    modin_series, pandas_series = create_test_series(data)
    eval_general(
        modin_series,
        pandas_series,
        lambda series: series.str.rfind(sub, start=start, end=end),
    )


@pytest.mark.parametrize("data", test_string_data_values, ids=test_string_data_keys)
@pytest.mark.parametrize("sub", string_sep_values, ids=string_sep_keys)
@pytest.mark.parametrize(
    "start, end",
    [(0, None), (1, -1), (1, 3)],
    ids=["default", "non_default_working", "exception"],
)
def test_str_index(data, sub, start, end, request):
    modin_series, pandas_series = create_test_series(data)
    expected_exception = None
    if "exception-comma sep" in request.node.callspec.id:
        expected_exception = ValueError("substring not found")
    eval_general(
        modin_series,
        pandas_series,
        lambda series: series.str.index(sub, start=start, end=end),
        expected_exception=expected_exception,
    )


@pytest.mark.parametrize("data", test_string_data_values, ids=test_string_data_keys)
@pytest.mark.parametrize("sub", string_sep_values, ids=string_sep_keys)
@pytest.mark.parametrize(
    "start, end",
    [(0, None), (1, -1), (1, 3)],
    ids=["default", "non_default_working", "exception"],
)
def test_str_rindex(data, sub, start, end, request):
    modin_series, pandas_series = create_test_series(data)
    expected_exception = None
    if "exception-comma sep" in request.node.callspec.id:
        expected_exception = ValueError("substring not found")
    eval_general(
        modin_series,
        pandas_series,
        lambda series: series.str.rindex(sub, start=start, end=end),
        expected_exception=expected_exception,
    )


@pytest.mark.parametrize("data", test_string_data_values, ids=test_string_data_keys)
def test_str_capitalize(data):
    modin_series, pandas_series = create_test_series(data)
    eval_general(modin_series, pandas_series, lambda series: series.str.capitalize())


@pytest.mark.parametrize("data", test_string_data_values, ids=test_string_data_keys)
def test_str_swapcase(data):
    modin_series, pandas_series = create_test_series(data)
    eval_general(modin_series, pandas_series, lambda series: series.str.swapcase())


@pytest.mark.parametrize("data", test_string_data_values, ids=test_string_data_keys)
@pytest.mark.parametrize(
    "form", ["NFC", "NFKC", "NFD", "NFKD"], ids=["NFC", "NFKC", "NFD", "NFKD"]
)
def test_str_normalize(data, form):
    modin_series, pandas_series = create_test_series(data)
    eval_general(modin_series, pandas_series, lambda series: series.str.normalize(form))


@pytest.mark.parametrize("data", test_string_data_values, ids=test_string_data_keys)
@pytest.mark.parametrize("pat", string_sep_values, ids=string_sep_keys)
def test_str_translate(data, pat):
    modin_series, pandas_series = create_test_series(data)

    # Test none table
    eval_general(
        modin_series,
        pandas_series,
        lambda series: series.str.translate(None),
        # https://github.com/modin-project/modin/issues/5970
        comparator_kwargs={"check_dtypes": False},
    )

    # Translation dictionary
    table = {pat: "DDD"}
    eval_general(
        modin_series, pandas_series, lambda series: series.str.translate(table)
    )

    # Translation table with maketrans (python3 only)
    if pat is not None:
        table = str.maketrans(pat, "d" * len(pat))
        eval_general(
            modin_series, pandas_series, lambda series: series.str.translate(table)
        )


@pytest.mark.parametrize("data", test_string_data_values, ids=test_string_data_keys)
def test_str_isalnum(data):
    modin_series, pandas_series = create_test_series(data)
    eval_general(
        modin_series,
        pandas_series,
        lambda series: series.str.isalnum(),
        # https://github.com/modin-project/modin/issues/5969
        comparator_kwargs={"check_dtypes": False},
    )


@pytest.mark.parametrize("data", test_string_data_values, ids=test_string_data_keys)
def test_str_isalpha(data):
    modin_series, pandas_series = create_test_series(data)
    eval_general(
        modin_series,
        pandas_series,
        lambda series: series.str.isalpha(),
        # https://github.com/modin-project/modin/issues/5969
        comparator_kwargs={"check_dtypes": False},
    )


@pytest.mark.parametrize("data", test_string_data_values, ids=test_string_data_keys)
def test_str_isdigit(data):
    modin_series, pandas_series = create_test_series(data)
    eval_general(
        modin_series,
        pandas_series,
        lambda series: series.str.isdigit(),
        # https://github.com/modin-project/modin/issues/5969
        comparator_kwargs={"check_dtypes": False},
    )


@pytest.mark.parametrize("data", test_string_data_values, ids=test_string_data_keys)
def test_str_isspace(data):
    modin_series, pandas_series = create_test_series(data)
    eval_general(
        modin_series,
        pandas_series,
        lambda series: series.str.isspace(),
        # https://github.com/modin-project/modin/issues/5969
        comparator_kwargs={"check_dtypes": False},
    )


@pytest.mark.parametrize("data", test_string_data_values, ids=test_string_data_keys)
def test_str_islower(data):
    modin_series, pandas_series = create_test_series(data)
    eval_general(
        modin_series,
        pandas_series,
        lambda series: series.str.islower(),
        # https://github.com/modin-project/modin/issues/5969
        comparator_kwargs={"check_dtypes": False},
    )


@pytest.mark.parametrize("data", test_string_data_values, ids=test_string_data_keys)
def test_str_isupper(data):
    modin_series, pandas_series = create_test_series(data)
    eval_general(
        modin_series,
        pandas_series,
        lambda series: series.str.isupper(),
        # https://github.com/modin-project/modin/issues/5969
        comparator_kwargs={"check_dtypes": False},
    )


@pytest.mark.parametrize("data", test_string_data_values, ids=test_string_data_keys)
def test_str_istitle(data):
    modin_series, pandas_series = create_test_series(data)
    eval_general(
        modin_series,
        pandas_series,
        lambda series: series.str.istitle(),
        # https://github.com/modin-project/modin/issues/5969
        comparator_kwargs={"check_dtypes": False},
    )


@pytest.mark.parametrize("data", test_string_data_values, ids=test_string_data_keys)
def test_str_isnumeric(data):
    modin_series, pandas_series = create_test_series(data)
    eval_general(
        modin_series,
        pandas_series,
        lambda series: series.str.isnumeric(),
        # https://github.com/modin-project/modin/issues/5969
        comparator_kwargs={"check_dtypes": False},
    )


@pytest.mark.parametrize("data", test_string_data_values, ids=test_string_data_keys)
def test_str_isdecimal(data):
    modin_series, pandas_series = create_test_series(data)
    eval_general(
        modin_series,
        pandas_series,
        lambda series: series.str.isdecimal(),
        # https://github.com/modin-project/modin/issues/5969
        comparator_kwargs={"check_dtypes": False},
    )


@pytest.mark.parametrize("data", test_string_data_values, ids=test_string_data_keys)
def test_casefold(data):
    modin_series, pandas_series = create_test_series(data)
    eval_general(modin_series, pandas_series, lambda series: series.str.casefold())


@pytest.fixture
def str_encode_decode_test_data() -> list[str]:
    return [
        "abC|DeF,Hik",
        "234,3245.67",
        "gSaf,qWer|Gre",
        "asd3,4sad|",
        np.NaN,
        None,
        # add a string that we can't encode in ascii, and whose utf-8 encoding
        # we cannot decode in ascii
        "ക",
    ]


@pytest.mark.parametrize("encoding", encoding_types)
@pytest.mark.parametrize("errors", ["strict", "ignore", "replace"])
def test_str_encode(encoding, errors, str_encode_decode_test_data):
    expected_exception = None
    if errors == "strict" and encoding == "ascii":
        # quite safe to check only types
        expected_exception = False
    eval_general(
        *create_test_series(str_encode_decode_test_data),
        lambda s: s.str.encode(encoding, errors=errors),
        expected_exception=expected_exception,
    )


@pytest.mark.parametrize(
    "encoding",
    encoding_types,
)
@pytest.mark.parametrize("errors", ["strict", "ignore", "replace"])
def test_str_decode(encoding, errors, str_encode_decode_test_data):
    expected_exception = None
    if errors == "strict":
        # it's quite safe here to check only types of exceptions
        expected_exception = False
    eval_general(
        *create_test_series(
            [
                s.encode("utf-8") if isinstance(s, str) else s
                for s in str_encode_decode_test_data
            ]
        ),
        lambda s: s.str.decode(encoding, errors=errors),
        expected_exception=expected_exception,
    )


def test_list_general():
    pa = pytest.importorskip("pyarrow")

    # Copied from pandas examples
    modin_series, pandas_series = create_test_series(
        [
            [1, 2, 3],
            [3],
        ],
        dtype=pd.ArrowDtype(pa.list_(pa.int64())),
    )
    eval_general(modin_series, pandas_series, lambda series: series.list.flatten())
    eval_general(modin_series, pandas_series, lambda series: series.list.len())
    eval_general(modin_series, pandas_series, lambda series: series.list[0])


def test_struct_general():
    pa = pytest.importorskip("pyarrow")

    # Copied from pandas examples
    modin_series, pandas_series = create_test_series(
        [
            {"version": 1, "project": "pandas"},
            {"version": 2, "project": "pandas"},
            {"version": 1, "project": "numpy"},
        ],
        dtype=pd.ArrowDtype(
            pa.struct([("version", pa.int64()), ("project", pa.string())])
        ),
    )
    eval_general(modin_series, pandas_series, lambda series: series.struct.dtypes)
    eval_general(
        modin_series, pandas_series, lambda series: series.struct.field("project")
    )
    eval_general(modin_series, pandas_series, lambda series: series.struct.explode())

    # nested struct types
    version_type = pa.struct(
        [
            ("major", pa.int64()),
            ("minor", pa.int64()),
        ]
    )
    modin_series, pandas_series = create_test_series(
        [
            {"version": {"major": 1, "minor": 5}, "project": "pandas"},
            {"version": {"major": 2, "minor": 1}, "project": "pandas"},
            {"version": {"major": 1, "minor": 26}, "project": "numpy"},
        ],
        dtype=pd.ArrowDtype(
            pa.struct([("version", version_type), ("project", pa.string())])
        ),
    )
    eval_general(
        modin_series,
        pandas_series,
        lambda series: series.struct.field(["version", "minor"]),
    )


def _case_when_caselists():
    def permutations(values):
        return [
            p
            for r in range(1, len(values) + 1)
            for p in itertools.permutations(values, r)
        ]

    conditions = permutations(
        [
            [True, False, False, False] * 10,
            pandas.Series([True, False, False, False] * 10),
            pandas.Series([True, False, False, False] * 10, index=range(78, -2, -2)),
            lambda df: df.gt(0),
        ]
    )
    replacements = permutations([[0, 3, 4, 5] * 10, 0, lambda df: 1])
    caselists = []
    for c in conditions:
        for r in replacements:
            if len(c) == len(r):
                caselists.append(list(zip(c, r)))
    return caselists


@pytest.mark.parametrize(
    "base",
    [
        pandas.Series(range(40)),
        pandas.Series([0, 7, 8, 9] * 10, name="c", index=range(0, 80, 2)),
    ],
)
@pytest.mark.parametrize(
    "caselist",
    _case_when_caselists(),
)
@pytest.mark.skipif(
    Engine.get() == "Dask",
    reason="https://github.com/modin-project/modin/issues/7148",
)
def test_case_when(base, caselist):
    pandas_result = base.case_when(caselist)
    modin_bases = [pd.Series(base)]

    # 'base' and serieses from 'caselist' must have equal lengths, however in this test we want
    # to verify that 'case_when' works correctly even if partitioning of 'base' and 'caselist' isn't equal.
    # HDK and BaseOnPython always use a single partition, thus skipping this test for them.
    if (
        StorageFormat.get() != "Hdk"
        and f"{StorageFormat.get()}On{Engine.get()}" != "BaseOnPython"
    ):
        modin_base_repart = construct_modin_df_by_scheme(
            base.to_frame(),
            partitioning_scheme={"row_lengths": [14, 14, 12], "column_widths": [1]},
        ).squeeze(axis=1)
        assert (
            modin_bases[0]._query_compiler._modin_frame._partitions.shape
            != modin_base_repart._query_compiler._modin_frame._partitions.shape
        )
        modin_base_repart.name = base.name
        modin_bases.append(modin_base_repart)

    for modin_base in modin_bases:
        df_equals(pandas_result, modin_base.case_when(caselist))
        if any(
            isinstance(data, pandas.Series)
            for case_tuple in caselist
            for data in case_tuple
        ):
            caselist = [
                tuple(
                    pd.Series(data) if isinstance(data, pandas.Series) else data
                    for data in case_tuple
                )
                for case_tuple in caselist
            ]
            df_equals(pandas_result, modin_base.case_when(caselist))


@pytest.mark.parametrize("data", test_string_data_values, ids=test_string_data_keys)
def test_non_commutative_add_string_to_series(data):
    # This test checks that add and radd do different things when addition is
    # not commutative, e.g. for adding a string to a string. For context see
    # https://github.com/modin-project/modin/issues/4908
    eval_general(*create_test_series(data), lambda s: "string" + s)
    eval_general(*create_test_series(data), lambda s: s + "string")


def test_non_commutative_multiply_pandas():
    # The non commutative integer class implementation is tricky. Check that
    # multiplying such an integer with a pandas series is really not
    # commutative.
    pandas_series = pandas.Series(1, dtype=int)
    integer = NonCommutativeMultiplyInteger(2)
    assert not (integer * pandas_series).equals(pandas_series * integer)


def test_non_commutative_multiply():
    # This test checks that mul and rmul do different things when
    # multiplication is not commutative, e.g. for adding a string to a string.
    # For context see https://github.com/modin-project/modin/issues/5238
    modin_series, pandas_series = create_test_series(1, dtype=int)
    integer = NonCommutativeMultiplyInteger(2)
    eval_general(modin_series, pandas_series, lambda s: integer * s)
    eval_general(modin_series, pandas_series, lambda s: s * integer)


@pytest.mark.parametrize(
    "is_sparse_data", [True, False], ids=["is_sparse", "is_not_sparse"]
)
def test_hasattr_sparse(is_sparse_data):
    modin_df, pandas_df = (
        create_test_series(
            pandas.arrays.SparseArray(test_data["float_nan_data"].values())
        )
        if is_sparse_data
        else create_test_series(test_data["float_nan_data"])
    )
    eval_general(modin_df, pandas_df, lambda df: hasattr(df, "sparse"))


@pytest.mark.parametrize(
    "data", test_data_categorical_values, ids=test_data_categorical_keys
)
def test_cat_categories(data):
    modin_series, pandas_series = create_test_series(data.copy())
    df_equals(modin_series.cat.categories, pandas_series.cat.categories)

    def set_categories(ser):
        ser.cat.categories = list("qwert")
        return ser

    # pandas 2.0.0: Removed setting Categorical.categories directly (GH47834)
    # Just check the exception
    eval_general(
        modin_series,
        pandas_series,
        set_categories,
        expected_exception=AttributeError("can't set attribute"),
    )


@pytest.mark.parametrize(
    "data", test_data_categorical_values, ids=test_data_categorical_keys
)
def test_cat_ordered(data):
    modin_series, pandas_series = create_test_series(data.copy())
    assert modin_series.cat.ordered == pandas_series.cat.ordered


@pytest.mark.skipif(
    StorageFormat.get() == "Hdk",
    reason="HDK uses internal codes, that are different from Pandas",
)
@pytest.mark.parametrize(
    "data", test_data_categorical_values, ids=test_data_categorical_keys
)
def test_cat_codes(data):
    modin_series, pandas_series = create_test_series(data.copy())
    pandas_result = pandas_series.cat.codes
    modin_result = modin_series.cat.codes
    df_equals(modin_result, pandas_result)


@pytest.mark.parametrize(
    "set_min_partition_size",
    [1, 2],
    ids=["four_partitions", "two_partitions"],
    indirect=True,
)
def test_cat_codes_issue5650(set_min_partition_size):
    data = {"name": ["abc", "def", "ghi", "jkl"]}
    pandas_df = pandas.DataFrame(data)
    pandas_df = pandas_df.astype("category")
    modin_df = pd.DataFrame(data)
    modin_df = modin_df.astype("category")
    eval_general(
        modin_df,
        pandas_df,
        lambda df: df["name"].cat.codes,
        # https://github.com/modin-project/modin/issues/5973
        comparator_kwargs={"check_dtypes": StorageFormat.get() != "Hdk"},
    )


@pytest.mark.parametrize(
    "data", test_data_categorical_values, ids=test_data_categorical_keys
)
def test_cat_rename_categories(data):
    modin_series, pandas_series = create_test_series(data.copy())
    pandas_result = pandas_series.cat.rename_categories(list("qwert"))
    modin_result = modin_series.cat.rename_categories(list("qwert"))
    df_equals(modin_series, pandas_series)
    df_equals(modin_result, pandas_result)


@pytest.mark.parametrize(
    "data", test_data_categorical_values, ids=test_data_categorical_keys
)
@pytest.mark.parametrize("ordered", bool_arg_values, ids=bool_arg_keys)
def test_cat_reorder_categories(data, ordered):
    modin_series, pandas_series = create_test_series(data.copy())
    pandas_result = pandas_series.cat.reorder_categories(list("tades"), ordered=ordered)
    modin_result = modin_series.cat.reorder_categories(list("tades"), ordered=ordered)
    df_equals(modin_series, pandas_series)
    df_equals(modin_result, pandas_result)


@pytest.mark.parametrize(
    "data", test_data_categorical_values, ids=test_data_categorical_keys
)
def test_cat_add_categories(data):
    modin_series, pandas_series = create_test_series(data.copy())
    pandas_result = pandas_series.cat.add_categories(list("qw"))
    modin_result = modin_series.cat.add_categories(list("qw"))
    df_equals(modin_series, pandas_series)
    df_equals(modin_result, pandas_result)


@pytest.mark.parametrize(
    "data", test_data_categorical_values, ids=test_data_categorical_keys
)
def test_cat_remove_categories(data):
    modin_series, pandas_series = create_test_series(data.copy())
    pandas_result = pandas_series.cat.remove_categories(list("at"))
    modin_result = modin_series.cat.remove_categories(list("at"))
    df_equals(modin_series, pandas_series)
    df_equals(modin_result, pandas_result)


@pytest.mark.parametrize(
    "data", test_data_categorical_values, ids=test_data_categorical_keys
)
def test_cat_remove_unused_categories(data):
    modin_series, pandas_series = create_test_series(data.copy())
    pandas_series[1] = np.nan
    pandas_result = pandas_series.cat.remove_unused_categories()
    modin_series[1] = np.nan
    modin_result = modin_series.cat.remove_unused_categories()
    df_equals(modin_series, pandas_series)
    df_equals(modin_result, pandas_result)


@pytest.mark.parametrize(
    "data", test_data_categorical_values, ids=test_data_categorical_keys
)
@pytest.mark.parametrize("ordered", bool_arg_values, ids=bool_arg_keys)
@pytest.mark.parametrize("rename", [True, False])
def test_cat_set_categories(data, ordered, rename):
    modin_series, pandas_series = create_test_series(data.copy())
    pandas_result = pandas_series.cat.set_categories(
        list("qwert"), ordered=ordered, rename=rename
    )
    modin_result = modin_series.cat.set_categories(
        list("qwert"), ordered=ordered, rename=rename
    )
    df_equals(modin_series, pandas_series)
    df_equals(modin_result, pandas_result)


@pytest.mark.parametrize(
    "data", test_data_categorical_values, ids=test_data_categorical_keys
)
def test_cat_as_ordered(data):
    modin_series, pandas_series = create_test_series(data.copy())
    pandas_result = pandas_series.cat.as_ordered()
    modin_result = modin_series.cat.as_ordered()
    df_equals(modin_series, pandas_series)
    df_equals(modin_result, pandas_result)


@pytest.mark.parametrize(
    "data", test_data_categorical_values, ids=test_data_categorical_keys
)
def test_cat_as_unordered(data):
    modin_series, pandas_series = create_test_series(data.copy())
    pandas_result = pandas_series.cat.as_unordered()
    modin_result = modin_series.cat.as_unordered()
    df_equals(modin_series, pandas_series)
    df_equals(modin_result, pandas_result)


def test_peculiar_callback():
    def func(val):
        if not isinstance(val, tuple):
            raise BaseException("Urgh...")
        return val

    pandas_df = pandas.DataFrame({"col": [(0, 1)]})
    pandas_series = pandas_df["col"].apply(func)

    modin_df = pd.DataFrame({"col": [(0, 1)]})
    modin_series = modin_df["col"].apply(func)

    df_equals(modin_series, pandas_series)


@pytest.mark.parametrize("data", test_data_values, ids=test_data_keys)
def test_apply_return_df(data):
    modin_series, pandas_series = create_test_series(data)
    eval_general(
        modin_series,
        pandas_series,
        lambda series: series.apply(
            lambda x: pandas.Series([x + i for i in range(100)])
        ),
    )


@pytest.mark.parametrize(
    "function",
    [
        np.abs,
        np.sin,
    ],
)
def test_unary_numpy_universal_function_issue_6483(function):
    eval_general(*create_test_series(test_data["float_nan_data"]), function)


def test_binary_numpy_universal_function_issue_6483():
    eval_general(
        *create_test_series(test_data["float_nan_data"]),
        lambda series: np.arctan2(series, np.sin(series)),
    )


def test__reduce__():
    # `Series.__reduce__` will be called implicitly when lambda expressions are
    # pre-processed for the distributed engine.
    series_data = ["Major League Baseball", "National Basketball Association"]
    abbr_md, abbr_pd = create_test_series(series_data, index=["MLB", "NBA"])

    dataframe_data = {
        "name": ["Mariners", "Lakers"] * 500,
        "league_abbreviation": ["MLB", "NBA"] * 500,
    }
    teams_md, teams_pd = create_test_dfs(dataframe_data)

    result_md = (
        teams_md.set_index("name")
        .league_abbreviation.apply(lambda abbr: abbr_md.loc[abbr])
        .rename("league")
    )

    result_pd = (
        teams_pd.set_index("name")
        .league_abbreviation.apply(lambda abbr: abbr_pd.loc[abbr])
        .rename("league")
    )
    df_equals(result_md, result_pd)<|MERGE_RESOLUTION|>--- conflicted
+++ resolved
@@ -1387,11 +1387,7 @@
     df_equals(md_ser.dtypes, pd_ser.dtypes)
 
 
-<<<<<<< HEAD
-def test_pyarrow_constructor():
-=======
 def test_pyarrow_backed_constructor():
->>>>>>> c48bb304
     pa = pytest.importorskip("pyarrow")
     data = list("abcd")
     df_equals(*create_test_series(data, dtype="string[pyarrow]"))
@@ -1402,11 +1398,7 @@
     df_equals(*create_test_series(data, dtype=pd.ArrowDtype(list_str_type)))
 
 
-<<<<<<< HEAD
-def test_pyarrow_functions():
-=======
 def test_pyarrow_backed_functions():
->>>>>>> c48bb304
     pytest.importorskip("pyarrow")
     modin_series, pandas_series = create_test_series(
         [-1.545, 0.211, None], dtype="float32[pyarrow]"
@@ -1417,15 +1409,6 @@
         df_equals(df1, df2)
         df_equals(df1.dtypes, df2.dtypes)
 
-<<<<<<< HEAD
-    eval_general(
-        modin_series,
-        pandas_series,
-        lambda ser: ser
-        + (modin_series if isinstance(ser, pd.Series) else pandas_series),
-        comparator=comparator,
-    )
-=======
     if StorageFormat.get() != "Hdk":
         # FIXME: HDK should also work in this case
         eval_general(
@@ -1435,15 +1418,13 @@
             + (modin_series if isinstance(ser, pd.Series) else pandas_series),
             comparator=comparator,
         )
->>>>>>> c48bb304
-
-    # FIXME: https://github.com/modin-project/modin/issues/7203
-    # eval_general(
-    #    modin_series,
-    #    pandas_series,
-    #    lambda ser: ser > (ser + 1),
-    #    comparator=comparator,
-    # )
+
+    eval_general(
+        modin_series,
+        pandas_series,
+        lambda ser: ser > (ser + 1),
+        comparator=comparator,
+    )
 
     eval_general(
         modin_series,
