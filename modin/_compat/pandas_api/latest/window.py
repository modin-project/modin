# Licensed to Modin Development Team under one or more contributor license agreements.
# See the NOTICE file distributed with this work for additional information regarding
# copyright ownership.  The Modin Development Team licenses this file to you under the
# Apache License, Version 2.0 (the "License"); you may not use this file except in
# compliance with the License.  You may obtain a copy of the License at
#
#     http://www.apache.org/licenses/LICENSE-2.0
#
# Unless required by applicable law or agreed to in writing, software distributed under
# the License is distributed on an "AS IS" BASIS, WITHOUT WARRANTIES OR CONDITIONS OF
# ANY KIND, either express or implied. See the License for the specific language
# governing permissions and limitations under the License.

"""Module for 'latest pandas' compatibility layer for window objects."""

import pandas.core.window.rolling

from ..abc.window import BaseCompatibleWindow, BaseCompatibleRolling
from modin.utils import _inherit_docstrings, append_to_docstring


@append_to_docstring("Compatibility layer for 'latest pandas' for Window.")
@_inherit_docstrings(pandas.core.window.rolling.Window)
class LatestCompatibleWindow(BaseCompatibleWindow):
    def __init__(
        self,
        dataframe,
        window=None,
        min_periods=None,
        center=False,
        win_type=None,
        on=None,
        axis=0,
        closed=None,
        step=None,
        method="single",
        **kwargs,
    ):
        self._init(
            dataframe,
<<<<<<< HEAD
            [window, min_periods, center, win_type, on, axis, closed, method,],
=======
            [
                (window, min_periods, center, win_type, on, axis, closed, step, method),
                kwargs,
            ],
>>>>>>> 6f0ff798
            axis,
        )


@append_to_docstring("Compatibility layer for 'latest pandas' for Rolling.")
@_inherit_docstrings(pandas.core.window.rolling.Rolling)
class LatestCompatibleRolling(BaseCompatibleRolling):
    def __init__(
        self,
        dataframe,
        window=None,
        min_periods=None,
        center=False,
        win_type=None,
        on=None,
        axis=0,
        closed=None,
        step=None,
        method="single",
        **kwargs,
    ):
        self._init(
            dataframe,
<<<<<<< HEAD
            [window, min_periods, center, win_type, on, axis, closed, method,],
=======
            [
                (window, min_periods, center, win_type, on, axis, closed, step, method),
                kwargs,
            ],
>>>>>>> 6f0ff798
            axis,
        )<|MERGE_RESOLUTION|>--- conflicted
+++ resolved
@@ -38,14 +38,10 @@
     ):
         self._init(
             dataframe,
-<<<<<<< HEAD
-            [window, min_periods, center, win_type, on, axis, closed, method,],
-=======
             [
                 (window, min_periods, center, win_type, on, axis, closed, step, method),
                 kwargs,
             ],
->>>>>>> 6f0ff798
             axis,
         )
 
@@ -69,13 +65,9 @@
     ):
         self._init(
             dataframe,
-<<<<<<< HEAD
-            [window, min_periods, center, win_type, on, axis, closed, method,],
-=======
             [
                 (window, min_periods, center, win_type, on, axis, closed, step, method),
                 kwargs,
             ],
->>>>>>> 6f0ff798
             axis,
         )