--- conflicted
+++ resolved
@@ -34,15 +34,10 @@
         closed=None,
     ):
         self._init(
-<<<<<<< HEAD
-            dataframe, [window, min_periods, center, win_type, on, axis, closed,], axis,
-=======
             dataframe,
             [(window, min_periods, center, win_type, on, axis, closed), {}],
             axis,
->>>>>>> 6f0ff798
         )
-
 
 @append_to_docstring("Compatibility layer for 'Python 3.6 pandas' for Rolling.")
 @_inherit_docstrings(pandas.core.window.rolling.Rolling)
@@ -59,11 +54,7 @@
         closed=None,
     ):
         self._init(
-<<<<<<< HEAD
-            dataframe, [window, min_periods, center, win_type, on, axis, closed,], axis,
-=======
             dataframe,
             [(window, min_periods, center, win_type, on, axis, closed), {}],
             axis,
->>>>>>> 6f0ff798
         )