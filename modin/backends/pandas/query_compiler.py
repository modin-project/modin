--- conflicted
+++ resolved
@@ -1,11 +1,5 @@
 import numpy as np
 import pandas
-
-<<<<<<< HEAD
-from pandas.core.dtypes.cast import find_common_type
-=======
-from pandas.compat import string_types
->>>>>>> 53e6e676
 from pandas.core.dtypes.common import (
     is_list_like,
     is_numeric_dtype,
