# Licensed to Modin Development Team under one or more contributor license agreements.
# See the NOTICE file distributed with this work for additional information regarding
# copyright ownership.  The Modin Development Team licenses this file to you under the
# Apache License, Version 2.0 (the "License"); you may not use this file except in
# compliance with the License.  You may obtain a copy of the License at
#
#     http://www.apache.org/licenses/LICENSE-2.0
#
# Unless required by applicable law or agreed to in writing, software distributed under
# the License is distributed on an "AS IS" BASIS, WITHOUT WARRANTIES OR CONDITIONS OF
# ANY KIND, either express or implied. See the License for the specific language
# governing permissions and limitations under the License.

import numpy as np
import pandas
from pandas.core.dtypes.common import (
    is_list_like,
    is_numeric_dtype,
    is_datetime_or_timedelta_dtype,
)
from pandas.core.base import DataError

from modin.backends.base.query_compiler import BaseQueryCompiler
from modin.error_message import ErrorMessage
from modin.data_management.functions import (
    FoldFunction,
    MapFunction,
    MapReduceFunction,
    ReductionFunction,
    BinaryFunction,
    GroupbyReduceFunction,
)


def _get_axis(axis):
    if axis == 0:
        return lambda self: self._modin_frame.index
    else:
        return lambda self: self._modin_frame.columns


def _set_axis(axis):
    if axis == 0:

        def set_axis(self, idx):
            self._modin_frame.index = idx

    else:

        def set_axis(self, cols):
            self._modin_frame.columns = cols

    return set_axis


def _str_map(func_name):
    def str_op_builder(df, *args, **kwargs):
        str_s = df.squeeze().str
        return getattr(pandas.Series.str, func_name)(str_s, *args, **kwargs).to_frame()

    return str_op_builder


def _dt_prop_map(property_name):
    """
    Create a function that call property of property `dt` of the series.

    Parameters
    ----------
    property_name
        The property of `dt`, which will be applied.

    Returns
    -------
        A callable function to be applied in the partitions

    Notes
    -----
    This applies non-callable properties of `Series.dt`.
    """

    def dt_op_builder(df, *args, **kwargs):
        prop_val = getattr(df.squeeze().dt, property_name)
        if isinstance(prop_val, pandas.Series):
            return prop_val.to_frame()
        elif isinstance(prop_val, pandas.DataFrame):
            return prop_val
        else:
            return pandas.DataFrame([prop_val])

    return dt_op_builder


def _dt_func_map(func_name):
    """
    Create a function that call method of property `dt` of the series.

    Parameters
    ----------
    func_name
        The method of `dt`, which will be applied.

    Returns
    -------
        A callable function to be applied in the partitions

    Notes
    -----
    This applies callable methods of `Series.dt`.
    """

    def dt_op_builder(df, *args, **kwargs):
        dt_s = df.squeeze().dt
        return pandas.DataFrame(
            getattr(pandas.Series.dt, func_name)(dt_s, *args, **kwargs)
        )

    return dt_op_builder


def copy_df_for_func(func):
    """
    Create a function that copies the dataframe, likely because `func` is inplace.

    Parameters
    ----------
    func : callable
        The function, usually updates a dataframe inplace.

    Returns
    -------
    callable
        A callable function to be applied in the partitions
    """

    def caller(df, *args, **kwargs):
        df = df.copy()
        func(df, *args, **kwargs)
        return df

    return caller


class PandasQueryCompiler(BaseQueryCompiler):
    """This class implements the logic necessary for operating on partitions
        with a Pandas backend. This logic is specific to Pandas."""

    def __init__(self, modin_frame):
        self._modin_frame = modin_frame

    def default_to_pandas(self, pandas_op, *args, **kwargs):
        """Default to pandas behavior.

        Parameters
        ----------
        pandas_op : callable
            The operation to apply, must be compatible pandas DataFrame call
        args
            The arguments for the `pandas_op`
        kwargs
            The keyword arguments for the `pandas_op`

        Returns
        -------
        PandasQueryCompiler
            The result of the `pandas_op`, converted back to PandasQueryCompiler

        Note
        ----
        This operation takes a distributed object and converts it directly to pandas.
        """
        ErrorMessage.default_to_pandas(str(pandas_op))
        args = (a.to_pandas() if isinstance(a, type(self)) else a for a in args)
        kwargs = {
            k: v.to_pandas if isinstance(v, type(self)) else v
            for k, v in kwargs.items()
        }

        result = pandas_op(self.to_pandas(), *args, **kwargs)
        if isinstance(result, pandas.Series):
            result = result.to_frame()
        if isinstance(result, pandas.DataFrame):
            return self.from_pandas(result, type(self._modin_frame))
        else:
            return result

    def to_pandas(self):
        return self._modin_frame.to_pandas()

    @classmethod
    def from_pandas(cls, df, data_cls):
        return cls(data_cls.from_pandas(df))

    index = property(_get_axis(0), _set_axis(0))
    columns = property(_get_axis(1), _set_axis(1))

    @property
    def dtypes(self):
        return self._modin_frame.dtypes

    # END Index, columns, and dtypes objects

    # Metadata modification methods
    def add_prefix(self, prefix, axis=1):
        return self.__constructor__(self._modin_frame.add_prefix(prefix, axis))

    def add_suffix(self, suffix, axis=1):
        return self.__constructor__(self._modin_frame.add_suffix(suffix, axis))

    # END Metadata modification methods

    # Copy
    # For copy, we don't want a situation where we modify the metadata of the
    # copies if we end up modifying something here. We copy all of the metadata
    # to prevent that.
    def copy(self):
        return self.__constructor__(self._modin_frame.copy())

    # END Copy

    # Append/Concat/Join (Not Merge)
    # The append/concat/join operations should ideally never trigger remote
    # compute. These operations should only ever be manipulations of the
    # metadata of the resulting object. It should just be a simple matter of
    # appending the other object's blocks and adding np.nan columns for the new
    # columns, if needed. If new columns are added, some compute may be
    # required, though it can be delayed.
    #
    # Currently this computation is not delayed, and it may make a copy of the
    # DataFrame in memory. This can be problematic and should be fixed in the
    # future. TODO (devin-petersohn): Delay reindexing

    def concat(self, axis, other, **kwargs):
        """Concatenates two objects together.

        Args:
            axis: The axis index object to join (0 for columns, 1 for index).
            other: The other_index to concat with.

        Returns:
            Concatenated objects.
        """
        if not isinstance(other, list):
            other = [other]
        assert all(
            isinstance(o, type(self)) for o in other
        ), "Different Manager objects are being used. This is not allowed"
        sort = kwargs.get("sort", None)
        if sort is None:
            sort = False
        join = kwargs.get("join", "outer")
        ignore_index = kwargs.get("ignore_index", False)
        other_modin_frame = [o._modin_frame for o in other]
        new_modin_frame = self._modin_frame._concat(axis, other_modin_frame, join, sort)
        if ignore_index:
            new_modin_frame.index = pandas.RangeIndex(
                len(self.index) + sum(len(o.index) for o in other)
            )
        return self.__constructor__(new_modin_frame)

    # END Append/Concat/Join

    # Data Management Methods
    def free(self):
        """In the future, this will hopefully trigger a cleanup of this object.
        """
        # TODO create a way to clean up this object.
        return

    # END Data Management Methods

    # To NumPy
    def to_numpy(self):
        """Converts Modin DataFrame to NumPy array.

        Returns:
            NumPy array of the QueryCompiler.
        """
        arr = self._modin_frame.to_numpy()
        ErrorMessage.catch_bugs_and_request_email(
            len(arr) != len(self.index) or len(arr[0]) != len(self.columns)
        )
        return arr

    # END To NumPy

    # Binary operations (e.g. add, sub)
    # These operations require two DataFrames and will change the shape of the
    # data if the index objects don't match. An outer join + op is performed,
    # such that columns/rows that don't have an index on the other DataFrame
    # result in NaN values.

    add = BinaryFunction.register(pandas.DataFrame.add)
    combine = BinaryFunction.register(pandas.DataFrame.combine)
    combine_first = BinaryFunction.register(pandas.DataFrame.combine_first)
    eq = BinaryFunction.register(pandas.DataFrame.eq)
    floordiv = BinaryFunction.register(pandas.DataFrame.floordiv)
    ge = BinaryFunction.register(pandas.DataFrame.ge)
    gt = BinaryFunction.register(pandas.DataFrame.gt)
    le = BinaryFunction.register(pandas.DataFrame.le)
    lt = BinaryFunction.register(pandas.DataFrame.lt)
    mod = BinaryFunction.register(pandas.DataFrame.mod)
    mul = BinaryFunction.register(pandas.DataFrame.mul)
    ne = BinaryFunction.register(pandas.DataFrame.ne)
    pow = BinaryFunction.register(pandas.DataFrame.pow)
    rfloordiv = BinaryFunction.register(pandas.DataFrame.rfloordiv)
    rmod = BinaryFunction.register(pandas.DataFrame.rmod)
    rpow = BinaryFunction.register(pandas.DataFrame.rpow)
    rsub = BinaryFunction.register(pandas.DataFrame.rsub)
    rtruediv = BinaryFunction.register(pandas.DataFrame.rtruediv)
    sub = BinaryFunction.register(pandas.DataFrame.sub)
    truediv = BinaryFunction.register(pandas.DataFrame.truediv)
    __and__ = BinaryFunction.register(pandas.DataFrame.__and__)
    __or__ = BinaryFunction.register(pandas.DataFrame.__or__)
    __rand__ = BinaryFunction.register(pandas.DataFrame.__rand__)
    __ror__ = BinaryFunction.register(pandas.DataFrame.__ror__)
    __rxor__ = BinaryFunction.register(pandas.DataFrame.__rxor__)
    __xor__ = BinaryFunction.register(pandas.DataFrame.__xor__)
    df_update = BinaryFunction.register(
        copy_df_for_func(pandas.DataFrame.update), join_type="left"
    )
    series_update = BinaryFunction.register(
        copy_df_for_func(lambda x, y: pandas.Series.update(x.squeeze(), y.squeeze())),
        join_type="left",
    )

    def where(self, cond, other, **kwargs):
        """Gets values from this manager where cond is true else from other.

        Args:
            cond: Condition on which to evaluate values.

        Returns:
            New QueryCompiler with updated data and index.
        """

        assert isinstance(
            cond, type(self)
        ), "Must have the same QueryCompiler subclass to perform this operation"
        if isinstance(other, type(self)):
            # Note: Currently we are doing this with two maps across the entire
            # data. This can be done with a single map, but it will take a
            # modification in the `BlockPartition` class.
            # If this were in one pass it would be ~2x faster.
            # TODO (devin-petersohn) rewrite this to take one pass.
            def where_builder_first_pass(cond, other, **kwargs):
                return cond.where(cond, other, **kwargs)

            first_pass = cond._modin_frame._binary_op(
                where_builder_first_pass, other._modin_frame, join_type="left"
            )

            def where_builder_second_pass(df, new_other, **kwargs):
                return df.where(new_other.eq(True), new_other, **kwargs)

            new_modin_frame = self._modin_frame._binary_op(
                where_builder_second_pass, first_pass, join_type="left"
            )
        # This will be a Series of scalars to be applied based on the condition
        # dataframe.
        else:

            def where_builder_series(df, cond):
                return df.where(cond, other, **kwargs)

            new_modin_frame = self._modin_frame._binary_op(
                where_builder_series, cond._modin_frame, join_type="left"
            )
        return self.__constructor__(new_modin_frame)

    def join(self, *args, **kwargs):
        """Database-style join with another object.

        Returns
        -------
        PandasQueryCompiler
            The joined PandasQueryCompiler

        Note
        ----
        This is not to be confused with `pandas.DataFrame.join` which does an
        index-level join.
        """
        return self.default_to_pandas(pandas.DataFrame.merge, *args, **kwargs)

    # END Inter-Data operations

    # Reindex/reset_index (may shuffle data)
    def reindex(self, axis, labels, **kwargs):
        """Fits a new index for this Manager.

        Args:
            axis: The axis index object to target the reindex on.
            labels: New labels to conform 'axis' on to.

        Returns:
            A new QueryCompiler with updated data and new index.
        """
        new_index = self.index if axis else labels
        new_columns = labels if axis else self.columns
        new_modin_frame = self._modin_frame._apply_full_axis(
            axis,
            lambda df: df.reindex(labels=labels, axis=axis, **kwargs),
            new_index=new_index,
            new_columns=new_columns,
        )
        return self.__constructor__(new_modin_frame)

    def reset_index(self, **kwargs):
        """Removes all levels from index and sets a default level_0 index.

        Returns:
            A new QueryCompiler with updated data and reset index.
        """
        drop = kwargs.get("drop", False)
        if not drop:
            new_column_name = (
                self.index.name
                if self.index.name is not None
                else "index"
                if "index" not in self.columns
                else "level_0"
            )
            new_self = self.insert(0, new_column_name, self.index)
        else:
            new_self = self.copy()
        new_self.index = pandas.RangeIndex(len(new_self.index))
        return new_self

    # END Reindex/reset_index

    # Transpose
    # For transpose, we aren't going to immediately copy everything. Since the
    # actual transpose operation is very fast, we will just do it before any
    # operation that gets called on the transposed data. See _prepare_method
    # for how the transpose is applied.
    #
    # Our invariants assume that the blocks are transposed, but not the
    # data inside. Sometimes we have to reverse this transposition of blocks
    # for simplicity of implementation.

    def transpose(self, *args, **kwargs):
        """Transposes this QueryCompiler.

        Returns:
            Transposed new QueryCompiler.
        """
        # Switch the index and columns and transpose the data within the blocks.
        return self.__constructor__(self._modin_frame.transpose())

    # END Transpose

    # MapReduce operations

    def _is_monotonic(self, type=None):
        funcs = {
            "increasing": lambda df: df.is_monotonic_increasing,
            "decreasing": lambda df: df.is_monotonic_decreasing,
        }

        monotonic_fn = funcs.get(type, funcs["increasing"])

        def is_monotonic_map(df):
            df = df.squeeze()
            return [monotonic_fn(df), df.iloc[0], df.iloc[len(df) - 1]]

        def is_monotonic_reduce(df):
            df = df.squeeze()

            common_case = df[0].all()
            left_edges = df[1]
            right_edges = df[2]

            edges_list = []
            for i in range(len(left_edges)):
                edges_list.extend([left_edges.iloc[i], right_edges.iloc[i]])

            edge_case = monotonic_fn(pandas.Series(edges_list))
            return [common_case and edge_case]

        return MapReduceFunction.register(is_monotonic_map, is_monotonic_reduce)(self)

    def is_monotonic_decreasing(self):
        return self._is_monotonic(type="decreasing")

    is_monotonic = _is_monotonic

    count = MapReduceFunction.register(pandas.DataFrame.count, pandas.DataFrame.sum)
    max = MapReduceFunction.register(pandas.DataFrame.max, pandas.DataFrame.max)
    min = MapReduceFunction.register(pandas.DataFrame.min, pandas.DataFrame.min)
    sum = MapReduceFunction.register(pandas.DataFrame.sum, pandas.DataFrame.sum)
    prod = MapReduceFunction.register(pandas.DataFrame.prod, pandas.DataFrame.prod)
    any = MapReduceFunction.register(pandas.DataFrame.any, pandas.DataFrame.any)
    all = MapReduceFunction.register(pandas.DataFrame.all, pandas.DataFrame.all)
    memory_usage = MapReduceFunction.register(
        pandas.DataFrame.memory_usage,
        lambda x, *args, **kwargs: pandas.DataFrame.sum(x),
        axis=0,
    )
    mean = MapReduceFunction.register(
        lambda df, **kwargs: df.apply(
            lambda x: (x.sum(skipna=kwargs.get("skipna", True)), x.count()),
            axis=kwargs.get("axis", 0),
        ),
        lambda df, **kwargs: df.apply(
            lambda x: x.apply(lambda d: d[0]).sum(skipna=kwargs.get("skipna", True))
            / x.apply(lambda d: d[1]).sum(skipna=kwargs.get("skipna", True)),
            axis=kwargs.get("axis", 0),
        ),
    )

    # END MapReduce operations

    # Reduction operations
    idxmax = ReductionFunction.register(pandas.DataFrame.idxmax)
    idxmin = ReductionFunction.register(pandas.DataFrame.idxmin)
    median = ReductionFunction.register(pandas.DataFrame.median)
    nunique = ReductionFunction.register(pandas.DataFrame.nunique)
    nlargest = ReductionFunction.register(pandas.DataFrame.nlargest)
    skew = ReductionFunction.register(pandas.DataFrame.skew)
    kurt = ReductionFunction.register(pandas.DataFrame.kurt)
    std = ReductionFunction.register(pandas.DataFrame.std)
    var = ReductionFunction.register(pandas.DataFrame.var)
    sum_min_count = ReductionFunction.register(pandas.DataFrame.sum)
    prod_min_count = ReductionFunction.register(pandas.DataFrame.prod)
    quantile_for_single_value = ReductionFunction.register(pandas.DataFrame.quantile)
    mad = ReductionFunction.register(pandas.DataFrame.mad)
    to_datetime = ReductionFunction.register(
        lambda df, *args, **kwargs: pandas.to_datetime(df.squeeze(), *args, **kwargs),
        axis=1,
    )

    # END Reduction operations

    # Map partitions operations
    # These operations are operations that apply a function to every partition.
    abs = MapFunction.register(pandas.DataFrame.abs, dtypes="copy")
    applymap = MapFunction.register(pandas.DataFrame.applymap)
    conj = MapFunction.register(
        lambda df, *args, **kwargs: pandas.DataFrame(np.conj(df))
    )
    invert = MapFunction.register(pandas.DataFrame.__invert__)
    isin = MapFunction.register(pandas.DataFrame.isin, dtypes=np.bool)
    isna = MapFunction.register(pandas.DataFrame.isna, dtypes=np.bool)
    negative = MapFunction.register(pandas.DataFrame.__neg__)
    notna = MapFunction.register(pandas.DataFrame.notna, dtypes=np.bool)
    round = MapFunction.register(pandas.DataFrame.round)
    series_view = MapFunction.register(
        lambda df, *args, **kwargs: pandas.DataFrame(df.squeeze().view(*args, **kwargs))
    )
<<<<<<< HEAD
    repeat = MapFunction.register(
        lambda df, repeats: pandas.DataFrame(df.squeeze().repeat(repeats))
=======
    to_numeric = MapFunction.register(
        lambda df, *args, **kwargs: pandas.DataFrame(
            pandas.to_numeric(df.squeeze(), *args, **kwargs)
        )
>>>>>>> 22e245bf
    )

    # END Map partitions operations

    # String map partitions operations

    str_capitalize = MapFunction.register(_str_map("capitalize"), dtypes="copy")
    str_center = MapFunction.register(_str_map("center"), dtypes="copy")
    str_contains = MapFunction.register(_str_map("contains"), dtypes=np.bool)
    str_count = MapFunction.register(_str_map("count"), dtypes=int)
    str_endswith = MapFunction.register(_str_map("endswith"), dtypes=np.bool)
    str_find = MapFunction.register(_str_map("find"), dtypes="copy")
    str_findall = MapFunction.register(_str_map("findall"), dtypes="copy")
    str_get = MapFunction.register(_str_map("get"), dtypes="copy")
    str_index = MapFunction.register(_str_map("index"), dtypes="copy")
    str_isalnum = MapFunction.register(_str_map("isalnum"), dtypes=np.bool)
    str_isalpha = MapFunction.register(_str_map("isalpha"), dtypes=np.bool)
    str_isdecimal = MapFunction.register(_str_map("isdecimal"), dtypes=np.bool)
    str_isdigit = MapFunction.register(_str_map("isdigit"), dtypes=np.bool)
    str_islower = MapFunction.register(_str_map("islower"), dtypes=np.bool)
    str_isnumeric = MapFunction.register(_str_map("isnumeric"), dtypes=np.bool)
    str_isspace = MapFunction.register(_str_map("isspace"), dtypes=np.bool)
    str_istitle = MapFunction.register(_str_map("istitle"), dtypes=np.bool)
    str_isupper = MapFunction.register(_str_map("isupper"), dtypes=np.bool)
    str_join = MapFunction.register(_str_map("join"), dtypes="copy")
    str_len = MapFunction.register(_str_map("len"), dtypes=int)
    str_ljust = MapFunction.register(_str_map("ljust"), dtypes="copy")
    str_lower = MapFunction.register(_str_map("lower"), dtypes="copy")
    str_lstrip = MapFunction.register(_str_map("lstrip"), dtypes="copy")
    str_match = MapFunction.register(_str_map("match"), dtypes="copy")
    str_normalize = MapFunction.register(_str_map("normalize"), dtypes="copy")
    str_pad = MapFunction.register(_str_map("pad"), dtypes="copy")
    str_partition = MapFunction.register(_str_map("partition"), dtypes="copy")
    str_repeat = MapFunction.register(_str_map("repeat"), dtypes="copy")
    str_replace = MapFunction.register(_str_map("replace"), dtypes="copy")
    str_rfind = MapFunction.register(_str_map("rfind"), dtypes="copy")
    str_rindex = MapFunction.register(_str_map("rindex"), dtypes="copy")
    str_rjust = MapFunction.register(_str_map("rjust"), dtypes="copy")
    str_rpartition = MapFunction.register(_str_map("rpartition"), dtypes="copy")
    str_rsplit = MapFunction.register(_str_map("rsplit"), dtypes="copy")
    str_rstrip = MapFunction.register(_str_map("rstrip"), dtypes="copy")
    str_slice = MapFunction.register(_str_map("slice"), dtypes="copy")
    str_slice_replace = MapFunction.register(_str_map("slice_replace"), dtypes="copy")
    str_split = MapFunction.register(_str_map("split"), dtypes="copy")
    str_startswith = MapFunction.register(_str_map("startswith"), dtypes=np.bool)
    str_strip = MapFunction.register(_str_map("strip"), dtypes="copy")
    str_swapcase = MapFunction.register(_str_map("swapcase"), dtypes="copy")
    str_title = MapFunction.register(_str_map("title"), dtypes="copy")
    str_translate = MapFunction.register(_str_map("translate"), dtypes="copy")
    str_upper = MapFunction.register(_str_map("upper"), dtypes="copy")
    str_wrap = MapFunction.register(_str_map("wrap"), dtypes="copy")
    str_zfill = MapFunction.register(_str_map("zfill"), dtypes="copy")

    # END String map partitions operations

    def unique(self):
        """Return unique values of Series object.

        Returns
        -------
        ndarray
            The unique values returned as a NumPy array.
        """
        new_modin_frame = self._modin_frame._apply_full_axis(
            0, lambda x: x.squeeze().unique(), new_columns=self.columns,
        )
        return self.__constructor__(new_modin_frame)

    # Dt map partitions operations

    dt_date = MapFunction.register(_dt_prop_map("date"))
    dt_time = MapFunction.register(_dt_prop_map("time"))
    dt_timetz = MapFunction.register(_dt_prop_map("timetz"))
    dt_year = MapFunction.register(_dt_prop_map("year"))
    dt_month = MapFunction.register(_dt_prop_map("month"))
    dt_day = MapFunction.register(_dt_prop_map("day"))
    dt_hour = MapFunction.register(_dt_prop_map("hour"))
    dt_minute = MapFunction.register(_dt_prop_map("minute"))
    dt_second = MapFunction.register(_dt_prop_map("second"))
    dt_microsecond = MapFunction.register(_dt_prop_map("microsecond"))
    dt_nanosecond = MapFunction.register(_dt_prop_map("nanosecond"))
    dt_week = MapFunction.register(_dt_prop_map("week"))
    dt_weekofyear = MapFunction.register(_dt_prop_map("weekofyear"))
    dt_dayofweek = MapFunction.register(_dt_prop_map("dayofweek"))
    dt_weekday = MapFunction.register(_dt_prop_map("weekday"))
    dt_dayofyear = MapFunction.register(_dt_prop_map("dayofyear"))
    dt_quarter = MapFunction.register(_dt_prop_map("quarter"))
    dt_is_month_start = MapFunction.register(_dt_prop_map("is_month_start"))
    dt_is_month_end = MapFunction.register(_dt_prop_map("is_month_end"))
    dt_is_quarter_start = MapFunction.register(_dt_prop_map("is_quarter_start"))
    dt_is_quarter_end = MapFunction.register(_dt_prop_map("is_quarter_end"))
    dt_is_year_start = MapFunction.register(_dt_prop_map("is_year_start"))
    dt_is_year_end = MapFunction.register(_dt_prop_map("is_year_end"))
    dt_is_leap_year = MapFunction.register(_dt_prop_map("is_leap_year"))
    dt_daysinmonth = MapFunction.register(_dt_prop_map("daysinmonth"))
    dt_days_in_month = MapFunction.register(_dt_prop_map("days_in_month"))
    dt_tz = MapFunction.register(_dt_prop_map("tz"))
    dt_freq = MapFunction.register(_dt_prop_map("freq"))
    dt_to_period = MapFunction.register(_dt_func_map("to_period"))
    dt_to_pydatetime = MapFunction.register(_dt_func_map("to_pydatetime"))
    dt_tz_localize = MapFunction.register(_dt_func_map("tz_localize"))
    dt_tz_convert = MapFunction.register(_dt_func_map("tz_convert"))
    dt_normalize = MapFunction.register(_dt_func_map("normalize"))
    dt_strftime = MapFunction.register(_dt_func_map("strftime"))
    dt_round = MapFunction.register(_dt_func_map("round"))
    dt_floor = MapFunction.register(_dt_func_map("floor"))
    dt_ceil = MapFunction.register(_dt_func_map("ceil"))
    dt_month_name = MapFunction.register(_dt_func_map("month_name"))
    dt_day_name = MapFunction.register(_dt_func_map("day_name"))
    dt_to_pytimedelta = MapFunction.register(_dt_func_map("to_pytimedelta"))
    dt_total_seconds = MapFunction.register(_dt_func_map("total_seconds"))
    dt_seconds = MapFunction.register(_dt_prop_map("seconds"))
    dt_days = MapFunction.register(_dt_prop_map("days"))
    dt_microseconds = MapFunction.register(_dt_prop_map("microseconds"))
    dt_nanoseconds = MapFunction.register(_dt_prop_map("nanoseconds"))
    dt_components = MapFunction.register(_dt_prop_map("components"))
    dt_qyear = MapFunction.register(_dt_prop_map("qyear"))
    dt_start_time = MapFunction.register(_dt_prop_map("start_time"))
    dt_end_time = MapFunction.register(_dt_prop_map("end_time"))
    dt_to_timestamp = MapFunction.register(_dt_func_map("to_timestamp"))

    # END Dt map partitions operations

    def astype(self, col_dtypes, **kwargs):
        """Converts columns dtypes to given dtypes.

        Args:
            col_dtypes: Dictionary of {col: dtype,...} where col is the column
                name and dtype is a numpy dtype.

        Returns:
            DataFrame with updated dtypes.
        """
        return self.__constructor__(self._modin_frame.astype(col_dtypes))

    # Column/Row partitions reduce operations

    def first_valid_index(self):
        """Returns index of first non-NaN/NULL value.

        Return:
            Scalar of index name.
        """

        def first_valid_index_builder(df):
            return df.set_axis(
                pandas.RangeIndex(len(df.index)), axis="index", inplace=False
            ).apply(lambda df: df.first_valid_index())

        # We get the minimum from each column, then take the min of that to get
        # first_valid_index. The `to_pandas()` here is just for a single value and
        # `squeeze` will convert it to a scalar.
        first_result = (
            self.__constructor__(
                self._modin_frame._fold_reduce(0, first_valid_index_builder)
            )
            .min(axis=1)
            .to_pandas()
            .squeeze()
        )
        return self.index[first_result]

    def last_valid_index(self):
        """Returns index of last non-NaN/NULL value.

        Return:
            Scalar of index name.
        """

        def last_valid_index_builder(df):
            return df.set_axis(
                pandas.RangeIndex(len(df.index)), axis="index", inplace=False
            ).apply(lambda df: df.last_valid_index())

        # We get the maximum from each column, then take the max of that to get
        # last_valid_index. The `to_pandas()` here is just for a single value and
        # `squeeze` will convert it to a scalar.
        first_result = (
            self.__constructor__(
                self._modin_frame._fold_reduce(0, last_valid_index_builder)
            )
            .max(axis=1)
            .to_pandas()
            .squeeze()
        )
        return self.index[first_result]

    # END Column/Row partitions reduce operations

    # Column/Row partitions reduce operations over select indices
    #
    # These operations result in a reduced dimensionality of data.
    # This will return a new QueryCompiler object which the front end will handle.

    def describe(self, **kwargs):
        """Generates descriptive statistics.

        Returns:
            DataFrame object containing the descriptive statistics of the DataFrame.
        """
        # Use pandas to calculate the correct columns
        empty_df = (
            pandas.DataFrame(columns=self.columns)
            .astype(self.dtypes)
            .describe(**kwargs)
        )

        def describe_builder(df, internal_indices=[]):
            return df.iloc[:, internal_indices].describe(**kwargs)

        return self.__constructor__(
            self._modin_frame._apply_full_axis_select_indices(
                0,
                describe_builder,
                empty_df.columns,
                new_index=empty_df.index,
                new_columns=empty_df.columns,
            )
        )

    # END Column/Row partitions reduce operations over select indices

    # Map across rows/columns
    # These operations require some global knowledge of the full column/row
    # that is being operated on. This means that we have to put all of that
    # data in the same place.

    cummax = FoldFunction.register(pandas.DataFrame.cummax)
    cummin = FoldFunction.register(pandas.DataFrame.cummin)
    cumsum = FoldFunction.register(pandas.DataFrame.cumsum)
    cumprod = FoldFunction.register(pandas.DataFrame.cumprod)
    diff = FoldFunction.register(pandas.DataFrame.diff)

    def clip(self, lower, upper, **kwargs):
        kwargs["upper"] = upper
        kwargs["lower"] = lower
        axis = kwargs.get("axis", 0)
        if is_list_like(lower) or is_list_like(upper):
            new_modin_frame = self._modin_frame._fold(
                axis, lambda df: df.clip(**kwargs)
            )
        else:
            new_modin_frame = self._modin_frame._map(lambda df: df.clip(**kwargs))
        return self.__constructor__(new_modin_frame)

    def dot(self, other, squeeze_self=None, squeeze_other=None):
        """
        Computes the matrix multiplication of self and other.

        Parameters
        ----------
            other : PandasQueryCompiler or NumPy array
                The other query compiler or NumPy array to matrix multiply with self.
            squeeze_self : boolean
                The flag to squeeze self.
            squeeze_other : boolean
                The flag to squeeze other (this flag is applied if other is query compiler).

        Returns
        -------
        PandasQueryCompiler
            A new query compiler that contains result of the matrix multiply.
        """
        if isinstance(other, PandasQueryCompiler):
            other = (
                other.to_pandas().squeeze(axis=1)
                if squeeze_other
                else other.to_pandas()
            )

        def map_func(df, other=other, squeeze_self=squeeze_self):
            result = df.squeeze(axis=1).dot(other) if squeeze_self else df.dot(other)
            if is_list_like(result):
                return pandas.DataFrame(result)
            else:
                return pandas.DataFrame([result])

        num_cols = other.shape[1] if len(other.shape) > 1 else 1
        if len(self.columns) == 1:
            new_index = (
                ["__reduced__"]
                if (len(self.index) == 1 or squeeze_self) and num_cols == 1
                else None
            )
            new_columns = ["__reduced__"] if squeeze_self and num_cols == 1 else None
            axis = 0
        else:
            new_index = self.index
            new_columns = ["__reduced__"] if num_cols == 1 else None
            axis = 1

        new_modin_frame = self._modin_frame._apply_full_axis(
            axis, map_func, new_index=new_index, new_columns=new_columns
        )
        return self.__constructor__(new_modin_frame)

    def nsmallest(self, n, columns=0, keep="first"):
        def map_func(df, n=n, keep=keep, columns=columns):
            if isinstance(df.squeeze(), pandas.DataFrame):
                return pandas.DataFrame.nsmallest(df, n=n, columns=columns, keep=keep)
            else:
                return pandas.Series.nsmallest(df.squeeze(), n=n, keep=keep)

        if len(self.columns) != 1:
            new_columns = self.columns
        else:
            new_columns = None

        new_modin_frame = self._modin_frame._apply_full_axis(
            axis=0, func=map_func, new_columns=new_columns
        )
        return self.__constructor__(new_modin_frame)

    def eval(self, expr, **kwargs):
        """Returns a new QueryCompiler with expr evaluated on columns.

        Args:
            expr: The string expression to evaluate.

        Returns:
            A new QueryCompiler with new columns after applying expr.
        """
        # Make a copy of columns and eval on the copy to determine if result type is
        # series or not
        empty_eval = (
            pandas.DataFrame(columns=self.columns)
            .astype(self.dtypes)
            .eval(expr, inplace=False, **kwargs)
        )
        if isinstance(empty_eval, pandas.Series):
            new_columns = (
                [empty_eval.name] if empty_eval.name is not None else ["__reduced__"]
            )
        else:
            new_columns = empty_eval.columns
        new_modin_frame = self._modin_frame._apply_full_axis(
            1,
            lambda df: pandas.DataFrame(df.eval(expr, inplace=False, **kwargs)),
            new_index=self.index,
            new_columns=new_columns,
        )
        return self.__constructor__(new_modin_frame)

    def mode(self, **kwargs):
        """Returns a new QueryCompiler with modes calculated for each label along given axis.

        Returns:
            A new QueryCompiler with modes calculated.
        """
        axis = kwargs.get("axis", 0)

        def mode_builder(df):
            result = pandas.DataFrame(df.mode(**kwargs))
            # We return a dataframe with the same shape as the input to ensure
            # that all the partitions will be the same shape
            if axis == 0 and len(df) != len(result):
                # Pad rows
                result = result.reindex(index=pandas.RangeIndex(len(df.index)))
            elif axis == 1 and len(df.columns) != len(result.columns):
                # Pad columns
                result = result.reindex(columns=pandas.RangeIndex(len(df.columns)))
            return pandas.DataFrame(result)

        if axis == 0:
            new_index = pandas.RangeIndex(len(self.index))
            new_columns = self.columns
        else:
            new_index = self.index
            new_columns = pandas.RangeIndex(len(self.columns))
        new_modin_frame = self._modin_frame._apply_full_axis(
            axis, mode_builder, new_index=new_index, new_columns=new_columns
        )
        return self.__constructor__(new_modin_frame).dropna(axis=axis, how="all")

    def fillna(self, **kwargs):
        """Replaces NaN values with the method provided.

        Returns:
            A new QueryCompiler with null values filled.
        """
        axis = kwargs.get("axis", 0)
        value = kwargs.get("value")
        method = kwargs.get("method", None)
        limit = kwargs.get("limit", None)
        full_axis = method is not None or limit is not None
        if isinstance(value, dict):
            kwargs.pop("value")

            def fillna(df):
                func_dict = {c: value[c] for c in value if c in df.columns}
                return df.fillna(value=func_dict, **kwargs)

        else:

            def fillna(df):
                return df.fillna(**kwargs)

        if full_axis:
            new_modin_frame = self._modin_frame._fold(axis, fillna)
        else:
            new_modin_frame = self._modin_frame._map(fillna)
        return self.__constructor__(new_modin_frame)

    def quantile_for_list_of_values(self, **kwargs):
        """Returns Manager containing quantiles along an axis for numeric columns.

        Returns:
            QueryCompiler containing quantiles of original QueryCompiler along an axis.
        """
        axis = kwargs.get("axis", 0)
        q = kwargs.get("q")
        numeric_only = kwargs.get("numeric_only", True)
        assert isinstance(q, (pandas.Series, np.ndarray, pandas.Index, list))

        if numeric_only:
            new_columns = self._modin_frame._numeric_columns()
        else:
            new_columns = [
                col
                for col, dtype in zip(self.columns, self.dtypes)
                if (is_numeric_dtype(dtype) or is_datetime_or_timedelta_dtype(dtype))
            ]
        if axis == 1:
            query_compiler = self.getitem_column_array(new_columns)
            new_columns = self.index
        else:
            query_compiler = self

        def quantile_builder(df, **kwargs):
            result = df.quantile(**kwargs)
            return result.T if kwargs.get("axis", 0) == 1 else result

        # This took a long time to debug, so here is the rundown of why this is needed.
        # Previously, we were operating on select indices, but that was broken. We were
        # not correctly setting the columns/index. Because of how we compute `to_pandas`
        # and because of the static nature of the index for `axis=1` it is easier to
        # just handle this as the transpose (see `quantile_builder` above for the
        # transpose within the partition) than it is to completely rework other
        # internal methods. Basically we are returning the transpose of the object for
        # correctness and cleanliness of the code.
        if axis == 1:
            q_index = new_columns
            new_columns = pandas.Float64Index(q)
        else:
            q_index = pandas.Float64Index(q)
        new_modin_frame = query_compiler._modin_frame._apply_full_axis(
            axis,
            lambda df: quantile_builder(df, **kwargs),
            new_index=q_index,
            new_columns=new_columns,
            dtypes=np.float64,
        )
        result = self.__constructor__(new_modin_frame)
        return result.transpose() if axis == 1 else result

    def query(self, expr, **kwargs):
        """Query columns of the QueryCompiler with a boolean expression.

        Args:
            expr: Boolean expression to query the columns with.

        Returns:
            QueryCompiler containing the rows where the boolean expression is satisfied.
        """

        def query_builder(df, **kwargs):
            return df.query(expr, inplace=False, **kwargs)

        return self.__constructor__(
            self._modin_frame.filter_full_axis(1, query_builder)
        )

    def rank(self, **kwargs):
        """Computes numerical rank along axis. Equal values are set to the average.

        Returns:
            QueryCompiler containing the ranks of the values along an axis.
        """
        axis = kwargs.get("axis", 0)
        numeric_only = True if axis else kwargs.get("numeric_only", False)
        new_modin_frame = self._modin_frame._apply_full_axis(
            axis,
            lambda df: df.rank(**kwargs),
            new_index=self.index,
            new_columns=self.columns if not numeric_only else None,
            dtypes=np.float64,
        )
        return self.__constructor__(new_modin_frame)

    def sort_index(self, **kwargs):
        """Sorts the data with respect to either the columns or the indices.

        Returns:
            QueryCompiler containing the data sorted by columns or indices.
        """
        axis = kwargs.pop("axis", 0)
        # sort_index can have ascending be None and behaves as if it is False.
        # sort_values cannot have ascending be None. Thus, the following logic is to
        # convert the ascending argument to one that works with sort_values
        ascending = kwargs.pop("ascending", True)
        if ascending is None:
            ascending = False
        kwargs["ascending"] = ascending
        if axis:
            new_columns = pandas.Series(self.columns).sort_values(**kwargs)
            new_index = self.index
        else:
            new_index = pandas.Series(self.index).sort_values(**kwargs)
            new_columns = self.columns
        new_modin_frame = self._modin_frame._apply_full_axis(
            axis,
            lambda df: df.sort_index(axis=axis, **kwargs),
            new_index,
            new_columns,
            dtypes="copy" if axis == 0 else None,
        )
        return self.__constructor__(new_modin_frame)

    # END Map across rows/columns

    # __getitem__ methods
    def getitem_column_array(self, key, numeric=False):
        """Get column data for target labels.

        Args:
            key: Target labels by which to retrieve data.
            numeric: A boolean representing whether or not the key passed in represents
                the numeric index or the named index.

        Returns:
            A new QueryCompiler.
        """
        # Convert to list for type checking
        if numeric:
            new_modin_frame = self._modin_frame.mask(col_numeric_idx=key)
        else:
            new_modin_frame = self._modin_frame.mask(col_indices=key)
        return self.__constructor__(new_modin_frame)

    def getitem_row_array(self, key):
        """Get row data for target labels.

        Args:
            key: Target numeric indices by which to retrieve data.

        Returns:
            A new QueryCompiler.
        """
        return self.__constructor__(self._modin_frame.mask(row_numeric_idx=key))

    def setitem(self, axis, key, value):
        """Set the column defined by `key` to the `value` provided.

        Args:
            key: The column name to set.
            value: The value to set the column to.

        Returns:
             A new QueryCompiler
        """

        def setitem_builder(df, internal_indices=[]):
            df = df.copy()
            if len(internal_indices) == 1:
                if axis == 0:
                    df[df.columns[internal_indices[0]]] = value
                else:
                    df.iloc[internal_indices[0]] = value
            else:
                if axis == 0:
                    df[df.columns[internal_indices]] = value
                else:
                    df.iloc[internal_indices] = value
            return df

        if isinstance(value, type(self)):
            value.columns = [key]
            if axis == 0:
                idx = self.columns.get_indexer_for([key])[0]
                if 0 < idx < len(self.columns) - 1:
                    first_mask = self._modin_frame.mask(
                        col_numeric_idx=list(range(idx))
                    )
                    second_mask = self._modin_frame.mask(
                        col_numeric_idx=list(range(idx + 1, len(self.columns)))
                    )
                    return self.__constructor__(
                        first_mask._concat(
                            1, [value._modin_frame, second_mask], "inner", False
                        )
                    )
                else:
                    mask = self.drop(columns=[key])._modin_frame
                    if idx == 0:
                        return self.__constructor__(
                            value._modin_frame._concat(1, [mask], "inner", False)
                        )
                    else:
                        return self.__constructor__(
                            mask._concat(1, [value._modin_frame], "inner", False)
                        )
            else:
                value = value.transpose()
                idx = self.index.get_indexer_for([key])[0]
                if 0 < idx < len(self.index) - 1:
                    first_mask = self._modin_frame.mask(
                        row_numeric_idx=list(range(idx))
                    )
                    second_mask = self._modin_frame.mask(
                        row_numeric_idx=list(range(idx + 1, len(self.index)))
                    )
                    return self.__constructor__(
                        first_mask._concat(
                            0, [value._modin_frame, second_mask], "inner", False
                        )
                    )
                else:
                    mask = self.drop(index=[key])._modin_frame
                    if idx == 0:
                        return self.__constructor__(
                            value._modin_frame._concat(0, [mask], "inner", False)
                        )
                    else:
                        return self.__constructor__(
                            mask._concat(0, [value._modin_frame], "inner", False)
                        )
        if is_list_like(value):
            new_modin_frame = self._modin_frame._apply_full_axis_select_indices(
                axis,
                setitem_builder,
                [key],
                new_index=self.index,
                new_columns=self.columns,
                keep_remaining=True,
            )
        else:
            new_modin_frame = self._modin_frame._apply_select_indices(
                axis,
                setitem_builder,
                [key],
                new_index=self.index,
                new_columns=self.columns,
                keep_remaining=True,
            )
        return self.__constructor__(new_modin_frame)

    # END __getitem__ methods

    # Drop/Dropna
    # This will change the shape of the resulting data.
    def dropna(self, **kwargs):
        """Returns a new QueryCompiler with null values dropped along given axis.

        Return:
            a new QueryCompiler
        """

        return self.__constructor__(
            self._modin_frame.filter_full_axis(
                kwargs.get("axis", 0) ^ 1,
                lambda df: pandas.DataFrame.dropna(df, **kwargs),
            )
        )

    def drop(self, index=None, columns=None):
        """Remove row data for target index and columns.

        Args:
            index: Target index to drop.
            columns: Target columns to drop.

        Returns:
            A new QueryCompiler.
        """
        if index is not None:
            # The unique here is to avoid duplicating rows with the same name
            index = np.sort(
                self.index.get_indexer_for(self.index[~self.index.isin(index)].unique())
            )
        if columns is not None:
            # The unique here is to avoid duplicating columns with the same name
            columns = np.sort(
                self.columns.get_indexer_for(
                    self.columns[~self.columns.isin(columns)].unique()
                )
            )
        new_modin_frame = self._modin_frame.mask(
            row_numeric_idx=index, col_numeric_idx=columns
        )
        return self.__constructor__(new_modin_frame)

    # END Drop/Dropna

    # Insert
    # This method changes the shape of the resulting data. In Pandas, this
    # operation is always inplace, but this object is immutable, so we just
    # return a new one from here and let the front end handle the inplace
    # update.
    def insert(self, loc, column, value):
        """Insert new column data.

        Args:
            loc: Insertion index.
            column: Column labels to insert.
            value: Dtype object values to insert.

        Returns:
            A new PandasQueryCompiler with new data inserted.
        """
        if is_list_like(value):
            # TODO make work with another querycompiler object as `value`.
            # This will require aligning the indices with a `reindex` and ensuring that
            # the data is partitioned identically.
            if isinstance(value, pandas.Series):
                value = value.reindex(self.index)
            else:
                value = list(value)

        def insert(df, internal_indices=[]):
            internal_idx = int(internal_indices[0])
            df.insert(internal_idx, column, value)
            return df

        new_modin_frame = self._modin_frame._apply_full_axis_select_indices(
            0,
            insert,
            numeric_indices=[loc],
            keep_remaining=True,
            new_index=self.index,
            new_columns=self.columns.insert(loc, column),
        )
        return self.__constructor__(new_modin_frame)

    # END Insert

    # UDF (apply and agg) methods
    # There is a wide range of behaviors that are supported, so a lot of the
    # logic can get a bit convoluted.
    def apply(self, func, axis, *args, **kwargs):
        """Apply func across given axis.

        Args:
            func: The function to apply.
            axis: Target axis to apply the function along.

        Returns:
            A new PandasQueryCompiler.
        """
        if callable(func):
            return self._callable_func(func, axis, *args, **kwargs)
        elif isinstance(func, dict):
            return self._dict_func(func, axis, *args, **kwargs)
        elif is_list_like(func):
            return self._list_like_func(func, axis, *args, **kwargs)
        else:
            pass

    def _dict_func(self, func, axis, *args, **kwargs):
        """Apply function to certain indices across given axis.

        Args:
            func: The function to apply.
            axis: Target axis to apply the function along.

        Returns:
            A new PandasQueryCompiler.
        """
        if "axis" not in kwargs:
            kwargs["axis"] = axis

        def dict_apply_builder(df, func_dict={}):
            # Sometimes `apply` can return a `Series`, but we require that internally
            # all objects are `DataFrame`s.
            return pandas.DataFrame(df.apply(func_dict, *args, **kwargs))

        return self.__constructor__(
            self._modin_frame._apply_full_axis_select_indices(
                axis, dict_apply_builder, func, keep_remaining=False
            )
        )

    def _list_like_func(self, func, axis, *args, **kwargs):
        """Apply list-like function across given axis.

        Args:
            func: The function to apply.
            axis: Target axis to apply the function along.

        Returns:
            A new PandasQueryCompiler.
        """
        # When the function is list-like, the function names become the index/columns
        new_index = (
            [f if isinstance(f, str) else f.__name__ for f in func]
            if axis == 0
            else self.index
        )
        new_columns = (
            [f if isinstance(f, str) else f.__name__ for f in func]
            if axis == 1
            else self.columns
        )
        new_modin_frame = self._modin_frame._apply_full_axis(
            axis,
            lambda df: pandas.DataFrame(df.apply(func, axis, *args, **kwargs)),
            new_index=new_index,
            new_columns=new_columns,
        )
        return self.__constructor__(new_modin_frame)

    def _callable_func(self, func, axis, *args, **kwargs):
        """Apply callable functions across given axis.

        Args:
            func: The functions to apply.
            axis: Target axis to apply the function along.

        Returns:
            A new PandasQueryCompiler.
        """
        if isinstance(pandas.DataFrame().apply(func), pandas.Series):
            new_modin_frame = self._modin_frame._fold_reduce(
                axis, lambda df: df.apply(func, axis=axis, *args, **kwargs)
            )
        else:
            new_modin_frame = self._modin_frame._apply_full_axis(
                axis, lambda df: df.apply(func, axis=axis, *args, **kwargs)
            )
        return self.__constructor__(new_modin_frame)

    # END UDF

    # Manual Partitioning methods (e.g. merge, groupby)
    # These methods require some sort of manual partitioning due to their
    # nature. They require certain data to exist on the same partition, and
    # after the shuffle, there should be only a local map required.

    groupby_count = GroupbyReduceFunction.register(
        lambda df, **kwargs: df.count(**kwargs), lambda df, **kwargs: df.sum(**kwargs)
    )
    groupby_any = GroupbyReduceFunction.register(
        lambda df, **kwargs: df.any(**kwargs), lambda df, **kwargs: df.any(**kwargs)
    )
    groupby_min = GroupbyReduceFunction.register(
        lambda df, **kwargs: df.min(**kwargs), lambda df, **kwargs: df.min(**kwargs)
    )
    groupby_prod = GroupbyReduceFunction.register(
        lambda df, **kwargs: df.prod(**kwargs), lambda df, **kwargs: df.prod(**kwargs)
    )
    groupby_max = GroupbyReduceFunction.register(
        lambda df, **kwargs: df.max(**kwargs), lambda df, **kwargs: df.max(**kwargs)
    )
    groupby_all = GroupbyReduceFunction.register(
        lambda df, **kwargs: df.all(**kwargs), lambda df, **kwargs: df.all(**kwargs)
    )
    groupby_sum = GroupbyReduceFunction.register(
        lambda df, **kwargs: df.sum(**kwargs), lambda df, **kwargs: df.sum(**kwargs)
    )
    groupby_size = GroupbyReduceFunction.register(
        lambda df, **kwargs: pandas.DataFrame(df.size()), lambda df, **kwargs: df.sum()
    )

    def groupby_agg(self, by, axis, agg_func, groupby_args, agg_args, drop=False):
        as_index = groupby_args.get("as_index", True)

        def groupby_agg_builder(df):
            # Set `as_index` to True to track the metadata of the grouping object
            # It is used to make sure that between phases we are constructing the
            # right index and placing columns in the correct order.
            groupby_args["as_index"] = True

            def compute_groupby(df):
                grouped_df = df.groupby(by=by, axis=axis, **groupby_args)
                try:
                    result = agg_func(grouped_df, **agg_args)
                # This happens when the partition is filled with non-numeric data and a
                # numeric operation is done. We need to build the index here to avoid
                # issues with extracting the index.
                except (DataError, TypeError):
                    result = pandas.DataFrame(index=grouped_df.size().index)
                return result

            try:
                return compute_groupby(df)
            # This will happen with Arrow buffer read-only errors. We don't want to copy
            # all the time, so this will try to fast-path the code first.
            except (ValueError, KeyError):
                return compute_groupby(df.copy())

        new_modin_frame = self._modin_frame._apply_full_axis(
            axis, lambda df: groupby_agg_builder(df)
        )
        result = self.__constructor__(new_modin_frame)
        # Reset `as_index` because it was edited inplace.
        groupby_args["as_index"] = as_index
        if as_index:
            return result
        else:
            if result.index.name is None or result.index.name in result.columns:
                drop = False
            return result.reset_index(drop=not drop)

    # END Manual Partitioning methods

    # Get_dummies
    def get_dummies(self, columns, **kwargs):
        """Convert categorical variables to dummy variables for certain columns.

        Args:
            columns: The columns to convert.

        Returns:
            A new QueryCompiler.
        """
        # `columns` as None does not mean all columns, by default it means only
        # non-numeric columns.
        if columns is None:
            columns = [c for c in self.columns if not is_numeric_dtype(self.dtypes[c])]
            # If we aren't computing any dummies, there is no need for any
            # remote compute.
            if len(columns) == 0:
                return self.copy()
        elif not is_list_like(columns):
            columns = [columns]

        # In some cases, we are mapping across all of the data. It is more
        # efficient if we are mapping over all of the data to do it this way
        # than it would be to reuse the code for specific columns.
        if len(columns) == len(self.columns):
            new_modin_frame = self._modin_frame._apply_full_axis(
                0, lambda df: pandas.get_dummies(df, **kwargs), new_index=self.index
            )
            untouched_frame = None
        else:
            new_modin_frame = self._modin_frame.mask(
                col_indices=columns
            )._apply_full_axis(
                0, lambda df: pandas.get_dummies(df, **kwargs), new_index=self.index
            )
            untouched_frame = self.drop(columns=columns)
        # If we mapped over all the data we are done. If not, we need to
        # prepend the `new_modin_frame` with the raw data from the columns that were
        # not selected.
        if len(columns) != len(self.columns):
            new_modin_frame = untouched_frame._modin_frame._concat(
                1, [new_modin_frame], how="left", sort=False
            )
        return self.__constructor__(new_modin_frame)

    # END Get_dummies

    # Indexing
    def view(self, index=None, columns=None):
        return self.__constructor__(
            self._modin_frame.mask(row_numeric_idx=index, col_numeric_idx=columns)
        )

    def write_items(self, row_numeric_index, col_numeric_index, broadcasted_items):
        def iloc_mut(partition, row_internal_indices, col_internal_indices, item):
            partition = partition.copy()
            partition.iloc[row_internal_indices, col_internal_indices] = item
            return partition

        new_modin_frame = self._modin_frame._apply_select_indices(
            axis=None,
            func=iloc_mut,
            row_indices=row_numeric_index,
            col_indices=col_numeric_index,
            new_index=self.index,
            new_columns=self.columns,
            keep_remaining=True,
            item_to_distribute=broadcasted_items,
        )
        return self.__constructor__(new_modin_frame)<|MERGE_RESOLUTION|>--- conflicted
+++ resolved
@@ -548,15 +548,13 @@
     series_view = MapFunction.register(
         lambda df, *args, **kwargs: pandas.DataFrame(df.squeeze().view(*args, **kwargs))
     )
-<<<<<<< HEAD
-    repeat = MapFunction.register(
-        lambda df, repeats: pandas.DataFrame(df.squeeze().repeat(repeats))
-=======
     to_numeric = MapFunction.register(
         lambda df, *args, **kwargs: pandas.DataFrame(
             pandas.to_numeric(df.squeeze(), *args, **kwargs)
         )
->>>>>>> 22e245bf
+    )
+    repeat = MapFunction.register(
+        lambda df, repeats: pandas.DataFrame(df.squeeze().repeat(repeats))
     )
 
     # END Map partitions operations
