--- conflicted
+++ resolved
@@ -848,40 +848,6 @@
         )
         return self.__constructor__(new_modin_frame)
 
-<<<<<<< HEAD
-    def corr(self, other, method, min_periods):
-        """
-        Compute correlation with `other`, excluding missing values.
-
-        Parameters
-        ----------
-        other : PandasQueryCompiler
-            QueryCompiler of Series with which to compute the correlation.
-        method : {'pearson', 'kendall', 'spearman'} or callable
-            Method used to compute correlation:
-
-            - pearson : Standard correlation coefficient
-            - kendall : Kendall Tau correlation coefficient
-            - spearman : Spearman rank correlation
-            - callable: Callable with input two 1d ndarrays and returning a float.
-
-        min_periods : int, optional
-            Minimum number of observations needed to have a valid result.
-
-        Returns
-        -------
-        PandasQueryCompiler
-            Correlation with other.
-        """
-        other = other.to_pandas().squeeze()
-
-        def map_func(df, other=other, method=method, min_periods=min_periods):
-            result = df.squeeze().corr(other, method=method, min_periods=min_periods)
-            return pandas.DataFrame([result])
-
-        new_modin_frame = self._modin_frame._apply_full_axis(
-            0, map_func, new_index=["__reduced__"], new_columns=["__reduced__"]
-=======
     def nsmallest(self, n, columns=0, keep="first"):
         def map_func(df, n=n, keep=keep, columns=columns):
             if isinstance(df.squeeze(), pandas.DataFrame):
@@ -896,7 +862,6 @@
 
         new_modin_frame = self._modin_frame._apply_full_axis(
             axis=0, func=map_func, new_columns=new_columns
->>>>>>> 22e245bf
         )
         return self.__constructor__(new_modin_frame)
 
