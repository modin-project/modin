# Licensed to Modin Development Team under one or more contributor license agreements.
# See the NOTICE file distributed with this work for additional information regarding
# copyright ownership.  The Modin Development Team licenses this file to you under the
# Apache License, Version 2.0 (the "License"); you may not use this file except in
# compliance with the License.  You may obtain a copy of the License at
#
#     http://www.apache.org/licenses/LICENSE-2.0
#
# Unless required by applicable law or agreed to in writing, software distributed under
# the License is distributed on an "AS IS" BASIS, WITHOUT WARRANTIES OR CONDITIONS OF
# ANY KIND, either express or implied. See the License for the specific language
# governing permissions and limitations under the License.

import numpy as np
import pandas
from pandas.core.dtypes.common import (
    is_list_like,
    is_numeric_dtype,
    is_datetime_or_timedelta_dtype,
)
from pandas.core.base import DataError

from modin.backends.base.query_compiler import BaseQueryCompiler
from modin.error_message import ErrorMessage
from modin.data_management.functions import (
    FoldFunction,
    MapFunction,
    MapReduceFunction,
    ReductionFunction,
    BinaryFunction,
    GroupbyReduceFunction,
)


def _get_axis(axis):
    if axis == 0:
        return lambda self: self._modin_frame.index
    else:
        return lambda self: self._modin_frame.columns


def _set_axis(axis):
    if axis == 0:

        def set_axis(self, idx):
            self._modin_frame.index = idx

    else:

        def set_axis(self, cols):
            self._modin_frame.columns = cols

    return set_axis


def _str_map(func_name):
    def str_op_builder(df, *args, **kwargs):
        str_s = df.squeeze(axis=1).str
        return getattr(pandas.Series.str, func_name)(str_s, *args, **kwargs).to_frame()

    return str_op_builder


def _dt_prop_map(property_name):
    """
    Create a function that call property of property `dt` of the series.

    Parameters
    ----------
    property_name
        The property of `dt`, which will be applied.

    Returns
    -------
        A callable function to be applied in the partitions

    Notes
    -----
    This applies non-callable properties of `Series.dt`.
    """

    def dt_op_builder(df, *args, **kwargs):
        prop_val = getattr(df.squeeze(axis=1).dt, property_name)
        if isinstance(prop_val, pandas.Series):
            return prop_val.to_frame()
        elif isinstance(prop_val, pandas.DataFrame):
            return prop_val
        else:
            return pandas.DataFrame([prop_val])

    return dt_op_builder


def _dt_func_map(func_name):
    """
    Create a function that call method of property `dt` of the series.

    Parameters
    ----------
    func_name
        The method of `dt`, which will be applied.

    Returns
    -------
        A callable function to be applied in the partitions

    Notes
    -----
    This applies callable methods of `Series.dt`.
    """

    def dt_op_builder(df, *args, **kwargs):
        dt_s = df.squeeze(axis=1).dt
        return pandas.DataFrame(
            getattr(pandas.Series.dt, func_name)(dt_s, *args, **kwargs)
        )

    return dt_op_builder


def copy_df_for_func(func):
    """
    Create a function that copies the dataframe, likely because `func` is inplace.

    Parameters
    ----------
    func : callable
        The function, usually updates a dataframe inplace.

    Returns
    -------
    callable
        A callable function to be applied in the partitions
    """

    def caller(df, *args, **kwargs):
        df = df.copy()
        func(df, *args, **kwargs)
        return df

    return caller


class PandasQueryCompiler(BaseQueryCompiler):
    """This class implements the logic necessary for operating on partitions
        with a Pandas backend. This logic is specific to Pandas."""

    def __init__(self, modin_frame):
        self._modin_frame = modin_frame

    def default_to_pandas(self, pandas_op, *args, **kwargs):
        """Default to pandas behavior.

        Parameters
        ----------
        pandas_op : callable
            The operation to apply, must be compatible pandas DataFrame call
        args
            The arguments for the `pandas_op`
        kwargs
            The keyword arguments for the `pandas_op`

        Returns
        -------
        PandasQueryCompiler
            The result of the `pandas_op`, converted back to PandasQueryCompiler

        Note
        ----
        This operation takes a distributed object and converts it directly to pandas.
        """
        ErrorMessage.default_to_pandas(str(pandas_op))
        args = (a.to_pandas() if isinstance(a, type(self)) else a for a in args)
        kwargs = {
            k: v.to_pandas if isinstance(v, type(self)) else v
            for k, v in kwargs.items()
        }

        result = pandas_op(self.to_pandas(), *args, **kwargs)
        if isinstance(result, pandas.Series):
            result = result.to_frame()
        if isinstance(result, pandas.DataFrame):
            return self.from_pandas(result, type(self._modin_frame))
        else:
            return result

    def to_pandas(self):
        return self._modin_frame.to_pandas()

    @classmethod
    def from_pandas(cls, df, data_cls):
        return cls(data_cls.from_pandas(df))

    @classmethod
    def from_arrow(cls, at, data_cls):
        return cls(data_cls.from_arrow(at))

    index = property(_get_axis(0), _set_axis(0))
    columns = property(_get_axis(1), _set_axis(1))

    @property
    def dtypes(self):
        return self._modin_frame.dtypes

    # END Index, columns, and dtypes objects

    # Metadata modification methods
    def add_prefix(self, prefix, axis=1):
        return self.__constructor__(self._modin_frame.add_prefix(prefix, axis))

    def add_suffix(self, suffix, axis=1):
        return self.__constructor__(self._modin_frame.add_suffix(suffix, axis))

    # END Metadata modification methods

    # Copy
    # For copy, we don't want a situation where we modify the metadata of the
    # copies if we end up modifying something here. We copy all of the metadata
    # to prevent that.
    def copy(self):
        return self.__constructor__(self._modin_frame.copy())

    # END Copy

    # Append/Concat/Join (Not Merge)
    # The append/concat/join operations should ideally never trigger remote
    # compute. These operations should only ever be manipulations of the
    # metadata of the resulting object. It should just be a simple matter of
    # appending the other object's blocks and adding np.nan columns for the new
    # columns, if needed. If new columns are added, some compute may be
    # required, though it can be delayed.
    #
    # Currently this computation is not delayed, and it may make a copy of the
    # DataFrame in memory. This can be problematic and should be fixed in the
    # future. TODO (devin-petersohn): Delay reindexing

    def concat(self, axis, other, **kwargs):
        """Concatenates two objects together.

        Args:
            axis: The axis index object to join (0 for columns, 1 for index).
            other: The other_index to concat with.

        Returns:
            Concatenated objects.
        """
        if not isinstance(other, list):
            other = [other]
        assert all(
            isinstance(o, type(self)) for o in other
        ), "Different Manager objects are being used. This is not allowed"
        sort = kwargs.get("sort", None)
        if sort is None:
            sort = False
        join = kwargs.get("join", "outer")
        ignore_index = kwargs.get("ignore_index", False)
        other_modin_frame = [o._modin_frame for o in other]
        new_modin_frame = self._modin_frame._concat(axis, other_modin_frame, join, sort)
        result = self.__constructor__(new_modin_frame)
        if ignore_index:
            if axis == 0:
                return result.reset_index(drop=True)
            else:
                result.columns = pandas.RangeIndex(len(result.columns))
                return result
        return result

    # END Append/Concat/Join

    # Merge

    def merge(
        self,
        left,
        right,
        how="inner",
        on=None,
        left_on=None,
        right_on=None,
        left_index=False,
        right_index=False,
        sort=False,
        suffixes=("_x", "_y"),
        copy=True,
        indicator=False,
        validate=None,
    ):
        return left._default_to_pandas(
            pandas.DataFrame.merge,
            right,
            how=how,
            on=on,
            left_on=left_on,
            right_on=right_on,
            left_index=left_index,
            right_index=right_index,
            sort=sort,
            suffixes=suffixes,
            copy=copy,
            indicator=indicator,
            validate=validate,
        )

    # END Merge

    # Data Management Methods
    def free(self):
        """In the future, this will hopefully trigger a cleanup of this object.
        """
        # TODO create a way to clean up this object.
        return

    # END Data Management Methods

    # To NumPy
    def to_numpy(self):
        """Converts Modin DataFrame to NumPy array.

        Returns:
            NumPy array of the QueryCompiler.
        """
        arr = self._modin_frame.to_numpy()
        ErrorMessage.catch_bugs_and_request_email(
            len(arr) != len(self.index) or len(arr[0]) != len(self.columns)
        )
        return arr

    # END To NumPy

    # Binary operations (e.g. add, sub)
    # These operations require two DataFrames and will change the shape of the
    # data if the index objects don't match. An outer join + op is performed,
    # such that columns/rows that don't have an index on the other DataFrame
    # result in NaN values.

    add = BinaryFunction.register(pandas.DataFrame.add)
    combine = BinaryFunction.register(pandas.DataFrame.combine)
    combine_first = BinaryFunction.register(pandas.DataFrame.combine_first)
    eq = BinaryFunction.register(pandas.DataFrame.eq)
    floordiv = BinaryFunction.register(pandas.DataFrame.floordiv)
    ge = BinaryFunction.register(pandas.DataFrame.ge)
    gt = BinaryFunction.register(pandas.DataFrame.gt)
    le = BinaryFunction.register(pandas.DataFrame.le)
    lt = BinaryFunction.register(pandas.DataFrame.lt)
    mod = BinaryFunction.register(pandas.DataFrame.mod)
    mul = BinaryFunction.register(pandas.DataFrame.mul)
    ne = BinaryFunction.register(pandas.DataFrame.ne)
    pow = BinaryFunction.register(pandas.DataFrame.pow)
    rfloordiv = BinaryFunction.register(pandas.DataFrame.rfloordiv)
    rmod = BinaryFunction.register(pandas.DataFrame.rmod)
    rpow = BinaryFunction.register(pandas.DataFrame.rpow)
    rsub = BinaryFunction.register(pandas.DataFrame.rsub)
    rtruediv = BinaryFunction.register(pandas.DataFrame.rtruediv)
    sub = BinaryFunction.register(pandas.DataFrame.sub)
    truediv = BinaryFunction.register(pandas.DataFrame.truediv)
    __and__ = BinaryFunction.register(pandas.DataFrame.__and__)
    __or__ = BinaryFunction.register(pandas.DataFrame.__or__)
    __rand__ = BinaryFunction.register(pandas.DataFrame.__rand__)
    __ror__ = BinaryFunction.register(pandas.DataFrame.__ror__)
    __rxor__ = BinaryFunction.register(pandas.DataFrame.__rxor__)
    __xor__ = BinaryFunction.register(pandas.DataFrame.__xor__)
    df_update = BinaryFunction.register(
        copy_df_for_func(pandas.DataFrame.update), join_type="left"
    )
    series_update = BinaryFunction.register(
<<<<<<< HEAD
        copy_df_for_func(lambda x, y: pandas.Series.update(x.squeeze(), y.squeeze())),
=======
        copy_df_for_func(
            lambda x, y: pandas.Series.update(x.squeeze(axis=1), y.squeeze(axis=1))
        ),
>>>>>>> 79be7d6f
        join_type="left",
    )

    def where(self, cond, other, **kwargs):
        """Gets values from this manager where cond is true else from other.

        Args:
            cond: Condition on which to evaluate values.

        Returns:
            New QueryCompiler with updated data and index.
        """

        assert isinstance(
            cond, type(self)
        ), "Must have the same QueryCompiler subclass to perform this operation"
        if isinstance(other, type(self)):
            # Note: Currently we are doing this with two maps across the entire
            # data. This can be done with a single map, but it will take a
            # modification in the `BlockPartition` class.
            # If this were in one pass it would be ~2x faster.
            # TODO (devin-petersohn) rewrite this to take one pass.
            def where_builder_first_pass(cond, other, **kwargs):
                return cond.where(cond, other, **kwargs)

            first_pass = cond._modin_frame._binary_op(
                where_builder_first_pass, other._modin_frame, join_type="left"
            )

            def where_builder_second_pass(df, new_other, **kwargs):
                return df.where(new_other.eq(True), new_other, **kwargs)

            new_modin_frame = self._modin_frame._binary_op(
                where_builder_second_pass, first_pass, join_type="left"
            )
        # This will be a Series of scalars to be applied based on the condition
        # dataframe.
        else:

            def where_builder_series(df, cond):
                return df.where(cond, other, **kwargs)

            new_modin_frame = self._modin_frame._binary_op(
                where_builder_series, cond._modin_frame, join_type="left"
            )
        return self.__constructor__(new_modin_frame)

    def merge(self, right, **kwargs):
        """
        Merge DataFrame or named Series objects with a database-style join.

        Parameters
        ----------
        right : PandasQueryCompiler
            The query compiler of the right DataFrame to merge with.

        Returns
        -------
        PandasQueryCompiler
            A new query compiler that contains result of the merge.

        Notes
        -----
        See pd.merge or pd.DataFrame.merge for more info on kwargs.
        """
        how = kwargs.get("how", "inner")
        on = kwargs.get("on", None)
        left_on = kwargs.get("left_on", None)
        right_on = kwargs.get("right_on", None)
        left_index = kwargs.get("left_index", False)
        right_index = kwargs.get("right_index", False)
        sort = kwargs.get("sort", False)

        if how in ["left", "inner"] and left_index is False and right_index is False:
            right = right.to_pandas()

            kwargs["sort"] = False

            def map_func(left, right=right, kwargs=kwargs):
                return pandas.merge(left, right, **kwargs)

            new_self = self.__constructor__(
                self._modin_frame._apply_full_axis(1, map_func)
            )
            is_reset_index = True
            if left_on and right_on:
                left_on = left_on if is_list_like(left_on) else [left_on]
                right_on = right_on if is_list_like(right_on) else [right_on]
                is_reset_index = (
                    False
                    if any(o in new_self.index.names for o in left_on)
                    and any(o in right.index.names for o in right_on)
                    else True
                )
                if sort:
                    new_self = (
                        new_self.sort_rows_by_column_values(left_on.append(right_on))
                        if is_reset_index
                        else new_self.sort_index(axis=0, level=left_on.append(right_on))
                    )
            if on:
                on = on if is_list_like(on) else [on]
                is_reset_index = not any(
                    o in new_self.index.names and o in right.index.names for o in on
                )
                if sort:
                    new_self = (
                        new_self.sort_rows_by_column_values(on)
                        if is_reset_index
                        else new_self.sort_index(axis=0, level=on)
                    )
            return new_self.reset_index(drop=True) if is_reset_index else new_self
        else:
            return self.default_to_pandas(pandas.DataFrame.merge, right, **kwargs)

    # END Inter-Data operations

    # Reindex/reset_index (may shuffle data)
    def reindex(self, axis, labels, **kwargs):
        """Fits a new index for this Manager.

        Args:
            axis: The axis index object to target the reindex on.
            labels: New labels to conform 'axis' on to.

        Returns:
            A new QueryCompiler with updated data and new index.
        """
        new_index = self.index if axis else labels
        new_columns = labels if axis else self.columns
        new_modin_frame = self._modin_frame._apply_full_axis(
            axis,
            lambda df: df.reindex(labels=labels, axis=axis, **kwargs),
            new_index=new_index,
            new_columns=new_columns,
        )
        return self.__constructor__(new_modin_frame)

    def reset_index(self, **kwargs):
        """Removes all levels from index and sets a default level_0 index.

        Returns:
            A new QueryCompiler with updated data and reset index.
        """
        drop = kwargs.get("drop", False)
        if not drop:
            new_column_name = (
                self.index.name
                if self.index.name is not None
                else "index"
                if "index" not in self.columns
                else "level_0"
            )
            new_self = self.insert(0, new_column_name, self.index)
        else:
            new_self = self.copy()
        new_self.index = pandas.RangeIndex(len(new_self.index))
        return new_self

    # END Reindex/reset_index

    # Transpose
    # For transpose, we aren't going to immediately copy everything. Since the
    # actual transpose operation is very fast, we will just do it before any
    # operation that gets called on the transposed data. See _prepare_method
    # for how the transpose is applied.
    #
    # Our invariants assume that the blocks are transposed, but not the
    # data inside. Sometimes we have to reverse this transposition of blocks
    # for simplicity of implementation.

    def transpose(self, *args, **kwargs):
        """Transposes this QueryCompiler.

        Returns:
            Transposed new QueryCompiler.
        """
        # Switch the index and columns and transpose the data within the blocks.
        return self.__constructor__(self._modin_frame.transpose())

    # END Transpose

    # MapReduce operations

<<<<<<< HEAD
    def _is_monotonic(self, type=None):
=======
    def _is_monotonic(self, func_type=None):
>>>>>>> 79be7d6f
        funcs = {
            "increasing": lambda df: df.is_monotonic_increasing,
            "decreasing": lambda df: df.is_monotonic_decreasing,
        }

<<<<<<< HEAD
        monotonic_fn = funcs.get(type, funcs["increasing"])

        def is_monotonic_map(df):
            df = df.squeeze()
            return [monotonic_fn(df), df.iloc[0], df.iloc[len(df) - 1]]

        def is_monotonic_reduce(df):
            df = df.squeeze()
=======
        monotonic_fn = funcs.get(func_type, funcs["increasing"])

        def is_monotonic_map(df):
            df = df.squeeze(axis=1)
            return [monotonic_fn(df), df.iloc[0], df.iloc[len(df) - 1]]

        def is_monotonic_reduce(df):
            df = df.squeeze(axis=1)
>>>>>>> 79be7d6f

            common_case = df[0].all()
            left_edges = df[1]
            right_edges = df[2]

            edges_list = []
            for i in range(len(left_edges)):
                edges_list.extend([left_edges.iloc[i], right_edges.iloc[i]])

            edge_case = monotonic_fn(pandas.Series(edges_list))
            return [common_case and edge_case]

<<<<<<< HEAD
        return MapReduceFunction.register(is_monotonic_map, is_monotonic_reduce)(self)

    def is_monotonic_decreasing(self):
        return self._is_monotonic(type="decreasing")
=======
        return MapReduceFunction.register(
            is_monotonic_map, is_monotonic_reduce, axis=0
        )(self)

    def is_monotonic_decreasing(self):
        return self._is_monotonic(func_type="decreasing")
>>>>>>> 79be7d6f

    is_monotonic = _is_monotonic

    count = MapReduceFunction.register(pandas.DataFrame.count, pandas.DataFrame.sum)
    max = MapReduceFunction.register(pandas.DataFrame.max, pandas.DataFrame.max)
    min = MapReduceFunction.register(pandas.DataFrame.min, pandas.DataFrame.min)
    sum = MapReduceFunction.register(pandas.DataFrame.sum, pandas.DataFrame.sum)
    prod = MapReduceFunction.register(pandas.DataFrame.prod, pandas.DataFrame.prod)
    any = MapReduceFunction.register(pandas.DataFrame.any, pandas.DataFrame.any)
    all = MapReduceFunction.register(pandas.DataFrame.all, pandas.DataFrame.all)
    memory_usage = MapReduceFunction.register(
        pandas.DataFrame.memory_usage,
        lambda x, *args, **kwargs: pandas.DataFrame.sum(x),
        axis=0,
    )
    mean = MapReduceFunction.register(
        lambda df, **kwargs: df.apply(
            lambda x: (x.sum(skipna=kwargs.get("skipna", True)), x.count()),
            axis=kwargs.get("axis", 0),
        ),
        lambda df, **kwargs: df.apply(
            lambda x: x.apply(lambda d: d[0]).sum(skipna=kwargs.get("skipna", True))
            / x.apply(lambda d: d[1]).sum(skipna=kwargs.get("skipna", True)),
            axis=kwargs.get("axis", 0),
        ),
    )

    def value_counts(self, **kwargs):
        """
        Return a QueryCompiler of Series containing counts of unique values.

        Returns
        -------
        PandasQueryCompiler
        """
        if kwargs.get("bins", None) is not None:
            new_modin_frame = self._modin_frame._apply_full_axis(
                0, lambda df: df.squeeze(axis=1).value_counts(**kwargs)
            )
            return self.__constructor__(new_modin_frame)

        def map_func(df, *args, **kwargs):
            return df.squeeze(axis=1).value_counts(**kwargs)

        def reduce_func(df, *args, **kwargs):
            normalize = kwargs.get("normalize", False)
            sort = kwargs.get("sort", True)
            ascending = kwargs.get("ascending", False)
            dropna = kwargs.get("dropna", True)

            try:
                result = df.squeeze(axis=1).groupby(df.index, sort=False).sum()
            # This will happen with Arrow buffer read-only errors. We don't want to copy
            # all the time, so this will try to fast-path the code first.
            except (ValueError):
                result = df.copy().squeeze(axis=1).groupby(df.index, sort=False).sum()

            if not dropna and np.nan in df.index:
                result = result.append(
                    pandas.Series(
                        [df.squeeze(axis=1).loc[[np.nan]].sum()], index=[np.nan]
                    )
                )
            if normalize:
                result = result / df.squeeze(axis=1).sum()

            result = result.sort_values(ascending=ascending) if sort else result

            # We want to sort both values and indices of the result object.
            # This function will sort indices for equal values.
            def sort_index_for_equal_values(result, ascending):
                """
                Sort indices for equal values of result object.

                Parameters
                ----------
                result : pandas.Series or pandas.DataFrame with one column
                    The object whose indices for equal values is needed to sort.
                ascending : boolean
                    Sort in ascending (if it is True) or descending (if it is False) order.

                Returns
                -------
                pandas.DataFrame
                    A new DataFrame with sorted indices.
                """
                is_range = False
                is_end = False
                i = 0
                new_index = np.empty(len(result), dtype=type(result.index))
                while i < len(result):
                    j = i
                    if i < len(result) - 1:
                        while result[result.index[i]] == result[result.index[i + 1]]:
                            i += 1
                            if is_range is False:
                                is_range = True
                            if i == len(result) - 1:
                                is_end = True
                                break
                    if is_range:
                        k = j
                        for val in sorted(
                            result.index[j : i + 1], reverse=not ascending
                        ):
                            new_index[k] = val
                            k += 1
                        if is_end:
                            break
                        is_range = False
                    else:
                        new_index[j] = result.index[j]
                    i += 1
                return pandas.DataFrame(result, index=new_index)

            return sort_index_for_equal_values(result, ascending)

        return MapReduceFunction.register(map_func, reduce_func, preserve_index=False)(
            self, **kwargs
        )

    # END MapReduce operations

    # Reduction operations
    idxmax = ReductionFunction.register(pandas.DataFrame.idxmax)
    idxmin = ReductionFunction.register(pandas.DataFrame.idxmin)
    median = ReductionFunction.register(pandas.DataFrame.median)
    nunique = ReductionFunction.register(pandas.DataFrame.nunique)
<<<<<<< HEAD
    nlargest = ReductionFunction.register(pandas.DataFrame.nlargest)
=======
>>>>>>> 79be7d6f
    skew = ReductionFunction.register(pandas.DataFrame.skew)
    kurt = ReductionFunction.register(pandas.DataFrame.kurt)
    std = ReductionFunction.register(pandas.DataFrame.std)
    var = ReductionFunction.register(pandas.DataFrame.var)
    sum_min_count = ReductionFunction.register(pandas.DataFrame.sum)
    prod_min_count = ReductionFunction.register(pandas.DataFrame.prod)
    quantile_for_single_value = ReductionFunction.register(pandas.DataFrame.quantile)
    mad = ReductionFunction.register(pandas.DataFrame.mad)
    to_datetime = ReductionFunction.register(
        lambda df, *args, **kwargs: pandas.to_datetime(
            df.squeeze(axis=1), *args, **kwargs
        ),
        axis=1,
    )

    # END Reduction operations

    def _resample_func(
        self, resample_args, func_name, new_columns=None, df_op=None, *args, **kwargs
    ):
        def map_func(df, resample_args=resample_args):
            if df_op is not None:
                df = df_op(df)
            resampled_val = df.resample(*resample_args)
            op = getattr(pandas.core.resample.Resampler, func_name)
            if callable(op):
                try:
                    # This will happen with Arrow buffer read-only errors. We don't want to copy
                    # all the time, so this will try to fast-path the code first.
                    val = op(resampled_val, *args, **kwargs)
                except (ValueError):
                    resampled_val = df.copy().resample(*resample_args)
                    val = op(resampled_val, *args, **kwargs)
            else:
                val = getattr(resampled_val, func_name)

            if isinstance(val, pandas.Series):
                return val.to_frame()
            else:
                return val

        new_modin_frame = self._modin_frame._apply_full_axis(
            axis=0, func=map_func, new_columns=new_columns
        )
        return self.__constructor__(new_modin_frame)

    def resample_get_group(self, resample_args, name, obj):
        return self._resample_func(resample_args, "get_group", name=name, obj=obj)

    def resample_app_ser(self, resample_args, func, *args, **kwargs):
        return self._resample_func(
            resample_args,
            "apply",
            df_op=lambda df: df.squeeze(axis=1),
            func=func,
            *args,
            **kwargs
        )

    def resample_app_df(self, resample_args, func, *args, **kwargs):
        return self._resample_func(resample_args, "apply", func=func, *args, **kwargs)

    def resample_agg_ser(self, resample_args, func, *args, **kwargs):
        return self._resample_func(
            resample_args,
            "aggregate",
            df_op=lambda df: df.squeeze(axis=1),
            func=func,
            *args,
            **kwargs
        )

    def resample_agg_df(self, resample_args, func, *args, **kwargs):
        return self._resample_func(
            resample_args, "aggregate", func=func, *args, **kwargs
        )

    def resample_transform(self, resample_args, arg, *args, **kwargs):
        return self._resample_func(resample_args, "transform", arg=arg, *args, **kwargs)

    def resample_pipe(self, resample_args, func, *args, **kwargs):
        return self._resample_func(resample_args, "pipe", func=func, *args, **kwargs)

    def resample_ffill(self, resample_args, limit):
        return self._resample_func(resample_args, "ffill", limit=limit)

    def resample_backfill(self, resample_args, limit):
        return self._resample_func(resample_args, "backfill", limit=limit)

    def resample_bfill(self, resample_args, limit):
        return self._resample_func(resample_args, "bfill", limit=limit)

    def resample_pad(self, resample_args, limit):
        return self._resample_func(resample_args, "pad", limit=limit)

    def resample_nearest(self, resample_args, limit):
        return self._resample_func(resample_args, "nearest", limit=limit)

    def resample_fillna(self, resample_args, method, limit):
        return self._resample_func(resample_args, "fillna", method=method, limit=limit)

    def resample_asfreq(self, resample_args, fill_value):
        return self._resample_func(resample_args, "asfreq", fill_value=fill_value)

    def resample_interpolate(
        self,
        resample_args,
        method,
        axis,
        limit,
        inplace,
        limit_direction,
        limit_area,
        downcast,
        **kwargs
    ):
        return self._resample_func(
            resample_args,
            "interpolate",
            axis=axis,
            limit=limit,
            inplace=inplace,
            limit_direction=limit_direction,
            limit_area=limit_area,
            downcast=downcast,
            **kwargs
        )

    def resample_count(self, resample_args):
        return self._resample_func(resample_args, "count")

    def resample_nunique(self, resample_args, _method, *args, **kwargs):
        return self._resample_func(
            resample_args, "nunique", _method=_method, *args, **kwargs
        )

    def resample_first(self, resample_args, _method, *args, **kwargs):
        return self._resample_func(
            resample_args, "first", _method=_method, *args, **kwargs
        )

    def resample_last(self, resample_args, _method, *args, **kwargs):
        return self._resample_func(
            resample_args, "last", _method=_method, *args, **kwargs
        )

    def resample_max(self, resample_args, _method, *args, **kwargs):
        return self._resample_func(
            resample_args, "max", _method=_method, *args, **kwargs
        )

    def resample_mean(self, resample_args, _method, *args, **kwargs):
        return self._resample_func(
            resample_args, "median", _method=_method, *args, **kwargs
        )

    def resample_median(self, resample_args, _method, *args, **kwargs):
        return self._resample_func(
            resample_args, "median", _method=_method, *args, **kwargs
        )

    def resample_min(self, resample_args, _method, *args, **kwargs):
        return self._resample_func(
            resample_args, "min", _method=_method, *args, **kwargs
        )

    def resample_ohlc_ser(self, resample_args, _method, *args, **kwargs):
        return self._resample_func(
            resample_args,
            "ohlc",
            df_op=lambda df: df.squeeze(axis=1),
            _method=_method,
            *args,
            **kwargs
        )

    def resample_ohlc_df(self, resample_args, _method, *args, **kwargs):
        return self._resample_func(
            resample_args, "ohlc", _method=_method, *args, **kwargs
        )

    def resample_prod(self, resample_args, _method, min_count, *args, **kwargs):
        return self._resample_func(
            resample_args, "prod", _method=_method, min_count=min_count, *args, **kwargs
        )

    def resample_size(self, resample_args):
        return self._resample_func(resample_args, "size", new_columns=["__reduced__"])

    def resample_sem(self, resample_args, _method, *args, **kwargs):
        return self._resample_func(
            resample_args, "sem", _method=_method, *args, **kwargs
        )

    def resample_std(self, resample_args, ddof, *args, **kwargs):
        return self._resample_func(resample_args, "std", ddof=ddof, *args, **kwargs)

    def resample_sum(self, resample_args, _method, min_count, *args, **kwargs):
        return self._resample_func(
            resample_args, "sum", _method=_method, min_count=min_count, *args, **kwargs
        )

    def resample_var(self, resample_args, ddof, *args, **kwargs):
        return self._resample_func(resample_args, "var", ddof=ddof, *args, **kwargs)

    def resample_quantile(self, resample_args, q, **kwargs):
        return self._resample_func(resample_args, "quantile", q=q, **kwargs)

    window_mean = FoldFunction.register(
        lambda df, rolling_args, *args, **kwargs: pandas.DataFrame(
            df.rolling(*rolling_args).mean(*args, **kwargs)
        )
    )
    window_sum = FoldFunction.register(
        lambda df, rolling_args, *args, **kwargs: pandas.DataFrame(
            df.rolling(*rolling_args).sum(*args, **kwargs)
        )
    )
    window_var = FoldFunction.register(
        lambda df, rolling_args, ddof, *args, **kwargs: pandas.DataFrame(
            df.rolling(*rolling_args).var(ddof=ddof, *args, **kwargs)
        )
    )
    window_std = FoldFunction.register(
        lambda df, rolling_args, ddof, *args, **kwargs: pandas.DataFrame(
            df.rolling(*rolling_args).std(ddof=ddof, *args, **kwargs)
        )
    )
    rolling_count = FoldFunction.register(
        lambda df, rolling_args: pandas.DataFrame(df.rolling(*rolling_args).count())
    )
    rolling_sum = FoldFunction.register(
        lambda df, rolling_args, *args, **kwargs: pandas.DataFrame(
            df.rolling(*rolling_args).sum(*args, **kwargs)
        )
    )
    rolling_mean = FoldFunction.register(
        lambda df, rolling_args, *args, **kwargs: pandas.DataFrame(
            df.rolling(*rolling_args).mean(*args, **kwargs)
        )
    )
    rolling_median = FoldFunction.register(
        lambda df, rolling_args, **kwargs: pandas.DataFrame(
            df.rolling(*rolling_args).median(**kwargs)
        )
    )
    rolling_var = FoldFunction.register(
        lambda df, rolling_args, ddof, *args, **kwargs: pandas.DataFrame(
            df.rolling(*rolling_args).var(ddof=ddof, *args, **kwargs)
        )
    )
    rolling_std = FoldFunction.register(
        lambda df, rolling_args, ddof, *args, **kwargs: pandas.DataFrame(
            df.rolling(*rolling_args).std(ddof=ddof, *args, **kwargs)
        )
    )
    rolling_min = FoldFunction.register(
        lambda df, rolling_args, *args, **kwargs: pandas.DataFrame(
            df.rolling(*rolling_args).min(*args, **kwargs)
        )
    )
    rolling_max = FoldFunction.register(
        lambda df, rolling_args, *args, **kwargs: pandas.DataFrame(
            df.rolling(*rolling_args).max(*args, **kwargs)
        )
    )
    rolling_skew = FoldFunction.register(
        lambda df, rolling_args, **kwargs: pandas.DataFrame(
            df.rolling(*rolling_args).skew(**kwargs)
        )
    )
    rolling_kurt = FoldFunction.register(
        lambda df, rolling_args, **kwargs: pandas.DataFrame(
            df.rolling(*rolling_args).kurt(**kwargs)
        )
    )
    rolling_apply = FoldFunction.register(
        lambda df, rolling_args, func, raw, engine, engine_kwargs, args, kwargs: pandas.DataFrame(
            df.rolling(*rolling_args).apply(
                func=func,
                raw=raw,
                engine=engine,
                engine_kwargs=engine_kwargs,
                args=args,
                kwargs=kwargs,
            )
        )
    )
    rolling_quantile = FoldFunction.register(
        lambda df, rolling_args, quantile, interpolation, **kwargs: pandas.DataFrame(
            df.rolling(*rolling_args).quantile(
                quantile=quantile, interpolation=interpolation, **kwargs
            )
        )
    )

    def rolling_corr(self, rolling_args, other, pairwise, *args, **kwargs):
        if len(self.columns) > 1:
            return self.default_to_pandas(
                lambda df: pandas.DataFrame.rolling(df, *rolling_args).corr(
                    other=other, pairwise=pairwise, *args, **kwargs
                )
            )
        else:
            return FoldFunction.register(
                lambda df: pandas.DataFrame(
                    df.rolling(*rolling_args).corr(
                        other=other, pairwise=pairwise, *args, **kwargs
                    )
                )
            )(self)

    def rolling_cov(self, rolling_args, other, pairwise, ddof, **kwargs):
        if len(self.columns) > 1:
            return self.default_to_pandas(
                lambda df: pandas.DataFrame.rolling(df, *rolling_args).cov(
                    other=other, pairwise=pairwise, ddof=ddof, **kwargs
                )
            )
        else:
            return FoldFunction.register(
                lambda df: pandas.DataFrame(
                    df.rolling(*rolling_args).cov(
                        other=other, pairwise=pairwise, ddof=ddof, **kwargs
                    )
                )
            )(self)

    def rolling_aggregate(self, rolling_args, func, *args, **kwargs):
        new_modin_frame = self._modin_frame._apply_full_axis(
            0,
            lambda df: pandas.DataFrame(
                df.rolling(*rolling_args).aggregate(func=func, *args, **kwargs)
            ),
            new_index=self.index,
        )
        return self.__constructor__(new_modin_frame)

    # Map partitions operations
    # These operations are operations that apply a function to every partition.
    abs = MapFunction.register(pandas.DataFrame.abs, dtypes="copy")
    applymap = MapFunction.register(pandas.DataFrame.applymap)
    conj = MapFunction.register(
        lambda df, *args, **kwargs: pandas.DataFrame(np.conj(df))
    )
    invert = MapFunction.register(pandas.DataFrame.__invert__)
    isin = MapFunction.register(pandas.DataFrame.isin, dtypes=np.bool)
    isna = MapFunction.register(pandas.DataFrame.isna, dtypes=np.bool)
    negative = MapFunction.register(pandas.DataFrame.__neg__)
    notna = MapFunction.register(pandas.DataFrame.notna, dtypes=np.bool)
    round = MapFunction.register(pandas.DataFrame.round)
    series_view = MapFunction.register(
<<<<<<< HEAD
        lambda df, *args, **kwargs: pandas.DataFrame(df.squeeze().view(*args, **kwargs))
    )
    to_numeric = MapFunction.register(
        lambda df, *args, **kwargs: pandas.DataFrame(
            pandas.to_numeric(df.squeeze(), *args, **kwargs)
        )
    )
=======
        lambda df, *args, **kwargs: pandas.DataFrame(
            df.squeeze(axis=1).view(*args, **kwargs)
        )
    )
    to_numeric = MapFunction.register(
        lambda df, *args, **kwargs: pandas.DataFrame(
            pandas.to_numeric(df.squeeze(axis=1), *args, **kwargs)
        )
    )

    def repeat(self, repeats):
        def map_fn(df):
            return pandas.DataFrame(df.squeeze(axis=1).repeat(repeats))

        if isinstance(repeats, int) or (is_list_like(repeats) and len(repeats) == 1):
            return MapFunction.register(map_fn, validate_index=True)(self)
        else:
            return self.__constructor__(self._modin_frame._apply_full_axis(0, map_fn))
>>>>>>> 79be7d6f

    # END Map partitions operations

    # String map partitions operations

    str_capitalize = MapFunction.register(_str_map("capitalize"), dtypes="copy")
    str_center = MapFunction.register(_str_map("center"), dtypes="copy")
    str_contains = MapFunction.register(_str_map("contains"), dtypes=np.bool)
    str_count = MapFunction.register(_str_map("count"), dtypes=int)
    str_endswith = MapFunction.register(_str_map("endswith"), dtypes=np.bool)
    str_find = MapFunction.register(_str_map("find"), dtypes="copy")
    str_findall = MapFunction.register(_str_map("findall"), dtypes="copy")
    str_get = MapFunction.register(_str_map("get"), dtypes="copy")
    str_index = MapFunction.register(_str_map("index"), dtypes="copy")
    str_isalnum = MapFunction.register(_str_map("isalnum"), dtypes=np.bool)
    str_isalpha = MapFunction.register(_str_map("isalpha"), dtypes=np.bool)
    str_isdecimal = MapFunction.register(_str_map("isdecimal"), dtypes=np.bool)
    str_isdigit = MapFunction.register(_str_map("isdigit"), dtypes=np.bool)
    str_islower = MapFunction.register(_str_map("islower"), dtypes=np.bool)
    str_isnumeric = MapFunction.register(_str_map("isnumeric"), dtypes=np.bool)
    str_isspace = MapFunction.register(_str_map("isspace"), dtypes=np.bool)
    str_istitle = MapFunction.register(_str_map("istitle"), dtypes=np.bool)
    str_isupper = MapFunction.register(_str_map("isupper"), dtypes=np.bool)
    str_join = MapFunction.register(_str_map("join"), dtypes="copy")
    str_len = MapFunction.register(_str_map("len"), dtypes=int)
    str_ljust = MapFunction.register(_str_map("ljust"), dtypes="copy")
    str_lower = MapFunction.register(_str_map("lower"), dtypes="copy")
    str_lstrip = MapFunction.register(_str_map("lstrip"), dtypes="copy")
    str_match = MapFunction.register(_str_map("match"), dtypes="copy")
    str_normalize = MapFunction.register(_str_map("normalize"), dtypes="copy")
    str_pad = MapFunction.register(_str_map("pad"), dtypes="copy")
    str_partition = MapFunction.register(_str_map("partition"), dtypes="copy")
    str_repeat = MapFunction.register(_str_map("repeat"), dtypes="copy")
    str_replace = MapFunction.register(_str_map("replace"), dtypes="copy")
    str_rfind = MapFunction.register(_str_map("rfind"), dtypes="copy")
    str_rindex = MapFunction.register(_str_map("rindex"), dtypes="copy")
    str_rjust = MapFunction.register(_str_map("rjust"), dtypes="copy")
    str_rpartition = MapFunction.register(_str_map("rpartition"), dtypes="copy")
    str_rsplit = MapFunction.register(_str_map("rsplit"), dtypes="copy")
    str_rstrip = MapFunction.register(_str_map("rstrip"), dtypes="copy")
    str_slice = MapFunction.register(_str_map("slice"), dtypes="copy")
    str_slice_replace = MapFunction.register(_str_map("slice_replace"), dtypes="copy")
    str_split = MapFunction.register(_str_map("split"), dtypes="copy")
    str_startswith = MapFunction.register(_str_map("startswith"), dtypes=np.bool)
    str_strip = MapFunction.register(_str_map("strip"), dtypes="copy")
    str_swapcase = MapFunction.register(_str_map("swapcase"), dtypes="copy")
    str_title = MapFunction.register(_str_map("title"), dtypes="copy")
    str_translate = MapFunction.register(_str_map("translate"), dtypes="copy")
    str_upper = MapFunction.register(_str_map("upper"), dtypes="copy")
    str_wrap = MapFunction.register(_str_map("wrap"), dtypes="copy")
    str_zfill = MapFunction.register(_str_map("zfill"), dtypes="copy")

    # END String map partitions operations

    def unique(self):
        """Return unique values of Series object.

        Returns
        -------
        ndarray
            The unique values returned as a NumPy array.
        """
        new_modin_frame = self._modin_frame._apply_full_axis(
            0, lambda x: x.squeeze(axis=1).unique(), new_columns=self.columns,
        )
        return self.__constructor__(new_modin_frame)

    # Dt map partitions operations

    dt_date = MapFunction.register(_dt_prop_map("date"))
    dt_time = MapFunction.register(_dt_prop_map("time"))
    dt_timetz = MapFunction.register(_dt_prop_map("timetz"))
    dt_year = MapFunction.register(_dt_prop_map("year"))
    dt_month = MapFunction.register(_dt_prop_map("month"))
    dt_day = MapFunction.register(_dt_prop_map("day"))
    dt_hour = MapFunction.register(_dt_prop_map("hour"))
    dt_minute = MapFunction.register(_dt_prop_map("minute"))
    dt_second = MapFunction.register(_dt_prop_map("second"))
    dt_microsecond = MapFunction.register(_dt_prop_map("microsecond"))
    dt_nanosecond = MapFunction.register(_dt_prop_map("nanosecond"))
    dt_week = MapFunction.register(_dt_prop_map("week"))
    dt_weekofyear = MapFunction.register(_dt_prop_map("weekofyear"))
    dt_dayofweek = MapFunction.register(_dt_prop_map("dayofweek"))
    dt_weekday = MapFunction.register(_dt_prop_map("weekday"))
    dt_dayofyear = MapFunction.register(_dt_prop_map("dayofyear"))
    dt_quarter = MapFunction.register(_dt_prop_map("quarter"))
    dt_is_month_start = MapFunction.register(_dt_prop_map("is_month_start"))
    dt_is_month_end = MapFunction.register(_dt_prop_map("is_month_end"))
    dt_is_quarter_start = MapFunction.register(_dt_prop_map("is_quarter_start"))
    dt_is_quarter_end = MapFunction.register(_dt_prop_map("is_quarter_end"))
    dt_is_year_start = MapFunction.register(_dt_prop_map("is_year_start"))
    dt_is_year_end = MapFunction.register(_dt_prop_map("is_year_end"))
    dt_is_leap_year = MapFunction.register(_dt_prop_map("is_leap_year"))
    dt_daysinmonth = MapFunction.register(_dt_prop_map("daysinmonth"))
    dt_days_in_month = MapFunction.register(_dt_prop_map("days_in_month"))
    dt_tz = MapReduceFunction.register(
        _dt_prop_map("tz"), lambda df: pandas.DataFrame(df.iloc[0]), axis=0
    )
    dt_freq = MapReduceFunction.register(
        _dt_prop_map("freq"), lambda df: pandas.DataFrame(df.iloc[0]), axis=0
    )
    dt_to_period = MapFunction.register(_dt_func_map("to_period"))
    dt_to_pydatetime = MapFunction.register(_dt_func_map("to_pydatetime"))
    dt_tz_localize = MapFunction.register(_dt_func_map("tz_localize"))
    dt_tz_convert = MapFunction.register(_dt_func_map("tz_convert"))
    dt_normalize = MapFunction.register(_dt_func_map("normalize"))
    dt_strftime = MapFunction.register(_dt_func_map("strftime"))
    dt_round = MapFunction.register(_dt_func_map("round"))
    dt_floor = MapFunction.register(_dt_func_map("floor"))
    dt_ceil = MapFunction.register(_dt_func_map("ceil"))
    dt_month_name = MapFunction.register(_dt_func_map("month_name"))
    dt_day_name = MapFunction.register(_dt_func_map("day_name"))
    dt_to_pytimedelta = MapFunction.register(_dt_func_map("to_pytimedelta"))
    dt_total_seconds = MapFunction.register(_dt_func_map("total_seconds"))
    dt_seconds = MapFunction.register(_dt_prop_map("seconds"))
    dt_days = MapFunction.register(_dt_prop_map("days"))
    dt_microseconds = MapFunction.register(_dt_prop_map("microseconds"))
    dt_nanoseconds = MapFunction.register(_dt_prop_map("nanoseconds"))
<<<<<<< HEAD
    dt_components = MapFunction.register(_dt_prop_map("components"))
=======
    dt_components = MapFunction.register(
        _dt_prop_map("components"), validate_columns=True
    )
>>>>>>> 79be7d6f
    dt_qyear = MapFunction.register(_dt_prop_map("qyear"))
    dt_start_time = MapFunction.register(_dt_prop_map("start_time"))
    dt_end_time = MapFunction.register(_dt_prop_map("end_time"))
    dt_to_timestamp = MapFunction.register(_dt_func_map("to_timestamp"))

    # END Dt map partitions operations

    def astype(self, col_dtypes, **kwargs):
        """Converts columns dtypes to given dtypes.

        Args:
            col_dtypes: Dictionary of {col: dtype,...} where col is the column
                name and dtype is a numpy dtype.

        Returns:
            DataFrame with updated dtypes.
        """
        return self.__constructor__(self._modin_frame.astype(col_dtypes))

    # Column/Row partitions reduce operations

    def first_valid_index(self):
        """Returns index of first non-NaN/NULL value.

        Return:
            Scalar of index name.
        """

        def first_valid_index_builder(df):
            return df.set_axis(
                pandas.RangeIndex(len(df.index)), axis="index", inplace=False
            ).apply(lambda df: df.first_valid_index())

        # We get the minimum from each column, then take the min of that to get
        # first_valid_index. The `to_pandas()` here is just for a single value and
        # `squeeze` will convert it to a scalar.
        first_result = (
            self.__constructor__(
                self._modin_frame._fold_reduce(0, first_valid_index_builder)
            )
            .min(axis=1)
            .to_pandas()
            .squeeze()
        )
        return self.index[first_result]

    def last_valid_index(self):
        """Returns index of last non-NaN/NULL value.

        Return:
            Scalar of index name.
        """

        def last_valid_index_builder(df):
            return df.set_axis(
                pandas.RangeIndex(len(df.index)), axis="index", inplace=False
            ).apply(lambda df: df.last_valid_index())

        # We get the maximum from each column, then take the max of that to get
        # last_valid_index. The `to_pandas()` here is just for a single value and
        # `squeeze` will convert it to a scalar.
        first_result = (
            self.__constructor__(
                self._modin_frame._fold_reduce(0, last_valid_index_builder)
            )
            .max(axis=1)
            .to_pandas()
            .squeeze()
        )
        return self.index[first_result]

    # END Column/Row partitions reduce operations

    # Column/Row partitions reduce operations over select indices
    #
    # These operations result in a reduced dimensionality of data.
    # This will return a new QueryCompiler object which the front end will handle.

    def describe(self, **kwargs):
        """Generates descriptive statistics.

        Returns:
            DataFrame object containing the descriptive statistics of the DataFrame.
        """
        # Use pandas to calculate the correct columns
        empty_df = (
            pandas.DataFrame(columns=self.columns)
            .astype(self.dtypes)
            .describe(**kwargs)
        )

        def describe_builder(df, internal_indices=[]):
            return df.iloc[:, internal_indices].describe(**kwargs)

        return self.__constructor__(
            self._modin_frame._apply_full_axis_select_indices(
                0,
                describe_builder,
                empty_df.columns,
                new_index=empty_df.index,
                new_columns=empty_df.columns,
            )
        )

    # END Column/Row partitions reduce operations over select indices

    # Map across rows/columns
    # These operations require some global knowledge of the full column/row
    # that is being operated on. This means that we have to put all of that
    # data in the same place.

    cummax = FoldFunction.register(pandas.DataFrame.cummax)
    cummin = FoldFunction.register(pandas.DataFrame.cummin)
    cumsum = FoldFunction.register(pandas.DataFrame.cumsum)
    cumprod = FoldFunction.register(pandas.DataFrame.cumprod)
    diff = FoldFunction.register(pandas.DataFrame.diff)

    def clip(self, lower, upper, **kwargs):
        kwargs["upper"] = upper
        kwargs["lower"] = lower
        axis = kwargs.get("axis", 0)
        if is_list_like(lower) or is_list_like(upper):
            new_modin_frame = self._modin_frame._fold(
                axis, lambda df: df.clip(**kwargs)
            )
        else:
            new_modin_frame = self._modin_frame._map(lambda df: df.clip(**kwargs))
        return self.__constructor__(new_modin_frame)

    def dot(self, other, squeeze_self=None, squeeze_other=None):
        """
        Computes the matrix multiplication of self and other.

        Parameters
        ----------
            other : PandasQueryCompiler or NumPy array
                The other query compiler or NumPy array to matrix multiply with self.
            squeeze_self : boolean
                The flag to squeeze self.
            squeeze_other : boolean
                The flag to squeeze other (this flag is applied if other is query compiler).

        Returns
        -------
        PandasQueryCompiler
            A new query compiler that contains result of the matrix multiply.
        """
        if isinstance(other, PandasQueryCompiler):
            other = (
                other.to_pandas().squeeze(axis=1)
                if squeeze_other
                else other.to_pandas()
            )

        def map_func(df, other=other, squeeze_self=squeeze_self):
            result = df.squeeze(axis=1).dot(other) if squeeze_self else df.dot(other)
            if is_list_like(result):
                return pandas.DataFrame(result)
            else:
                return pandas.DataFrame([result])

        num_cols = other.shape[1] if len(other.shape) > 1 else 1
        if len(self.columns) == 1:
            new_index = (
                ["__reduced__"]
                if (len(self.index) == 1 or squeeze_self) and num_cols == 1
                else None
            )
            new_columns = ["__reduced__"] if squeeze_self and num_cols == 1 else None
            axis = 0
        else:
            new_index = self.index
            new_columns = ["__reduced__"] if num_cols == 1 else None
            axis = 1

        new_modin_frame = self._modin_frame._apply_full_axis(
            axis, map_func, new_index=new_index, new_columns=new_columns
        )
        return self.__constructor__(new_modin_frame)

<<<<<<< HEAD
    def nsmallest(self, n, columns=0, keep="first"):
        def map_func(df, n=n, keep=keep, columns=columns):
            if isinstance(df.squeeze(), pandas.DataFrame):
                return pandas.DataFrame.nsmallest(df, n=n, columns=columns, keep=keep)
            else:
                return pandas.Series.nsmallest(df.squeeze(), n=n, keep=keep)

        if len(self.columns) != 1:
            new_columns = self.columns
        else:
            new_columns = None
=======
    def nsort(self, n, columns=None, keep="first", sort_type="nsmallest"):
        def map_func(df, n=n, keep=keep, columns=columns):
            if columns is None:
                return pandas.DataFrame(
                    getattr(pandas.Series, sort_type)(
                        df.squeeze(axis=1), n=n, keep=keep
                    )
                )
            return getattr(pandas.DataFrame, sort_type)(
                df, n=n, columns=columns, keep=keep
            )

        if columns is None:
            new_columns = ["__reduced__"]
        else:
            new_columns = self.columns
>>>>>>> 79be7d6f

        new_modin_frame = self._modin_frame._apply_full_axis(
            axis=0, func=map_func, new_columns=new_columns
        )
        return self.__constructor__(new_modin_frame)

<<<<<<< HEAD
=======
    def nsmallest(self, *args, **kwargs):
        return self.nsort(sort_type="nsmallest", *args, **kwargs)

    def nlargest(self, *args, **kwargs):
        return self.nsort(sort_type="nlargest", *args, **kwargs)

>>>>>>> 79be7d6f
    def eval(self, expr, **kwargs):
        """Returns a new QueryCompiler with expr evaluated on columns.

        Args:
            expr: The string expression to evaluate.

        Returns:
            A new QueryCompiler with new columns after applying expr.
        """
        # Make a copy of columns and eval on the copy to determine if result type is
        # series or not
        empty_eval = (
            pandas.DataFrame(columns=self.columns)
            .astype(self.dtypes)
            .eval(expr, inplace=False, **kwargs)
        )
        if isinstance(empty_eval, pandas.Series):
            new_columns = (
                [empty_eval.name] if empty_eval.name is not None else ["__reduced__"]
            )
        else:
            new_columns = empty_eval.columns
        new_modin_frame = self._modin_frame._apply_full_axis(
            1,
            lambda df: pandas.DataFrame(df.eval(expr, inplace=False, **kwargs)),
            new_index=self.index,
            new_columns=new_columns,
        )
        return self.__constructor__(new_modin_frame)

    def mode(self, **kwargs):
        """Returns a new QueryCompiler with modes calculated for each label along given axis.

        Returns:
            A new QueryCompiler with modes calculated.
        """
        axis = kwargs.get("axis", 0)

        def mode_builder(df):
            result = pandas.DataFrame(df.mode(**kwargs))
            # We return a dataframe with the same shape as the input to ensure
            # that all the partitions will be the same shape
            if axis == 0 and len(df) != len(result):
                # Pad rows
                result = result.reindex(index=pandas.RangeIndex(len(df.index)))
            elif axis == 1 and len(df.columns) != len(result.columns):
                # Pad columns
                result = result.reindex(columns=pandas.RangeIndex(len(df.columns)))
            return pandas.DataFrame(result)

        if axis == 0:
            new_index = pandas.RangeIndex(len(self.index))
            new_columns = self.columns
        else:
            new_index = self.index
            new_columns = pandas.RangeIndex(len(self.columns))
        new_modin_frame = self._modin_frame._apply_full_axis(
            axis, mode_builder, new_index=new_index, new_columns=new_columns
        )
        return self.__constructor__(new_modin_frame).dropna(axis=axis, how="all")

    def fillna(self, **kwargs):
        """Replaces NaN values with the method provided.

        Returns:
            A new QueryCompiler with null values filled.
        """
        axis = kwargs.get("axis", 0)
        value = kwargs.get("value")
        method = kwargs.get("method", None)
        limit = kwargs.get("limit", None)
        full_axis = method is not None or limit is not None
        if isinstance(value, dict):
            kwargs.pop("value")

            def fillna(df):
                func_dict = {c: value[c] for c in value if c in df.columns}
                return df.fillna(value=func_dict, **kwargs)

        else:

            def fillna(df):
                return df.fillna(**kwargs)

        if full_axis:
            new_modin_frame = self._modin_frame._fold(axis, fillna)
        else:
            new_modin_frame = self._modin_frame._map(fillna)
        return self.__constructor__(new_modin_frame)

    def quantile_for_list_of_values(self, **kwargs):
        """Returns Manager containing quantiles along an axis for numeric columns.

        Returns:
            QueryCompiler containing quantiles of original QueryCompiler along an axis.
        """
        axis = kwargs.get("axis", 0)
        q = kwargs.get("q")
        numeric_only = kwargs.get("numeric_only", True)
        assert isinstance(q, (pandas.Series, np.ndarray, pandas.Index, list))

        if numeric_only:
            new_columns = self._modin_frame._numeric_columns()
        else:
            new_columns = [
                col
                for col, dtype in zip(self.columns, self.dtypes)
                if (is_numeric_dtype(dtype) or is_datetime_or_timedelta_dtype(dtype))
            ]
        if axis == 1:
            query_compiler = self.getitem_column_array(new_columns)
            new_columns = self.index
        else:
            query_compiler = self

        def quantile_builder(df, **kwargs):
            result = df.quantile(**kwargs)
            return result.T if kwargs.get("axis", 0) == 1 else result

        # This took a long time to debug, so here is the rundown of why this is needed.
        # Previously, we were operating on select indices, but that was broken. We were
        # not correctly setting the columns/index. Because of how we compute `to_pandas`
        # and because of the static nature of the index for `axis=1` it is easier to
        # just handle this as the transpose (see `quantile_builder` above for the
        # transpose within the partition) than it is to completely rework other
        # internal methods. Basically we are returning the transpose of the object for
        # correctness and cleanliness of the code.
        if axis == 1:
            q_index = new_columns
            new_columns = pandas.Float64Index(q)
        else:
            q_index = pandas.Float64Index(q)
        new_modin_frame = query_compiler._modin_frame._apply_full_axis(
            axis,
            lambda df: quantile_builder(df, **kwargs),
            new_index=q_index,
            new_columns=new_columns,
            dtypes=np.float64,
        )
        result = self.__constructor__(new_modin_frame)
        return result.transpose() if axis == 1 else result

    def query(self, expr, **kwargs):
        """Query columns of the QueryCompiler with a boolean expression.

        Args:
            expr: Boolean expression to query the columns with.

        Returns:
            QueryCompiler containing the rows where the boolean expression is satisfied.
        """

        def query_builder(df, **kwargs):
            return df.query(expr, inplace=False, **kwargs)

        return self.__constructor__(
            self._modin_frame.filter_full_axis(1, query_builder)
        )

    def rank(self, **kwargs):
        """Computes numerical rank along axis. Equal values are set to the average.

        Returns:
            QueryCompiler containing the ranks of the values along an axis.
        """
        axis = kwargs.get("axis", 0)
        numeric_only = True if axis else kwargs.get("numeric_only", False)
        new_modin_frame = self._modin_frame._apply_full_axis(
            axis,
            lambda df: df.rank(**kwargs),
            new_index=self.index,
            new_columns=self.columns if not numeric_only else None,
            dtypes=np.float64,
        )
        return self.__constructor__(new_modin_frame)

    def sort_index(self, **kwargs):
        """Sorts the data with respect to either the columns or the indices.

        Returns:
            QueryCompiler containing the data sorted by columns or indices.
        """
        axis = kwargs.pop("axis", 0)
        level = kwargs.pop("level", None)
        sort_remaining = kwargs.pop("sort_remaining", True)
        kwargs["inplace"] = False

        if level is not None or (
            (axis == 0 and isinstance(self.index, pandas.MultiIndex))
            or (axis == 1 and isinstance(self.columns, pandas.MultiIndex))
        ):
            return self.default_to_pandas(
                pandas.DataFrame.sort_index,
                level=level,
                sort_remaining=sort_remaining,
                **kwargs
            )

        # sort_index can have ascending be None and behaves as if it is False.
        # sort_values cannot have ascending be None. Thus, the following logic is to
        # convert the ascending argument to one that works with sort_values
        ascending = kwargs.pop("ascending", True)
        if ascending is None:
            ascending = False
        kwargs["ascending"] = ascending
        if axis:
            new_columns = pandas.Series(self.columns).sort_values(**kwargs)
            new_index = self.index
        else:
            new_index = pandas.Series(self.index).sort_values(**kwargs)
            new_columns = self.columns
        new_modin_frame = self._modin_frame._apply_full_axis(
            axis,
            lambda df: df.sort_index(
                axis=axis, level=level, sort_remaining=sort_remaining, **kwargs
            ),
            new_index,
            new_columns,
            dtypes="copy" if axis == 0 else None,
        )
        return self.__constructor__(new_modin_frame)

    def melt(
        self,
        id_vars=None,
        value_vars=None,
        var_name=None,
        value_name="value",
        col_level=None,
    ):
        ErrorMessage.missmatch_with_pandas(
            operation="melt", message="Order of rows could be different from pandas"
        )

        if var_name is None:
            var_name = "variable"

        def _convert_to_list(x):
            if is_list_like(x):
                x = [*x]
            elif x is not None:
                x = [x]
            else:
                x = []
            return x

        id_vars, value_vars = map(_convert_to_list, [id_vars, value_vars])

        if len(value_vars) == 0:
            value_vars = self.columns.drop(id_vars)

        if len(id_vars) != 0:
            to_broadcast = self.getitem_column_array(id_vars)._modin_frame
        else:
            to_broadcast = None

        def applyier(df, internal_indices, other=[], internal_other_indices=[]):
            if len(other):
                other = pandas.concat(other, axis=1)
                columns_to_add = other.columns.difference(df.columns)
                df = pandas.concat([df, other[columns_to_add]], axis=1)
            return df.melt(
                id_vars=id_vars,
                value_vars=df.columns[internal_indices],
                var_name=var_name,
                value_name=value_name,
                col_level=col_level,
            )

        # we have no able to calculate correct indices here, so making it `dummy_index`
        inconsistent_frame = self._modin_frame.broadcast_apply_select_indices(
            axis=0,
            apply_indices=value_vars,
            func=applyier,
            other=to_broadcast,
            new_index=["dummy_index"] * len(id_vars),
            new_columns=["dummy_index"] * len(id_vars),
        )
        # after applying `melt` for selected indices we will get partitions like this:
        #     id_vars   vars   value |     id_vars   vars   value
        #  0      foo   col3       1 |  0      foo   col5       a    so stacking it into
        #  1      fiz   col3       2 |  1      fiz   col5       b    `new_parts` to get
        #  2      bar   col3       3 |  2      bar   col5       c    correct answer
        #  3      zoo   col3       4 |  3      zoo   col5       d
        new_parts = np.array(
            [np.array([x]) for x in np.concatenate(inconsistent_frame._partitions.T)]
        )
        new_index = pandas.RangeIndex(len(self.index) * len(value_vars))
        new_modin_frame = self._modin_frame.__constructor__(
            new_parts, index=new_index, columns=id_vars + [var_name, value_name],
        )
        result = self.__constructor__(new_modin_frame)
        # this assigment needs to propagate correct indices into partitions
        result.index = new_index
        return result

    # END Map across rows/columns

    # __getitem__ methods
    def getitem_column_array(self, key, numeric=False):
        """Get column data for target labels.

        Args:
            key: Target labels by which to retrieve data.
            numeric: A boolean representing whether or not the key passed in represents
                the numeric index or the named index.

        Returns:
            A new QueryCompiler.
        """
        # Convert to list for type checking
        if numeric:
            new_modin_frame = self._modin_frame.mask(col_numeric_idx=key)
        else:
            new_modin_frame = self._modin_frame.mask(col_indices=key)
        return self.__constructor__(new_modin_frame)

    def getitem_row_array(self, key):
        """Get row data for target labels.

        Args:
            key: Target numeric indices by which to retrieve data.

        Returns:
            A new QueryCompiler.
        """
        return self.__constructor__(self._modin_frame.mask(row_numeric_idx=key))

    def setitem(self, axis, key, value):
        """Set the column defined by `key` to the `value` provided.

        Args:
            key: The column name to set.
            value: The value to set the column to.

        Returns:
             A new QueryCompiler
        """

        def setitem_builder(df, internal_indices=[]):
            df = df.copy()
            if len(internal_indices) == 1:
                if axis == 0:
                    df[df.columns[internal_indices[0]]] = value
                else:
                    df.iloc[internal_indices[0]] = value
            else:
                if axis == 0:
                    df[df.columns[internal_indices]] = value
                else:
                    df.iloc[internal_indices] = value
            return df

        if isinstance(value, type(self)):
            value.columns = [key]
            if axis == 0:
                idx = self.columns.get_indexer_for([key])[0]
                if 0 < idx < len(self.columns) - 1:
                    first_mask = self._modin_frame.mask(
                        col_numeric_idx=list(range(idx))
                    )
                    second_mask = self._modin_frame.mask(
                        col_numeric_idx=list(range(idx + 1, len(self.columns)))
                    )
                    return self.__constructor__(
                        first_mask._concat(
                            1, [value._modin_frame, second_mask], "inner", False
                        )
                    )
                else:
                    mask = self.drop(columns=[key])._modin_frame
                    if idx == 0:
                        return self.__constructor__(
                            value._modin_frame._concat(1, [mask], "inner", False)
                        )
                    else:
                        return self.__constructor__(
                            mask._concat(1, [value._modin_frame], "inner", False)
                        )
            else:
                value = value.transpose()
                idx = self.index.get_indexer_for([key])[0]
                if 0 < idx < len(self.index) - 1:
                    first_mask = self._modin_frame.mask(
                        row_numeric_idx=list(range(idx))
                    )
                    second_mask = self._modin_frame.mask(
                        row_numeric_idx=list(range(idx + 1, len(self.index)))
                    )
                    return self.__constructor__(
                        first_mask._concat(
                            0, [value._modin_frame, second_mask], "inner", False
                        )
                    )
                else:
                    mask = self.drop(index=[key])._modin_frame
                    if idx == 0:
                        return self.__constructor__(
                            value._modin_frame._concat(0, [mask], "inner", False)
                        )
                    else:
                        return self.__constructor__(
                            mask._concat(0, [value._modin_frame], "inner", False)
                        )
        if is_list_like(value):
            new_modin_frame = self._modin_frame._apply_full_axis_select_indices(
                axis,
                setitem_builder,
                [key],
                new_index=self.index,
                new_columns=self.columns,
                keep_remaining=True,
            )
        else:
            new_modin_frame = self._modin_frame._apply_select_indices(
                axis,
                setitem_builder,
                [key],
                new_index=self.index,
                new_columns=self.columns,
                keep_remaining=True,
            )
        return self.__constructor__(new_modin_frame)

    # END __getitem__ methods

    # Drop/Dropna
    # This will change the shape of the resulting data.
    def dropna(self, **kwargs):
        """Returns a new QueryCompiler with null values dropped along given axis.

        Return:
            a new QueryCompiler
        """

        return self.__constructor__(
            self._modin_frame.filter_full_axis(
                kwargs.get("axis", 0) ^ 1,
                lambda df: pandas.DataFrame.dropna(df, **kwargs),
            )
        )

    def drop(self, index=None, columns=None):
        """Remove row data for target index and columns.

        Args:
            index: Target index to drop.
            columns: Target columns to drop.

        Returns:
            A new QueryCompiler.
        """
        if index is not None:
            # The unique here is to avoid duplicating rows with the same name
            index = np.sort(
                self.index.get_indexer_for(self.index[~self.index.isin(index)].unique())
            )
        if columns is not None:
            # The unique here is to avoid duplicating columns with the same name
            columns = np.sort(
                self.columns.get_indexer_for(
                    self.columns[~self.columns.isin(columns)].unique()
                )
            )
        new_modin_frame = self._modin_frame.mask(
            row_numeric_idx=index, col_numeric_idx=columns
        )
        return self.__constructor__(new_modin_frame)

    # END Drop/Dropna

    # Insert
    # This method changes the shape of the resulting data. In Pandas, this
    # operation is always inplace, but this object is immutable, so we just
    # return a new one from here and let the front end handle the inplace
    # update.
    def insert(self, loc, column, value):
        """Insert new column data.

        Args:
            loc: Insertion index.
            column: Column labels to insert.
            value: Dtype object values to insert.

        Returns:
            A new PandasQueryCompiler with new data inserted.
        """
        if is_list_like(value):
            # TODO make work with another querycompiler object as `value`.
            # This will require aligning the indices with a `reindex` and ensuring that
            # the data is partitioned identically.
            if isinstance(value, pandas.Series):
                value = value.reindex(self.index)
            else:
                value = list(value)

        def insert(df, internal_indices=[]):
            internal_idx = int(internal_indices[0])
            df.insert(internal_idx, column, value)
            return df

        new_modin_frame = self._modin_frame._apply_full_axis_select_indices(
            0,
            insert,
            numeric_indices=[loc],
            keep_remaining=True,
            new_index=self.index,
            new_columns=self.columns.insert(loc, column),
        )
        return self.__constructor__(new_modin_frame)

    # END Insert

    # UDF (apply and agg) methods
    # There is a wide range of behaviors that are supported, so a lot of the
    # logic can get a bit convoluted.
    def apply(self, func, axis, *args, **kwargs):
        """Apply func across given axis.

        Args:
            func: The function to apply.
            axis: Target axis to apply the function along.

        Returns:
            A new PandasQueryCompiler.
        """
        if isinstance(func, str):
            return self._apply_text_func_elementwise(func, axis, *args, **kwargs)
        elif callable(func):
            return self._callable_func(func, axis, *args, **kwargs)
        elif isinstance(func, dict):
            return self._dict_func(func, axis, *args, **kwargs)
        elif is_list_like(func):
            return self._list_like_func(func, axis, *args, **kwargs)
        else:
            pass

    def _apply_text_func_elementwise(self, func, axis, *args, **kwargs):
        """Apply func passed as str across given axis in elementwise manner.

        Args:
            func: The function to apply.
            axis: Target axis to apply the function along.

        Returns:
            A new PandasQueryCompiler.
        """
        assert isinstance(func, str)
        kwargs["axis"] = axis
        new_modin_frame = self._modin_frame._apply_full_axis(
            axis, lambda df: getattr(df, func)(**kwargs)
        )
        return self.__constructor__(new_modin_frame)

    def _dict_func(self, func, axis, *args, **kwargs):
        """Apply function to certain indices across given axis.

        Args:
            func: The function to apply.
            axis: Target axis to apply the function along.

        Returns:
            A new PandasQueryCompiler.
        """
        if "axis" not in kwargs:
            kwargs["axis"] = axis

        def dict_apply_builder(df, func_dict={}):
            # Sometimes `apply` can return a `Series`, but we require that internally
            # all objects are `DataFrame`s.
            return pandas.DataFrame(df.apply(func_dict, *args, **kwargs))

        return self.__constructor__(
            self._modin_frame._apply_full_axis_select_indices(
                axis, dict_apply_builder, func, keep_remaining=False
            )
        )

    def _list_like_func(self, func, axis, *args, **kwargs):
        """Apply list-like function across given axis.

        Args:
            func: The function to apply.
            axis: Target axis to apply the function along.

        Returns:
            A new PandasQueryCompiler.
        """
        # When the function is list-like, the function names become the index/columns
        new_index = (
            [f if isinstance(f, str) else f.__name__ for f in func]
            if axis == 0
            else self.index
        )
        new_columns = (
            [f if isinstance(f, str) else f.__name__ for f in func]
            if axis == 1
            else self.columns
        )
        new_modin_frame = self._modin_frame._apply_full_axis(
            axis,
            lambda df: pandas.DataFrame(df.apply(func, axis, *args, **kwargs)),
            new_index=new_index,
            new_columns=new_columns,
        )
        return self.__constructor__(new_modin_frame)

    def _callable_func(self, func, axis, *args, **kwargs):
        """Apply callable functions across given axis.

        Args:
            func: The functions to apply.
            axis: Target axis to apply the function along.

        Returns:
            A new PandasQueryCompiler.
        """
        if isinstance(pandas.DataFrame().apply(func), pandas.Series):
            new_modin_frame = self._modin_frame._fold_reduce(
                axis, lambda df: df.apply(func, axis=axis, *args, **kwargs)
            )
        else:
            new_modin_frame = self._modin_frame._apply_full_axis(
                axis, lambda df: df.apply(func, axis=axis, *args, **kwargs)
            )
        return self.__constructor__(new_modin_frame)

    # END UDF

    # Manual Partitioning methods (e.g. merge, groupby)
    # These methods require some sort of manual partitioning due to their
    # nature. They require certain data to exist on the same partition, and
    # after the shuffle, there should be only a local map required.

    groupby_count = GroupbyReduceFunction.register(
        lambda df, **kwargs: df.count(**kwargs), lambda df, **kwargs: df.sum(**kwargs)
    )
    groupby_any = GroupbyReduceFunction.register(
        lambda df, **kwargs: df.any(**kwargs), lambda df, **kwargs: df.any(**kwargs)
    )
    groupby_min = GroupbyReduceFunction.register(
        lambda df, **kwargs: df.min(**kwargs), lambda df, **kwargs: df.min(**kwargs)
    )
    groupby_prod = GroupbyReduceFunction.register(
        lambda df, **kwargs: df.prod(**kwargs), lambda df, **kwargs: df.prod(**kwargs)
    )
    groupby_max = GroupbyReduceFunction.register(
        lambda df, **kwargs: df.max(**kwargs), lambda df, **kwargs: df.max(**kwargs)
    )
    groupby_all = GroupbyReduceFunction.register(
        lambda df, **kwargs: df.all(**kwargs), lambda df, **kwargs: df.all(**kwargs)
    )
    groupby_sum = GroupbyReduceFunction.register(
        lambda df, **kwargs: df.sum(**kwargs), lambda df, **kwargs: df.sum(**kwargs)
    )
    groupby_size = GroupbyReduceFunction.register(
        lambda df, **kwargs: pandas.DataFrame(df.size()), lambda df, **kwargs: df.sum()
    )

    def groupby_agg(self, by, axis, agg_func, groupby_args, agg_args, drop=False):
        # since we're going to modify `groupby_args` dict in a `groupby_agg_builder`,
        # we want to copy it to not propagate these changes into source dict, in case
        # of unsuccessful end of function
        groupby_args = groupby_args.copy()

        as_index = groupby_args.get("as_index", True)

        def groupby_agg_builder(df):
            # Set `as_index` to True to track the metadata of the grouping object
            # It is used to make sure that between phases we are constructing the
            # right index and placing columns in the correct order.
            groupby_args["as_index"] = True

            def compute_groupby(df):
                grouped_df = df.groupby(by=by, axis=axis, **groupby_args)
                try:
                    result = agg_func(grouped_df, **agg_args)
                # This happens when the partition is filled with non-numeric data and a
                # numeric operation is done. We need to build the index here to avoid
                # issues with extracting the index.
                except (DataError, TypeError):
                    result = pandas.DataFrame(index=grouped_df.size().index)
                return result

            try:
                return compute_groupby(df)
            # This will happen with Arrow buffer read-only errors. We don't want to copy
            # all the time, so this will try to fast-path the code first.
            except (ValueError, KeyError):
                return compute_groupby(df.copy())

        new_modin_frame = self._modin_frame._apply_full_axis(
            axis, lambda df: groupby_agg_builder(df)
        )
        result = self.__constructor__(new_modin_frame)

        # that means that exception in `compute_groupby` was raised
        # in every partition, so we also should raise it
        if len(result.columns) == 0 and len(self.columns) != 0:
            # determening type of raised exception by applying `aggfunc`
            # to empty DataFrame
            try:
                agg_func(
                    pandas.DataFrame(index=[1], columns=[1]).groupby(level=0),
                    **agg_args
                )
            except Exception as e:
                raise type(e)("No numeric types to aggregate.")

        # Reset `as_index` because it was edited inplace.
        groupby_args["as_index"] = as_index
        if as_index:
            return result
        else:
            if result.index.name is None or result.index.name in result.columns:
                drop = False
            return result.reset_index(drop=not drop)

    # END Manual Partitioning methods

    # Get_dummies
    def get_dummies(self, columns, **kwargs):
        """Convert categorical variables to dummy variables for certain columns.

        Args:
            columns: The columns to convert.

        Returns:
            A new QueryCompiler.
        """
        # `columns` as None does not mean all columns, by default it means only
        # non-numeric columns.
        if columns is None:
            columns = [c for c in self.columns if not is_numeric_dtype(self.dtypes[c])]
            # If we aren't computing any dummies, there is no need for any
            # remote compute.
            if len(columns) == 0:
                return self.copy()
        elif not is_list_like(columns):
            columns = [columns]

        # In some cases, we are mapping across all of the data. It is more
        # efficient if we are mapping over all of the data to do it this way
        # than it would be to reuse the code for specific columns.
        if len(columns) == len(self.columns):
            new_modin_frame = self._modin_frame._apply_full_axis(
                0, lambda df: pandas.get_dummies(df, **kwargs), new_index=self.index
            )
            untouched_frame = None
        else:
            new_modin_frame = self._modin_frame.mask(
                col_indices=columns
            )._apply_full_axis(
                0, lambda df: pandas.get_dummies(df, **kwargs), new_index=self.index
            )
            untouched_frame = self.drop(columns=columns)
        # If we mapped over all the data we are done. If not, we need to
        # prepend the `new_modin_frame` with the raw data from the columns that were
        # not selected.
        if len(columns) != len(self.columns):
            new_modin_frame = untouched_frame._modin_frame._concat(
                1, [new_modin_frame], how="left", sort=False
            )
        return self.__constructor__(new_modin_frame)

    # END Get_dummies

    # Indexing
    def view(self, index=None, columns=None):
        return self.__constructor__(
            self._modin_frame.mask(row_numeric_idx=index, col_numeric_idx=columns)
        )

    def write_items(self, row_numeric_index, col_numeric_index, broadcasted_items):
        def iloc_mut(partition, row_internal_indices, col_internal_indices, item):
            partition = partition.copy()
            partition.iloc[row_internal_indices, col_internal_indices] = item
            return partition

        new_modin_frame = self._modin_frame._apply_select_indices(
            axis=None,
            func=iloc_mut,
            row_indices=row_numeric_index,
            col_indices=col_numeric_index,
            new_index=self.index,
            new_columns=self.columns,
            keep_remaining=True,
            item_to_distribute=broadcasted_items,
        )
        return self.__constructor__(new_modin_frame)

<<<<<<< HEAD
    def has_multiindex(self):
        return isinstance(self.index, pandas.MultiIndex)

=======
>>>>>>> 79be7d6f
    def sort_rows_by_column_values(self, columns, ascending=True, **kwargs):
        """Reorder the rows based on the lexicographic order of the given columns.

        Parameters
        ----------
        columns : scalar or list of scalar
            The column or columns to sort by
        ascending : bool
            Sort in ascending order (True) or descending order (False)

        Returns
        -------
        PandasQueryCompiler
            A new query compiler that contains result of the sort
        """
        na_position = kwargs.get("na_position", "last")
        kind = kwargs.get("kind", "quicksort")
        if not is_list_like(columns):
            columns = [columns]
        # Currently, sort_values will just reindex based on the sorted values.
        # TODO create a more efficient way to sort
        ErrorMessage.default_to_pandas("sort_values")
        broadcast_value_dict = {
            col: self.getitem_column_array([col]).to_pandas().squeeze(axis=1)
            for col in columns
        }
        # Index may contain duplicates
        broadcast_values1 = pandas.DataFrame(broadcast_value_dict, index=self.index)
        # Index without duplicates
        broadcast_values2 = pandas.DataFrame(broadcast_value_dict)
        broadcast_values2 = broadcast_values2.reset_index(drop=True)
        # Index may contain duplicates
        new_index1 = broadcast_values1.sort_values(
            by=columns, axis=0, ascending=ascending, kind=kind, na_position=na_position,
        ).index
        # Index without duplicates
        new_index2 = broadcast_values2.sort_values(
            by=columns, axis=0, ascending=ascending, kind=kind, na_position=na_position,
        ).index

        result = self.reset_index(drop=True).reindex(0, new_index2)
        result.index = new_index1
        return result

    def sort_columns_by_row_values(self, rows, ascending=True, **kwargs):
        """Reorder the columns based on the lexicographic order of the given rows.

        Parameters
        ----------
        rows : scalar or list of scalar
            The row or rows to sort by
        ascending : bool
            Sort in ascending order (True) or descending order (False)

        Returns
        -------
        PandasQueryCompiler
            A new query compiler that contains result of the sort
        """
        na_position = kwargs.get("na_position", "last")
        kind = kwargs.get("kind", "quicksort")
        if not is_list_like(rows):
            rows = [rows]
        ErrorMessage.default_to_pandas("sort_values")
        broadcast_value_list = [
            self.getitem_row_array([row]).to_pandas() for row in rows
        ]
        index_builder = list(zip(broadcast_value_list, rows))
        broadcast_values = pandas.concat(
            [row for row, idx in index_builder], copy=False
        )
        broadcast_values.columns = self.columns
        new_columns = broadcast_values.sort_values(
            by=rows, axis=1, ascending=ascending, kind=kind, na_position=na_position,
        ).columns
        return self.reindex(1, new_columns)<|MERGE_RESOLUTION|>--- conflicted
+++ resolved
@@ -363,13 +363,9 @@
         copy_df_for_func(pandas.DataFrame.update), join_type="left"
     )
     series_update = BinaryFunction.register(
-<<<<<<< HEAD
-        copy_df_for_func(lambda x, y: pandas.Series.update(x.squeeze(), y.squeeze())),
-=======
         copy_df_for_func(
             lambda x, y: pandas.Series.update(x.squeeze(axis=1), y.squeeze(axis=1))
         ),
->>>>>>> 79be7d6f
         join_type="left",
     )
 
@@ -554,26 +550,12 @@
 
     # MapReduce operations
 
-<<<<<<< HEAD
-    def _is_monotonic(self, type=None):
-=======
     def _is_monotonic(self, func_type=None):
->>>>>>> 79be7d6f
         funcs = {
             "increasing": lambda df: df.is_monotonic_increasing,
             "decreasing": lambda df: df.is_monotonic_decreasing,
         }
 
-<<<<<<< HEAD
-        monotonic_fn = funcs.get(type, funcs["increasing"])
-
-        def is_monotonic_map(df):
-            df = df.squeeze()
-            return [monotonic_fn(df), df.iloc[0], df.iloc[len(df) - 1]]
-
-        def is_monotonic_reduce(df):
-            df = df.squeeze()
-=======
         monotonic_fn = funcs.get(func_type, funcs["increasing"])
 
         def is_monotonic_map(df):
@@ -582,7 +564,6 @@
 
         def is_monotonic_reduce(df):
             df = df.squeeze(axis=1)
->>>>>>> 79be7d6f
 
             common_case = df[0].all()
             left_edges = df[1]
@@ -595,19 +576,12 @@
             edge_case = monotonic_fn(pandas.Series(edges_list))
             return [common_case and edge_case]
 
-<<<<<<< HEAD
-        return MapReduceFunction.register(is_monotonic_map, is_monotonic_reduce)(self)
-
-    def is_monotonic_decreasing(self):
-        return self._is_monotonic(type="decreasing")
-=======
         return MapReduceFunction.register(
             is_monotonic_map, is_monotonic_reduce, axis=0
         )(self)
 
     def is_monotonic_decreasing(self):
         return self._is_monotonic(func_type="decreasing")
->>>>>>> 79be7d6f
 
     is_monotonic = _is_monotonic
 
@@ -736,10 +710,6 @@
     idxmin = ReductionFunction.register(pandas.DataFrame.idxmin)
     median = ReductionFunction.register(pandas.DataFrame.median)
     nunique = ReductionFunction.register(pandas.DataFrame.nunique)
-<<<<<<< HEAD
-    nlargest = ReductionFunction.register(pandas.DataFrame.nlargest)
-=======
->>>>>>> 79be7d6f
     skew = ReductionFunction.register(pandas.DataFrame.skew)
     kurt = ReductionFunction.register(pandas.DataFrame.kurt)
     std = ReductionFunction.register(pandas.DataFrame.std)
@@ -1092,15 +1062,6 @@
     notna = MapFunction.register(pandas.DataFrame.notna, dtypes=np.bool)
     round = MapFunction.register(pandas.DataFrame.round)
     series_view = MapFunction.register(
-<<<<<<< HEAD
-        lambda df, *args, **kwargs: pandas.DataFrame(df.squeeze().view(*args, **kwargs))
-    )
-    to_numeric = MapFunction.register(
-        lambda df, *args, **kwargs: pandas.DataFrame(
-            pandas.to_numeric(df.squeeze(), *args, **kwargs)
-        )
-    )
-=======
         lambda df, *args, **kwargs: pandas.DataFrame(
             df.squeeze(axis=1).view(*args, **kwargs)
         )
@@ -1119,7 +1080,6 @@
             return MapFunction.register(map_fn, validate_index=True)(self)
         else:
             return self.__constructor__(self._modin_frame._apply_full_axis(0, map_fn))
->>>>>>> 79be7d6f
 
     # END Map partitions operations
 
@@ -1238,13 +1198,9 @@
     dt_days = MapFunction.register(_dt_prop_map("days"))
     dt_microseconds = MapFunction.register(_dt_prop_map("microseconds"))
     dt_nanoseconds = MapFunction.register(_dt_prop_map("nanoseconds"))
-<<<<<<< HEAD
-    dt_components = MapFunction.register(_dt_prop_map("components"))
-=======
     dt_components = MapFunction.register(
         _dt_prop_map("components"), validate_columns=True
     )
->>>>>>> 79be7d6f
     dt_qyear = MapFunction.register(_dt_prop_map("qyear"))
     dt_start_time = MapFunction.register(_dt_prop_map("start_time"))
     dt_end_time = MapFunction.register(_dt_prop_map("end_time"))
@@ -1425,19 +1381,6 @@
         )
         return self.__constructor__(new_modin_frame)
 
-<<<<<<< HEAD
-    def nsmallest(self, n, columns=0, keep="first"):
-        def map_func(df, n=n, keep=keep, columns=columns):
-            if isinstance(df.squeeze(), pandas.DataFrame):
-                return pandas.DataFrame.nsmallest(df, n=n, columns=columns, keep=keep)
-            else:
-                return pandas.Series.nsmallest(df.squeeze(), n=n, keep=keep)
-
-        if len(self.columns) != 1:
-            new_columns = self.columns
-        else:
-            new_columns = None
-=======
     def nsort(self, n, columns=None, keep="first", sort_type="nsmallest"):
         def map_func(df, n=n, keep=keep, columns=columns):
             if columns is None:
@@ -1454,22 +1397,18 @@
             new_columns = ["__reduced__"]
         else:
             new_columns = self.columns
->>>>>>> 79be7d6f
 
         new_modin_frame = self._modin_frame._apply_full_axis(
             axis=0, func=map_func, new_columns=new_columns
         )
         return self.__constructor__(new_modin_frame)
 
-<<<<<<< HEAD
-=======
     def nsmallest(self, *args, **kwargs):
         return self.nsort(sort_type="nsmallest", *args, **kwargs)
 
     def nlargest(self, *args, **kwargs):
         return self.nsort(sort_type="nlargest", *args, **kwargs)
 
->>>>>>> 79be7d6f
     def eval(self, expr, **kwargs):
         """Returns a new QueryCompiler with expr evaluated on columns.
 
@@ -2261,12 +2200,6 @@
         )
         return self.__constructor__(new_modin_frame)
 
-<<<<<<< HEAD
-    def has_multiindex(self):
-        return isinstance(self.index, pandas.MultiIndex)
-
-=======
->>>>>>> 79be7d6f
     def sort_rows_by_column_values(self, columns, ascending=True, **kwargs):
         """Reorder the rows based on the lexicographic order of the given columns.
 
@@ -2342,4 +2275,7 @@
         new_columns = broadcast_values.sort_values(
             by=rows, axis=1, ascending=ascending, kind=kind, na_position=na_position,
         ).columns
-        return self.reindex(1, new_columns)+        return self.reindex(1, new_columns)
+
+    def has_multiindex(self):
+        return isinstance(self.index, pandas.MultiIndex)