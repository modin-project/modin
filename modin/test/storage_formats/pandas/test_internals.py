# Licensed to Modin Development Team under one or more contributor license agreements.
# See the NOTICE file distributed with this work for additional information regarding
# copyright ownership.  The Modin Development Team licenses this file to you under the
# Apache License, Version 2.0 (the "License"); you may not use this file except in
# compliance with the License.  You may obtain a copy of the License at
#
#     http://www.apache.org/licenses/LICENSE-2.0
#
# Unless required by applicable law or agreed to in writing, software distributed under
# the License is distributed on an "AS IS" BASIS, WITHOUT WARRANTIES OR CONDITIONS OF
# ANY KIND, either express or implied. See the License for the specific language
# governing permissions and limitations under the License.

import functools
import sys
import unittest.mock as mock

import numpy as np
import pandas
import pytest

import modin.pandas as pd
from modin.config import Engine, ExperimentalGroupbyImpl, MinPartitionSize, NPartitions
from modin.core.dataframe.pandas.dataframe.dataframe import PandasDataframe
from modin.core.dataframe.pandas.dataframe.utils import ColumnInfo, ShuffleSortFunctions
from modin.core.dataframe.pandas.metadata import (
    DtypesDescriptor,
    LazyProxyCategoricalDtype,
    ModinDtypes,
)
from modin.core.storage_formats.pandas.utils import split_result_of_axis_func_pandas
from modin.distributed.dataframe.pandas import from_partitions
from modin.pandas.test.utils import create_test_dfs, df_equals, test_data_values
from modin.utils import try_cast_to_pandas

NPartitions.put(4)

if Engine.get() == "Ray":
    from modin.core.execution.ray.common import RayWrapper
    from modin.core.execution.ray.implementations.pandas_on_ray.partitioning import (
        PandasOnRayDataframeColumnPartition,
        PandasOnRayDataframePartition,
        PandasOnRayDataframeRowPartition,
    )

    block_partition_class = PandasOnRayDataframePartition
    virtual_column_partition_class = PandasOnRayDataframeColumnPartition
    virtual_row_partition_class = PandasOnRayDataframeRowPartition
    put = RayWrapper.put
elif Engine.get() == "Dask":
    from modin.core.execution.dask.common import DaskWrapper
    from modin.core.execution.dask.implementations.pandas_on_dask.partitioning import (
        PandasOnDaskDataframeColumnPartition,
        PandasOnDaskDataframePartition,
        PandasOnDaskDataframeRowPartition,
    )

    # initialize modin dataframe to initialize dask
    pd.DataFrame()

    def put(x):
        return DaskWrapper.put(x, hash=False)

    block_partition_class = PandasOnDaskDataframePartition
    virtual_column_partition_class = PandasOnDaskDataframeColumnPartition
    virtual_row_partition_class = PandasOnDaskDataframeRowPartition
elif Engine.get() == "Python":
    from modin.core.execution.python.common import PythonWrapper
    from modin.core.execution.python.implementations.pandas_on_python.partitioning import (
        PandasOnPythonDataframeColumnPartition,
        PandasOnPythonDataframePartition,
        PandasOnPythonDataframeRowPartition,
    )

    def put(x):
        return PythonWrapper.put(x, hash=False)

    block_partition_class = PandasOnPythonDataframePartition
    virtual_column_partition_class = PandasOnPythonDataframeColumnPartition
    virtual_row_partition_class = PandasOnPythonDataframeRowPartition
else:
    raise NotImplementedError(
        f"These test suites are not implemented for the '{Engine.get()}' engine"
    )


def construct_modin_df_by_scheme(pandas_df, partitioning_scheme):
    """
    Build ``modin.pandas.DataFrame`` from ``pandas.DataFrame`` according the `partitioning_scheme`.

    Parameters
    ----------
    pandas_df : pandas.DataFrame
    partitioning_scheme : dict[{"row_lengths", "column_widths"}] -> list of ints

    Returns
    -------
    modin.pandas.DataFrame
    """
    row_partitions = split_result_of_axis_func_pandas(
        axis=0,
        num_splits=len(partitioning_scheme["row_lengths"]),
        result=pandas_df,
        length_list=partitioning_scheme["row_lengths"],
    )
    partitions = [
        split_result_of_axis_func_pandas(
            axis=1,
            num_splits=len(partitioning_scheme["column_widths"]),
            result=row_part,
            length_list=partitioning_scheme["column_widths"],
        )
        for row_part in row_partitions
    ]

    md_df = from_partitions(
        [[put(part) for part in row_parts] for row_parts in partitions], axis=None
    )
    return md_df


def validate_partitions_cache(df, axis=None):
    """
    Assert that the ``PandasDataframe`` shape caches correspond to the actual partition's shapes.

    Parameters
    ----------
    df : PandasDataframe
    axis : int, optional
        An axis to verify the cache for. If not specified, verify cache for both of the axes.
    """
    axis = [0, 1] if axis is None else [axis]

    axis_lengths = [df._row_lengths_cache, df._column_widths_cache]

    for ax in axis:
        assert axis_lengths[ax] is not None
        assert df._partitions.shape[ax] == len(axis_lengths[ax])

    for i in range(df._partitions.shape[0]):
        for j in range(df._partitions.shape[1]):
            if 0 in axis:
                assert df._partitions[i, j].length() == axis_lengths[0][i]
            if 1 in axis:
                assert df._partitions[i, j].width() == axis_lengths[1][j]


def assert_has_no_cache(df, axis=0):
    """
    Assert that the passed dataframe has no labels and no lengths cache along the specified axis.

    Parameters
    ----------
    df : modin.pandas.DataFrame
    axis : int, default: 0
    """
    mf = df._query_compiler._modin_frame
    if axis == 0:
        assert not mf.has_materialized_index and mf._row_lengths_cache is None
    else:
        assert not mf.has_materialized_columns and mf._column_widths_cache is None


def remove_axis_cache(df, axis=0, remove_lengths=True):
    """
    Remove index/columns cache for the passed dataframe.

    Parameters
    ----------
    df : modin.pandas.DataFrame
    axis : int, default: 0
        0 - remove index cache, 1 - remove columns cache.
    remove_lengths : bool, default: True
        Whether to remove row lengths/column widths cache.
    """
    mf = df._query_compiler._modin_frame
    if axis == 0:
        mf.set_index_cache(None)
        if remove_lengths:
            mf._row_lengths_cache = None
    else:
        mf.set_columns_cache(None)
        if remove_lengths:
            mf._column_widths_cache = None


def test_aligning_blocks():
    # Test problem when modin frames have the same number of rows, but different
    # blocks (partition.list_of_blocks). See #2322 for details
    accm = pd.DataFrame(["-22\n"] * 162)
    accm = accm.iloc[2:, :]
    accm.reset_index(drop=True, inplace=True)
    accm["T"] = pd.Series(["24.67\n"] * 145)

    # see #2322 for details
    try_cast_to_pandas(accm)  # force materialization


def test_aligning_blocks_with_duplicated_index():
    # Same problem as in `test_aligning_blocks` but with duplicated values in index.
    data11 = [0, 1]
    data12 = [2, 3]

    data21 = [0]
    data22 = [1, 2, 3]

    df1 = pd.concat((pd.DataFrame(data11), pd.DataFrame(data12)))
    df2 = pd.concat((pd.DataFrame(data21), pd.DataFrame(data22)))

    try_cast_to_pandas(df1 - df2)  # force materialization


def test_aligning_partitions():
    data = [0, 1, 2, 3, 4, 5]
    modin_df1, _ = create_test_dfs({"a": data, "b": data})
    modin_df = modin_df1.loc[:2]

    modin_df2 = pd.concat((modin_df, modin_df))

    modin_df2["c"] = modin_df1["b"]
    try_cast_to_pandas(modin_df2)  # force materialization


@pytest.mark.parametrize("row_labels", [None, [("a", "")], ["a"]])
@pytest.mark.parametrize("col_labels", [None, ["a1"], [("c1", "z")]])
def test_take_2d_labels_or_positional(row_labels, col_labels):
    kwargs = {
        "index": [["a", "b", "c", "d"], ["", "", "x", "y"]],
        "columns": [["a1", "b1", "c1", "d1"], ["", "", "z", "x"]],
    }
    md_df, pd_df = create_test_dfs(np.random.rand(4, 4), **kwargs)

    _row_labels = slice(None) if row_labels is None else row_labels
    _col_labels = slice(None) if col_labels is None else col_labels
    pd_df = pd_df.loc[_row_labels, _col_labels]
    modin_frame = md_df._query_compiler._modin_frame
    new_modin_frame = modin_frame.take_2d_labels_or_positional(
        row_labels=row_labels, col_labels=col_labels
    )
    md_df._query_compiler._modin_frame = new_modin_frame

    df_equals(md_df, pd_df)


@pytest.mark.parametrize("has_partitions_shape_cache", [True, False])
@pytest.mark.parametrize("has_frame_shape_cache", [True, False])
def test_apply_func_to_both_axis(has_partitions_shape_cache, has_frame_shape_cache):
    """
    Test ``modin.core.dataframe.pandas.dataframe.dataframe.PandasDataframe.apply_select_indices`` functionality of broadcasting non-distributed items.
    """
    data = test_data_values[0]

    md_df, pd_df = create_test_dfs(data)
    values = pd_df.values + 1

    pd_df.iloc[:, :] = values

    modin_frame = md_df._query_compiler._modin_frame

    if has_frame_shape_cache:
        # Explicitly compute rows & columns shapes to store this info in frame's cache
        modin_frame.row_lengths
        modin_frame.column_widths
    else:
        # Explicitly reset frame's cache
        modin_frame._row_lengths_cache = None
        modin_frame._column_widths_cache = None

    for row in modin_frame._partitions:
        for part in row:
            if has_partitions_shape_cache:
                # Explicitly compute partition shape to store this info in its cache
                part.length()
                part.width()
            else:
                # Explicitly reset partition's shape cache
                part._length_cache = None
                part._width_cache = None

    def func_to_apply(partition, row_internal_indices, col_internal_indices, item):
        partition.iloc[row_internal_indices, col_internal_indices] = item
        return partition

    new_modin_frame = modin_frame.apply_select_indices(
        axis=None,
        func=func_to_apply,
        # Passing none-slices does not trigger shapes recomputation and so the cache is untouched.
        row_labels=slice(None),
        col_labels=slice(None),
        keep_remaining=True,
        new_index=pd_df.index,
        new_columns=pd_df.columns,
        item_to_distribute=values,
    )
    md_df._query_compiler._modin_frame = new_modin_frame

    df_equals(md_df, pd_df)


@pytest.mark.parametrize(
    "test_type",
    [
        "many_small_dfs",
        "concatted_df_with_small_dfs",
        "large_df_plus_small_dfs",
    ],
)
@pytest.mark.parametrize(
    "set_num_partitions",
    [1, 4],
    indirect=True,
)
def test_rebalance_partitions(test_type, set_num_partitions):
    num_partitions = NPartitions.get()
    if test_type == "many_small_dfs":
        small_dfs = [
            pd.DataFrame(
                [[i + j for j in range(0, 1000)]],
                columns=[f"col{j}" for j in range(0, 1000)],
                index=pd.Index([i]),
            )
            for i in range(1, 100001, 1000)
        ]
        large_df = pd.concat(small_dfs)
        col_length = 100
    elif test_type == "concatted_df_with_small_dfs":
        small_dfs = [
            pd.DataFrame(
                [[i + j for j in range(0, 1000)]],
                columns=[f"col{j}" for j in range(0, 1000)],
                index=pd.Index([i]),
            )
            for i in range(1, 100001, 1000)
        ]
        large_df = pd.concat([pd.concat(small_dfs)] + small_dfs[:3])
        col_length = 103
    else:
        large_df = pd.DataFrame(
            [[i + j for j in range(1, 1000)] for i in range(0, 100000, 1000)],
            columns=[f"col{j}" for j in range(1, 1000)],
            index=pd.Index(list(range(0, 100000, 1000))),
        )
        small_dfs = [
            pd.DataFrame(
                [[i + j for j in range(0, 1000)]],
                columns=[f"col{j}" for j in range(0, 1000)],
                index=pd.Index([i]),
            )
            for i in range(1, 4001, 1000)
        ]
        large_df = pd.concat([large_df] + small_dfs[:3])
        col_length = 103
    large_modin_frame = large_df._query_compiler._modin_frame
    assert large_modin_frame._partitions.shape == (
        num_partitions,
        num_partitions,
    ), "Partitions were not rebalanced after concat."
    assert all(
        isinstance(ptn, large_modin_frame._partition_mgr_cls._column_partitions_class)
        for ptn in large_modin_frame._partitions.flatten()
    )
    # The following check tests that we can correctly form full-axis virtual partitions
    # over the orthogonal axis from non-full-axis virtual partitions.

    def col_apply_func(col):
        assert len(col) == col_length, "Partial axis partition detected."
        return col + 1

    large_apply_result = large_df.apply(col_apply_func)
    large_apply_result_frame = large_apply_result._query_compiler._modin_frame
    assert large_apply_result_frame._partitions.shape == (
        num_partitions,
        num_partitions,
    ), "Partitions list shape is incorrect."
    assert all(
        isinstance(ptn, large_apply_result_frame._partition_mgr_cls._partition_class)
        for ptn in large_apply_result_frame._partitions.flatten()
    ), "Partitions are not block partitioned after column-wise apply."
    large_df = pd.DataFrame(
        query_compiler=large_df._query_compiler.__constructor__(large_modin_frame)
    )
    # The following check tests that we can correctly form full-axis virtual partitions
    # over the same axis from non-full-axis virtual partitions.

    def row_apply_func(row):
        assert len(row) == 1000, "Partial axis partition detected."
        return row + 1

    large_apply_result = large_df.apply(row_apply_func, axis=1)
    large_apply_result_frame = large_apply_result._query_compiler._modin_frame
    assert large_apply_result_frame._partitions.shape == (
        num_partitions,
        num_partitions,
    ), "Partitions list shape is incorrect."
    assert all(
        isinstance(ptn, large_apply_result_frame._partition_mgr_cls._partition_class)
        for ptn in large_apply_result_frame._partitions.flatten()
    ), "Partitions are not block partitioned after row-wise apply."

    large_apply_result = large_df.applymap(lambda x: x)
    large_apply_result_frame = large_apply_result._query_compiler._modin_frame
    assert large_apply_result_frame._partitions.shape == (
        num_partitions,
        num_partitions,
    ), "Partitions list shape is incorrect."
    assert all(
        isinstance(ptn, large_apply_result_frame._partition_mgr_cls._partition_class)
        for ptn in large_apply_result_frame._partitions.flatten()
    ), "Partitions are not block partitioned after element-wise apply."


@pytest.mark.parametrize(
    "axis,virtual_partition_class",
    ((0, virtual_column_partition_class), (1, virtual_row_partition_class)),
    ids=["partitions_spanning_all_columns", "partitions_spanning_all_rows"],
)
class TestDrainVirtualPartitionCallQueue:
    """Test draining virtual partition call queues.

    Test creating a virtual partition made of block partitions and/or one or
    more layers of virtual partitions, draining the top-level partition's
    call queue, and getting the result.

    In all these test cases, the full_axis argument doesn't matter for
    correctness because it only affects `apply`, which is not used here.
    Still, virtual partition users are not supposed to create full-axis
    virtual partitions out of other full-axis virtual partitions, so
    set full_axis to False everywhere.
    """

    def test_from_virtual_partitions_with_call_queues(
        self,
        axis,
        virtual_partition_class,
    ):
        # reverse the dataframe along the virtual partition axis.
        def reverse(df):
            return df.iloc[::-1, :] if axis == 0 else df.iloc[:, ::-1]

        level_zero_blocks_first = [
            block_partition_class(put(pandas.DataFrame([0]))),
            block_partition_class(put(pandas.DataFrame([1]))),
        ]
        level_one_virtual_first = virtual_partition_class(
            level_zero_blocks_first, full_axis=False
        )
        level_one_virtual_first = level_one_virtual_first.add_to_apply_calls(reverse)
        level_zero_blocks_second = [
            block_partition_class(put(pandas.DataFrame([2]))),
            block_partition_class(put(pandas.DataFrame([3]))),
        ]
        level_one_virtual_second = virtual_partition_class(
            level_zero_blocks_second, full_axis=False
        )
        level_one_virtual_second = level_one_virtual_second.add_to_apply_calls(reverse)
        level_two_virtual = virtual_partition_class(
            [level_one_virtual_first, level_one_virtual_second], full_axis=False
        )
        level_two_virtual.drain_call_queue()
        if axis == 0:
            expected_df = pandas.DataFrame([1, 0, 3, 2], index=[0, 0, 0, 0])
        else:
            expected_df = pandas.DataFrame([[1, 0, 3, 2]], columns=[0, 0, 0, 0])
        df_equals(
            level_two_virtual.to_pandas(),
            expected_df,
        )

    def test_from_block_and_virtual_partition_with_call_queues(
        self, axis, virtual_partition_class
    ):
        # make a function that reverses the dataframe along the virtual
        # partition axis.
        # for testing axis == 0, start with two 2-rows-by-1-column blocks. for
        # axis == 1, start with two 1-rows-by-2-column blocks.
        def reverse(df):
            return df.iloc[::-1, :] if axis == 0 else df.iloc[:, ::-1]

        block_data = [[0, 1], [2, 3]] if axis == 0 else [[[0, 1]], [[2, 3]]]
        level_zero_blocks = [
            block_partition_class(put(pandas.DataFrame(block_data[0]))),
            block_partition_class(put(pandas.DataFrame(block_data[1]))),
        ]
        level_zero_blocks[0] = level_zero_blocks[0].add_to_apply_calls(reverse)
        level_one_virtual = virtual_partition_class(
            level_zero_blocks[1], full_axis=False
        )
        level_one_virtual = level_one_virtual.add_to_apply_calls(reverse)
        level_two_virtual = virtual_partition_class(
            [level_zero_blocks[0], level_one_virtual], full_axis=False
        )
        level_two_virtual.drain_call_queue()
        if axis == 0:
            expected_df = pandas.DataFrame([1, 0, 3, 2], index=[1, 0, 1, 0])
        else:
            expected_df = pandas.DataFrame([[1, 0, 3, 2]], columns=[1, 0, 1, 0])
        df_equals(level_two_virtual.to_pandas(), expected_df)

    def test_virtual_partition_call_queues_at_three_levels(
        self, axis, virtual_partition_class
    ):
        block = block_partition_class(put(pandas.DataFrame([1])))
        level_one_virtual = virtual_partition_class([block], full_axis=False)
        level_one_virtual = level_one_virtual.add_to_apply_calls(
            lambda df: pandas.concat([df, pandas.DataFrame([2])])
        )
        level_two_virtual = virtual_partition_class(
            [level_one_virtual], full_axis=False
        )
        level_two_virtual = level_two_virtual.add_to_apply_calls(
            lambda df: pandas.concat([df, pandas.DataFrame([3])])
        )
        level_three_virtual = virtual_partition_class(
            [level_two_virtual], full_axis=False
        )
        level_three_virtual = level_three_virtual.add_to_apply_calls(
            lambda df: pandas.concat([df, pandas.DataFrame([4])])
        )
        level_three_virtual.drain_call_queue()
        df_equals(
            level_three_virtual.to_pandas(),
            pd.DataFrame([1, 2, 3, 4], index=[0, 0, 0, 0]),
        )


@pytest.mark.parametrize(
    "virtual_partition_class",
    (virtual_column_partition_class, virtual_row_partition_class),
    ids=["partitions_spanning_all_columns", "partitions_spanning_all_rows"],
)
def test_virtual_partition_apply_not_returning_pandas_dataframe(
    virtual_partition_class,
):
    # see https://github.com/modin-project/modin/issues/4811

    partition = virtual_partition_class(
        block_partition_class(put(pandas.DataFrame())), full_axis=False
    )

    apply_result = partition.apply(lambda df: 1).get()
    assert apply_result == 1


@pytest.mark.skipif(
    Engine.get() != "Ray",
    reason="Only ray.wait() does not take duplicate object refs.",
)
def test_virtual_partition_dup_object_ref():
    # See https://github.com/modin-project/modin/issues/5045
    frame_c = pd.DataFrame(np.zeros((100, 20), dtype=np.float32, order="C"))
    frame_c = [frame_c] * 20
    df = pd.concat(frame_c)
    partition = df._query_compiler._modin_frame._partitions.flatten()[0]
    obj_refs = partition.list_of_blocks
    assert len(obj_refs) != len(
        set(obj_refs)
    ), "Test setup did not contain duplicate objects"
    # The below call to wait() should not crash
    partition.wait()


__test_reorder_labels_cache_axis_positions = [
    pytest.param(lambda index: None, id="no_reordering"),
    pytest.param(lambda index: np.arange(len(index) - 1, -1, -1), id="reordering_only"),
    pytest.param(
        lambda index: [0, 1, 2, len(index) - 3, len(index) - 2, len(index) - 1],
        id="projection_only",
    ),
    pytest.param(
        lambda index: np.repeat(np.arange(len(index)), repeats=3), id="size_grow"
    ),
]


@pytest.mark.parametrize("row_positions", __test_reorder_labels_cache_axis_positions)
@pytest.mark.parametrize("col_positions", __test_reorder_labels_cache_axis_positions)
@pytest.mark.parametrize(
    "partitioning_scheme",
    [
        pytest.param(
            lambda df: {
                "row_lengths": [df.shape[0]],
                "column_widths": [df.shape[1]],
            },
            id="single_partition",
        ),
        pytest.param(
            lambda df: {
                "row_lengths": [32, max(0, df.shape[0] - 32)],
                "column_widths": [32, max(0, df.shape[1] - 32)],
            },
            id="two_unbalanced_partitions",
        ),
        pytest.param(
            lambda df: {
                "row_lengths": [df.shape[0] // NPartitions.get()] * NPartitions.get(),
                "column_widths": [df.shape[1] // NPartitions.get()] * NPartitions.get(),
            },
            id="perfect_partitioning",
        ),
        pytest.param(
            lambda df: {
                "row_lengths": [2**i for i in range(NPartitions.get())],
                "column_widths": [2**i for i in range(NPartitions.get())],
            },
            id="unbalanced_partitioning_equals_npartition",
        ),
        pytest.param(
            lambda df: {
                "row_lengths": [2] * (df.shape[0] // 2),
                "column_widths": [2] * (df.shape[1] // 2),
            },
            id="unbalanced_partitioning",
        ),
    ],
)
def test_reorder_labels_cache(
    row_positions,
    col_positions,
    partitioning_scheme,
):
    pandas_df = pandas.DataFrame(test_data_values[0])

    md_df = construct_modin_df_by_scheme(pandas_df, partitioning_scheme(pandas_df))
    md_df = md_df._query_compiler._modin_frame

    result = md_df._reorder_labels(
        row_positions(md_df.index), col_positions(md_df.columns)
    )
    validate_partitions_cache(result)


def test_reorder_labels_dtypes():
    pandas_df = pandas.DataFrame(
        {
            "a": [1, 2, 3, 4],
            "b": [1.0, 2.4, 3.4, 4.5],
            "c": ["a", "b", "c", "d"],
            "d": pd.to_datetime([1, 2, 3, 4], unit="D"),
        }
    )

    md_df = construct_modin_df_by_scheme(
        pandas_df,
        partitioning_scheme={
            "row_lengths": [len(pandas_df)],
            "column_widths": [
                len(pandas_df) // 2,
                len(pandas_df) // 2 + len(pandas_df) % 2,
            ],
        },
    )
    md_df = md_df._query_compiler._modin_frame

    result = md_df._reorder_labels(
        row_positions=None, col_positions=np.arange(len(md_df.columns) - 1, -1, -1)
    )
    df_equals(result.dtypes, result.to_pandas().dtypes)


@pytest.mark.parametrize(
    "left_partitioning, right_partitioning, ref_with_cache_available, ref_with_no_cache",
    # Note: this test takes into consideration that `MinPartitionSize == 32` and `NPartitions == 4`
    [
        (
            [2],
            [2],
            1,  # the num_splits is computed like (2 + 2 = 4 / chunk_size = 1 split)
            2,  # the num_splits is just splits sum (1 + 1 == 2)
        ),
        (
            [24],
            [54],
            3,  # the num_splits is computed like (24 + 54 = 78 / chunk_size = 3 splits)
            2,  # the num_splits is just splits sum (1 + 1 == 2)
        ),
        (
            [2],
            [299],
            4,  # the num_splits is bounded by NPartitions (2 + 299 = 301 / chunk_size = 10 splits -> bound by 4)
            2,  # the num_splits is just splits sum (1 + 1 == 2)
        ),
        (
            [32, 32],
            [128],
            4,  # the num_splits is bounded by NPartitions (32 + 32 + 128 = 192 / chunk_size = 6 splits -> bound by 4)
            3,  # the num_splits is just splits sum (2 + 1 == 3)
        ),
        (
            [128] * 7,
            [128] * 6,
            4,  # the num_splits is bounded by NPartitions (128 * 7 + 128 * 6 = 1664 / chunk_size = 52 splits -> bound by 4)
            4,  # the num_splits is just splits sum bound by NPartitions (7 + 6 = 13 splits -> 4 splits)
        ),
    ],
)
@pytest.mark.parametrize(
    "modify_config", [{NPartitions: 4, MinPartitionSize: 32}], indirect=True
)
def test_merge_partitioning(
    left_partitioning,
    right_partitioning,
    ref_with_cache_available,
    ref_with_no_cache,
    modify_config,
):
    from modin.core.storage_formats.pandas.utils import merge_partitioning

    left_df = pandas.DataFrame(
        [np.arange(sum(left_partitioning)) for _ in range(sum(left_partitioning))]
    )
    right_df = pandas.DataFrame(
        [np.arange(sum(right_partitioning)) for _ in range(sum(right_partitioning))]
    )

    left = construct_modin_df_by_scheme(
        left_df, {"row_lengths": left_partitioning, "column_widths": left_partitioning}
    )._query_compiler._modin_frame
    right = construct_modin_df_by_scheme(
        right_df,
        {"row_lengths": right_partitioning, "column_widths": right_partitioning},
    )._query_compiler._modin_frame

    assert left.row_lengths == left.column_widths == left_partitioning
    assert right.row_lengths == right.column_widths == right_partitioning

    res = merge_partitioning(left, right, axis=0)
    assert res == ref_with_cache_available

    res = merge_partitioning(left, right, axis=1)
    assert res == ref_with_cache_available

    (
        left._row_lengths_cache,
        left._column_widths_cache,
        right._row_lengths_cache,
        right._column_widths_cache,
    ) = [None] * 4

    res = merge_partitioning(left, right, axis=0)
    assert res == ref_with_no_cache
    # Verifying that no computations are being triggered
    assert all(
        cache is None
        for cache in (
            left._row_lengths_cache,
            left._column_widths_cache,
            right._row_lengths_cache,
            right._column_widths_cache,
        )
    )

    res = merge_partitioning(left, right, axis=1)
    assert res == ref_with_no_cache
    # Verifying that no computations are being triggered
    assert all(
        cache is None
        for cache in (
            left._row_lengths_cache,
            left._column_widths_cache,
            right._row_lengths_cache,
            right._column_widths_cache,
        )
    )


def test_groupby_with_empty_partition():
    # see #5461 for details
    md_df = construct_modin_df_by_scheme(
        pandas_df=pandas.DataFrame({"a": [1, 1, 2, 2], "b": [3, 4, 5, 6]}),
        partitioning_scheme={"row_lengths": [2, 2], "column_widths": [2]},
    )
    md_res = md_df.query("a > 1", engine="python")
    grp_obj = md_res.groupby("a")
    # check index error due to partitioning missmatching
    grp_obj.count()

    md_df = construct_modin_df_by_scheme(
        pandas_df=pandas.DataFrame({"a": [1, 1, 2, 2], "b": [3, 4, 5, 6]}),
        partitioning_scheme={"row_lengths": [2, 2], "column_widths": [2]},
    )
    md_res = md_df.query("a > 1", engine="python")
    grp_obj = md_res.groupby(md_res["a"])
    grp_obj.count()


@pytest.mark.parametrize("set_num_partitions", [2], indirect=True)
def test_repartitioning(set_num_partitions):
    """
    This test verifies that 'keep_partitioning=False' doesn't actually preserve partitioning.

    For more details see: https://github.com/modin-project/modin/issues/5621
    """
    assert NPartitions.get() == 2

    pandas_df = pandas.DataFrame(
        {"a": [1, 1, 2, 2], "b": [3, 4, 5, 6], "c": [1, 2, 3, 4], "d": [4, 5, 6, 7]}
    )

    modin_df = construct_modin_df_by_scheme(
        pandas_df=pandas.DataFrame(
            {"a": [1, 1, 2, 2], "b": [3, 4, 5, 6], "c": [1, 2, 3, 4], "d": [4, 5, 6, 7]}
        ),
        partitioning_scheme={"row_lengths": [4], "column_widths": [2, 2]},
    )

    modin_frame = modin_df._query_compiler._modin_frame

    assert modin_frame._partitions.shape == (1, 2)
    assert modin_frame.column_widths == [2, 2]

    res = modin_frame.apply_full_axis(
        axis=1,
        func=lambda df: df,
        keep_partitioning=False,
        new_index=[0, 1, 2, 3],
        new_columns=["a", "b", "c", "d"],
    )

    assert res._partitions.shape == (1, 1)
    assert res.column_widths == [4]
    df_equals(res._partitions[0, 0].to_pandas(), pandas_df)
    df_equals(res.to_pandas(), pandas_df)


@pytest.mark.parametrize("col_name", ["numeric_col", "non_numeric_col"])
@pytest.mark.parametrize("ascending", [True, False])
@pytest.mark.parametrize("num_pivots", [3, 2, 1])
@pytest.mark.parametrize("all_pivots_are_unique", [True, False])
def test_split_partitions_kernel(
    col_name, ascending, num_pivots, all_pivots_are_unique
):
    """
    This test verifies proper work of the `split_partitions_using_pivots_for_sort` function
    used in partitions reshuffling.

    The function being tested splits the passed dataframe into parts according
    to the 'pivots' indicating boundary values for the parts.

    Parameters
    ----------
    col_name : {"numeric_col", "non_numeric_col"}
        The tested function takes a key column name to which the pivot values belong.
        The function may behave differently depending on the type of that column.
    ascending : {True, False}
        The split parts are returned either in ascending or descending order.
        This parameter helps us to test both of the cases.
    num_pivots : {3, 2, 1}
        The function's behavior may depend on the number of boundary values being passed.
    all_pivots_are_unique : {True, False}
        Duplicate pivot values cause empty partitions to be produced. This parameter helps
        to verify that the function still behaves correctly in such cases.
    """
    random_state = np.random.RandomState(42)

    df = pandas.DataFrame(
        {
            "numeric_col": range(9),
            "non_numeric_col": list("abcdefghi"),
        }
    )
    min_val, max_val = df[col_name].iloc[0], df[col_name].iloc[-1]

    # Selecting random boundary values for the key column
    pivots = random_state.choice(df[col_name], num_pivots, replace=False)
    if not all_pivots_are_unique:
        # Making the 'pivots' contain only duplicate values
        pivots = np.repeat(pivots[0], num_pivots)
    # The tested function assumes that we pass pivots in the ascending order
    pivots = np.sort(pivots)

    # Randomly reordering rows in the dataframe
    df = df.reindex(random_state.permutation(df.index))
    bins = ShuffleSortFunctions.split_partitions_using_pivots_for_sort(
        df,
        [
            ColumnInfo(
                name=col_name,
                is_numeric=pandas.api.types.is_numeric_dtype(df.dtypes[col_name]),
                pivots=pivots,
            )
        ],
        ascending=ascending,
    )

    # Building reference bounds to make the result verification simpler
    bounds = np.concatenate([[min_val], pivots, [max_val]])
    if not ascending:
        # If the order is descending we want bounds to be in the descending order as well:
        # Ex: bounds = [0, 2, 5, 10] for ascending and [10, 5, 2, 0] for descending.
        bounds = bounds[::-1]

    for idx, part in enumerate(bins):
        if ascending:
            # Check that each part is in the range of 'bound[i] <= part <= bound[i + 1]'
            # Example, if the `pivots` were [2, 5] and the min/max values for the colum are min=0, max=10
            # Then each part satisfies: 0 <= part[0] <= 2; 2 <= part[1] <= 5; 5 <= part[2] <= 10
            assert (
                (bounds[idx] <= part[col_name]) & (part[col_name] <= bounds[idx + 1])
            ).all()
        else:
            # Check that each part is in the range of 'bound[i + 1] <= part <= bound[i]'
            # Example, if the `pivots` were [2, 5] and the min/max values for the colum are min=0, max=10
            # Then each part satisfies: 5 <= part[0] <= 10; 2 <= part[1] <= 5; 0 <= part[2] <= 2
            assert (
                (bounds[idx + 1] <= part[col_name]) & (part[col_name] <= bounds[idx])
            ).all()


@pytest.mark.parametrize("col_name", ["numeric_col", "non_numeric_col"])
@pytest.mark.parametrize("ascending", [True, False])
def test_split_partitions_with_empty_pivots(col_name, ascending):
    """
    This test verifies that the splitting function performs correctly when an empty pivots list is passed.
    The expected behavior is to return a single split consisting of the exact copy of the input dataframe.
    """
    df = pandas.DataFrame(
        {
            "numeric_col": range(9),
            "non_numeric_col": list("abcdefghi"),
        }
    )

    result = ShuffleSortFunctions.split_partitions_using_pivots_for_sort(
        df,
        [
            ColumnInfo(
                name=col_name,
                is_numeric=pandas.api.types.is_numeric_dtype(df.dtypes[col_name]),
                pivots=[],
            )
        ],
        ascending=ascending,
    )
    # We're expecting to recieve a single split here
    assert isinstance(result, tuple)
    assert len(result) == 1
    assert result[0].equals(df)


@pytest.mark.parametrize("ascending", [True, False])
def test_shuffle_partitions_with_empty_pivots(ascending):
    """
    This test verifies that the `PartitionMgr.shuffle_partitions` method can handle empty pivots list.
    """
    modin_frame = pd.DataFrame(
        np.array([["hello", "goodbye"], ["hello", "Hello"]])
    )._query_compiler._modin_frame

    assert modin_frame._partitions.shape == (1, 1)

    column_name = modin_frame.columns[1]

    shuffle_functions = ShuffleSortFunctions(
        # These are the parameters we pass in the `.sort_by()` implementation
        modin_frame,
        columns=column_name,
        ascending=ascending,
        ideal_num_new_partitions=1,
    )

    new_partitions = modin_frame._partition_mgr_cls.shuffle_partitions(
        modin_frame._partitions,
        index=0,
        shuffle_functions=shuffle_functions,
        final_shuffle_func=lambda df: df.sort_values(column_name),
    )
    ref = modin_frame.to_pandas().sort_values(column_name)
    res = new_partitions[0, 0].get()

    assert new_partitions.shape == (1, 1)
    assert ref.equals(res)


@pytest.mark.parametrize("ascending", [True, False])
def test_split_partition_preserve_names(ascending):
    """
    This test verifies that the dataframes being split by ``split_partitions_using_pivots_for_sort``
    preserve their index/column names.
    """
    df = pandas.DataFrame(
        {
            "numeric_col": range(9),
            "non_numeric_col": list("abcdefghi"),
        }
    )
    index_name = "custom_name"
    df.index.name = index_name
    df.columns.name = index_name

    # Pivots that contain empty bins
    pivots = [2, 2, 5, 7]
    splits = ShuffleSortFunctions.split_partitions_using_pivots_for_sort(
        df,
        [ColumnInfo(name="numeric_col", is_numeric=True, pivots=pivots)],
        ascending=ascending,
    )

    for part in splits:
        assert part.index.name == index_name
        assert part.columns.name == index_name


@pytest.mark.parametrize("has_cols_metadata", [True, False])
@pytest.mark.parametrize("has_dtypes_metadata", [True, False])
def test_merge_preserves_metadata(has_cols_metadata, has_dtypes_metadata):
    df1 = pd.DataFrame({"a": [1, 1, 2, 2], "b": list("abcd")})
    df2 = pd.DataFrame({"a": [4, 2, 1, 3], "b": list("bcaf"), "c": [3, 2, 1, 0]})

    modin_frame = df1._query_compiler._modin_frame

    if has_cols_metadata:
        # Verify that there were initially materialized metadata
        assert modin_frame.has_materialized_columns
    else:
        modin_frame._columns_cache = None

    if has_dtypes_metadata:
        # Verify that there were initially materialized metadata
        assert modin_frame.has_materialized_dtypes
    else:
        modin_frame.set_dtypes_cache(None)

    res = df1.merge(df2, on="b")._query_compiler._modin_frame

    if has_cols_metadata:
        assert res.has_materialized_columns
        if has_dtypes_metadata:
            assert res.has_materialized_dtypes
        else:
            # Verify that no materialization was triggered
            assert not res.has_materialized_dtypes
            assert not modin_frame.has_materialized_dtypes
    else:
        # Verify that no materialization was triggered
        assert not res.has_materialized_columns
        assert not res.has_materialized_dtypes
        assert not modin_frame.has_materialized_columns
        if not has_dtypes_metadata:
            assert not modin_frame.has_materialized_dtypes


def test_binary_op_preserve_dtypes():
    df = pd.DataFrame({"a": [1, 2, 3], "b": [4.0, 5.0, 6.0]})

    def setup_cache(df, has_cache=True):
        if has_cache:
            _ = df.dtypes
            assert df._query_compiler._modin_frame.has_materialized_dtypes
        else:
            df._query_compiler._modin_frame.set_dtypes_cache(None)
            assert not df._query_compiler._modin_frame.has_materialized_dtypes
        return df

    def assert_cache(df, has_cache=True):
        assert not (has_cache ^ df._query_compiler._modin_frame.has_materialized_dtypes)

    # Check when `other` is a non-distributed object
    assert_cache(setup_cache(df) + 2.0)
    assert_cache(setup_cache(df) + {"a": 2.0, "b": 4})
    assert_cache(setup_cache(df) + [2.0, 4])
    assert_cache(setup_cache(df) + np.array([2.0, 4]))

    # Check when `other` is a dataframe
    other = pd.DataFrame({"b": [3, 4, 5], "c": [4.0, 5.0, 6.0]})
    assert_cache(setup_cache(df) + setup_cache(other, has_cache=True))
    assert_cache(setup_cache(df) + setup_cache(other, has_cache=False), has_cache=False)

    # Check when `other` is a series
    other = pd.Series({"b": 3.0, "c": 4.0})
    assert_cache(setup_cache(df) + setup_cache(other, has_cache=True))
    assert_cache(setup_cache(df) + setup_cache(other, has_cache=False), has_cache=False)


@pytest.mark.parametrize("axis", [0, 1])
def test_concat_dont_materialize_opposite_axis(axis):
    data = {"a": [1, 2, 3], "b": [4.0, 5.0, 6.0]}
    df1, df2 = pd.DataFrame(data), pd.DataFrame(data)

    def assert_no_cache(df, axis):
        if axis:
            assert not df._query_compiler._modin_frame.has_materialized_columns
        else:
            assert not df._query_compiler._modin_frame.has_materialized_index

    def remove_cache(df, axis):
        if axis:
            df._query_compiler._modin_frame.set_columns_cache(None)
        else:
            df._query_compiler._modin_frame.set_index_cache(None)
        assert_no_cache(df, axis)
        return df

    df1, df2 = remove_cache(df1, axis), remove_cache(df2, axis)

    df_concated = pd.concat((df1, df2), axis=axis)
    assert_no_cache(df1, axis)
    assert_no_cache(df2, axis)
    assert_no_cache(df_concated, axis)


def test_setitem_bool_preserve_dtypes():
    df = pd.DataFrame({"a": [1, 1, 2, 2], "b": [3, 4, 5, 6]})
    indexer = pd.Series([True, False, True, False])

    assert df._query_compiler._modin_frame.has_materialized_dtypes

    # slice(None) as a col_loc
    df.loc[indexer] = 2.0
    assert df._query_compiler._modin_frame.has_materialized_dtypes

    # list as a col_loc
    df.loc[indexer, ["a", "b"]] = 2.0
    assert df._query_compiler._modin_frame.has_materialized_dtypes

    # scalar as a col_loc
    df.loc[indexer, "a"] = 2.0
    assert df._query_compiler._modin_frame.has_materialized_dtypes


def test_setitem_unhashable_preserve_dtypes():
    df = pd.DataFrame([[1, 2, 3, 4], [5, 6, 7, 8]])
    assert df._query_compiler._modin_frame.has_materialized_dtypes

    df2 = pd.DataFrame([[9, 9], [5, 5]])
    assert df2._query_compiler._modin_frame.has_materialized_dtypes

    df[[1, 2]] = df2
    assert df._query_compiler._modin_frame.has_materialized_dtypes


@pytest.mark.parametrize(
    "modify_config", [{ExperimentalGroupbyImpl: True}], indirect=True
)
def test_groupby_size_shuffling(modify_config):
    # verifies that 'groupby.size()' works with reshuffling implementation
    # https://github.com/modin-project/modin/issues/6367
    df = pd.DataFrame({"a": [1, 1, 2, 2], "b": [3, 4, 5, 6]})
    modin_frame = df._query_compiler._modin_frame

    with mock.patch.object(
        modin_frame,
        "_apply_func_to_range_partitioning",
        wraps=modin_frame._apply_func_to_range_partitioning,
    ) as shuffling_method:
        try_cast_to_pandas(df.groupby("a").size())

    shuffling_method.assert_called()


@pytest.mark.parametrize(
    "kwargs",
    [dict(axis=0, labels=[]), dict(axis=1, labels=["a"]), dict(axis=1, labels=[])],
)
def test_reindex_preserve_dtypes(kwargs):
    df = pd.DataFrame({"a": [1, 1, 2, 2], "b": [3, 4, 5, 6]})

    reindexed_df = df.reindex(**kwargs)
    assert reindexed_df._query_compiler._modin_frame.has_materialized_dtypes


class TestModinIndexIds:
    @staticmethod
    def _patch_get_index(df, axis=0):
        """Patch the ``.index``/``.columns`` attribute of the passed dataframe."""
        if axis == 0:
            return mock.patch.object(
                type(df),
                "index",
                new_callable=mock.PropertyMock,
                wraps=functools.partial(type(df).index.__get__, df),
            )
        else:
            return mock.patch.object(
                type(df),
                "columns",
                new_callable=mock.PropertyMock,
                wraps=functools.partial(type(df).columns.__get__, df),
            )

    def test_setitem_without_copartition(self):
        """Test that setitem for identical indices works without materializing the axis."""
        # simple insertion
        df = pd.DataFrame({f"col{i}": np.arange(256) for i in range(64)})
        remove_axis_cache(df)

        col = df["col0"]
        assert_has_no_cache(col)
        assert_has_no_cache(df)

        # insert the column back and check that no index computation were triggered
        with self._patch_get_index(df) as get_index_patch:
            df["col0"] = col
            # check that no cache computation was triggered
            assert_has_no_cache(df)
            assert_has_no_cache(col)
        get_index_patch.assert_not_called()

        # insertion with few map operations
        df = pd.DataFrame({f"col{i}": np.arange(256) for i in range(64)})
        remove_axis_cache(df)

        col = df["col0"]
        # perform some operations that doesn't modify index labels and partitioning
        col = col * 2 + 10
        assert_has_no_cache(col)
        assert_has_no_cache(df)

        # insert the modified column back and check that no index computation were triggered
        with self._patch_get_index(df) as get_index_patch:
            df["col0"] = col
            # check that no cache computation was triggered
            assert_has_no_cache(df)
            assert_has_no_cache(col)
        get_index_patch.assert_not_called()

    @pytest.mark.parametrize("axis", [0, 1])
    def test_concat_without_copartition(self, axis):
        """Test that concatenation for frames with identical indices works without materializing the axis."""
        df1 = pd.DataFrame({f"col{i}": np.arange(256) for i in range(64)})
        remove_axis_cache(df1, axis)

        # perform some operations that doesn't modify index labels and partitioning
        df2 = df1.abs().applymap(lambda df: df * 2)

        with self._patch_get_index(df1, axis) as get_index_patch:
            res = pd.concat([df1, df2], axis=axis ^ 1)
            # check that no cache computation was triggered
            assert_has_no_cache(df1, axis)
            assert_has_no_cache(df2, axis)
            assert_has_no_cache(res, axis)
        get_index_patch.assert_not_called()

    def test_index_updates_ref(self):
        """Test that copying the default ModinIndex to a new frame updates frame reference with the new one."""
        df1 = pd.DataFrame({"a": [1, 2, 3], "b": [4, 5, 6]})
        remove_axis_cache(df1)

        modin_frame1 = df1._query_compiler._modin_frame
        # verify that index cache is 'default' and so holds a reference to the `modin_frame`
        assert modin_frame1._index_cache._is_default_callable

        ref_count_before = sys.getrefcount(modin_frame1)

        df2 = df1 + 1
        modin_frame2 = df2._query_compiler._modin_frame
        # verify that new index cache is also the 'default' one
        assert modin_frame2._index_cache._is_default_callable
        # verify that there's no new references being created to the old frame
        assert sys.getrefcount(modin_frame1) == ref_count_before

    def test_index_updates_axis(self):
        """Verify that the ModinIndex `axis` attribute is updated when copied to a new frame but for an opposit axis."""
        df1 = pd.DataFrame({"a": [1, 2, 3], "b": [4, 5, 6]})
        remove_axis_cache(df1)

        # now index becomes columns and vice-versa, this means that the 'default callable'
        # of the ModinIndex now has to update its axis
        df2 = df1.T

        idx1 = df1._query_compiler._modin_frame._index_cache
        idx2 = df2._query_compiler._modin_frame._index_cache

        cols1 = df1._query_compiler._modin_frame._columns_cache
        cols2 = df2._query_compiler._modin_frame._columns_cache

        # check that we can compare df.index == df.T.columns & df.columns == df.T.index
        # without triggering any axis materialization
        assert (
            idx1._index_id == cols2._index_id and idx1._lengths_id == cols2._lengths_id
        )
        assert (
            cols1._index_id == idx2._index_id and cols1._lengths_id == idx2._lengths_id
        )

        # check that when the materialization is triggered for the transposed frame it produces proper labels
        assert df2.index.equals(pandas.Index(["a", "b"]))
        assert df2.columns.equals(pandas.Index([0, 1, 2]))


def test_skip_set_columns():
    """
    Verifies that the mechanism of skipping the actual ``._set_columns()`` call in case
    the new columns are identical to the previous ones works properly.

    In this test, we rely on the ``modin_frame._deferred_column`` attribute.
    The new indices propagation is done lazily, and the ``deferred_column`` attribute
    indicates whether there's a new indices propagation pending.
    """
    df = pd.DataFrame({"col1": [1, 2, 3], "col2": [3, 4, 5]})
    df.columns = ["col1", "col10"]
    # Verifies that the new columns were successfully set in case they're actually new
    assert df._query_compiler._modin_frame._deferred_column
    assert np.all(df.columns.values == ["col1", "col10"])

    df = pd.DataFrame({"col1": [1, 2, 3], "col2": [3, 4, 5]})
    df.columns = ["col1", "col2"]
    # Verifies that the new columns weren't set if they're equal to the previous ones
    assert not df._query_compiler._modin_frame._deferred_column

    df = pd.DataFrame({"col1": [1, 2, 3], "col2": [3, 4, 5]})
    df.columns = pandas.Index(["col1", "col2"], name="new name")
    # Verifies that the new columns were successfully set in case they's new metadata
    assert df.columns.name == "new name"

    df = pd.DataFrame(
        {("a", "col1"): [1, 2, 3], ("a", "col2"): [3, 4, 5], ("b", "col1"): [6, 7, 8]}
    )
    df.columns = df.columns.copy()
    # Verifies that the new columns weren't set if they're equal to the previous ones
    assert not df._query_compiler._modin_frame._deferred_column

    df = pd.DataFrame(
        {("a", "col1"): [1, 2, 3], ("a", "col2"): [3, 4, 5], ("b", "col1"): [6, 7, 8]}
    )
    new_cols = df.columns[::-1]
    df.columns = new_cols
    # Verifies that the new columns were successfully set in case they're actually new
    assert df._query_compiler._modin_frame._deferred_column
    assert df.columns.equals(new_cols)

    df = pd.DataFrame({"col1": [1, 2, 3], "col2": [3, 4, 5]})
    remove_axis_cache(df, axis=1)
    df.columns = ["col1", "col2"]
    # Verifies that the computation of the old columns wasn't triggered for the sake
    # of equality comparison, in this case the new columns should be set unconditionally,
    # meaning that the '_deferred_column' has to be True
    assert df._query_compiler._modin_frame._deferred_column


def test_query_dispatching():
    """
    Test whether the logic of determining whether the passed query
    can be performed row-wise works correctly in ``PandasQueryCompiler.rowwise_query()``.

    The tested method raises a ``NotImpementedError`` if the query cannot be performed row-wise
    and raises nothing if it can.
    """
    qc = pd.DataFrame(
        {"a": [1], "b": [2], "c": [3], "d": [4], "e": [5]}
    )._query_compiler

    local_var = 10  # noqa: F841 (unused variable)

    # these queries should be performed row-wise (so no exception)
    qc.rowwise_query("a < 1")
    qc.rowwise_query("a < b")
    qc.rowwise_query("a < (b + @local_var) * c > 10")

    # these queries cannot be performed row-wise (so they must raise an exception)
    with pytest.raises(NotImplementedError):
        qc.rowwise_query("a < b[0]")
    with pytest.raises(NotImplementedError):
        qc.rowwise_query("a < b.min()")
    with pytest.raises(NotImplementedError):
        qc.rowwise_query("a < (b + @local_var + (b - e.min())) * c > 10")
    with pytest.raises(NotImplementedError):
        qc.rowwise_query("a < b.size")


def test_sort_values_cache():
    """
    Test that the column widths cache after ``.sort_values()`` is valid:
    https://github.com/modin-project/modin/issues/6607
    """
    # 1 row partition and 2 column partitions, in this case '.sort_values()' will use
    # row-wise implementation and so the column widths WILL NOT be changed
    modin_df = construct_modin_df_by_scheme(
        pandas.DataFrame({f"col{i}": range(100) for i in range(64)}),
        partitioning_scheme={"row_lengths": [100], "column_widths": [32, 32]},
    )
    mf_initial = modin_df._query_compiler._modin_frame

    mf_res = modin_df.sort_values("col0")._query_compiler._modin_frame
    # check that row-wise implementation was indeed used (col widths were not changed)
    assert mf_res._column_widths_cache == [32, 32]
    # check that the cache and actual col widths match
    validate_partitions_cache(mf_res, axis=1)
    # check that the initial frame's cache wasn't changed
    assert mf_initial._column_widths_cache == [32, 32]
    validate_partitions_cache(mf_initial, axis=1)

    # 2 row partition and 2 column partitions, in this case '.sort_values()' will use
    # range-partitioning implementation and so the column widths WILL be changed
    modin_df = construct_modin_df_by_scheme(
        pandas.DataFrame({f"col{i}": range(100) for i in range(64)}),
        partitioning_scheme={"row_lengths": [50, 50], "column_widths": [32, 32]},
    )
    mf_initial = modin_df._query_compiler._modin_frame

    mf_res = modin_df.sort_values("col0")._query_compiler._modin_frame
    # check that range-partitioning implementation was indeed used (col widths were changed)
    assert mf_res._column_widths_cache == [64]
    # check that the cache and actual col widths match
    validate_partitions_cache(mf_res, axis=1)
    # check that the initial frame's cache wasn't changed
    assert mf_initial._column_widths_cache == [32, 32]
    validate_partitions_cache(mf_initial, axis=1)


class DummyFuture:
    """
    A dummy object emulating future's behaviour, this class is used in ``test_call_queue_serialization``.

    It stores a random numeric value representing its data and `was_materialized` state.
    Initially this object is considered to be serialized, the state can be changed by calling
    the ``.materialize()`` method.
    """

    def __init__(self):
        self._value = np.random.randint(0, 1_000_000)
        self._was_materialized = False

    def materialize(self):
        self._was_materialized = True
        return self

    def __eq__(self, other):
        if isinstance(other, type(self)) and self._value == other._value:
            return True
        return False


@pytest.mark.parametrize(
    "call_queue",
    [
        # empty call queue
        [],
        # a single-function call queue (the function has no argument and it's materialized)
        [(0, [], {})],
        # a single-function call queue (the function has no argument and it's serialized)
        [(DummyFuture(), [], {})],
        # a multiple-functions call queue, none of the functions have arguments
        [(DummyFuture(), [], {}), (DummyFuture(), [], {}), (0, [], {})],
        # a single-function call queue (the function has both positional and keyword arguments)
        [
            (
                DummyFuture(),
                [DummyFuture()],
                {
                    "a": DummyFuture(),
                    "b": [DummyFuture()],
                    "c": [DummyFuture, DummyFuture()],
                },
            )
        ],
        # a multiple-functions call queue with mixed types of functions/arguments
        [
            (
                DummyFuture(),
                [1, DummyFuture(), DummyFuture(), [4, 5]],
                {"a": [DummyFuture(), 2], "b": DummyFuture(), "c": [1]},
            ),
            (0, [], {}),
            (0, [1], {}),
            (0, [DummyFuture(), DummyFuture()], {}),
        ],
    ],
)
def test_call_queue_serialization(call_queue):
    """
    Test that the process of passing a call queue to Ray's kernel works correctly.

    Before passing a call queue to the kernel that actually executes it, the call queue
    is unwrapped into a 1D list using the ``deconstruct_call_queue`` function. After that,
    the 1D list is passed as a variable length argument to the kernel ``kernel(*queue)``,
    this is done so the Ray engine automatically materialize all the futures that the queue
    might have contained. In the end, inside of the kernel, the ``reconstruct_call_queue`` function
    is called to rebuild the call queue into its original structure.

    This test emulates the described flow and verifies that it works properly.
    """
    from modin.core.execution.ray.implementations.pandas_on_ray.partitioning.partition import (
        deconstruct_call_queue,
        reconstruct_call_queue,
    )

    def materialize_queue(*values):
        """
        Walk over the `values` and materialize all the future types.

        This function emulates how Ray remote functions materialize their positional arguments.
        """
        return [
            val.materialize() if isinstance(val, DummyFuture) else val for val in values
        ]

    def assert_everything_materialized(queue):
        """Walk over the call queue and verify that all entities there are materialized."""

        def assert_materialized(obj):
            assert (
                isinstance(obj, DummyFuture) and obj._was_materialized
            ) or not isinstance(obj, DummyFuture)

        for func, args, kwargs in queue:
            assert_materialized(func)
            for arg in args:
                assert_materialized(arg)
            for value in kwargs.values():
                if not isinstance(value, (list, tuple)):
                    value = [value]
                for val in value:
                    assert_materialized(val)

    (
        num_funcs,
        arg_lengths,
        kw_key_lengths,
        kw_value_lengths,
        *queue,
    ) = deconstruct_call_queue(call_queue)
    queue = materialize_queue(*queue)
    reconstructed_queue = reconstruct_call_queue(
        num_funcs, arg_lengths, kw_key_lengths, kw_value_lengths, queue
    )

    assert call_queue == reconstructed_queue
    assert_everything_materialized(reconstructed_queue)


class TestModinDtypes:
    """Test ``ModinDtypes`` and ``DtypesDescriptor`` classes."""

    schema = pandas.Series(
        {
            "a": np.dtype(int),
            "b": np.dtype(float),
            "c": np.dtype(bool),
            "d": np.dtype(bool),
            "e": np.dtype("object"),
        }
    )

    def get_columns_order(self, cols):
        """Return a value to be passed as ``DtypesDescriptor(columns_order=...)`` parameter."""
        return {i: col for i, col in enumerate(cols)}

    class DummyDf:
        def __init__(self, schema):
            self._schema = pandas.Series(schema)
            # record calls to verify that we haven't materialized more than needed
            self.history = []

        def _compute_dtypes(self, subset=None):
            self.history.append(("_compute_dtypes", subset))
            return self._schema if subset is None else self._schema[subset]

        @property
        def columns(self):
            self.history.append(("columns",))
            return self._schema.index

        @property
        def has_materialized_columns(self):
            # False, to make descriptor avoid materialization at all cost
            return False

    def test_get_dtypes_set_modin_dtypes(self):
        """Test that ``ModinDtypes.get_dtypes_set()`` correctly propagates this request to the underlying value."""
        res = ModinDtypes(lambda: self.schema).get_dtypes_set()
        exp = set(self.schema.values)
        assert res == exp

        res = ModinDtypes(self.schema).get_dtypes_set()
        exp = set(self.schema.values)
        assert res == exp

        res = ModinDtypes(
            DtypesDescriptor(
                self.schema[["a", "b", "e"]], remaining_dtype=np.dtype(bool)
            )
        ).get_dtypes_set()
        exp = set(self.schema.values)
        assert res == exp

    def test_get_dtypes_set_desc(self):
        """
        Test that ``DtypesDescriptor.get_dtypes_set()`` returns valid values and doesn't
        trigger unnecessary computations.
        """
        df = self.DummyDf(self.schema)
        desc = DtypesDescriptor(
            self.schema[["a", "b"]], know_all_names=False, parent_df=df
        )
        res = desc.get_dtypes_set()
        exp = self.schema.values
        assert res == set(exp)
        # since 'know_all_names=False', we first have to retrieve columns
        # in order to determine missing dtypes and then call '._compute_dtypes()'
        # only on a subset
        assert len(df.history) == 2 and df.history == [
            ("columns",),
            ("_compute_dtypes", ["c", "d", "e"]),
        ]

        df = self.DummyDf(self.schema)
        desc = DtypesDescriptor(
            self.schema[["a", "b"]],
            cols_with_unknown_dtypes=["c", "d", "e"],
            parent_df=df,
        )
        res = desc.get_dtypes_set()
        exp = self.schema.values
        assert res == set(exp)
        # here we already know names for cols with unknown dtypes, so only
        # calling '._compute_dtypes()' on a subset
        assert len(df.history) == 1 and df.history[0] == (
            "_compute_dtypes",
            ["c", "d", "e"],
        )

        df = self.DummyDf(self.schema[["a", "b", "c", "d"]])
        desc = DtypesDescriptor(
            self.schema[["a", "b"]], remaining_dtype=np.dtype(bool), parent_df=df
        )
        res = desc.get_dtypes_set()
        exp = self.schema[["a", "b", "c", "d"]].values
        assert res == set(exp)
        # we don't need to access 'parent_df' in order to get dtypes set, as we
        # can infer it from 'known_dtypes' and 'remaining_dtype'
        assert len(df.history) == 0

        df = self.DummyDf(self.schema)
        desc = DtypesDescriptor(know_all_names=False, parent_df=df)
        res = desc.get_dtypes_set()
        exp = self.schema.values
        assert res == set(exp)
        # compute dtypes for all columns
        assert len(df.history) == 1 and df.history[0] == ("_compute_dtypes", None)

        df = self.DummyDf(self.schema)
        desc = DtypesDescriptor(
            cols_with_unknown_dtypes=self.schema.index.tolist(), parent_df=df
        )
        res = desc.get_dtypes_set()
        exp = self.schema.values
        assert res == set(exp)
        # compute dtypes for all columns
        assert len(df.history) == 1 and df.history[0] == (
            "_compute_dtypes",
            self.schema.index.tolist(),
        )

        df = self.DummyDf(self.schema)
        desc = DtypesDescriptor(
            cols_with_unknown_dtypes=["a", "b", "e"],
            remaining_dtype=np.dtype(bool),
            parent_df=df,
        )
        res = desc.get_dtypes_set()
        exp = self.schema.values
        assert res == set(exp)
        # here we already know names for cols with unknown dtypes, so only
        # calling '._compute_dtypes()' on a subset
        assert len(df.history) == 1 and df.history[0] == (
            "_compute_dtypes",
            ["a", "b", "e"],
        )

    def test_lazy_get_modin_dtypes(self):
        """Test that ``ModinDtypes.lazy_get()`` correctly propagates this request to the underlying value."""
        res = ModinDtypes(self.schema).lazy_get(["b", "c", "a"])
        exp = self.schema[["b", "c", "a"]]
        assert res._value.equals(exp)

        res = ModinDtypes(lambda: self.schema).lazy_get(["b", "c", "a"])
        exp = self.schema[["b", "c", "a"]]
        assert callable(res._value)
        assert res._value().equals(exp)

        res = ModinDtypes(
            DtypesDescriptor(
                self.schema[["a", "b"]], cols_with_unknown_dtypes=["c", "d", "e"]
            )
        ).lazy_get(["b", "c", "a"])
        exp = DtypesDescriptor(
            self.schema[["a", "b"]],
            cols_with_unknown_dtypes=["c"],
            columns_order={0: "b", 1: "c", 2: "a"},
        )
        assert res._value.equals(exp)

    def test_lazy_get_desc(self):
        """
        Test that ``DtypesDescriptor.lazy_get()`` work properly.

        In this test we never specify `parent_df` for a descriptor, verifying that
        ``.lazy_get()`` never triggers any computations.
        """
        desc = DtypesDescriptor(self.schema[["a", "b"]])
        subset = ["a", "c", "e"]
        res = desc.lazy_get(subset)
        exp = DtypesDescriptor(
            self.schema[subset[:1]],
            cols_with_unknown_dtypes=subset[1:],
            columns_order=self.get_columns_order(subset),
        )
        assert res.equals(exp)

        desc = DtypesDescriptor(self.schema[["a", "b"]], remaining_dtype=np.dtype(bool))
        subset = ["a", "c", "d"]
        res = desc.lazy_get(subset)
        exp = DtypesDescriptor(
            # dtypes for 'c' and 'b' were infered from 'remaining_dtype' parameter
            self.schema[subset],
            columns_order=self.get_columns_order(subset),
            _schema_is_known=True,
        )
        assert res.equals(exp)

        desc = DtypesDescriptor()
        subset = ["a", "c", "d"]
        res = desc.lazy_get(subset)
        exp = DtypesDescriptor(
            cols_with_unknown_dtypes=subset,
            columns_order=self.get_columns_order(subset),
        )
        assert res.equals(exp)

        desc = DtypesDescriptor(remaining_dtype=np.dtype(bool))
        subset = ["c", "d"]
        res = desc.lazy_get(subset)
        exp = DtypesDescriptor(
            # dtypes for 'c' and 'd' were infered from 'remaining_dtype' parameter
            self.schema[subset],
            columns_order=self.get_columns_order(subset),
            _schema_is_known=True,
        )
        assert res.equals(exp)

    def test_concat_axis_1(self):
        res = DtypesDescriptor.concat(
            [
                DtypesDescriptor(self.schema[["a", "b"]]),
                DtypesDescriptor(self.schema[["c", "d"]]),
            ]
        )
        # simply concat known schemas
        exp = DtypesDescriptor(self.schema[["a", "b", "c", "d"]])
        assert res.equals(exp)

        res = DtypesDescriptor.concat(
            [
                DtypesDescriptor(self.schema[["a", "b"]]),
                DtypesDescriptor(remaining_dtype=np.dtype(bool)),
            ]
        )
        # none of the descriptors had missing column names, so we can preserve 'remaining_dtype'
        exp = DtypesDescriptor(self.schema[["a", "b"]], remaining_dtype=np.dtype(bool))
        assert res.equals(exp)

        res = DtypesDescriptor.concat(
            [
                DtypesDescriptor(self.schema[["a", "b"]], know_all_names=False),
                DtypesDescriptor(remaining_dtype=np.dtype(bool)),
            ]
        )
        # can't preserve 'remaining_dtype' since first descriptor has unknown column names
        exp = DtypesDescriptor(self.schema[["a", "b"]], know_all_names=False)
        assert res.equals(exp)

        res = DtypesDescriptor.concat(
            [
                DtypesDescriptor(self.schema[["a", "b"]]),
                DtypesDescriptor(
                    cols_with_unknown_dtypes=["d", "e"], know_all_names=False
                ),
                DtypesDescriptor(remaining_dtype=np.dtype(bool)),
            ]
        )
        # can't preserve 'remaining_dtype' since second descriptor has unknown column names
        exp = DtypesDescriptor(
            self.schema[["a", "b"]],
            cols_with_unknown_dtypes=["d", "e"],
            know_all_names=False,
        )
        assert res.equals(exp)

        res = DtypesDescriptor.concat(
            [
                DtypesDescriptor(
                    self.schema[["a", "b"]],
                ),
                DtypesDescriptor(
                    cols_with_unknown_dtypes=["d", "e"],
                ),
                DtypesDescriptor(remaining_dtype=np.dtype(bool)),
            ]
        )
        # none of the descriptors had missing column names, so we can preserve 'remaining_dtype'
        exp = DtypesDescriptor(
            self.schema[["a", "b"]],
            cols_with_unknown_dtypes=["d", "e"],
            remaining_dtype=np.dtype(bool),
        )
        assert res.equals(exp)

        res = DtypesDescriptor.concat(
            [
                DtypesDescriptor(
                    self.schema[["a", "b"]], remaining_dtype=np.dtype(bool)
                ),
                DtypesDescriptor(
                    cols_with_unknown_dtypes=["d", "e"], remaining_dtype=np.dtype(float)
                ),
                DtypesDescriptor(remaining_dtype=np.dtype(bool)),
            ]
        )
        # remaining dtypes don't match, so we drop them and set 'know_all_names=False'
        exp = DtypesDescriptor(
            self.schema[["a", "b"]],
            cols_with_unknown_dtypes=["d", "e"],
            know_all_names=False,
        )
        assert res.equals(exp)

<<<<<<< HEAD
    @pytest.mark.parametrize(
        "initial_dtypes, result_cols_with_known_dtypes, result_cols_with_unknown_dtypes",
        [
            [
                # initial dtypes (cols_with_known_dtypes, cols_with_unknown_dtypes, remaining_dtype):
                # dtypes for all columns are known
                [
                    (["a", "b", "c", "d"], [], None),
                    (["a", "b", "e", "d"], [], None),
                    (["a", "b"], [], None),
                ],
                # result_cols_with_known_dtypes:
                # all dtypes were known in the beginning, expecting the same
                # for the result
                ["a", "b", "c", "d", "e"],
                # result_cols_with_unknown_dtypes
                [],
            ],
            [
                # initial dtypes (cols_with_known_dtypes, cols_with_unknown_dtypes, remaining_dtype)
                [
                    (["a", "b"], ["c", "d"], None),
                    (["a", "b", "d"], ["e"], None),
                    (["a", "b"], [], None),
                ],
                # result_cols_with_known_dtypes:
                # across all dataframes, dtypes were only known for 'a' and 'b' columns
                ["a", "b"],
                # result_cols_with_unknown_dtypes
                ["c", "d", "e"],
            ],
            [
                # initial dtypes (cols_with_known_dtypes, cols_with_unknown_dtypes, remaining_dtype):
                # the 'e' column in the second frame is missing here, emulating 'know_all_names=False' case
                [
                    (["a", "b"], ["c", "d"], None),
                    (["a", "b", "d"], [], None),
                    (["a", "b"], [], None),
                ],
                # result_cols_with_known_dtypes
                ["a", "b"],
                # result_cols_with_unknown_dtypes:
                # the missing 'e' column will be deducted from the resulted frame after '.concat()'
                ["c", "d", "e"],
            ],
            [
                # initial dtypes (cols_with_known_dtypes, cols_with_unknown_dtypes, remaining_dtype)
                # the 'c' column in the first frame is described using 'remaining_dtype'
                [
                    (["a", "b", "d"], [], np.dtype(bool)),
                    (["a", "b", "e", "d"], [], None),
                    (["a", "b"], [], None),
                ],
                # result_cols_with_known_dtypes:
                # remaining dtypes are not supported by 'concat(axis=0)', so dtype for the 'c'
                # column is missing here
                ["a", "b", "e", "d"],
                # result_cols_with_unknown_dtypes:
                ["c"],
            ],
        ],
    )
    def test_concat_axis_0(
        self,
        initial_dtypes,
        result_cols_with_known_dtypes,
        result_cols_with_unknown_dtypes,
    ):
        """
        Test that ``DtypesDescriptor.concat(axis=0)`` works as expected.

        Parameters
        ----------
        initial_dtypes : list of tuples: (cols_with_known_dtypes, cols_with_unknown_dtypes, remaining_dtype)
            Describe how to build ``DtypesDescriptor`` for each of the three dataframes.
        result_cols_with_known_dtypes : list of labels
            Column names for which dtypes has to be determined after ``.concat()``.
        result_cols_with_unknown_dtypes : list of labels
            Column names for which dtypes has to be unknown after ``.concat()``.
        """
        md_df1, pd_df1 = create_test_dfs(
            {
                "a": [1, 2, 3],
                "b": [3.5, 4.5, 5.5],
                "c": [True, False, True],
                "d": ["a", "b", "c"],
            }
        )
        md_df2, pd_df2 = create_test_dfs(
            {
                "a": [1.5, 2.5, 3.5],
                "b": [3.5, 4.5, 5.5],
                "e": [True, False, True],
                "d": ["a", "b", "c"],
            }
        )
        md_df3, pd_df3 = create_test_dfs({"a": [1, 2, 3], "b": [3.5, 4.5, 5.5]})

        for md_df, (known_cols, unknown_cols, remaining_dtype) in zip(
            [md_df1, md_df2, md_df3], initial_dtypes
        ):
            known_dtypes = {col: md_df.dtypes[col] for col in known_cols}
            know_all_names = (
                len(known_cols) + len(unknown_cols) == len(md_df.columns)
                or remaining_dtype is not None
            )
            # setting columns cache to 'None', in order to prevent completing 'dtypes' with the materialized columns
            md_df._query_compiler._modin_frame.set_columns_cache(None)
            md_df._query_compiler._modin_frame.set_dtypes_cache(
                ModinDtypes(
                    DtypesDescriptor(
                        known_dtypes,
                        unknown_cols,
                        remaining_dtype,
                        know_all_names=know_all_names,
                    )
                )
            )
        md_dtypes = pd.concat(
            [md_df1, md_df2, md_df3]
        )._query_compiler._modin_frame._dtypes
        pd_dtypes = pandas.concat([pd_df1, pd_df2, pd_df3]).dtypes
        if len(result_cols_with_known_dtypes) == len(pd_dtypes):
            md_dtypes = (
                md_dtypes if isinstance(md_dtypes, pandas.Series) else md_dtypes._value
            )
            assert isinstance(md_dtypes, pandas.Series)
            assert md_dtypes.equals(pd_dtypes)
        else:
            assert set(md_dtypes._value._known_dtypes.keys()) == set(
                result_cols_with_known_dtypes
            )
            # reindexing to ensure proper order
            md_known_dtypes = pandas.Series(md_dtypes._value._known_dtypes).reindex(
                result_cols_with_known_dtypes
            )
            assert md_known_dtypes.equals(pd_dtypes[result_cols_with_known_dtypes])
            assert set(md_dtypes._value._cols_with_unknown_dtypes) == set(
                result_cols_with_unknown_dtypes
=======
    def test_ModinDtypes_duplicated_concat(self):
        # test that 'ModinDtypes' is able to perform dtypes concatenation on duplicated labels
        # if all of them are Serieses
        res = ModinDtypes.concat([pandas.Series([np.dtype(int)], index=["a"])] * 2)
        assert isinstance(res._value, pandas.Series)
        assert res._value.equals(
            pandas.Series([np.dtype(int), np.dtype(int)], index=["a", "a"])
        )

        # test that 'ModinDtypes.concat' with duplicated labels raises when not all dtypes are materialized
        with pytest.raises(NotImplementedError):
            res = ModinDtypes.concat(
                [
                    pandas.Series([np.dtype(int)], index=["a"]),
                    DtypesDescriptor(cols_with_unknown_dtypes=["a"]),
                ]
>>>>>>> 0ba2a462
            )

    def test_update_parent(self):
        """
        Test that updating parents in ``DtypesDescriptor`` also propagates to stored lazy categoricals.
        """
        # 'df1' will have a materialized 'pandas.Series' as dtypes cache
        df1 = pd.DataFrame({"a": [1, 1, 2], "b": [3, 4, 5]}).astype({"a": "category"})
        assert isinstance(df1.dtypes["a"], LazyProxyCategoricalDtype)

        # 'df2' will have a 'DtypesDescriptor' with unknown dtypes for a column 'c'
        df2 = pd.DataFrame({"c": [2, 3, 4]})
        df2._query_compiler._modin_frame.set_dtypes_cache(None)
        dtypes_cache = df2._query_compiler._modin_frame._dtypes
        assert isinstance(
            dtypes_cache._value, DtypesDescriptor
        ) and dtypes_cache._value._cols_with_unknown_dtypes == ["c"]

        # concatenating 'df1' and 'df2' to get a 'DtypesDescriptor' storing lazy categories
        # in its 'known_dtypes' field
        res = pd.concat([df1, df2], axis=1)
        old_parent = df1._query_compiler._modin_frame
        new_parent = res._query_compiler._modin_frame
        dtypes_cache = new_parent._dtypes._value

        # verifying that the reference for lazy categories to a new parent was updated
        assert dtypes_cache._parent_df is new_parent
        assert dtypes_cache._known_dtypes["a"]._parent is new_parent
        assert old_parent._dtypes["a"]._parent is old_parent

    @pytest.mark.parametrize(
        "initial_dtypes, result_dtypes",
        [
            [
                DtypesDescriptor(
                    {"a": np.dtype(int), "b": np.dtype(float), "c": np.dtype(float)}
                ),
                DtypesDescriptor(
                    cols_with_unknown_dtypes=["col1", "col2", "col3"],
                    columns_order={0: "col1", 1: "col2", 2: "col3"},
                ),
            ],
            [
                DtypesDescriptor(
                    {"a": np.dtype(int), "b": np.dtype(float), "c": np.dtype(float)},
                    columns_order={0: "a", 1: "b", 2: "c"},
                ),
                DtypesDescriptor(
                    {
                        "col1": np.dtype(int),
                        "col2": np.dtype(float),
                        "col3": np.dtype(float),
                    },
                    columns_order={0: "col1", 1: "col2", 2: "col3"},
                ),
            ],
            [
                DtypesDescriptor(
                    {"a": np.dtype(int), "b": np.dtype(float)},
                    cols_with_unknown_dtypes=["c"],
                    columns_order={0: "a", 1: "b", 2: "c"},
                ),
                DtypesDescriptor(
                    {"col1": np.dtype(int), "col2": np.dtype(float)},
                    cols_with_unknown_dtypes=["col3"],
                    columns_order={0: "col1", 1: "col2", 2: "col3"},
                ),
            ],
            [
                DtypesDescriptor(
                    {"a": np.dtype(int)},
                    cols_with_unknown_dtypes=["c"],
                    know_all_names=False,
                ),
                DtypesDescriptor(
                    cols_with_unknown_dtypes=["col1", "col2", "col3"],
                    columns_order={0: "col1", 1: "col2", 2: "col3"},
                ),
            ],
            [
                DtypesDescriptor({"a": np.dtype(int)}, remaining_dtype=np.dtype(float)),
                DtypesDescriptor(
                    cols_with_unknown_dtypes=["col1", "col2", "col3"],
                    columns_order={0: "col1", 1: "col2", 2: "col3"},
                ),
            ],
            [
                lambda: pandas.Series(
                    [np.dtype(int), np.dtype(float), np.dtype(float)],
                    index=["a", "b", "c"],
                ),
                lambda: pandas.Series(
                    [np.dtype(int), np.dtype(float), np.dtype(float)],
                    index=["col1", "col2", "col3"],
                ),
            ],
            [
                pandas.Series(
                    [np.dtype(int), np.dtype(float), np.dtype(float)],
                    index=["a", "b", "c"],
                ),
                pandas.Series(
                    [np.dtype(int), np.dtype(float), np.dtype(float)],
                    index=["col1", "col2", "col3"],
                ),
            ],
        ],
    )
    def test_set_index_dataframe(self, initial_dtypes, result_dtypes):
        """Test that changing labels for a dataframe also updates labels of dtypes."""
        df = pd.DataFrame(
            {"a": [1, 2, 3], "b": [3.0, 4.0, 5.0], "c": [3.2, 4.5, 5.4]}
        )._query_compiler._modin_frame
        df.set_columns_cache(None)
        if isinstance(initial_dtypes, DtypesDescriptor):
            initial_dtypes = ModinDtypes(initial_dtypes)

        df.set_dtypes_cache(initial_dtypes)
        df.columns = ["col1", "col2", "col3"]

        if result_dtypes is not None:
            if callable(result_dtypes):
                assert callable(df._dtypes._value)
                assert df._dtypes._value().equals(result_dtypes())
            else:
                assert df._dtypes._value.equals(result_dtypes)
        assert df.dtypes.index.equals(pandas.Index(["col1", "col2", "col3"]))


class TestZeroComputationDtypes:
    """
    Test cases that shouldn't trigger dtypes computation during their execution.
    """

    def test_get_dummies_case(self):
        with mock.patch.object(PandasDataframe, "_compute_dtypes") as patch:
            df = pd.DataFrame(
                {"items": [1, 2, 3, 4], "b": [3, 3, 4, 4], "c": [1, 0, 0, 1]}
            )
            res = pd.get_dummies(df, columns=["b", "c"])
            cols = [col for col in res.columns if col != "items"]
            res[cols] = res[cols] / res[cols].mean()

            assert res._query_compiler._modin_frame.has_materialized_dtypes

        patch.assert_not_called()

    @pytest.mark.parametrize("has_materialized_index", [True, False])
    @pytest.mark.parametrize("drop", [True, False])
    def test_preserve_dtypes_reset_index(self, drop, has_materialized_index):
        with mock.patch.object(PandasDataframe, "_compute_dtypes") as patch:
            # case 1: 'df' has complete dtype by default
            df = pd.DataFrame({"a": [1, 2, 3]})
            if has_materialized_index:
                assert df._query_compiler._modin_frame.has_materialized_index
            else:
                df._query_compiler._modin_frame.set_index_cache(None)
                assert not df._query_compiler._modin_frame.has_materialized_index
            assert df._query_compiler._modin_frame.has_materialized_dtypes

            res = df.reset_index(drop=drop)
            if drop:
                # we droped the index, so columns and dtypes shouldn't change
                assert res._query_compiler._modin_frame.has_materialized_dtypes
                assert res.dtypes.equals(df.dtypes)
            else:
                if has_materialized_index:
                    # we should have inserted index dtype into the descriptor,
                    # and since both of them are materialized, the result should be
                    # materialized too
                    assert res._query_compiler._modin_frame.has_materialized_dtypes
                    assert res.dtypes.equals(
                        pandas.Series(
                            [np.dtype(int), np.dtype(int)], index=["index", "a"]
                        )
                    )
                else:
                    # we now know that there are cols with unknown name and dtype in our dataframe,
                    # so the resulting dtypes should contain information only about original column
                    expected_dtypes = DtypesDescriptor(
                        {"a": np.dtype(int)},
                        know_all_names=False,
                    )
                    assert res._query_compiler._modin_frame._dtypes._value.equals(
                        expected_dtypes
                    )

            # case 2: 'df' has partial dtype by default
            df = pd.DataFrame({"a": [1, 2, 3], "b": [3, 4, 5]})
            df._query_compiler._modin_frame.set_dtypes_cache(
                ModinDtypes(
                    DtypesDescriptor(
                        {"a": np.dtype(int)}, cols_with_unknown_dtypes=["b"]
                    )
                )
            )
            if has_materialized_index:
                assert df._query_compiler._modin_frame.has_materialized_index
            else:
                df._query_compiler._modin_frame.set_index_cache(None)
                assert not df._query_compiler._modin_frame.has_materialized_index

            res = df.reset_index(drop=drop)
            if drop:
                # we droped the index, so columns and dtypes shouldn't change
                assert res._query_compiler._modin_frame._dtypes._value.equals(
                    df._query_compiler._modin_frame._dtypes._value
                )
            else:
                if has_materialized_index:
                    # we should have inserted index dtype into the descriptor,
                    # the resulted dtype should have information about 'index' and 'a' columns,
                    # and miss dtype info for 'b' column
                    expected_dtypes = DtypesDescriptor(
                        {"index": np.dtype(int), "a": np.dtype(int)},
                        cols_with_unknown_dtypes=["b"],
                        columns_order={0: "index", 1: "a", 2: "b"},
                    )
                    assert res._query_compiler._modin_frame._dtypes._value.equals(
                        expected_dtypes
                    )
                else:
                    # we miss info about the 'index' column since it wasn't materialized at
                    # the time of 'reset_index()' and we're still missing dtype info for 'b' column
                    expected_dtypes = DtypesDescriptor(
                        {"a": np.dtype(int)},
                        cols_with_unknown_dtypes=["b"],
                        know_all_names=False,
                    )
                    assert res._query_compiler._modin_frame._dtypes._value.equals(
                        expected_dtypes
                    )

        patch.assert_not_called()<|MERGE_RESOLUTION|>--- conflicted
+++ resolved
@@ -1729,7 +1729,7 @@
         )
         assert res.equals(exp)
 
-    def test_concat_axis_1(self):
+    def test_concat_axis_0(self):
         res = DtypesDescriptor.concat(
             [
                 DtypesDescriptor(self.schema[["a", "b"]]),
@@ -1815,7 +1815,6 @@
         )
         assert res.equals(exp)
 
-<<<<<<< HEAD
     @pytest.mark.parametrize(
         "initial_dtypes, result_cols_with_known_dtypes, result_cols_with_unknown_dtypes",
         [
@@ -1878,14 +1877,14 @@
             ],
         ],
     )
-    def test_concat_axis_0(
+    def test_concat_axis_1(
         self,
         initial_dtypes,
         result_cols_with_known_dtypes,
         result_cols_with_unknown_dtypes,
     ):
         """
-        Test that ``DtypesDescriptor.concat(axis=0)`` works as expected.
+        Test that ``DtypesDescriptor.concat(axis=1)`` works as expected.
 
         Parameters
         ----------
@@ -1955,7 +1954,8 @@
             assert md_known_dtypes.equals(pd_dtypes[result_cols_with_known_dtypes])
             assert set(md_dtypes._value._cols_with_unknown_dtypes) == set(
                 result_cols_with_unknown_dtypes
-=======
+            )
+
     def test_ModinDtypes_duplicated_concat(self):
         # test that 'ModinDtypes' is able to perform dtypes concatenation on duplicated labels
         # if all of them are Serieses
@@ -1972,7 +1972,6 @@
                     pandas.Series([np.dtype(int)], index=["a"]),
                     DtypesDescriptor(cols_with_unknown_dtypes=["a"]),
                 ]
->>>>>>> 0ba2a462
             )
 
     def test_update_parent(self):
