--- conflicted
+++ resolved
@@ -1975,29 +1975,19 @@
             [pd.Series([3.5, 2.4]), np.dtype(float)],
         ],
     )
-<<<<<<< HEAD
     def test_preserve_dtypes_setitem(self, self_dtype, value, value_dtype):
         """
         Test that ``df[single_existing_column] = value`` preserves dtypes cache.
         """
         with mock.patch.object(PandasDataframe, "_compute_dtypes") as patch:
             df = pd.DataFrame({"a": [1, 2], "b": [3, 4], "c": [3, 4]})
-=======
-    def test_preserve_dtypes_insert(self, self_dtype, value, value_dtype):
-        with mock.patch.object(PandasDataframe, "_compute_dtypes") as patch:
-            df = pd.DataFrame({"a": [1, 2], "b": [3, 4]})
->>>>>>> 257de201
             if self_dtype == "materialized":
                 assert df._query_compiler._modin_frame.has_materialized_dtypes
             elif self_dtype == "partial":
                 df._query_compiler._modin_frame.set_dtypes_cache(
                     ModinDtypes(
                         DtypesDescriptor(
-<<<<<<< HEAD
                             {"a": np.dtype(int)}, cols_with_unknown_dtypes=["b", "c"]
-=======
-                            {"a": np.dtype(int)}, cols_with_unknown_dtypes=["b"]
->>>>>>> 257de201
                         )
                     )
                 )
@@ -2006,59 +1996,88 @@
             else:
                 raise NotImplementedError(self_dtype)
 
-<<<<<<< HEAD
             df["b"] = value
 
             if self_dtype == "materialized":
                 result_dtype = pandas.Series(
                     [np.dtype(int), value_dtype, np.dtype(int)], index=["a", "b", "c"]
-=======
-            df.insert(loc=0, column="c", value=value)
-
-            if self_dtype == "materialized":
-                result_dtype = pandas.Series(
-                    [value_dtype, np.dtype(int), np.dtype(int)], index=["c", "a", "b"]
->>>>>>> 257de201
                 )
                 assert df._query_compiler._modin_frame.has_materialized_dtypes
                 assert df.dtypes.equals(result_dtype)
             elif self_dtype == "partial":
                 result_dtype = DtypesDescriptor(
-<<<<<<< HEAD
                     {"a": np.dtype(int), "b": value_dtype},
                     cols_with_unknown_dtypes=["c"],
                     columns_order={0: "a", 1: "b", 2: "c"},
-=======
-                    {"a": np.dtype(int), "c": value_dtype},
-                    cols_with_unknown_dtypes=["b"],
-                    columns_order={0: "c", 1: "a", 2: "b"},
->>>>>>> 257de201
                 )
                 df._query_compiler._modin_frame._dtypes._value.equals(result_dtype)
             elif self_dtype == "unknown":
                 result_dtype = DtypesDescriptor(
-<<<<<<< HEAD
                     {"b": value_dtype},
                     cols_with_unknown_dtypes=["a", "b"],
                     columns_order={0: "a", 1: "b", 2: "c"},
-=======
-                    {"c": value_dtype},
-                    cols_with_unknown_dtypes=["a", "b"],
-                    columns_order={0: "c", 1: "a", 2: "b"},
->>>>>>> 257de201
                 )
                 df._query_compiler._modin_frame._dtypes._value.equals(result_dtype)
             else:
                 raise NotImplementedError(self_dtype)
-<<<<<<< HEAD
 
         patch.assert_not_called()
 
-=======
+    @pytest.mark.parametrize("self_dtype", ["materialized", "partial", "unknown"])
+    @pytest.mark.parametrize(
+        "value, value_dtype",
+        [
+            [3.5, np.dtype(float)],
+            [[3.5, 2.4], np.dtype(float)],
+            [np.array([3.5, 2.4]), np.dtype(float)],
+            [pd.Series([3.5, 2.4]), np.dtype(float)],
+        ],
+    )
+    def test_preserve_dtypes_insert(self, self_dtype, value, value_dtype):
+        with mock.patch.object(PandasDataframe, "_compute_dtypes") as patch:
+            df = pd.DataFrame({"a": [1, 2], "b": [3, 4]})
+            if self_dtype == "materialized":
+                assert df._query_compiler._modin_frame.has_materialized_dtypes
+            elif self_dtype == "partial":
+                df._query_compiler._modin_frame.set_dtypes_cache(
+                    ModinDtypes(
+                        DtypesDescriptor(
+                            {"a": np.dtype(int)}, cols_with_unknown_dtypes=["b"]
+                        )
+                    )
+                )
+            elif self_dtype == "unknown":
+                df._query_compiler._modin_frame.set_dtypes_cache(None)
+            else:
+                raise NotImplementedError(self_dtype)
+
+            df.insert(loc=0, column="c", value=value)
+
+            if self_dtype == "materialized":
+                result_dtype = pandas.Series(
+                    [value_dtype, np.dtype(int), np.dtype(int)], index=["c", "a", "b"]
+                )
+                assert df._query_compiler._modin_frame.has_materialized_dtypes
+                assert df.dtypes.equals(result_dtype)
+            elif self_dtype == "partial":
+                result_dtype = DtypesDescriptor(
+                    {"a": np.dtype(int), "c": value_dtype},
+                    cols_with_unknown_dtypes=["b"],
+                    columns_order={0: "c", 1: "a", 2: "b"},
+                )
+                df._query_compiler._modin_frame._dtypes._value.equals(result_dtype)
+            elif self_dtype == "unknown":
+                result_dtype = DtypesDescriptor(
+                    {"c": value_dtype},
+                    cols_with_unknown_dtypes=["a", "b"],
+                    columns_order={0: "c", 1: "a", 2: "b"},
+                )
+                df._query_compiler._modin_frame._dtypes._value.equals(result_dtype)
+            else:
+                raise NotImplementedError(self_dtype)
 
         patch.assert_not_called()
 
->>>>>>> 257de201
     def test_get_dummies_case(self):
         with mock.patch.object(PandasDataframe, "_compute_dtypes") as patch:
             df = pd.DataFrame(
