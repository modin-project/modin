# Licensed to Modin Development Team under one or more contributor license agreements.
# See the NOTICE file distributed with this work for additional information regarding
# copyright ownership.  The Modin Development Team licenses this file to you under the
# Apache License, Version 2.0 (the "License"); you may not use this file except in
# compliance with the License.  You may obtain a copy of the License at
#
#     http://www.apache.org/licenses/LICENSE-2.0
#
# Unless required by applicable law or agreed to in writing, software distributed under
# the License is distributed on an "AS IS" BASIS, WITHOUT WARRANTIES OR CONDITIONS OF
# ANY KIND, either express or implied. See the License for the specific language
# governing permissions and limitations under the License.

import modin.pandas as pd
from modin.pandas.test.utils import (
    create_test_dfs,
    test_data_values,
    df_equals,
)
from modin.config import NPartitions, Engine, MinPartitionSize, ExperimentalGroupbyImpl
from modin.distributed.dataframe.pandas import from_partitions
from modin.core.storage_formats.pandas.utils import split_result_of_axis_func_pandas
from modin.utils import try_cast_to_pandas

import numpy as np
import pandas
import pytest
import unittest.mock as mock
import functools
import sys

NPartitions.put(4)

if Engine.get() == "Ray":
    from modin.core.execution.ray.implementations.pandas_on_ray.partitioning import (
        PandasOnRayDataframePartition,
    )
    from modin.core.execution.ray.implementations.pandas_on_ray.partitioning import (
        PandasOnRayDataframeColumnPartition,
        PandasOnRayDataframeRowPartition,
    )
    from modin.core.execution.ray.common import RayWrapper

    block_partition_class = PandasOnRayDataframePartition
    virtual_column_partition_class = PandasOnRayDataframeColumnPartition
    virtual_row_partition_class = PandasOnRayDataframeRowPartition
    put = RayWrapper.put
elif Engine.get() == "Dask":
    from modin.core.execution.dask.implementations.pandas_on_dask.partitioning import (
        PandasOnDaskDataframeColumnPartition,
        PandasOnDaskDataframeRowPartition,
    )
    from modin.core.execution.dask.implementations.pandas_on_dask.partitioning import (
        PandasOnDaskDataframePartition,
    )
    from modin.core.execution.dask.common import DaskWrapper

    # initialize modin dataframe to initialize dask
    pd.DataFrame()

    def put(x):
        return DaskWrapper.put(x, hash=False)

    block_partition_class = PandasOnDaskDataframePartition
    virtual_column_partition_class = PandasOnDaskDataframeColumnPartition
    virtual_row_partition_class = PandasOnDaskDataframeRowPartition
elif Engine.get() == "Python":
    from modin.core.execution.python.implementations.pandas_on_python.partitioning import (
        PandasOnPythonDataframeColumnPartition,
        PandasOnPythonDataframeRowPartition,
        PandasOnPythonDataframePartition,
    )
    from modin.core.execution.python.common import PythonWrapper

    def put(x):
        return PythonWrapper.put(x, hash=False)

    block_partition_class = PandasOnPythonDataframePartition
    virtual_column_partition_class = PandasOnPythonDataframeColumnPartition
    virtual_row_partition_class = PandasOnPythonDataframeRowPartition
else:
    raise NotImplementedError(
        f"These test suites are not implemented for the '{Engine.get()}' engine"
    )


def construct_modin_df_by_scheme(pandas_df, partitioning_scheme):
    """
    Build ``modin.pandas.DataFrame`` from ``pandas.DataFrame`` according the `partitioning_scheme`.

    Parameters
    ----------
    pandas_df : pandas.DataFrame
    partitioning_scheme : dict[{"row_lengths", "column_widths"}] -> list of ints

    Returns
    -------
    modin.pandas.DataFrame
    """
    row_partitions = split_result_of_axis_func_pandas(
        axis=0,
        num_splits=len(partitioning_scheme["row_lengths"]),
        result=pandas_df,
        length_list=partitioning_scheme["row_lengths"],
    )
    partitions = [
        split_result_of_axis_func_pandas(
            axis=1,
            num_splits=len(partitioning_scheme["column_widths"]),
            result=row_part,
            length_list=partitioning_scheme["column_widths"],
        )
        for row_part in row_partitions
    ]

    md_df = from_partitions(
        [[put(part) for part in row_parts] for row_parts in partitions], axis=None
    )
    return md_df


@pytest.fixture
def modify_config(request):
    values = request.param
    old_values = {}

    for key, value in values.items():
        old_values[key] = key.get()
        key.put(value)

    yield  # waiting for the test to be completed
    # restoring old parameters
    for key, value in old_values.items():
        key.put(value)


def validate_partitions_cache(df):
    """Assert that the ``PandasDataframe`` shape caches correspond to the actual partition's shapes."""
    row_lengths = df._row_lengths_cache
    column_widths = df._column_widths_cache

    assert row_lengths is not None
    assert column_widths is not None
    assert df._partitions.shape[0] == len(row_lengths)
    assert df._partitions.shape[1] == len(column_widths)

    for i in range(df._partitions.shape[0]):
        for j in range(df._partitions.shape[1]):
            assert df._partitions[i, j].length() == row_lengths[i]
            assert df._partitions[i, j].width() == column_widths[j]


<<<<<<< HEAD
def assert_has_no_cache(df, axis=0):
    """
    Assert that the passed dataframe has no labels and no lengths cache along the specified axis.

    Parameters
    ----------
    df : modin.pandas.DataFrame
    axis : int, default: 0
    """
    mf = df._query_compiler._modin_frame
    if axis == 0:
        assert not mf.has_materialized_index and mf._row_lengths_cache is None
    else:
        assert not mf.has_materialized_columns and mf._column_widths_cache is None


def remove_axis_cache(df, axis=0, remove_lengths=True):
=======
def remove_axis_cache(df, axis, remove_lengths=True):
>>>>>>> cf335c30
    """
    Remove index/columns cache for the passed dataframe.

    Parameters
    ----------
    df : modin.pandas.DataFrame
<<<<<<< HEAD
    axis : int, default: 0
=======
    axis : int
>>>>>>> cf335c30
        0 - remove index cache, 1 - remove columns cache.
    remove_lengths : bool, default: True
        Whether to remove row lengths/column widths cache.
    """
    mf = df._query_compiler._modin_frame
    if axis == 0:
        mf.set_index_cache(None)
        if remove_lengths:
            mf._row_lengths_cache = None
    else:
        mf.set_columns_cache(None)
        if remove_lengths:
            mf._column_widths_cache = None


def test_aligning_blocks():
    # Test problem when modin frames have the same number of rows, but different
    # blocks (partition.list_of_blocks). See #2322 for details
    accm = pd.DataFrame(["-22\n"] * 162)
    accm = accm.iloc[2:, :]
    accm.reset_index(drop=True, inplace=True)
    accm["T"] = pd.Series(["24.67\n"] * 145)

    # see #2322 for details
    repr(accm)


def test_aligning_blocks_with_duplicated_index():
    # Same problem as in `test_aligning_blocks` but with duplicated values in index.
    data11 = [0, 1]
    data12 = [2, 3]

    data21 = [0]
    data22 = [1, 2, 3]

    df1 = pd.concat((pd.DataFrame(data11), pd.DataFrame(data12)))
    df2 = pd.concat((pd.DataFrame(data21), pd.DataFrame(data22)))

    repr(df1 - df2)


def test_aligning_partitions():
    data = [0, 1, 2, 3, 4, 5]
    modin_df1, _ = create_test_dfs({"a": data, "b": data})
    modin_df = modin_df1.loc[:2]

    modin_df2 = pd.concat((modin_df, modin_df))

    modin_df2["c"] = modin_df1["b"]
    repr(modin_df2)


@pytest.mark.parametrize("row_labels", [None, [("a", "")], ["a"]])
@pytest.mark.parametrize("col_labels", [None, ["a1"], [("c1", "z")]])
def test_take_2d_labels_or_positional(row_labels, col_labels):
    kwargs = {
        "index": [["a", "b", "c", "d"], ["", "", "x", "y"]],
        "columns": [["a1", "b1", "c1", "d1"], ["", "", "z", "x"]],
    }
    md_df, pd_df = create_test_dfs(np.random.rand(4, 4), **kwargs)

    _row_labels = slice(None) if row_labels is None else row_labels
    _col_labels = slice(None) if col_labels is None else col_labels
    pd_df = pd_df.loc[_row_labels, _col_labels]
    modin_frame = md_df._query_compiler._modin_frame
    new_modin_frame = modin_frame.take_2d_labels_or_positional(
        row_labels=row_labels, col_labels=col_labels
    )
    md_df._query_compiler._modin_frame = new_modin_frame

    df_equals(md_df, pd_df)


@pytest.mark.parametrize("has_partitions_shape_cache", [True, False])
@pytest.mark.parametrize("has_frame_shape_cache", [True, False])
def test_apply_func_to_both_axis(has_partitions_shape_cache, has_frame_shape_cache):
    """
    Test ``modin.core.dataframe.pandas.dataframe.dataframe.PandasDataframe.apply_select_indices`` functionality of broadcasting non-distributed items.
    """
    data = test_data_values[0]

    md_df, pd_df = create_test_dfs(data)
    values = pd_df.values + 1

    pd_df.iloc[:, :] = values

    modin_frame = md_df._query_compiler._modin_frame

    if has_frame_shape_cache:
        # Explicitly compute rows & columns shapes to store this info in frame's cache
        modin_frame.row_lengths
        modin_frame.column_widths
    else:
        # Explicitly reset frame's cache
        modin_frame._row_lengths_cache = None
        modin_frame._column_widths_cache = None

    for row in modin_frame._partitions:
        for part in row:
            if has_partitions_shape_cache:
                # Explicitly compute partition shape to store this info in its cache
                part.length()
                part.width()
            else:
                # Explicitly reset partition's shape cache
                part._length_cache = None
                part._width_cache = None

    def func_to_apply(partition, row_internal_indices, col_internal_indices, item):
        partition.iloc[row_internal_indices, col_internal_indices] = item
        return partition

    new_modin_frame = modin_frame.apply_select_indices(
        axis=None,
        func=func_to_apply,
        # Passing none-slices does not trigger shapes recomputation and so the cache is untouched.
        row_labels=slice(None),
        col_labels=slice(None),
        keep_remaining=True,
        new_index=pd_df.index,
        new_columns=pd_df.columns,
        item_to_distribute=values,
    )
    md_df._query_compiler._modin_frame = new_modin_frame

    df_equals(md_df, pd_df)


@pytest.mark.parametrize(
    "test_type",
    [
        "many_small_dfs",
        "concatted_df_with_small_dfs",
        "large_df_plus_small_dfs",
    ],
)
@pytest.mark.parametrize(
    "set_num_partitions",
    [1, 4],
    indirect=True,
)
def test_rebalance_partitions(test_type, set_num_partitions):
    num_partitions = NPartitions.get()
    if test_type == "many_small_dfs":
        small_dfs = [
            pd.DataFrame(
                [[i + j for j in range(0, 1000)]],
                columns=[f"col{j}" for j in range(0, 1000)],
                index=pd.Index([i]),
            )
            for i in range(1, 100001, 1000)
        ]
        large_df = pd.concat(small_dfs)
        col_length = 100
    elif test_type == "concatted_df_with_small_dfs":
        small_dfs = [
            pd.DataFrame(
                [[i + j for j in range(0, 1000)]],
                columns=[f"col{j}" for j in range(0, 1000)],
                index=pd.Index([i]),
            )
            for i in range(1, 100001, 1000)
        ]
        large_df = pd.concat([pd.concat(small_dfs)] + small_dfs[:3])
        col_length = 103
    else:
        large_df = pd.DataFrame(
            [[i + j for j in range(1, 1000)] for i in range(0, 100000, 1000)],
            columns=[f"col{j}" for j in range(1, 1000)],
            index=pd.Index(list(range(0, 100000, 1000))),
        )
        small_dfs = [
            pd.DataFrame(
                [[i + j for j in range(0, 1000)]],
                columns=[f"col{j}" for j in range(0, 1000)],
                index=pd.Index([i]),
            )
            for i in range(1, 4001, 1000)
        ]
        large_df = pd.concat([large_df] + small_dfs[:3])
        col_length = 103
    large_modin_frame = large_df._query_compiler._modin_frame
    assert large_modin_frame._partitions.shape == (
        num_partitions,
        num_partitions,
    ), "Partitions were not rebalanced after concat."
    assert all(
        isinstance(ptn, large_modin_frame._partition_mgr_cls._column_partitions_class)
        for ptn in large_modin_frame._partitions.flatten()
    )
    # The following check tests that we can correctly form full-axis virtual partitions
    # over the orthogonal axis from non-full-axis virtual partitions.

    def col_apply_func(col):
        assert len(col) == col_length, "Partial axis partition detected."
        return col + 1

    large_apply_result = large_df.apply(col_apply_func)
    large_apply_result_frame = large_apply_result._query_compiler._modin_frame
    assert large_apply_result_frame._partitions.shape == (
        num_partitions,
        num_partitions,
    ), "Partitions list shape is incorrect."
    assert all(
        isinstance(ptn, large_apply_result_frame._partition_mgr_cls._partition_class)
        for ptn in large_apply_result_frame._partitions.flatten()
    ), "Partitions are not block partitioned after column-wise apply."
    large_df = pd.DataFrame(
        query_compiler=large_df._query_compiler.__constructor__(large_modin_frame)
    )
    # The following check tests that we can correctly form full-axis virtual partitions
    # over the same axis from non-full-axis virtual partitions.

    def row_apply_func(row):
        assert len(row) == 1000, "Partial axis partition detected."
        return row + 1

    large_apply_result = large_df.apply(row_apply_func, axis=1)
    large_apply_result_frame = large_apply_result._query_compiler._modin_frame
    assert large_apply_result_frame._partitions.shape == (
        num_partitions,
        num_partitions,
    ), "Partitions list shape is incorrect."
    assert all(
        isinstance(ptn, large_apply_result_frame._partition_mgr_cls._partition_class)
        for ptn in large_apply_result_frame._partitions.flatten()
    ), "Partitions are not block partitioned after row-wise apply."

    large_apply_result = large_df.applymap(lambda x: x)
    large_apply_result_frame = large_apply_result._query_compiler._modin_frame
    assert large_apply_result_frame._partitions.shape == (
        num_partitions,
        num_partitions,
    ), "Partitions list shape is incorrect."
    assert all(
        isinstance(ptn, large_apply_result_frame._partition_mgr_cls._partition_class)
        for ptn in large_apply_result_frame._partitions.flatten()
    ), "Partitions are not block partitioned after element-wise apply."


@pytest.mark.parametrize(
    "axis,virtual_partition_class",
    ((0, virtual_column_partition_class), (1, virtual_row_partition_class)),
    ids=["partitions_spanning_all_columns", "partitions_spanning_all_rows"],
)
class TestDrainVirtualPartitionCallQueue:
    """Test draining virtual partition call queues.

    Test creating a virtual partition made of block partitions and/or one or
    more layers of virtual partitions, draining the top-level partition's
    call queue, and getting the result.

    In all these test cases, the full_axis argument doesn't matter for
    correctness because it only affects `apply`, which is not used here.
    Still, virtual partition users are not supposed to create full-axis
    virtual partitions out of other full-axis virtual partitions, so
    set full_axis to False everywhere.
    """

    def test_from_virtual_partitions_with_call_queues(
        self,
        axis,
        virtual_partition_class,
    ):
        # reverse the dataframe along the virtual partition axis.
        def reverse(df):
            return df.iloc[::-1, :] if axis == 0 else df.iloc[:, ::-1]

        level_zero_blocks_first = [
            block_partition_class(put(pandas.DataFrame([0]))),
            block_partition_class(put(pandas.DataFrame([1]))),
        ]
        level_one_virtual_first = virtual_partition_class(
            level_zero_blocks_first, full_axis=False
        )
        level_one_virtual_first = level_one_virtual_first.add_to_apply_calls(reverse)
        level_zero_blocks_second = [
            block_partition_class(put(pandas.DataFrame([2]))),
            block_partition_class(put(pandas.DataFrame([3]))),
        ]
        level_one_virtual_second = virtual_partition_class(
            level_zero_blocks_second, full_axis=False
        )
        level_one_virtual_second = level_one_virtual_second.add_to_apply_calls(reverse)
        level_two_virtual = virtual_partition_class(
            [level_one_virtual_first, level_one_virtual_second], full_axis=False
        )
        level_two_virtual.drain_call_queue()
        if axis == 0:
            expected_df = pandas.DataFrame([1, 0, 3, 2], index=[0, 0, 0, 0])
        else:
            expected_df = pandas.DataFrame([[1, 0, 3, 2]], columns=[0, 0, 0, 0])
        df_equals(
            level_two_virtual.to_pandas(),
            expected_df,
        )

    def test_from_block_and_virtual_partition_with_call_queues(
        self, axis, virtual_partition_class
    ):
        # make a function that reverses the dataframe along the virtual
        # partition axis.
        # for testing axis == 0, start with two 2-rows-by-1-column blocks. for
        # axis == 1, start with two 1-rows-by-2-column blocks.
        def reverse(df):
            return df.iloc[::-1, :] if axis == 0 else df.iloc[:, ::-1]

        block_data = [[0, 1], [2, 3]] if axis == 0 else [[[0, 1]], [[2, 3]]]
        level_zero_blocks = [
            block_partition_class(put(pandas.DataFrame(block_data[0]))),
            block_partition_class(put(pandas.DataFrame(block_data[1]))),
        ]
        level_zero_blocks[0] = level_zero_blocks[0].add_to_apply_calls(reverse)
        level_one_virtual = virtual_partition_class(
            level_zero_blocks[1], full_axis=False
        )
        level_one_virtual = level_one_virtual.add_to_apply_calls(reverse)
        level_two_virtual = virtual_partition_class(
            [level_zero_blocks[0], level_one_virtual], full_axis=False
        )
        level_two_virtual.drain_call_queue()
        if axis == 0:
            expected_df = pandas.DataFrame([1, 0, 3, 2], index=[1, 0, 1, 0])
        else:
            expected_df = pandas.DataFrame([[1, 0, 3, 2]], columns=[1, 0, 1, 0])
        df_equals(level_two_virtual.to_pandas(), expected_df)

    def test_virtual_partition_call_queues_at_three_levels(
        self, axis, virtual_partition_class
    ):
        block = block_partition_class(put(pandas.DataFrame([1])))
        level_one_virtual = virtual_partition_class([block], full_axis=False)
        level_one_virtual = level_one_virtual.add_to_apply_calls(
            lambda df: pandas.concat([df, pandas.DataFrame([2])])
        )
        level_two_virtual = virtual_partition_class(
            [level_one_virtual], full_axis=False
        )
        level_two_virtual = level_two_virtual.add_to_apply_calls(
            lambda df: pandas.concat([df, pandas.DataFrame([3])])
        )
        level_three_virtual = virtual_partition_class(
            [level_two_virtual], full_axis=False
        )
        level_three_virtual = level_three_virtual.add_to_apply_calls(
            lambda df: pandas.concat([df, pandas.DataFrame([4])])
        )
        level_three_virtual.drain_call_queue()
        df_equals(
            level_three_virtual.to_pandas(),
            pd.DataFrame([1, 2, 3, 4], index=[0, 0, 0, 0]),
        )


@pytest.mark.parametrize(
    "virtual_partition_class",
    (virtual_column_partition_class, virtual_row_partition_class),
    ids=["partitions_spanning_all_columns", "partitions_spanning_all_rows"],
)
def test_virtual_partition_apply_not_returning_pandas_dataframe(
    virtual_partition_class,
):
    # see https://github.com/modin-project/modin/issues/4811

    partition = virtual_partition_class(
        block_partition_class(put(pandas.DataFrame())), full_axis=False
    )

    apply_result = partition.apply(lambda df: 1).get()
    assert apply_result == 1


@pytest.mark.skipif(
    Engine.get() != "Ray",
    reason="Only ray.wait() does not take duplicate object refs.",
)
def test_virtual_partition_dup_object_ref():
    # See https://github.com/modin-project/modin/issues/5045
    frame_c = pd.DataFrame(np.zeros((100, 20), dtype=np.float32, order="C"))
    frame_c = [frame_c] * 20
    df = pd.concat(frame_c)
    partition = df._query_compiler._modin_frame._partitions.flatten()[0]
    obj_refs = partition.list_of_blocks
    assert len(obj_refs) != len(
        set(obj_refs)
    ), "Test setup did not contain duplicate objects"
    # The below call to wait() should not crash
    partition.wait()


__test_reorder_labels_cache_axis_positions = [
    pytest.param(lambda index: None, id="no_reordering"),
    pytest.param(lambda index: np.arange(len(index) - 1, -1, -1), id="reordering_only"),
    pytest.param(
        lambda index: [0, 1, 2, len(index) - 3, len(index) - 2, len(index) - 1],
        id="projection_only",
    ),
    pytest.param(
        lambda index: np.repeat(np.arange(len(index)), repeats=3), id="size_grow"
    ),
]


@pytest.mark.parametrize("row_positions", __test_reorder_labels_cache_axis_positions)
@pytest.mark.parametrize("col_positions", __test_reorder_labels_cache_axis_positions)
@pytest.mark.parametrize(
    "partitioning_scheme",
    [
        pytest.param(
            lambda df: {
                "row_lengths": [df.shape[0]],
                "column_widths": [df.shape[1]],
            },
            id="single_partition",
        ),
        pytest.param(
            lambda df: {
                "row_lengths": [32, max(0, df.shape[0] - 32)],
                "column_widths": [32, max(0, df.shape[1] - 32)],
            },
            id="two_unbalanced_partitions",
        ),
        pytest.param(
            lambda df: {
                "row_lengths": [df.shape[0] // NPartitions.get()] * NPartitions.get(),
                "column_widths": [df.shape[1] // NPartitions.get()] * NPartitions.get(),
            },
            id="perfect_partitioning",
        ),
        pytest.param(
            lambda df: {
                "row_lengths": [2**i for i in range(NPartitions.get())],
                "column_widths": [2**i for i in range(NPartitions.get())],
            },
            id="unbalanced_partitioning_equals_npartition",
        ),
        pytest.param(
            lambda df: {
                "row_lengths": [2] * (df.shape[0] // 2),
                "column_widths": [2] * (df.shape[1] // 2),
            },
            id="unbalanced_partitioning",
        ),
    ],
)
def test_reorder_labels_cache(
    row_positions,
    col_positions,
    partitioning_scheme,
):
    pandas_df = pandas.DataFrame(test_data_values[0])

    md_df = construct_modin_df_by_scheme(pandas_df, partitioning_scheme(pandas_df))
    md_df = md_df._query_compiler._modin_frame

    result = md_df._reorder_labels(
        row_positions(md_df.index), col_positions(md_df.columns)
    )
    validate_partitions_cache(result)


def test_reorder_labels_dtypes():
    pandas_df = pandas.DataFrame(
        {
            "a": [1, 2, 3, 4],
            "b": [1.0, 2.4, 3.4, 4.5],
            "c": ["a", "b", "c", "d"],
            "d": pd.to_datetime([1, 2, 3, 4], unit="D"),
        }
    )

    md_df = construct_modin_df_by_scheme(
        pandas_df,
        partitioning_scheme={
            "row_lengths": [len(pandas_df)],
            "column_widths": [
                len(pandas_df) // 2,
                len(pandas_df) // 2 + len(pandas_df) % 2,
            ],
        },
    )
    md_df = md_df._query_compiler._modin_frame

    result = md_df._reorder_labels(
        row_positions=None, col_positions=np.arange(len(md_df.columns) - 1, -1, -1)
    )
    df_equals(result.dtypes, result.to_pandas().dtypes)


@pytest.mark.parametrize(
    "left_partitioning, right_partitioning, ref_with_cache_available, ref_with_no_cache",
    # Note: this test takes into consideration that `MinPartitionSize == 32` and `NPartitions == 4`
    [
        (
            [2],
            [2],
            1,  # the num_splits is computed like (2 + 2 = 4 / chunk_size = 1 split)
            2,  # the num_splits is just splits sum (1 + 1 == 2)
        ),
        (
            [24],
            [54],
            3,  # the num_splits is computed like (24 + 54 = 78 / chunk_size = 3 splits)
            2,  # the num_splits is just splits sum (1 + 1 == 2)
        ),
        (
            [2],
            [299],
            4,  # the num_splits is bounded by NPartitions (2 + 299 = 301 / chunk_size = 10 splits -> bound by 4)
            2,  # the num_splits is just splits sum (1 + 1 == 2)
        ),
        (
            [32, 32],
            [128],
            4,  # the num_splits is bounded by NPartitions (32 + 32 + 128 = 192 / chunk_size = 6 splits -> bound by 4)
            3,  # the num_splits is just splits sum (2 + 1 == 3)
        ),
        (
            [128] * 7,
            [128] * 6,
            4,  # the num_splits is bounded by NPartitions (128 * 7 + 128 * 6 = 1664 / chunk_size = 52 splits -> bound by 4)
            4,  # the num_splits is just splits sum bound by NPartitions (7 + 6 = 13 splits -> 4 splits)
        ),
    ],
)
@pytest.mark.parametrize(
    "modify_config", [{NPartitions: 4, MinPartitionSize: 32}], indirect=True
)
def test_merge_partitioning(
    left_partitioning,
    right_partitioning,
    ref_with_cache_available,
    ref_with_no_cache,
    modify_config,
):
    from modin.core.storage_formats.pandas.utils import merge_partitioning

    left_df = pandas.DataFrame(
        [np.arange(sum(left_partitioning)) for _ in range(sum(left_partitioning))]
    )
    right_df = pandas.DataFrame(
        [np.arange(sum(right_partitioning)) for _ in range(sum(right_partitioning))]
    )

    left = construct_modin_df_by_scheme(
        left_df, {"row_lengths": left_partitioning, "column_widths": left_partitioning}
    )._query_compiler._modin_frame
    right = construct_modin_df_by_scheme(
        right_df,
        {"row_lengths": right_partitioning, "column_widths": right_partitioning},
    )._query_compiler._modin_frame

    assert left.row_lengths == left.column_widths == left_partitioning
    assert right.row_lengths == right.column_widths == right_partitioning

    res = merge_partitioning(left, right, axis=0)
    assert res == ref_with_cache_available

    res = merge_partitioning(left, right, axis=1)
    assert res == ref_with_cache_available

    (
        left._row_lengths_cache,
        left._column_widths_cache,
        right._row_lengths_cache,
        right._column_widths_cache,
    ) = [None] * 4

    res = merge_partitioning(left, right, axis=0)
    assert res == ref_with_no_cache
    # Verifying that no computations are being triggered
    assert all(
        cache is None
        for cache in (
            left._row_lengths_cache,
            left._column_widths_cache,
            right._row_lengths_cache,
            right._column_widths_cache,
        )
    )

    res = merge_partitioning(left, right, axis=1)
    assert res == ref_with_no_cache
    # Verifying that no computations are being triggered
    assert all(
        cache is None
        for cache in (
            left._row_lengths_cache,
            left._column_widths_cache,
            right._row_lengths_cache,
            right._column_widths_cache,
        )
    )


def test_groupby_with_empty_partition():
    # see #5461 for details
    md_df = construct_modin_df_by_scheme(
        pandas_df=pandas.DataFrame({"a": [1, 1, 2, 2], "b": [3, 4, 5, 6]}),
        partitioning_scheme={"row_lengths": [2, 2], "column_widths": [2]},
    )
    md_res = md_df.query("a > 1")
    grp_obj = md_res.groupby("a")
    # check index error due to partitioning missmatching
    grp_obj.count()

    md_df = construct_modin_df_by_scheme(
        pandas_df=pandas.DataFrame({"a": [1, 1, 2, 2], "b": [3, 4, 5, 6]}),
        partitioning_scheme={"row_lengths": [2, 2], "column_widths": [2]},
    )
    md_res = md_df.query("a > 1")
    grp_obj = md_res.groupby(md_res["a"])
    grp_obj.count()


@pytest.mark.parametrize("set_num_partitions", [2], indirect=True)
def test_repartitioning(set_num_partitions):
    """
    This test verifies that 'keep_partitioning=False' doesn't actually preserve partitioning.

    For more details see: https://github.com/modin-project/modin/issues/5621
    """
    assert NPartitions.get() == 2

    pandas_df = pandas.DataFrame(
        {"a": [1, 1, 2, 2], "b": [3, 4, 5, 6], "c": [1, 2, 3, 4], "d": [4, 5, 6, 7]}
    )

    modin_df = construct_modin_df_by_scheme(
        pandas_df=pandas.DataFrame(
            {"a": [1, 1, 2, 2], "b": [3, 4, 5, 6], "c": [1, 2, 3, 4], "d": [4, 5, 6, 7]}
        ),
        partitioning_scheme={"row_lengths": [4], "column_widths": [2, 2]},
    )

    modin_frame = modin_df._query_compiler._modin_frame

    assert modin_frame._partitions.shape == (1, 2)
    assert modin_frame.column_widths == [2, 2]

    res = modin_frame.apply_full_axis(
        axis=1,
        func=lambda df: df,
        keep_partitioning=False,
        new_index=[0, 1, 2, 3],
        new_columns=["a", "b", "c", "d"],
    )

    assert res._partitions.shape == (1, 1)
    assert res.column_widths == [4]
    df_equals(res._partitions[0, 0].to_pandas(), pandas_df)
    df_equals(res.to_pandas(), pandas_df)


@pytest.mark.parametrize("col_name", ["numeric_col", "non_numeric_col"])
@pytest.mark.parametrize("ascending", [True, False])
@pytest.mark.parametrize("num_pivots", [3, 2, 1])
@pytest.mark.parametrize("all_pivots_are_unique", [True, False])
def test_split_partitions_kernel(
    col_name, ascending, num_pivots, all_pivots_are_unique
):
    """
    This test verifies proper work of the `split_partitions_using_pivots_for_sort` function
    used in partitions reshuffling.

    The function being tested splits the passed dataframe into parts according
    to the 'pivots' indicating boundary values for the parts.

    Parameters
    ----------
    col_name : {"numeric_col", "non_numeric_col"}
        The tested function takes a key column name to which the pivot values belong.
        The function may behave differently depending on the type of that column.
    ascending : {True, False}
        The split parts are returned either in ascending or descending order.
        This parameter helps us to test both of the cases.
    num_pivots : {3, 2, 1}
        The function's behavior may depend on the number of boundary values being passed.
    all_pivots_are_unique : {True, False}
        Duplicate pivot values cause empty partitions to be produced. This parameter helps
        to verify that the function still behaves correctly in such cases.
    """
    from modin.core.dataframe.pandas.dataframe.utils import (
        split_partitions_using_pivots_for_sort,
    )

    random_state = np.random.RandomState(42)

    df = pandas.DataFrame(
        {
            "numeric_col": range(9),
            "non_numeric_col": list("abcdefghi"),
        }
    )
    min_val, max_val = df[col_name].iloc[0], df[col_name].iloc[-1]

    # Selecting random boundary values for the key column
    pivots = random_state.choice(df[col_name], num_pivots, replace=False)
    if not all_pivots_are_unique:
        # Making the 'pivots' contain only duplicate values
        pivots = np.repeat(pivots[0], num_pivots)
    # The tested function assumes that we pass pivots in the ascending order
    pivots = np.sort(pivots)

    # Randomly reordering rows in the dataframe
    df = df.reindex(random_state.permutation(df.index))
    bins = split_partitions_using_pivots_for_sort(
        df,
        col_name,
        is_numeric_column=pandas.api.types.is_numeric_dtype(df.dtypes[col_name]),
        pivots=pivots,
        ascending=ascending,
    )

    # Building reference bounds to make the result verification simpler
    bounds = np.concatenate([[min_val], pivots, [max_val]])
    if not ascending:
        # If the order is descending we want bounds to be in the descending order as well:
        # Ex: bounds = [0, 2, 5, 10] for ascending and [10, 5, 2, 0] for descending.
        bounds = bounds[::-1]

    for idx, part in enumerate(bins):
        if ascending:
            # Check that each part is in the range of 'bound[i] <= part <= bound[i + 1]'
            # Example, if the `pivots` were [2, 5] and the min/max values for the colum are min=0, max=10
            # Then each part satisfies: 0 <= part[0] <= 2; 2 <= part[1] <= 5; 5 <= part[2] <= 10
            assert (
                (bounds[idx] <= part[col_name]) & (part[col_name] <= bounds[idx + 1])
            ).all()
        else:
            # Check that each part is in the range of 'bound[i + 1] <= part <= bound[i]'
            # Example, if the `pivots` were [2, 5] and the min/max values for the colum are min=0, max=10
            # Then each part satisfies: 5 <= part[0] <= 10; 2 <= part[1] <= 5; 0 <= part[2] <= 2
            assert (
                (bounds[idx + 1] <= part[col_name]) & (part[col_name] <= bounds[idx])
            ).all()


@pytest.mark.parametrize("col_name", ["numeric_col", "non_numeric_col"])
@pytest.mark.parametrize("ascending", [True, False])
def test_split_partitions_with_empty_pivots(col_name, ascending):
    """
    This test verifies that the splitting function performs correctly when an empty pivots list is passed.
    The expected behavior is to return a single split consisting of the exact copy of the input dataframe.
    """
    from modin.core.dataframe.pandas.dataframe.utils import (
        split_partitions_using_pivots_for_sort,
    )

    df = pandas.DataFrame(
        {
            "numeric_col": range(9),
            "non_numeric_col": list("abcdefghi"),
        }
    )

    result = split_partitions_using_pivots_for_sort(
        df,
        col_name,
        is_numeric_column=pandas.api.types.is_numeric_dtype(df.dtypes[col_name]),
        pivots=[],
        ascending=ascending,
    )
    # We're expecting to recieve a single split here
    assert isinstance(result, tuple)
    assert len(result) == 1
    assert result[0].equals(df)


@pytest.mark.parametrize("ascending", [True, False])
def test_shuffle_partitions_with_empty_pivots(ascending):
    """
    This test verifies that the `PartitionMgr.shuffle_partitions` method can handle empty pivots list.
    """
    modin_frame = pd.DataFrame(
        np.array([["hello", "goodbye"], ["hello", "Hello"]])
    )._query_compiler._modin_frame

    assert modin_frame._partitions.shape == (1, 1)

    from modin.core.dataframe.pandas.dataframe.utils import (
        build_sort_functions,
    )

    column_name = modin_frame.columns[1]

    shuffle_functions = build_sort_functions(
        # These are the parameters we pass in the `.sort_by()` implementation
        modin_frame,
        column=column_name,
        method="inverted_cdf",
        ascending=ascending,
        ideal_num_new_partitions=1,
    )

    new_partitions = modin_frame._partition_mgr_cls.shuffle_partitions(
        modin_frame._partitions,
        index=0,
        shuffle_functions=shuffle_functions,
        final_shuffle_func=lambda df: df.sort_values(column_name),
    )
    ref = modin_frame.to_pandas().sort_values(column_name)
    res = new_partitions[0, 0].get()

    assert new_partitions.shape == (1, 1)
    assert ref.equals(res)


@pytest.mark.parametrize("ascending", [True, False])
def test_split_partition_preserve_names(ascending):
    """
    This test verifies that the dataframes being split by ``split_partitions_using_pivots_for_sort``
    preserve their index/column names.
    """
    from modin.core.dataframe.pandas.dataframe.utils import (
        split_partitions_using_pivots_for_sort,
    )

    df = pandas.DataFrame(
        {
            "numeric_col": range(9),
            "non_numeric_col": list("abcdefghi"),
        }
    )
    index_name = "custom_name"
    df.index.name = index_name
    df.columns.name = index_name

    # Pivots that contain empty bins
    pivots = [2, 2, 5, 7]
    splits = split_partitions_using_pivots_for_sort(
        df,
        column="numeric_col",
        is_numeric_column=True,
        pivots=pivots,
        ascending=ascending,
    )

    for part in splits:
        assert part.index.name == index_name
        assert part.columns.name == index_name


@pytest.mark.parametrize("has_cols_metadata", [True, False])
@pytest.mark.parametrize("has_dtypes_metadata", [True, False])
def test_merge_preserves_metadata(has_cols_metadata, has_dtypes_metadata):
    df1 = pd.DataFrame({"a": [1, 1, 2, 2], "b": list("abcd")})
    df2 = pd.DataFrame({"a": [4, 2, 1, 3], "b": list("bcaf"), "c": [3, 2, 1, 0]})

    modin_frame = df1._query_compiler._modin_frame

    if has_cols_metadata:
        # Verify that there were initially materialized metadata
        assert modin_frame.has_materialized_columns
    else:
        modin_frame._columns_cache = None

    if has_dtypes_metadata:
        # Verify that there were initially materialized metadata
        assert modin_frame.has_dtypes_cache
    else:
        modin_frame.set_dtypes_cache(None)

    res = df1.merge(df2, on="b")._query_compiler._modin_frame

    if has_cols_metadata:
        assert res.has_materialized_columns
        if has_dtypes_metadata:
            assert res.has_dtypes_cache
        else:
            # Verify that no materialization was triggered
            assert not res.has_dtypes_cache
            assert not modin_frame.has_dtypes_cache
    else:
        # Verify that no materialization was triggered
        assert not res.has_materialized_columns
        assert not res.has_dtypes_cache
        assert not modin_frame.has_materialized_columns
        if not has_dtypes_metadata:
            assert not modin_frame.has_dtypes_cache


def test_binary_op_preserve_dtypes():
    df = pd.DataFrame({"a": [1, 2, 3], "b": [4.0, 5.0, 6.0]})

    def setup_cache(df, has_cache=True):
        if has_cache:
            _ = df.dtypes
            assert df._query_compiler._modin_frame.has_materialized_dtypes
        else:
            df._query_compiler._modin_frame.set_dtypes_cache(None)
            assert not df._query_compiler._modin_frame.has_materialized_dtypes
        return df

    def assert_cache(df, has_cache=True):
        assert not (has_cache ^ df._query_compiler._modin_frame.has_materialized_dtypes)

    # Check when `other` is a non-distributed object
    assert_cache(setup_cache(df) + 2.0)
    assert_cache(setup_cache(df) + {"a": 2.0, "b": 4})
    assert_cache(setup_cache(df) + [2.0, 4])
    assert_cache(setup_cache(df) + np.array([2.0, 4]))

    # Check when `other` is a dataframe
    other = pd.DataFrame({"b": [3, 4, 5], "c": [4.0, 5.0, 6.0]})
    assert_cache(setup_cache(df) + setup_cache(other, has_cache=True))
    assert_cache(setup_cache(df) + setup_cache(other, has_cache=False), has_cache=False)

    # Check when `other` is a series
    other = pd.Series({"b": 3.0, "c": 4.0})
    assert_cache(setup_cache(df) + setup_cache(other, has_cache=True))
    assert_cache(setup_cache(df) + setup_cache(other, has_cache=False), has_cache=False)


@pytest.mark.parametrize("axis", [0, 1])
def test_concat_dont_materialize_opposite_axis(axis):
    data = {"a": [1, 2, 3], "b": [4.0, 5.0, 6.0]}
    df1, df2 = pd.DataFrame(data), pd.DataFrame(data)

    def assert_no_cache(df, axis):
        if axis:
            assert not df._query_compiler._modin_frame.has_materialized_columns
        else:
            assert not df._query_compiler._modin_frame.has_materialized_index

    def remove_cache(df, axis):
        if axis:
            df._query_compiler._modin_frame.set_columns_cache(None)
        else:
            df._query_compiler._modin_frame.set_index_cache(None)
        assert_no_cache(df, axis)
        return df

    df1, df2 = remove_cache(df1, axis), remove_cache(df2, axis)

    df_concated = pd.concat((df1, df2), axis=axis)
    assert_no_cache(df1, axis)
    assert_no_cache(df2, axis)
    assert_no_cache(df_concated, axis)


def test_setitem_bool_preserve_dtypes():
    df = pd.DataFrame({"a": [1, 1, 2, 2], "b": [3, 4, 5, 6]})
    indexer = pd.Series([True, False, True, False])

    assert df._query_compiler._modin_frame.has_materialized_dtypes

    # slice(None) as a col_loc
    df.loc[indexer] = 2.0
    assert df._query_compiler._modin_frame.has_materialized_dtypes

    # list as a col_loc
    df.loc[indexer, ["a", "b"]] = 2.0
    assert df._query_compiler._modin_frame.has_materialized_dtypes

    # scalar as a col_loc
    df.loc[indexer, "a"] = 2.0
    assert df._query_compiler._modin_frame.has_materialized_dtypes


@pytest.mark.parametrize(
    "modify_config", [{ExperimentalGroupbyImpl: True}], indirect=True
)
def test_groupby_size_shuffling(modify_config):
    # verifies that 'groupby.size()' works with reshuffling implementation
    # https://github.com/modin-project/modin/issues/6367
    df = pd.DataFrame({"a": [1, 1, 2, 2], "b": [3, 4, 5, 6]})
    modin_frame = df._query_compiler._modin_frame

    with mock.patch.object(
        modin_frame,
        "_apply_func_to_range_partitioning",
        wraps=modin_frame._apply_func_to_range_partitioning,
    ) as shuffling_method:
        try_cast_to_pandas(df.groupby("a").size())

    shuffling_method.assert_called()


@pytest.mark.parametrize(
    "kwargs",
    [dict(axis=0, labels=[]), dict(axis=1, labels=["a"]), dict(axis=1, labels=[])],
)
def test_reindex_preserve_dtypes(kwargs):
    df = pd.DataFrame({"a": [1, 1, 2, 2], "b": [3, 4, 5, 6]})

    reindexed_df = df.reindex(**kwargs)
    assert reindexed_df._query_compiler._modin_frame.has_materialized_dtypes


<<<<<<< HEAD
class TestModinIndexIds:
    @staticmethod
    def _patch_get_index(df, axis=0):
        """Patch the ``.index``/``.columns`` attribute of the passed dataframe."""
        if axis == 0:
            return mock.patch.object(
                type(df),
                "index",
                new_callable=mock.PropertyMock,
                wraps=functools.partial(type(df).index.__get__, df),
            )
        else:
            return mock.patch.object(
                type(df),
                "columns",
                new_callable=mock.PropertyMock,
                wraps=functools.partial(type(df).columns.__get__, df),
            )

    def test_setitem_without_copartition(self):
        """Test that setitem for identical indices works without materializing the axis."""
        # simple insertion
        df = pd.DataFrame({f"col{i}": np.arange(256) for i in range(64)})
        remove_axis_cache(df)

        col = df["col0"]
        assert_has_no_cache(col)
        assert_has_no_cache(df)

        # insert the column back and check that no index computation were triggered
        with self._patch_get_index(df) as get_index_patch:
            df["col0"] = col
            # check that no cache computation was triggered
            assert_has_no_cache(df)
            assert_has_no_cache(col)
        get_index_patch.assert_not_called()

        # insertion with few map operations
        df = pd.DataFrame({f"col{i}": np.arange(256) for i in range(64)})
        remove_axis_cache(df)

        col = df["col0"]
        # perform some operations that doesn't modify index labels and partitioning
        col = pd.to_datetime(col * 2 + 10)
        assert_has_no_cache(col)
        assert_has_no_cache(df)

        # insert the modified column back and check that no index computation were triggered
        with self._patch_get_index(df) as get_index_patch:
            df["col0"] = col
            # check that no cache computation was triggered
            assert_has_no_cache(df)
            assert_has_no_cache(col)
        get_index_patch.assert_not_called()

    @pytest.mark.parametrize("axis", [0, 1])
    def test_concat_without_copartition(self, axis):
        """Test that concatenation for frames with identical indices works without materializing the axis."""
        df1 = pd.DataFrame({f"col{i}": np.arange(256) for i in range(64)})
        remove_axis_cache(df1, axis)

        # perform some operations that doesn't modify index labels and partitioning
        df2 = df1.abs().applymap(lambda df: df * 2)

        with self._patch_get_index(df1, axis) as get_index_patch:
            res = pd.concat([df1, df2], axis=axis ^ 1)
            # check that no cache computation was triggered
            assert_has_no_cache(df1, axis)
            assert_has_no_cache(df2, axis)
            assert_has_no_cache(res, axis)
        get_index_patch.assert_not_called()

    def test_index_updates_ref(self):
        """Test that copying the default ModinIndex to a new frame updates frame reference with the new one."""
        df1 = pd.DataFrame({"a": [1, 2, 3], "b": [4, 5, 6]})
        remove_axis_cache(df1)

        modin_frame1 = df1._query_compiler._modin_frame
        # verify that index cache is 'default' and so holds a reference to the `modin_frame`
        assert modin_frame1._index_cache._is_default_callable

        ref_count_before = sys.getrefcount(modin_frame1)

        df2 = df1 + 1
        modin_frame2 = df2._query_compiler._modin_frame
        # verify that new index cache is also the 'default' one
        assert modin_frame2._index_cache._is_default_callable
        # verify that there's no new references being created to the old frame
        assert sys.getrefcount(modin_frame1) == ref_count_before

    def test_index_updates_axis(self):
        """Verify that the ModinIndex `axis` attribute is updated when copied to a new frame but for an opposit axis."""
        df1 = pd.DataFrame({"a": [1, 2, 3], "b": [4, 5, 6]})
        remove_axis_cache(df1)

        # now index becomes columns and vice-versa, this means that the 'default callable'
        # of the ModinIndex now has to update its axis
        df2 = df1.T

        idx1 = df1._query_compiler._modin_frame._index_cache
        idx2 = df2._query_compiler._modin_frame._index_cache

        cols1 = df1._query_compiler._modin_frame._columns_cache
        cols2 = df2._query_compiler._modin_frame._columns_cache

        # check that we can compare df.index == df.T.columns & df.columns == df.T.index
        # without triggering any axis materialization
        assert (
            idx1._index_id == cols2._index_id and idx1._lengths_id == cols2._lengths_id
        )
        assert (
            cols1._index_id == idx2._index_id and cols1._lengths_id == idx2._lengths_id
        )

        # check that when the materialization is triggered for the transposed frame it produces proper labels
        assert df2.index.equals(pandas.Index(["a", "b"]))
        assert df2.columns.equals(pandas.Index([0, 1, 2]))
=======
def test_skip_set_columns():
    """
    Verifies that the mechanism of skipping the actual ``._set_columns()`` call in case
    the new columns are identical to the previous ones works properly.

    In this test, we rely on the ``modin_frame._deferred_column`` attribute.
    The new indices propagation is done lazily, and the ``deferred_column`` attribute
    indicates whether there's a new indices propagation pending.
    """
    df = pd.DataFrame({"col1": [1, 2, 3], "col2": [3, 4, 5]})
    df.columns = ["col1", "col10"]
    # Verifies that the new columns were successfully set in case they're actually new
    assert df._query_compiler._modin_frame._deferred_column
    assert np.all(df.columns.values == ["col1", "col10"])

    df = pd.DataFrame({"col1": [1, 2, 3], "col2": [3, 4, 5]})
    df.columns = ["col1", "col2"]
    # Verifies that the new columns weren't set if they're equal to the previous ones
    assert not df._query_compiler._modin_frame._deferred_column

    df = pd.DataFrame({"col1": [1, 2, 3], "col2": [3, 4, 5]})
    df.columns = pandas.Index(["col1", "col2"], name="new name")
    # Verifies that the new columns were successfully set in case they's new metadata
    assert df.columns.name == "new name"

    df = pd.DataFrame(
        {("a", "col1"): [1, 2, 3], ("a", "col2"): [3, 4, 5], ("b", "col1"): [6, 7, 8]}
    )
    df.columns = df.columns.copy()
    # Verifies that the new columns weren't set if they're equal to the previous ones
    assert not df._query_compiler._modin_frame._deferred_column

    df = pd.DataFrame(
        {("a", "col1"): [1, 2, 3], ("a", "col2"): [3, 4, 5], ("b", "col1"): [6, 7, 8]}
    )
    new_cols = df.columns[::-1]
    df.columns = new_cols
    # Verifies that the new columns were successfully set in case they're actually new
    assert df._query_compiler._modin_frame._deferred_column
    assert df.columns.equals(new_cols)

    df = pd.DataFrame({"col1": [1, 2, 3], "col2": [3, 4, 5]})
    remove_axis_cache(df, axis=1)
    df.columns = ["col1", "col2"]
    # Verifies that the computation of the old columns wasn't triggered for the sake
    # of equality comparison, in this case the new columns should be set unconditionally,
    # meaning that the '_deferred_column' has to be True
    assert df._query_compiler._modin_frame._deferred_column
>>>>>>> cf335c30
<|MERGE_RESOLUTION|>--- conflicted
+++ resolved
@@ -150,7 +150,6 @@
             assert df._partitions[i, j].width() == column_widths[j]
 
 
-<<<<<<< HEAD
 def assert_has_no_cache(df, axis=0):
     """
     Assert that the passed dataframe has no labels and no lengths cache along the specified axis.
@@ -168,20 +167,13 @@
 
 
 def remove_axis_cache(df, axis=0, remove_lengths=True):
-=======
-def remove_axis_cache(df, axis, remove_lengths=True):
->>>>>>> cf335c30
     """
     Remove index/columns cache for the passed dataframe.
 
     Parameters
     ----------
     df : modin.pandas.DataFrame
-<<<<<<< HEAD
     axis : int, default: 0
-=======
-    axis : int
->>>>>>> cf335c30
         0 - remove index cache, 1 - remove columns cache.
     remove_lengths : bool, default: True
         Whether to remove row lengths/column widths cache.
@@ -1172,7 +1164,6 @@
     assert reindexed_df._query_compiler._modin_frame.has_materialized_dtypes
 
 
-<<<<<<< HEAD
 class TestModinIndexIds:
     @staticmethod
     def _patch_get_index(df, axis=0):
@@ -1290,7 +1281,8 @@
         # check that when the materialization is triggered for the transposed frame it produces proper labels
         assert df2.index.equals(pandas.Index(["a", "b"]))
         assert df2.columns.equals(pandas.Index([0, 1, 2]))
-=======
+
+
 def test_skip_set_columns():
     """
     Verifies that the mechanism of skipping the actual ``._set_columns()`` call in case
@@ -1338,5 +1330,4 @@
     # Verifies that the computation of the old columns wasn't triggered for the sake
     # of equality comparison, in this case the new columns should be set unconditionally,
     # meaning that the '_deferred_column' has to be True
-    assert df._query_compiler._modin_frame._deferred_column
->>>>>>> cf335c30
+    assert df._query_compiler._modin_frame._deferred_column