# Licensed to Modin Development Team under one or more contributor license agreements.
# See the NOTICE file distributed with this work for additional information regarding
# copyright ownership.  The Modin Development Team licenses this file to you under the
# Apache License, Version 2.0 (the "License"); you may not use this file except in
# compliance with the License.  You may obtain a copy of the License at
#
#     http://www.apache.org/licenses/LICENSE-2.0
#
# Unless required by applicable law or agreed to in writing, software distributed under
# the License is distributed on an "AS IS" BASIS, WITHOUT WARRANTIES OR CONDITIONS OF
# ANY KIND, either express or implied. See the License for the specific language
# governing permissions and limitations under the License.

import modin.pandas as pd
from modin.pandas.test.utils import (
    create_test_dfs,
    test_data_values,
    df_equals,
)
from modin.config import NPartitions, Engine, MinPartitionSize
from modin.distributed.dataframe.pandas import from_partitions
from modin.core.storage_formats.pandas.utils import split_result_of_axis_func_pandas

import numpy as np
import pandas
import pytest

NPartitions.put(4)

if Engine.get() == "Ray":
    from modin.core.execution.ray.implementations.pandas_on_ray.partitioning import (
        PandasOnRayDataframePartition,
    )
    from modin.core.execution.ray.implementations.pandas_on_ray.partitioning import (
        PandasOnRayDataframeColumnPartition,
        PandasOnRayDataframeRowPartition,
    )
    from modin.core.execution.ray.common import RayWrapper

    block_partition_class = PandasOnRayDataframePartition
    virtual_column_partition_class = PandasOnRayDataframeColumnPartition
    virtual_row_partition_class = PandasOnRayDataframeRowPartition
    put = RayWrapper.put
elif Engine.get() == "Dask":
    from modin.core.execution.dask.implementations.pandas_on_dask.partitioning import (
        PandasOnDaskDataframeColumnPartition,
        PandasOnDaskDataframeRowPartition,
    )
    from modin.core.execution.dask.implementations.pandas_on_dask.partitioning import (
        PandasOnDaskDataframePartition,
    )
    from modin.core.execution.dask.common import DaskWrapper

    # initialize modin dataframe to initialize dask
    pd.DataFrame()

    def put(x):
        return DaskWrapper.put(x, hash=False)

    block_partition_class = PandasOnDaskDataframePartition
    virtual_column_partition_class = PandasOnDaskDataframeColumnPartition
    virtual_row_partition_class = PandasOnDaskDataframeRowPartition


def construct_modin_df_by_scheme(pandas_df, partitioning_scheme):
    """
    Build ``modin.pandas.DataFrame`` from ``pandas.DataFrame`` according the `partitioning_scheme`.

    Parameters
    ----------
    pandas_df : pandas.DataFrame
    partitioning_scheme : dict[{"row_lengths", "column_widths"}] -> list of ints

    Returns
    -------
    modin.pandas.DataFrame
    """
    row_partitions = split_result_of_axis_func_pandas(
        axis=0,
        num_splits=len(partitioning_scheme["row_lengths"]),
        result=pandas_df,
        length_list=partitioning_scheme["row_lengths"],
    )
    partitions = [
        split_result_of_axis_func_pandas(
            axis=1,
            num_splits=len(partitioning_scheme["column_widths"]),
            result=row_part,
            length_list=partitioning_scheme["column_widths"],
        )
        for row_part in row_partitions
    ]

    md_df = from_partitions(
        [[put(part) for part in row_parts] for row_parts in partitions], axis=None
    )
    return md_df


@pytest.fixture
def modify_config(request):
    values = request.param
    old_values = {}

    for key, value in values.items():
        old_values[key] = key.get()
        key.put(value)

    yield  # waiting for the test to be completed
    # restoring old parameters
    for key, value in old_values.items():
        key.put(value)


def validate_partitions_cache(df):
    """Assert that the ``PandasDataframe`` shape caches correspond to the actual partition's shapes."""
    row_lengths = df._row_lengths_cache
    column_widths = df._column_widths_cache

    assert row_lengths is not None
    assert column_widths is not None
    assert df._partitions.shape[0] == len(row_lengths)
    assert df._partitions.shape[1] == len(column_widths)

    for i in range(df._partitions.shape[0]):
        for j in range(df._partitions.shape[1]):
            assert df._partitions[i, j].length() == row_lengths[i]
            assert df._partitions[i, j].width() == column_widths[j]


def test_aligning_blocks():
    # Test problem when modin frames have the same number of rows, but different
    # blocks (partition.list_of_blocks). See #2322 for details
    accm = pd.DataFrame(["-22\n"] * 162)
    accm = accm.iloc[2:, :]
    accm.reset_index(drop=True, inplace=True)
    accm["T"] = pd.Series(["24.67\n"] * 145)

    # see #2322 for details
    repr(accm)


def test_aligning_blocks_with_duplicated_index():
    # Same problem as in `test_aligning_blocks` but with duplicated values in index.
    data11 = [0, 1]
    data12 = [2, 3]

    data21 = [0]
    data22 = [1, 2, 3]

    df1 = pd.DataFrame(data11).append(pd.DataFrame(data12))
    df2 = pd.DataFrame(data21).append(pd.DataFrame(data22))

    repr(df1 - df2)


def test_aligning_partitions():
    data = [0, 1, 2, 3, 4, 5]
    modin_df1, _ = create_test_dfs({"a": data, "b": data})
    modin_df = modin_df1.loc[:2]

    modin_df2 = modin_df.append(modin_df)

    modin_df2["c"] = modin_df1["b"]
    repr(modin_df2)


@pytest.mark.parametrize("row_labels", [None, [("a", "")], ["a"]])
@pytest.mark.parametrize("col_labels", [None, ["a1"], [("c1", "z")]])
def test_take_2d_labels_or_positional(row_labels, col_labels):
    kwargs = {
        "index": [["a", "b", "c", "d"], ["", "", "x", "y"]],
        "columns": [["a1", "b1", "c1", "d1"], ["", "", "z", "x"]],
    }
    md_df, pd_df = create_test_dfs(np.random.rand(4, 4), **kwargs)

    _row_labels = slice(None) if row_labels is None else row_labels
    _col_labels = slice(None) if col_labels is None else col_labels
    pd_df = pd_df.loc[_row_labels, _col_labels]
    modin_frame = md_df._query_compiler._modin_frame
    new_modin_frame = modin_frame.take_2d_labels_or_positional(
        row_labels=row_labels, col_labels=col_labels
    )
    md_df._query_compiler._modin_frame = new_modin_frame

    df_equals(md_df, pd_df)


@pytest.mark.parametrize("has_partitions_shape_cache", [True, False])
@pytest.mark.parametrize("has_frame_shape_cache", [True, False])
def test_apply_func_to_both_axis(has_partitions_shape_cache, has_frame_shape_cache):
    """
    Test ``modin.core.dataframe.pandas.dataframe.dataframe.PandasDataframe.apply_select_indices`` functionality of broadcasting non-distributed items.
    """
    data = test_data_values[0]

    md_df, pd_df = create_test_dfs(data)
    values = pd_df.values + 1

    pd_df.iloc[:, :] = values

    modin_frame = md_df._query_compiler._modin_frame

    if has_frame_shape_cache:
        # Explicitly compute rows & columns shapes to store this info in frame's cache
        modin_frame.row_lengths
        modin_frame.column_widths
    else:
        # Explicitly reset frame's cache
        modin_frame._row_lengths_cache = None
        modin_frame._column_widths_cache = None

    for row in modin_frame._partitions:
        for part in row:
            if has_partitions_shape_cache:
                # Explicitly compute partition shape to store this info in its cache
                part.length()
                part.width()
            else:
                # Explicitly reset partition's shape cache
                part._length_cache = None
                part._width_cache = None

    def func_to_apply(partition, row_internal_indices, col_internal_indices, item):
        partition.iloc[row_internal_indices, col_internal_indices] = item
        return partition

    new_modin_frame = modin_frame.apply_select_indices(
        axis=None,
        func=func_to_apply,
        # Passing none-slices does not trigger shapes recomputation and so the cache is untouched.
        row_labels=slice(None),
        col_labels=slice(None),
        keep_remaining=True,
        new_index=pd_df.index,
        new_columns=pd_df.columns,
        item_to_distribute=values,
    )
    md_df._query_compiler._modin_frame = new_modin_frame

    df_equals(md_df, pd_df)


@pytest.mark.skipif(
    Engine.get() not in ("Dask", "Ray"),
    reason="Rebalancing partitions is only supported for Dask and Ray engines",
)
@pytest.mark.parametrize(
    "test_type",
    [
        "many_small_dfs",
        "concatted_df_with_small_dfs",
        "large_df_plus_small_dfs",
    ],
)
@pytest.mark.parametrize(
    "set_num_partitions",
    [1, 4],
    indirect=True,
)
def test_rebalance_partitions(test_type, set_num_partitions):
    num_partitions = NPartitions.get()
    if test_type == "many_small_dfs":
        small_dfs = [
            pd.DataFrame(
                [[i + j for j in range(0, 1000)]],
                columns=[f"col{j}" for j in range(0, 1000)],
                index=pd.Index([i]),
            )
            for i in range(1, 100001, 1000)
        ]
        large_df = pd.concat(small_dfs)
        col_length = 100
    elif test_type == "concatted_df_with_small_dfs":
        small_dfs = [
            pd.DataFrame(
                [[i + j for j in range(0, 1000)]],
                columns=[f"col{j}" for j in range(0, 1000)],
                index=pd.Index([i]),
            )
            for i in range(1, 100001, 1000)
        ]
        large_df = pd.concat([pd.concat(small_dfs)] + small_dfs[:3])
        col_length = 103
    else:
        large_df = pd.DataFrame(
            [[i + j for j in range(1, 1000)] for i in range(0, 100000, 1000)],
            columns=[f"col{j}" for j in range(1, 1000)],
            index=pd.Index(list(range(0, 100000, 1000))),
        )
        small_dfs = [
            pd.DataFrame(
                [[i + j for j in range(0, 1000)]],
                columns=[f"col{j}" for j in range(0, 1000)],
                index=pd.Index([i]),
            )
            for i in range(1, 4001, 1000)
        ]
        large_df = pd.concat([large_df] + small_dfs[:3])
        col_length = 103
    large_modin_frame = large_df._query_compiler._modin_frame
    assert large_modin_frame._partitions.shape == (
        num_partitions,
        num_partitions,
    ), "Partitions were not rebalanced after concat."
    assert all(
        isinstance(ptn, large_modin_frame._partition_mgr_cls._column_partitions_class)
        for ptn in large_modin_frame._partitions.flatten()
    )
    # The following check tests that we can correctly form full-axis virtual partitions
    # over the orthogonal axis from non-full-axis virtual partitions.

    def col_apply_func(col):
        assert len(col) == col_length, "Partial axis partition detected."
        return col + 1

    large_apply_result = large_df.apply(col_apply_func)
    large_apply_result_frame = large_apply_result._query_compiler._modin_frame
    assert large_apply_result_frame._partitions.shape == (
        num_partitions,
        num_partitions,
    ), "Partitions list shape is incorrect."
    assert all(
        isinstance(ptn, large_apply_result_frame._partition_mgr_cls._partition_class)
        for ptn in large_apply_result_frame._partitions.flatten()
    ), "Partitions are not block partitioned after column-wise apply."
    large_df = pd.DataFrame(
        query_compiler=large_df._query_compiler.__constructor__(large_modin_frame)
    )
    # The following check tests that we can correctly form full-axis virtual partitions
    # over the same axis from non-full-axis virtual partitions.

    def row_apply_func(row):
        assert len(row) == 1000, "Partial axis partition detected."
        return row + 1

    large_apply_result = large_df.apply(row_apply_func, axis=1)
    large_apply_result_frame = large_apply_result._query_compiler._modin_frame
    assert large_apply_result_frame._partitions.shape == (
        num_partitions,
        num_partitions,
    ), "Partitions list shape is incorrect."
    assert all(
        isinstance(ptn, large_apply_result_frame._partition_mgr_cls._partition_class)
        for ptn in large_apply_result_frame._partitions.flatten()
    ), "Partitions are not block partitioned after row-wise apply."

    large_apply_result = large_df.applymap(lambda x: x)
    large_apply_result_frame = large_apply_result._query_compiler._modin_frame
    assert large_apply_result_frame._partitions.shape == (
        num_partitions,
        num_partitions,
    ), "Partitions list shape is incorrect."
    assert all(
        isinstance(ptn, large_apply_result_frame._partition_mgr_cls._partition_class)
        for ptn in large_apply_result_frame._partitions.flatten()
    ), "Partitions are not block partitioned after element-wise apply."


@pytest.mark.skipif(
    Engine.get() not in ("Dask", "Ray"),
    reason="Only Dask and Ray engines have virtual partitions.",
)
@pytest.mark.parametrize(
    "axis,virtual_partition_class",
    ((0, virtual_column_partition_class), (1, virtual_row_partition_class)),
    ids=["partitions_spanning_all_columns", "partitions_spanning_all_rows"],
)
class TestDrainVirtualPartitionCallQueue:
    """Test draining virtual partition call queues.

    Test creating a virtual partition made of block partitions and/or one or
    more layers of virtual partitions, draining the top-level partition's
    call queue, and getting the result.

    In all these test cases, the full_axis argument doesn't matter for
    correctness because it only affects `apply`, which is not used here.
    Still, virtual partition users are not supposed to create full-axis
    virtual partitions out of other full-axis virtual partitions, so
    set full_axis to False everywhere.
    """

    def test_from_virtual_partitions_with_call_queues(
        self,
        axis,
        virtual_partition_class,
    ):
        # reverse the dataframe along the virtual partition axis.
        def reverse(df):
            return df.iloc[::-1, :] if axis == 0 else df.iloc[:, ::-1]

        level_zero_blocks_first = [
            block_partition_class(put(pandas.DataFrame([0]))),
            block_partition_class(put(pandas.DataFrame([1]))),
        ]
        level_one_virtual_first = virtual_partition_class(
            level_zero_blocks_first, full_axis=False
        )
        level_one_virtual_first = level_one_virtual_first.add_to_apply_calls(reverse)
        level_zero_blocks_second = [
            block_partition_class(put(pandas.DataFrame([2]))),
            block_partition_class(put(pandas.DataFrame([3]))),
        ]
        level_one_virtual_second = virtual_partition_class(
            level_zero_blocks_second, full_axis=False
        )
        level_one_virtual_second = level_one_virtual_second.add_to_apply_calls(reverse)
        level_two_virtual = virtual_partition_class(
            [level_one_virtual_first, level_one_virtual_second], full_axis=False
        )
        level_two_virtual.drain_call_queue()
        if axis == 0:
            expected_df = pandas.DataFrame([1, 0, 3, 2], index=[0, 0, 0, 0])
        else:
            expected_df = pandas.DataFrame([[1, 0, 3, 2]], columns=[0, 0, 0, 0])
        df_equals(
            level_two_virtual.to_pandas(),
            expected_df,
        )

    def test_from_block_and_virtual_partition_with_call_queues(
        self, axis, virtual_partition_class
    ):
        # make a function that reverses the dataframe along the virtual
        # partition axis.
        # for testing axis == 0, start with two 2-rows-by-1-column blocks. for
        # axis == 1, start with two 1-rows-by-2-column blocks.
        def reverse(df):
            return df.iloc[::-1, :] if axis == 0 else df.iloc[:, ::-1]

        block_data = [[0, 1], [2, 3]] if axis == 0 else [[[0, 1]], [[2, 3]]]
        level_zero_blocks = [
            block_partition_class(put(pandas.DataFrame(block_data[0]))),
            block_partition_class(put(pandas.DataFrame(block_data[1]))),
        ]
        level_zero_blocks[0] = level_zero_blocks[0].add_to_apply_calls(reverse)
        level_one_virtual = virtual_partition_class(
            level_zero_blocks[1], full_axis=False
        )
        level_one_virtual = level_one_virtual.add_to_apply_calls(reverse)
        level_two_virtual = virtual_partition_class(
            [level_zero_blocks[0], level_one_virtual], full_axis=False
        )
        level_two_virtual.drain_call_queue()
        if axis == 0:
            expected_df = pandas.DataFrame([1, 0, 3, 2], index=[1, 0, 1, 0])
        else:
            expected_df = pandas.DataFrame([[1, 0, 3, 2]], columns=[1, 0, 1, 0])
        df_equals(level_two_virtual.to_pandas(), expected_df)

    def test_virtual_partition_call_queues_at_three_levels(
        self, axis, virtual_partition_class
    ):
        block = block_partition_class(put(pandas.DataFrame([1])))
        level_one_virtual = virtual_partition_class([block], full_axis=False)
        level_one_virtual = level_one_virtual.add_to_apply_calls(
            lambda df: pandas.concat([df, pandas.DataFrame([2])])
        )
        level_two_virtual = virtual_partition_class(
            [level_one_virtual], full_axis=False
        )
        level_two_virtual = level_two_virtual.add_to_apply_calls(
            lambda df: pandas.concat([df, pandas.DataFrame([3])])
        )
        level_three_virtual = virtual_partition_class(
            [level_two_virtual], full_axis=False
        )
        level_three_virtual = level_three_virtual.add_to_apply_calls(
            lambda df: pandas.concat([df, pandas.DataFrame([4])])
        )
        level_three_virtual.drain_call_queue()
        df_equals(
            level_three_virtual.to_pandas(),
            pd.DataFrame([1, 2, 3, 4], index=[0, 0, 0, 0]),
        )


@pytest.mark.skipif(
    Engine.get() not in ("Dask", "Ray"),
    reason="Only Dask and Ray engines have virtual partitions.",
)
@pytest.mark.parametrize(
    "virtual_partition_class",
    (virtual_column_partition_class, virtual_row_partition_class),
    ids=["partitions_spanning_all_columns", "partitions_spanning_all_rows"],
)
def test_virtual_partition_apply_not_returning_pandas_dataframe(
    virtual_partition_class,
):
    # see https://github.com/modin-project/modin/issues/4811

    partition = virtual_partition_class(
        block_partition_class(put(pandas.DataFrame())), full_axis=False
    )

    apply_result = partition.apply(lambda df: 1).get()
    assert apply_result == 1


@pytest.mark.skipif(
    Engine.get() != "Ray",
    reason="Only ray.wait() does not take duplicate object refs.",
)
def test_virtual_partition_dup_object_ref():
    # See https://github.com/modin-project/modin/issues/5045
    frame_c = pd.DataFrame(np.zeros((100, 20), dtype=np.float32, order="C"))
    frame_c = [frame_c] * 20
    df = pd.concat(frame_c)
    partition = df._query_compiler._modin_frame._partitions.flatten()[0]
    obj_refs = partition.list_of_blocks
    assert len(obj_refs) != len(
        set(obj_refs)
    ), "Test setup did not contain duplicate objects"
    # The below call to wait() should not crash
    partition.wait()


__test_reorder_labels_cache_axis_positions = [
    pytest.param(lambda index: None, id="no_reordering"),
    pytest.param(lambda index: np.arange(len(index) - 1, -1, -1), id="reordering_only"),
    pytest.param(
        lambda index: [0, 1, 2, len(index) - 3, len(index) - 2, len(index) - 1],
        id="projection_only",
    ),
    pytest.param(
        lambda index: np.repeat(np.arange(len(index)), repeats=3), id="size_grow"
    ),
]


@pytest.mark.parametrize("row_positions", __test_reorder_labels_cache_axis_positions)
@pytest.mark.parametrize("col_positions", __test_reorder_labels_cache_axis_positions)
@pytest.mark.parametrize(
    "partitioning_scheme",
    [
        pytest.param(
            lambda df: {
                "row_lengths": [df.shape[0]],
                "column_widths": [df.shape[1]],
            },
            id="single_partition",
        ),
        pytest.param(
            lambda df: {
                "row_lengths": [32, max(0, df.shape[0] - 32)],
                "column_widths": [32, max(0, df.shape[1] - 32)],
            },
            id="two_unbalanced_partitions",
        ),
        pytest.param(
            lambda df: {
                "row_lengths": [df.shape[0] // NPartitions.get()] * NPartitions.get(),
                "column_widths": [df.shape[1] // NPartitions.get()] * NPartitions.get(),
            },
            id="perfect_partitioning",
        ),
        pytest.param(
            lambda df: {
                "row_lengths": [2**i for i in range(NPartitions.get())],
                "column_widths": [2**i for i in range(NPartitions.get())],
            },
            id="unbalanced_partitioning_equals_npartition",
        ),
        pytest.param(
            lambda df: {
                "row_lengths": [2] * (df.shape[0] // 2),
                "column_widths": [2] * (df.shape[1] // 2),
            },
            id="unbalanced_partitioning",
        ),
    ],
)
def test_reorder_labels_cache(
    row_positions,
    col_positions,
    partitioning_scheme,
):
    pandas_df = pandas.DataFrame(test_data_values[0])

    md_df = construct_modin_df_by_scheme(pandas_df, partitioning_scheme(pandas_df))
    md_df = md_df._query_compiler._modin_frame

    result = md_df._reorder_labels(
        row_positions(md_df.index), col_positions(md_df.columns)
    )
    validate_partitions_cache(result)


def test_reorder_labels_dtypes():
    pandas_df = pandas.DataFrame(
        {
            "a": [1, 2, 3, 4],
            "b": [1.0, 2.4, 3.4, 4.5],
            "c": ["a", "b", "c", "d"],
            "d": pd.to_datetime([1, 2, 3, 4], unit="D"),
        }
    )

    md_df = construct_modin_df_by_scheme(
        pandas_df,
        partitioning_scheme={
            "row_lengths": [len(pandas_df)],
            "column_widths": [
                len(pandas_df) // 2,
                len(pandas_df) // 2 + len(pandas_df) % 2,
            ],
        },
    )
    md_df = md_df._query_compiler._modin_frame

    result = md_df._reorder_labels(
        row_positions=None, col_positions=np.arange(len(md_df.columns) - 1, -1, -1)
    )
    df_equals(result.dtypes, result.to_pandas().dtypes)


@pytest.mark.parametrize(
    "left_partitioning, right_partitioning, ref_with_cache_available, ref_with_no_cache",
    # Note: this test takes into consideration that `MinPartitionSize == 32` and `NPartitions == 4`
    [
        (
            [2],
            [2],
            1,  # the num_splits is computed like (2 + 2 = 4 / chunk_size = 1 split)
            2,  # the num_splits is just splits sum (1 + 1 == 2)
        ),
        (
            [24],
            [54],
            3,  # the num_splits is computed like (24 + 54 = 78 / chunk_size = 3 splits)
            2,  # the num_splits is just splits sum (1 + 1 == 2)
        ),
        (
            [2],
            [299],
            4,  # the num_splits is bounded by NPartitions (2 + 299 = 301 / chunk_size = 10 splits -> bound by 4)
            2,  # the num_splits is just splits sum (1 + 1 == 2)
        ),
        (
            [32, 32],
            [128],
            4,  # the num_splits is bounded by NPartitions (32 + 32 + 128 = 192 / chunk_size = 6 splits -> bound by 4)
            3,  # the num_splits is just splits sum (2 + 1 == 3)
        ),
        (
            [128] * 7,
            [128] * 6,
            4,  # the num_splits is bounded by NPartitions (128 * 7 + 128 * 6 = 1664 / chunk_size = 52 splits -> bound by 4)
            4,  # the num_splits is just splits sum bound by NPartitions (7 + 6 = 13 splits -> 4 splits)
        ),
    ],
)
@pytest.mark.parametrize(
    "modify_config", [{NPartitions: 4, MinPartitionSize: 32}], indirect=True
)
def test_merge_partitioning(
    left_partitioning,
    right_partitioning,
    ref_with_cache_available,
    ref_with_no_cache,
    modify_config,
):
    from modin.core.storage_formats.pandas.utils import merge_partitioning

    left_df = pandas.DataFrame(
        [np.arange(sum(left_partitioning)) for _ in range(sum(left_partitioning))]
    )
    right_df = pandas.DataFrame(
        [np.arange(sum(right_partitioning)) for _ in range(sum(right_partitioning))]
    )

    left = construct_modin_df_by_scheme(
        left_df, {"row_lengths": left_partitioning, "column_widths": left_partitioning}
    )._query_compiler._modin_frame
    right = construct_modin_df_by_scheme(
        right_df,
        {"row_lengths": right_partitioning, "column_widths": right_partitioning},
    )._query_compiler._modin_frame

    assert left.row_lengths == left.column_widths == left_partitioning
    assert right.row_lengths == right.column_widths == right_partitioning

    res = merge_partitioning(left, right, axis=0)
    assert res == ref_with_cache_available

    res = merge_partitioning(left, right, axis=1)
    assert res == ref_with_cache_available

    (
        left._row_lengths_cache,
        left._column_widths_cache,
        right._row_lengths_cache,
        right._column_widths_cache,
    ) = [None] * 4

    res = merge_partitioning(left, right, axis=0)
    assert res == ref_with_no_cache
    # Verifying that no computations are being triggered
    assert all(
        cache is None
        for cache in (
            left._row_lengths_cache,
            left._column_widths_cache,
            right._row_lengths_cache,
            right._column_widths_cache,
        )
    )

    res = merge_partitioning(left, right, axis=1)
    assert res == ref_with_no_cache
    # Verifying that no computations are being triggered
    assert all(
        cache is None
        for cache in (
            left._row_lengths_cache,
            left._column_widths_cache,
            right._row_lengths_cache,
            right._column_widths_cache,
        )
    )


@pytest.mark.parametrize("set_num_partitions", [2], indirect=True)
def test_repartitioning(set_num_partitions):
    """
    This test verifies that 'keep_partitioning=False' doesn't actually preserve partitioning.

    For more details see: https://github.com/modin-project/modin/issues/5621
    """
    assert NPartitions.get() == 2

    pandas_df = pandas.DataFrame(
        {"a": [1, 1, 2, 2], "b": [3, 4, 5, 6], "c": [1, 2, 3, 4], "d": [4, 5, 6, 7]}
    )

    modin_df = construct_modin_df_by_scheme(
        pandas_df=pandas.DataFrame(
            {"a": [1, 1, 2, 2], "b": [3, 4, 5, 6], "c": [1, 2, 3, 4], "d": [4, 5, 6, 7]}
        ),
        partitioning_scheme={"row_lengths": [4], "column_widths": [2, 2]},
    )

    modin_frame = modin_df._query_compiler._modin_frame

    assert modin_frame._partitions.shape == (1, 2)
    assert modin_frame.column_widths == [2, 2]

    res = modin_frame.apply_full_axis(
        axis=1,
        func=lambda df: df,
        keep_partitioning=False,
        new_index=[0, 1, 2, 3],
        new_columns=["a", "b", "c", "d"],
    )

    assert res._partitions.shape == (1, 1)
    assert res.column_widths == [4]
    df_equals(res._partitions[0, 0].to_pandas(), pandas_df)
    df_equals(res.to_pandas(), pandas_df)


@pytest.mark.parametrize("col_name", ["numeric_col", "non_numeric_col"])
@pytest.mark.parametrize("ascending", [True, False])
@pytest.mark.parametrize("num_pivots", [3, 2, 1])
@pytest.mark.parametrize("all_pivots_are_unique", [True, False])
def test_split_partitions_kernel(
    col_name, ascending, num_pivots, all_pivots_are_unique
):
    """
    This test verifies proper work of the `split_partitions_using_pivots_for_sort` function
    used in partitions reshuffling.

    The function being tested splits the passed dataframe into parts according
    to the 'pivots' indicating boundary values for the parts.

    Parameters
    ----------
    col_name : {"numeric_col", "non_numeric_col"}
        The tested function takes a key column name to which the pivot values belong.
        The function may behave differently depending on the type of that column.
    ascending : {True, False}
        The split parts are returned either in ascending or descending order.
        This parameter helps us to test both of the cases.
    num_pivots : {3, 2, 1}
        The function's behavior may depend on the number of boundary values being passed.
    all_pivots_are_unique : {True, False}
        Duplicate pivot values cause empty partitions to be produced. This parameter helps
        to verify that the function still behaves correctly in such cases.
    """
    from modin.core.dataframe.pandas.dataframe.utils import (
        split_partitions_using_pivots_for_sort,
    )

    random_state = np.random.RandomState(42)

    df = pandas.DataFrame(
        {
            "numeric_col": range(9),
            "non_numeric_col": list("abcdefghi"),
        }
    )
    min_val, max_val = df[col_name].iloc[0], df[col_name].iloc[-1]

    # Selecting random boundary values for the key column
    pivots = random_state.choice(df[col_name], num_pivots, replace=False)
    if not all_pivots_are_unique:
        # Making the 'pivots' contain only duplicate values
        pivots = np.repeat(pivots[0], num_pivots)
    # The tested function assumes that we pass pivots in the ascending order
    pivots = np.sort(pivots)

    # Randomly reordering rows in the dataframe
    df = df.reindex(random_state.permutation(df.index))
    bins = split_partitions_using_pivots_for_sort(df, df, col_name, pivots, ascending)

    # Building reference bounds to make the result verification simpler
    bounds = np.concatenate([[min_val], pivots, [max_val]])
    if not ascending:
        # If the order is descending we want bounds to be in the descending order as well:
        # Ex: bounds = [0, 2, 5, 10] for ascending and [10, 5, 2, 0] for descending.
        bounds = bounds[::-1]

    for idx, part in enumerate(bins):
        if ascending:
            # Check that each part is in the range of 'bound[i] <= part <= bound[i + 1]'
            # Example, if the `pivots` were [2, 5] and the min/max values for the colum are min=0, max=10
            # Then each part satisfies: 0 <= part[0] <= 2; 2 <= part[1] <= 5; 5 <= part[2] <= 10
            assert (
                (bounds[idx] <= part[col_name]) & (part[col_name] <= bounds[idx + 1])
            ).all()
        else:
            # Check that each part is in the range of 'bound[i + 1] <= part <= bound[i]'
            # Example, if the `pivots` were [2, 5] and the min/max values for the colum are min=0, max=10
            # Then each part satisfies: 5 <= part[0] <= 10; 2 <= part[1] <= 5; 0 <= part[2] <= 2
            assert (
                (bounds[idx + 1] <= part[col_name]) & (part[col_name] <= bounds[idx])
            ).all()


<<<<<<< HEAD
@pytest.mark.parametrize("ascending", [True, False])
def test_split_partition_preserve_names(ascending):
    """
    This test verifies that the dataframes being split by ``split_partitions_using_pivots_for_sort``
    preserve their index/column names.
=======
@pytest.mark.parametrize("col_name", ["numeric_col", "non_numeric_col"])
@pytest.mark.parametrize("ascending", [True, False])
def test_split_partitions_with_empty_pivots(col_name, ascending):
    """
    This test verifies that the splitting function performs correctly when an empty pivots list is passed.
    The expected behavior is to return a single split consisting of the exact copy of the input dataframe.
>>>>>>> 73a898d6
    """
    from modin.core.dataframe.pandas.dataframe.utils import (
        split_partitions_using_pivots_for_sort,
    )

    df = pandas.DataFrame(
        {
            "numeric_col": range(9),
            "non_numeric_col": list("abcdefghi"),
        }
    )
<<<<<<< HEAD
    index_name = "custom_name"
    df.index.name = index_name
    df.columns.name = index_name

    # Pivots that contain empty bins
    pivots = [2, 2, 5, 7]
    splits = split_partitions_using_pivots_for_sort(
        df, df, column="numeric_col", pivots=pivots, ascending=ascending
    )

    for part in splits:
        assert part.index.name == index_name
        assert part.columns.name == index_name
=======

    result = split_partitions_using_pivots_for_sort(
        df, df, col_name, pivots=[], ascending=ascending
    )
    # We're expecting to recieve a single split here
    assert isinstance(result, tuple)
    assert len(result) == 1
    assert result[0].equals(df)


@pytest.mark.parametrize("ascending", [True, False])
def test_shuffle_partitions_with_empty_pivots(ascending):
    """
    This test verifies that the `PartitionMgr.shuffle_partitions` method can handle empty pivots list.
    """
    modin_frame = pd.DataFrame(
        np.array([["hello", "goodbye"], ["hello", "Hello"]])
    )._query_compiler._modin_frame

    assert modin_frame._partitions.shape == (1, 1)

    from modin.core.dataframe.pandas.dataframe.utils import (
        build_sort_functions,
    )

    column_name = modin_frame.columns[1]

    shuffle_functions = build_sort_functions(
        # These are the parameters we pass in the `.sort_by()` implementation
        modin_frame,
        column=column_name,
        method="inverted_cdf",
        ascending=ascending,
        ideal_num_new_partitions=1,
    )

    new_partitions = modin_frame._partition_mgr_cls.shuffle_partitions(
        modin_frame._partitions,
        index=0,
        shuffle_functions=shuffle_functions,
        final_shuffle_func=lambda df: df.sort_values(column_name),
    )
    ref = modin_frame.to_pandas().sort_values(column_name)
    res = new_partitions[0, 0].get()

    assert new_partitions.shape == (1, 1)
    assert ref.equals(res)
>>>>>>> 73a898d6
<|MERGE_RESOLUTION|>--- conflicted
+++ resolved
@@ -837,20 +837,12 @@
             ).all()
 
 
-<<<<<<< HEAD
-@pytest.mark.parametrize("ascending", [True, False])
-def test_split_partition_preserve_names(ascending):
-    """
-    This test verifies that the dataframes being split by ``split_partitions_using_pivots_for_sort``
-    preserve their index/column names.
-=======
 @pytest.mark.parametrize("col_name", ["numeric_col", "non_numeric_col"])
 @pytest.mark.parametrize("ascending", [True, False])
 def test_split_partitions_with_empty_pivots(col_name, ascending):
     """
     This test verifies that the splitting function performs correctly when an empty pivots list is passed.
     The expected behavior is to return a single split consisting of the exact copy of the input dataframe.
->>>>>>> 73a898d6
     """
     from modin.core.dataframe.pandas.dataframe.utils import (
         split_partitions_using_pivots_for_sort,
@@ -862,21 +854,6 @@
             "non_numeric_col": list("abcdefghi"),
         }
     )
-<<<<<<< HEAD
-    index_name = "custom_name"
-    df.index.name = index_name
-    df.columns.name = index_name
-
-    # Pivots that contain empty bins
-    pivots = [2, 2, 5, 7]
-    splits = split_partitions_using_pivots_for_sort(
-        df, df, column="numeric_col", pivots=pivots, ascending=ascending
-    )
-
-    for part in splits:
-        assert part.index.name == index_name
-        assert part.columns.name == index_name
-=======
 
     result = split_partitions_using_pivots_for_sort(
         df, df, col_name, pivots=[], ascending=ascending
@@ -924,4 +901,34 @@
 
     assert new_partitions.shape == (1, 1)
     assert ref.equals(res)
->>>>>>> 73a898d6
+
+
+@pytest.mark.parametrize("ascending", [True, False])
+def test_split_partition_preserve_names(ascending):
+    """
+    This test verifies that the dataframes being split by ``split_partitions_using_pivots_for_sort``
+    preserve their index/column names.
+    """
+    from modin.core.dataframe.pandas.dataframe.utils import (
+        split_partitions_using_pivots_for_sort,
+    )
+
+    df = pandas.DataFrame(
+        {
+            "numeric_col": range(9),
+            "non_numeric_col": list("abcdefghi"),
+        }
+    )
+    index_name = "custom_name"
+    df.index.name = index_name
+    df.columns.name = index_name
+
+    # Pivots that contain empty bins
+    pivots = [2, 2, 5, 7]
+    splits = split_partitions_using_pivots_for_sort(
+        df, df, column="numeric_col", pivots=pivots, ascending=ascending
+    )
+
+    for part in splits:
+        assert part.index.name == index_name
+        assert part.columns.name == index_name