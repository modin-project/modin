# Licensed to Modin Development Team under one or more contributor license agreements.
# See the NOTICE file distributed with this work for additional information regarding
# copyright ownership.  The Modin Development Team licenses this file to you under the
# Apache License, Version 2.0 (the "License"); you may not use this file except in
# compliance with the License.  You may obtain a copy of the License at
#
#     http://www.apache.org/licenses/LICENSE-2.0
#
# Unless required by applicable law or agreed to in writing, software distributed under
# the License is distributed on an "AS IS" BASIS, WITHOUT WARRANTIES OR CONDITIONS OF
# ANY KIND, either express or implied. See the License for the specific language
# governing permissions and limitations under the License.

import modin.pandas as pd
from modin.pandas.test.utils import create_test_dfs, test_data_values, df_equals
from modin.config import NPartitions, Engine

import pytest

NPartitions.put(4)


def test_aligning_blocks():
    # Test problem when modin frames have the same number of rows, but different
    # blocks (partition.list_of_blocks). See #2322 for details
    accm = pd.DataFrame(["-22\n"] * 162)
    accm = accm.iloc[2:, :]
    accm.reset_index(drop=True, inplace=True)
    accm["T"] = pd.Series(["24.67\n"] * 145)

    # see #2322 for details
    repr(accm)


def test_aligning_blocks_with_duplicated_index():
    # Same problem as in `test_aligning_blocks` but with duplicated values in index.
    data11 = [0, 1]
    data12 = [2, 3]

    data21 = [0]
    data22 = [1, 2, 3]

    df1 = pd.DataFrame(data11).append(pd.DataFrame(data12))
    df2 = pd.DataFrame(data21).append(pd.DataFrame(data22))

    repr(df1 - df2)


def test_aligning_partitions():
    data = [0, 1, 2, 3, 4, 5]
    modin_df1, _ = create_test_dfs({"a": data, "b": data})
    modin_df = modin_df1.loc[:2]

    modin_df2 = modin_df.append(modin_df)

    modin_df2["c"] = modin_df1["b"]
    repr(modin_df2)


@pytest.mark.parametrize("has_partitions_shape_cache", [True, False])
@pytest.mark.parametrize("has_frame_shape_cache", [True, False])
def test_apply_func_to_both_axis(has_partitions_shape_cache, has_frame_shape_cache):
    """
    Test ``modin.core.dataframe.pandas.dataframe.dataframe.PandasDataframe.apply_select_indices`` functionality of broadcasting non-distributed items.
    """
    data = test_data_values[0]

    md_df, pd_df = create_test_dfs(data)
    values = pd_df.values + 1

    pd_df.iloc[:, :] = values

    modin_frame = md_df._query_compiler._modin_frame

    if has_frame_shape_cache:
        # Explicitly compute rows & columns shapes to store this info in frame's cache
        modin_frame._row_lengths
        modin_frame._column_widths
    else:
        # Explicitly reset frame's cache
        modin_frame._row_lengths_cache = None
        modin_frame._column_widths_cache = None

    for row in modin_frame._partitions:
        for part in row:
            if has_partitions_shape_cache:
                # Explicitly compute partition shape to store this info in its cache
                part.length()
                part.width()
            else:
                # Explicitly reset partition's shape cache
                part._length_cache = None
                part._width_cache = None

    def func_to_apply(partition, row_internal_indices, col_internal_indices, item):
        partition.iloc[row_internal_indices, col_internal_indices] = item
        return partition

    new_modin_frame = modin_frame.apply_select_indices(
        axis=None,
        func=func_to_apply,
        # Passing none-slices does not trigger shapes recomputation and so the cache is untouched.
        row_labels=slice(None),
        col_labels=slice(None),
        keep_remaining=True,
        new_index=pd_df.index,
        new_columns=pd_df.columns,
        item_to_distribute=values,
    )
    md_df._query_compiler._modin_frame = new_modin_frame

    df_equals(md_df, pd_df)


small_dfs = [
    pd.DataFrame(
        [[i + j for j in range(0, 1000)]],
        columns=[f"col{j}" for j in range(1, 1001)],
        index=pd.Index([i - 1]),
    )
    for i in range(1, 10001, 100)
]


@pytest.mark.skipif(
    Engine.get() not in ("Dask", "Ray")
    reason="Rebalancing partitions is only supported for Dask and Ray engines",
)
@pytest.mark.parametrize(
    "large_df",
    [pd.concat(small_dfs), pd.concat([pd.concat(small_dfs)] + small_dfs[:3])],
)
def test_rebalance_partitions(large_df):
    large_modin_frame = large_df._query_compiler._modin_frame
    assert large_modin_frame._partitions.shape == (
        NPartitions.get()
        NPartitions.get(),
    ), "Partitions were not rebalanced after concat."
    assert all(
        isinstance(ptn, large_modin_frame._partition_mgr_cls._column_partitions_class)
        for ptn in large_modin_frame._partitions.flatten()
    )
<<<<<<< HEAD
    # The following check tests that we can correctly form full-axis virtual partitions
    # over the orthogonal axis from non-full-axis virtual partitions.

    def col_apply_func(col):
        assert len(col) == 100, "Partial axis partition detected."
        return col + 1

    large_df = large_df.apply(col_apply_func)
    new_large_modin_frame = large_df._query_compiler._modin_frame
    assert new_large_modin_frame._partitions.shape == (
        4,
        4,
    ), "Partitions list shape is incorrect."
    assert all(
        isinstance(ptn, new_large_modin_frame._partition_mgr_cls._partition_class)
        for ptn in new_large_modin_frame._partitions.flatten()
=======
    large_df = large_df.apply(lambda x: x + 1)
    large_modin_frame = large_df._query_compiler._modin_frame
    assert large_modin_frame._partitions.shape == (
        NPartitions.get(),
        NPartitions.get(),
>>>>>>> 0de19cd6
    ), "Partitions are not block partitioned after apply."
    large_df = pd.DataFrame(
        query_compiler=large_df._query_compiler.__constructor__(large_modin_frame)
    )
    # The following check tests that we can correctly form full-axis virtual partitions
    # over the same axis from non-full-axis virtual partitions.

    def row_apply_func(row):
        assert len(row) == 1000, "Partial axis partition detected."
        return row + 1

    large_df = large_df.apply(row_apply_func, axis=1)
    new_large_modin_frame = large_df._query_compiler._modin_frame
    assert new_large_modin_frame._partitions.shape == (
        4,
        4,
    ), "Partitions list shape is incorrect."
    assert all(
        isinstance(ptn, new_large_modin_frame._partition_mgr_cls._partition_class)
        for ptn in new_large_modin_frame._partitions.flatten()
    ), "Partitions are not block partitioned after apply."<|MERGE_RESOLUTION|>--- conflicted
+++ resolved
@@ -133,14 +133,13 @@
 def test_rebalance_partitions(large_df):
     large_modin_frame = large_df._query_compiler._modin_frame
     assert large_modin_frame._partitions.shape == (
-        NPartitions.get()
+        NPartitions.get(),
         NPartitions.get(),
     ), "Partitions were not rebalanced after concat."
     assert all(
         isinstance(ptn, large_modin_frame._partition_mgr_cls._column_partitions_class)
         for ptn in large_modin_frame._partitions.flatten()
     )
-<<<<<<< HEAD
     # The following check tests that we can correctly form full-axis virtual partitions
     # over the orthogonal axis from non-full-axis virtual partitions.
 
@@ -151,19 +150,12 @@
     large_df = large_df.apply(col_apply_func)
     new_large_modin_frame = large_df._query_compiler._modin_frame
     assert new_large_modin_frame._partitions.shape == (
-        4,
-        4,
+        NPartitions.get(),
+        NPartitions.get(),
     ), "Partitions list shape is incorrect."
     assert all(
         isinstance(ptn, new_large_modin_frame._partition_mgr_cls._partition_class)
         for ptn in new_large_modin_frame._partitions.flatten()
-=======
-    large_df = large_df.apply(lambda x: x + 1)
-    large_modin_frame = large_df._query_compiler._modin_frame
-    assert large_modin_frame._partitions.shape == (
-        NPartitions.get(),
-        NPartitions.get(),
->>>>>>> 0de19cd6
     ), "Partitions are not block partitioned after apply."
     large_df = pd.DataFrame(
         query_compiler=large_df._query_compiler.__constructor__(large_modin_frame)
