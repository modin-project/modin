# Licensed to Modin Development Team under one or more contributor license agreements.
# See the NOTICE file distributed with this work for additional information regarding
# copyright ownership.  The Modin Development Team licenses this file to you under the
# Apache License, Version 2.0 (the "License"); you may not use this file except in
# compliance with the License.  You may obtain a copy of the License at
#
#     http://www.apache.org/licenses/LICENSE-2.0
#
# Unless required by applicable law or agreed to in writing, software distributed under
# the License is distributed on an "AS IS" BASIS, WITHOUT WARRANTIES OR CONDITIONS OF
# ANY KIND, either express or implied. See the License for the specific language
# governing permissions and limitations under the License.

"""Module houses Modin configs originated from environment variables."""

import os
import sys
from textwrap import dedent
import warnings
from packaging import version
import secrets

from pandas.util._decorators import doc  # type: ignore[attr-defined]

from .pubsub import Parameter, _TYPE_PARAMS, ExactStr, ValueSource
from typing import Any, Optional


class EnvironmentVariable(Parameter, type=str, abstract=True):
    """Base class for environment variables-based configuration."""

    varname: Optional[str] = None

    @classmethod
    def _get_raw_from_config(cls) -> str:
        """
        Read the value from environment variable.

        Returns
        -------
        str
            Config raw value.

        Raises
        ------
        TypeError
            If `varname` is None.
        KeyError
            If value is absent.
        """
        if cls.varname is None:
            raise TypeError("varname should not be None")
        return os.environ[cls.varname]

    @classmethod
    def get_help(cls) -> str:
        """
        Generate user-presentable help for the config.

        Returns
        -------
        str
        """
        help = f"{cls.varname}: {dedent(cls.__doc__ or 'Unknown').strip()}\n\tProvide {_TYPE_PARAMS[cls.type].help}"
        if cls.choices:
            help += f" (valid examples are: {', '.join(str(c) for c in cls.choices)})"
        return help


class IsDebug(EnvironmentVariable, type=bool):
    """Force Modin engine to be "Python" unless specified by $MODIN_ENGINE."""

    varname = "MODIN_DEBUG"


class Engine(EnvironmentVariable, type=str):
    """Distribution engine to run queries by."""

    varname = "MODIN_ENGINE"
    choices = ("Ray", "Dask", "Python", "Native", "Unidist")

    NOINIT_ENGINES = {
        "Python",
    }  # engines that don't require initialization, useful for unit tests

    has_custom_engine = False

    @classmethod
    def _get_default(cls) -> str:
        """
        Get default value of the config.

        Returns
        -------
        str
        """
        from modin.utils import (
            MIN_RAY_VERSION,
            MIN_DASK_VERSION,
            MIN_UNIDIST_VERSION,
        )

        # If there's a custom engine, we don't need to check for any engine
        # dependencies. Return the default "Python" engine.
        if IsDebug.get() or cls.has_custom_engine:
            return "Python"
        try:
            import ray

        except ImportError:
            pass
        else:
            if version.parse(ray.__version__) < MIN_RAY_VERSION:
                raise ImportError(
                    'Please `pip install "modin[ray]"` to install compatible Ray '
                    + "version "
                    + f"(>={MIN_RAY_VERSION})."
                )
            return "Ray"
        try:
            import dask
            import distributed

        except ImportError:
            pass
        else:
            if (
                version.parse(dask.__version__) < MIN_DASK_VERSION
                or version.parse(distributed.__version__) < MIN_DASK_VERSION
            ):
                raise ImportError(
                    f'Please `pip install "modin[dask]"` to install compatible Dask version (>={MIN_DASK_VERSION}).'
                )
            return "Dask"
        try:
            # We import ``DbWorker`` from this module since correct import of ``DbWorker`` itself
            # from HDK is located in it with all the necessary options for dlopen.
            from modin.experimental.core.execution.native.implementations.hdk_on_native.db_worker import (  # noqa
                DbWorker,
            )
        except ImportError:
            pass
        else:
            return "Native"
        try:
            import unidist

        except ImportError:
            pass
        else:
            if version.parse(unidist.__version__) < MIN_UNIDIST_VERSION:
                raise ImportError(
                    'Please `pip install "unidist[mpi]"` to install compatible unidist on MPI '
                    + "version "
                    + f"(>={MIN_UNIDIST_VERSION})."
                )
            return "Unidist"
        raise ImportError(
            "Please refer to installation documentation page to install an engine"
        )

    @classmethod
    @doc(Parameter.add_option.__doc__)
    def add_option(cls, choice: Any) -> Any:
        choice = super().add_option(choice)
        cls.NOINIT_ENGINES.add(choice)
        cls.has_custom_engine = True
        return choice


class StorageFormat(EnvironmentVariable, type=str):
    """Engine to run on a single node of distribution."""

    varname = "MODIN_STORAGE_FORMAT"
    default = "Pandas"
    choices = ("Pandas", "Hdk", "Pyarrow", "Cudf")


class IsExperimental(EnvironmentVariable, type=bool):
    """Whether to Turn on experimental features."""

    varname = "MODIN_EXPERIMENTAL"


class IsRayCluster(EnvironmentVariable, type=bool):
    """Whether Modin is running on pre-initialized Ray cluster."""

    varname = "MODIN_RAY_CLUSTER"


class RayRedisAddress(EnvironmentVariable, type=ExactStr):
    """Redis address to connect to when running in Ray cluster."""

    varname = "MODIN_REDIS_ADDRESS"


class RayRedisPassword(EnvironmentVariable, type=ExactStr):
    """What password to use for connecting to Redis."""

    varname = "MODIN_REDIS_PASSWORD"
    default = secrets.token_hex(32)


class CpuCount(EnvironmentVariable, type=int):
    """How many CPU cores to use during initialization of the Modin engine."""

    varname = "MODIN_CPUS"

    @classmethod
    def _get_default(cls) -> int:
        """
        Get default value of the config.

        Returns
        -------
        int
        """
        import multiprocessing

        return multiprocessing.cpu_count()


class GpuCount(EnvironmentVariable, type=int):
    """How may GPU devices to utilize across the whole distribution."""

    varname = "MODIN_GPUS"


class Memory(EnvironmentVariable, type=int):
    """
    How much memory (in bytes) give to an execution engine.

    Notes
    -----
    * In Ray case: the amount of memory to start the Plasma object store with.
    * In Dask case: the amount of memory that is given to each worker depending on CPUs used.
    """

    varname = "MODIN_MEMORY"


class NPartitions(EnvironmentVariable, type=int):
    """How many partitions to use for a Modin DataFrame (along each axis)."""

    varname = "MODIN_NPARTITIONS"

    @classmethod
    def _put(cls, value: int) -> None:
        """
        Put specific value if NPartitions wasn't set by a user yet.

        Parameters
        ----------
        value : int
            Config value to set.

        Notes
        -----
        This method is used to set NPartitions from cluster resources internally
        and should not be called by a user.
        """
        if cls.get_value_source() == ValueSource.DEFAULT:
            cls.put(value)

    @classmethod
    def _get_default(cls) -> int:
        """
        Get default value of the config.

        Returns
        -------
        int
        """
        if StorageFormat.get() == "Cudf":
            return GpuCount.get()
        else:
            return CpuCount.get()


class SocksProxy(EnvironmentVariable, type=ExactStr):
    """SOCKS proxy address if it is needed for SSH to work."""

    varname = "MODIN_SOCKS_PROXY"


class DoLogRpyc(EnvironmentVariable, type=bool):
    """Whether to gather RPyC logs (applicable for remote context)."""

    varname = "MODIN_LOG_RPYC"


class DoTraceRpyc(EnvironmentVariable, type=bool):
    """Whether to trace RPyC calls (applicable for remote context)."""

    varname = "MODIN_TRACE_RPYC"


class HdkFragmentSize(EnvironmentVariable, type=int):
    """How big a fragment in HDK should be when creating a table (in rows)."""

    varname = "MODIN_HDK_FRAGMENT_SIZE"


class OmnisciFragmentSize(EnvironmentVariable, type=int):
    """How big a fragment in OmniSci should be when creating a table (in rows)."""

    varname = "MODIN_OMNISCI_FRAGMENT_SIZE"


class DoUseCalcite(EnvironmentVariable, type=bool):
    """Whether to use Calcite for OmniSci queries execution."""

    varname = "MODIN_USE_CALCITE"
    default = True


class TestDatasetSize(EnvironmentVariable, type=str):
    """Dataset size for running some tests."""

    varname = "MODIN_TEST_DATASET_SIZE"
    choices = ("Small", "Normal", "Big")


class TestRayClient(EnvironmentVariable, type=bool):
    """Set to true to start and connect Ray client before a testing session starts."""

    varname = "MODIN_TEST_RAY_CLIENT"
    default = False


class TrackFileLeaks(EnvironmentVariable, type=bool):
    """Whether to track for open file handles leakage during testing."""

    varname = "MODIN_TEST_TRACK_FILE_LEAKS"
    # Turn off tracking on Windows by default because
    # psutil's open_files() can be extremely slow on Windows (up to adding a few hours).
    # see https://github.com/giampaolo/psutil/pull/597
    default = sys.platform != "win32"


class AsvImplementation(EnvironmentVariable, type=ExactStr):
    """Allows to select a library that we will use for testing performance."""

    varname = "MODIN_ASV_USE_IMPL"
    choices = ("modin", "pandas")

    default = "modin"


class AsvDataSizeConfig(EnvironmentVariable, type=ExactStr):
    """Allows to override default size of data (shapes)."""

    varname = "MODIN_ASV_DATASIZE_CONFIG"
    default = None


class ProgressBar(EnvironmentVariable, type=bool):
    """Whether or not to show the progress bar."""

    varname = "MODIN_PROGRESS_BAR"
    default = False

    @classmethod
    def enable(cls) -> None:
        """Enable ``ProgressBar`` feature."""
        cls.put(True)

    @classmethod
    def disable(cls) -> None:
        """Disable ``ProgressBar`` feature."""
        cls.put(False)

    @classmethod
    def put(cls, value: bool) -> None:
        """
        Set ``ProgressBar`` value only if synchronous benchmarking is disabled.

        Parameters
        ----------
        value : bool
            Config value to set.
        """
        if value and BenchmarkMode.get():
            raise ValueError("ProgressBar isn't compatible with BenchmarkMode")
        super().put(value)


class BenchmarkMode(EnvironmentVariable, type=bool):
    """Whether or not to perform computations synchronously."""

    varname = "MODIN_BENCHMARK_MODE"
    default = False

    @classmethod
    def put(cls, value: bool) -> None:
        """
        Set ``BenchmarkMode`` value only if progress bar feature is disabled.

        Parameters
        ----------
        value : bool
            Config value to set.
        """
        if value and ProgressBar.get():
            raise ValueError("BenchmarkMode isn't compatible with ProgressBar")
        super().put(value)


class LogMode(EnvironmentVariable, type=ExactStr):
    """Set ``LogMode`` value if users want to opt-in."""

    varname = "MODIN_LOG_MODE"
    choices = ("enable", "disable", "enable_api_only")
    default = "disable"

    @classmethod
    def enable(cls) -> None:
        """Enable all logging levels."""
        cls.put("enable")

    @classmethod
    def disable(cls) -> None:
        """Disable logging feature."""
        cls.put("disable")

    @classmethod
    def enable_api_only(cls) -> None:
        """Enable API level logging."""
        cls.put("enable_api_only")


class LogMemoryInterval(EnvironmentVariable, type=int):
    """Interval (in seconds) to profile memory utilization for logging."""

    varname = "MODIN_LOG_MEMORY_INTERVAL"
    default = 5

    @classmethod
    def put(cls, value: int) -> None:
        """
        Set ``LogMemoryInterval`` with extra checks.

        Parameters
        ----------
        value : int
            Config value to set.
        """
        if value <= 0:
            raise ValueError(f"Log memory Interval should be > 0, passed value {value}")
        super().put(value)

    @classmethod
    def get(cls) -> int:
        """
        Get ``LogMemoryInterval`` with extra checks.

        Returns
        -------
        int
        """
        log_memory_interval = super().get()
        assert log_memory_interval > 0, "`LogMemoryInterval` should be > 0"
        return log_memory_interval


class LogFileSize(EnvironmentVariable, type=int):
    """Max size of logs (in MBs) to store per Modin job."""

    varname = "MODIN_LOG_FILE_SIZE"
    default = 10

    @classmethod
    def put(cls, value: int) -> None:
        """
        Set ``LogFileSize`` with extra checks.

        Parameters
        ----------
        value : int
            Config value to set.
        """
        if value <= 0:
            raise ValueError(f"Log file size should be > 0 MB, passed value {value}")
        super().put(value)

    @classmethod
    def get(cls) -> int:
        """
        Get ``LogFileSize`` with extra checks.

        Returns
        -------
        int
        """
        log_file_size = super().get()
        assert log_file_size > 0, "`LogFileSize` should be > 0"
        return log_file_size


class PersistentPickle(EnvironmentVariable, type=bool):
    """Whether serialization should be persistent."""

    varname = "MODIN_PERSISTENT_PICKLE"
    # When set to off, it allows faster serialization which is only
    # valid in current run (i.e. useless for saving to disk).
    # When set to on, Modin objects could be saved to disk and loaded
    # but serialization/deserialization could take more time.
    default = False


class HdkLaunchParameters(EnvironmentVariable, type=dict):
    """
    Additional command line options for the HDK engine.

    Please visit OmniSci documentation for the description of available parameters:
    https://docs.omnisci.com/installation-and-configuration/config-parameters#configuration-parameters-for-omniscidb
    """

    varname = "MODIN_HDK_LAUNCH_PARAMETERS"
    default = {
        "enable_union": 1,
        "enable_columnar_output": 1,
        "enable_lazy_fetch": 0,
        "null_div_by_zero": 1,
        "enable_watchdog": 0,
        "enable_thrift_logs": 0,
    }

    @classmethod
    def get(cls) -> dict:
        """
        Get the resulted command-line options.

        Decode and merge specified command-line options with the default one.

        Returns
        -------
        dict
            Decoded and verified config value.
        """
        if cls == OmnisciLaunchParameters or (
            OmnisciLaunchParameters.varname in os.environ
            and HdkLaunchParameters.varname not in os.environ
        ):
            return OmnisciLaunchParameters._get()
        else:
            return HdkLaunchParameters._get()

    @classmethod
    def _get(cls) -> dict:
        """
        Get the resulted command-line options.

        Returns
        -------
        dict
            Decoded and verified config value.
        """
        custom_parameters = super().get()
        result = cls.default.copy()
        result.update(
            {key.replace("-", "_"): value for key, value in custom_parameters.items()}
        )
        return result


class OmnisciLaunchParameters(HdkLaunchParameters, type=dict):
    """
    Additional command line options for the OmniSci engine.

    Please visit OmniSci documentation for the description of available parameters:
    https://docs.omnisci.com/installation-and-configuration/config-parameters#configuration-parameters-for-omniscidb
    """

    varname = "MODIN_OMNISCI_LAUNCH_PARAMETERS"


class MinPartitionSize(EnvironmentVariable, type=int):
    """
    Minimum number of rows/columns in a single pandas partition split.

    Once a partition for a pandas dataframe has more than this many elements,
    Modin adds another partition.
    """

    varname = "MODIN_MIN_PARTITION_SIZE"
    default = 32

    @classmethod
    def put(cls, value: int) -> None:
        """
        Set ``MinPartitionSize`` with extra checks.

        Parameters
        ----------
        value : int
            Config value to set.
        """
        if value <= 0:
            raise ValueError(f"Min partition size should be > 0, passed value {value}")
        super().put(value)

    @classmethod
    def get(cls) -> int:
        """
        Get ``MinPartitionSize`` with extra checks.

        Returns
        -------
        int
        """
        min_partition_size = super().get()
        assert min_partition_size > 0, "`min_partition_size` should be > 0"
        return min_partition_size


class TestReadFromSqlServer(EnvironmentVariable, type=bool):
    """Set to true to test reading from SQL server."""

    varname = "MODIN_TEST_READ_FROM_SQL_SERVER"
    default = False


class TestReadFromPostgres(EnvironmentVariable, type=bool):
    """Set to true to test reading from Postgres."""

    varname = "MODIN_TEST_READ_FROM_POSTGRES"
    default = False


class GithubCI(EnvironmentVariable, type=bool):
    """Set to true when running Modin in GitHub CI."""

    varname = "MODIN_GITHUB_CI"
    default = False


class ExperimentalNumPyAPI(EnvironmentVariable, type=bool):
    """Set to true to use Modin's experimental NumPy API."""

    varname = "MODIN_EXPERIMENTAL_NUMPY_API"
    default = False


<<<<<<< HEAD
class ExperimentalGroupbyImpl(EnvironmentVariable, type=bool):
    """Set to true to use Modin's experimental group by implementation."""

    varname = "MODIN_EXPERIMENTAL_GROUPBY"
=======
class CIAWSSecretAccessKey(EnvironmentVariable, type=str):
    """Set to AWS_SECRET_ACCESS_KEY when running mock S3 tests for Modin in GitHub CI."""

    varname = "AWS_SECRET_ACCESS_KEY"
    default = "foobar_secret"


class CIAWSAccessKeyID(EnvironmentVariable, type=str):
    """Set to AWS_ACCESS_KEY_ID when running mock S3 tests for Modin in GitHub CI."""

    varname = "AWS_ACCESS_KEY_ID"
    default = "foobar_key"


class AsyncReadMode(EnvironmentVariable, type=bool):
    """
    It does not wait for the end of reading information from the source.

    Can break situations when reading occurs in a context, when exiting
    from which the source is deleted.
    """

    varname = "MODIN_ASYNC_READ_MODE"
>>>>>>> 6841304d
    default = False


class ReadSqlEngine(EnvironmentVariable, type=str):
    """Engine to run `read_sql`."""

    varname = "MODIN_READ_SQL_ENGINE"
    default = "Pandas"
    choices = ("Pandas", "Connectorx")


def _check_vars() -> None:
    """
    Check validity of environment variables.

    Look out for any environment variables that start with "MODIN_" prefix
    that are unknown - they might be a typo, so warn a user.
    """
    valid_names = {
        obj.varname
        for obj in globals().values()
        if isinstance(obj, type)
        and issubclass(obj, EnvironmentVariable)
        and not obj.is_abstract
    }
    found_names = {name for name in os.environ if name.startswith("MODIN_")}
    unknown = found_names - valid_names
    if unknown:
        warnings.warn(
            f"Found unknown environment variable{'s' if len(unknown) > 1 else ''},"
            + f" please check {'their' if len(unknown) > 1 else 'its'} spelling: "
            + ", ".join(sorted(unknown))
        )


_check_vars()<|MERGE_RESOLUTION|>--- conflicted
+++ resolved
@@ -642,12 +642,12 @@
     default = False
 
 
-<<<<<<< HEAD
 class ExperimentalGroupbyImpl(EnvironmentVariable, type=bool):
     """Set to true to use Modin's experimental group by implementation."""
 
     varname = "MODIN_EXPERIMENTAL_GROUPBY"
-=======
+    default = False
+
 class CIAWSSecretAccessKey(EnvironmentVariable, type=str):
     """Set to AWS_SECRET_ACCESS_KEY when running mock S3 tests for Modin in GitHub CI."""
 
@@ -671,7 +671,6 @@
     """
 
     varname = "MODIN_ASYNC_READ_MODE"
->>>>>>> 6841304d
     default = False
 
 
