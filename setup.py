--- conflicted
+++ resolved
@@ -55,11 +55,7 @@
     url="https://github.com/modin-project/modin",
     long_description=long_description,
     long_description_content_type="text/markdown",
-<<<<<<< HEAD
-    install_requires=["pandas==1.4.3", "packaging", "numpy>=1.23", "fsspec", "psutil"],
-=======
-    install_requires=[f"pandas=={PANDAS_VERSION}", "packaging", "numpy>=1.18.5", "fsspec", "psutil"],
->>>>>>> 88c3c33c
+    install_requires=[f"pandas=={PANDAS_VERSION}", "packaging", "numpy>=1.23", "fsspec", "psutil"],
     extras_require={
         # can be installed by pip install modin[dask]
         "dask": dask_deps,
