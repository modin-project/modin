channels:
  - conda-forge
dependencies:
<<<<<<< HEAD
  - pandas==1.4.3
  - numpy>=1.23
=======
  - pandas==1.4.4
  - numpy>=1.18.5
>>>>>>> 5b5d7f41
  - pyarrow>=4.0.1
  - fsspec
  - xarray
  - Jinja2
  - scipy
  - pip
  - s3fs>=2021.8
  - feather-format
  - lxml
  - openpyxl
  - xlrd
  - matplotlib<=3.2.2
  - sqlalchemy>=1.4.0
  - pandas-gbq
  - pytables
  - msgpack-python
  - psutil
  - pytest>=6.0.1
  - pytest-benchmark
  - pytest-cov>=2.10.1
  - pytest-xdist>=2.1.0
  - coverage<5.0
  - pygithub==1.53
  - rpyc==4.1.5
  - cloudpickle
  - boto3
  - pip:
      - xgboost>=1.6.0
      # Fixes breaking ipywidgets changes, but didn't release yet.
      - git+https://github.com/modin-project/modin-spreadsheet.git@49ffd89f683f54c311867d602c55443fb11bf2a5
      - tqdm
      - git+https://github.com/airspeed-velocity/asv.git@ef016e233cb9a0b19d517135104f49e0a3c380e9
      - connectorx>=0.2.6a4
      # TODO: remove when resolving GH#4398
      - redis>=3.5.0,<4.0.0
      - black
      # TODO: remove when flake8 5.x stabilizes and appears in both pip and conda-forge; see GH-#4745
      - flake8<5
      - flake8-no-implicit-concat
      - flake8-print
      # The `numpydoc` version should match the version installed in the `lint-pydocstyle` job of the CI.
      - numpydoc==1.1.0<|MERGE_RESOLUTION|>--- conflicted
+++ resolved
@@ -1,13 +1,8 @@
 channels:
   - conda-forge
 dependencies:
-<<<<<<< HEAD
-  - pandas==1.4.3
+  - pandas==1.4.4
   - numpy>=1.23
-=======
-  - pandas==1.4.4
-  - numpy>=1.18.5
->>>>>>> 5b5d7f41
   - pyarrow>=4.0.1
   - fsspec
   - xarray
