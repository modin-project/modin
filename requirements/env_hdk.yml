--- conflicted
+++ resolved
@@ -13,11 +13,7 @@
   - psutil>=5.8.0
 
   # optional dependencies
-<<<<<<< HEAD
-  - s3fs>=2022.05.0
-=======
-  - s3fs>=2021.8,<2023.9.0
->>>>>>> c0c6529a
+  - s3fs>=2022.05.0,<2023.9.0
   - openpyxl>=3.0.10
   - xlrd>=2.0.1
   - sqlalchemy>=1.4.0,<1.4.46
