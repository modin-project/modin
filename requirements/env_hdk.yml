--- conflicted
+++ resolved
@@ -2,15 +2,9 @@
 channels:
   - conda-forge
 dependencies:
-<<<<<<< HEAD
-  - pandas==1.4.4
+  - pandas==1.5.0
   - pyarrow=6
   - numpy>=1.23
-=======
-  - pandas==1.5.0
-  - pyarrow=6
-  - numpy>=1.18.5
->>>>>>> 6440684f
   - fsspec
   - pip
   - pytest>=6.0.1
