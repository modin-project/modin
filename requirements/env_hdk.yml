name: modin_on_hdk
channels:
  - conda-forge
dependencies:
<<<<<<< HEAD
  - pandas==2.0.2
  - pyarrow<12 # workaround for https://github.com/modin-project/modin/issues/6072
=======
  - pandas==1.5.3
  - pyarrow
>>>>>>> 930b8fbb
  - numpy>=1.18.5
  - fsspec
  - pip
  - pytest>=6.0.1
  - pytest-cov>=2.10.1
  - pytest-xdist>=2.1.0
  - coverage
  - pygithub
  - pyhdk==0.6
  - s3fs>=2021.8
  - psutil
  - openpyxl<3.1.0
  - xlrd
  - sqlalchemy>=1.4.0,<1.4.46
  - scipy
  - xgboost>=1.7.1,<2.0.0
  - scikit-learn-intelex
  - matplotlib
  # TODO: uncomment after Modin switch to python>=3.9
  # - xarray
  - pytables
  - fastparquet
  # code linters
  - black
  - flake8
  - flake8-no-implicit-concat
  - flake8-print
  - boto3
  - moto
  - pip:
      # The `numpydoc` version should match the version installed in the `lint-pydocstyle` job of the CI.
      - numpydoc==1.1.0<|MERGE_RESOLUTION|>--- conflicted
+++ resolved
@@ -2,13 +2,8 @@
 channels:
   - conda-forge
 dependencies:
-<<<<<<< HEAD
   - pandas==2.0.2
-  - pyarrow<12 # workaround for https://github.com/modin-project/modin/issues/6072
-=======
-  - pandas==1.5.3
   - pyarrow
->>>>>>> 930b8fbb
   - numpy>=1.18.5
   - fsspec
   - pip
