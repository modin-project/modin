name: modin_on_omnisci
channels:
  - conda-forge
dependencies:
<<<<<<< HEAD
  - pandas==1.3.2
  - pyarrow==3.0.0
  - libthrift
=======
  - pandas==1.3.3
  - pyarrow==2.0.0
  - libthrift<0.14.1  # ref: modin gh-2840
>>>>>>> f91ee0a1
  - numpy>=1.16.5
  - pip
  - pytest>=6.0.1
  - pytest-cov>=2.10.1
  - pytest-xdist>=2.1.0
  - coverage<5.0
  - pygithub==1.53
  - pyomniscidbe
  - s3fs>=0.4.2
  - psutil
  - openpyxl
  - xlrd
  - sqlalchemy<|MERGE_RESOLUTION|>--- conflicted
+++ resolved
@@ -2,15 +2,9 @@
 channels:
   - conda-forge
 dependencies:
-<<<<<<< HEAD
-  - pandas==1.3.2
+  - pandas==1.3.3
   - pyarrow==3.0.0
   - libthrift
-=======
-  - pandas==1.3.3
-  - pyarrow==2.0.0
-  - libthrift<0.14.1  # ref: modin gh-2840
->>>>>>> f91ee0a1
   - numpy>=1.16.5
   - pip
   - pytest>=6.0.1
