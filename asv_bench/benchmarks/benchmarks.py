--- conflicted
+++ resolved
@@ -1066,8 +1066,6 @@
     def time_drop_dups_string(self, shape):
         self.series.drop_duplicates(inplace=True)
         execute(self.series)
-<<<<<<< HEAD
-=======
         
 
 class TimeDatetimeAccessor:
@@ -1124,7 +1122,6 @@
 
     def time_remove_categories(self, shape):
         execute(self.ts.cat.remove_categories(self.ts.cat.categories[::2]))
->>>>>>> ba4e9293
 
 
 from .utils import setup  # noqa: E402, F401