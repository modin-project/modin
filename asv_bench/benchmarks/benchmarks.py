# Licensed to Modin Development Team under one or more contributor license agreements.
# See the NOTICE file distributed with this work for additional information regarding
# copyright ownership.  The Modin Development Team licenses this file to you under the
# Apache License, Version 2.0 (the "License"); you may not use this file except in
# compliance with the License.  You may obtain a copy of the License at
#
#     http://www.apache.org/licenses/LICENSE-2.0
#
# Unless required by applicable law or agreed to in writing, software distributed under
# the License is distributed on an "AS IS" BASIS, WITHOUT WARRANTIES OR CONDITIONS OF
# ANY KIND, either express or implied. See the License for the specific language
# governing permissions and limitations under the License.

"""General Modin benchmarks."""

# define `MODIN_CPUS` env var to control the number of partitions
# it should be defined before modin.pandas import (in case of using os.environ)

# define `MODIN_ASV_USE_IMPL` env var to choose library for using in performance
# measurements

import numpy as np
import pandas._testing as tm
import math

from .utils import (
    generate_dataframe,
    gen_nan_data,
    RAND_LOW,
    RAND_HIGH,
    random_string,
    random_columns,
    random_booleans,
    GROUPBY_NGROUPS,
    IMPL,
    execute,
    translator_groupby_ngroups,
    get_benchmark_shapes,
    trigger_import,
)


class BaseTimeGroupBy:
    def setup(self, shape, ngroups=5, groupby_ncols=1):
        ngroups = translator_groupby_ngroups(ngroups, shape)
        self.df, self.groupby_columns = generate_dataframe(
            "int",
            *shape,
            RAND_LOW,
            RAND_HIGH,
            groupby_ncols,
            count_groups=ngroups,
        )


class TimeGroupByMultiColumn(BaseTimeGroupBy):
    param_names = ["shape", "ngroups", "groupby_ncols"]
    params = [
        get_benchmark_shapes("TimeGroupByMultiColumn"),
        GROUPBY_NGROUPS,
        [6],
    ]

    def time_groupby_agg_quan(self, *args, **kwargs):
        execute(self.df.groupby(by=self.groupby_columns).agg("quantile"))

    def time_groupby_agg_mean(self, *args, **kwargs):
        execute(self.df.groupby(by=self.groupby_columns).apply(lambda df: df.mean()))


class TimeGroupByDefaultAggregations(BaseTimeGroupBy):
    param_names = ["shape", "ngroups"]
    params = [
        get_benchmark_shapes("TimeGroupByDefaultAggregations"),
        GROUPBY_NGROUPS,
    ]

    def time_groupby_count(self, *args, **kwargs):
        execute(self.df.groupby(by=self.groupby_columns).count())

    def time_groupby_size(self, *args, **kwargs):
        execute(self.df.groupby(by=self.groupby_columns).size())

    def time_groupby_sum(self, *args, **kwargs):
        execute(self.df.groupby(by=self.groupby_columns).sum())

    def time_groupby_mean(self, *args, **kwargs):
        execute(self.df.groupby(by=self.groupby_columns).mean())


class TimeGroupByDictionaryAggregation(BaseTimeGroupBy):
    param_names = ["shape", "ngroups", "operation_type"]
    params = [
        get_benchmark_shapes("TimeGroupByDictionaryAggregation"),
        GROUPBY_NGROUPS,
        ["reduce", "aggregation"],
    ]
    operations = {
        "reduce": ["sum", "count", "prod"],
        "aggregation": ["quantile", "std", "median"],
    }

    def setup(self, shape, ngroups, operation_type):
        super().setup(shape, ngroups)
        self.cols_to_agg = self.df.columns[1:4]
        operations = self.operations[operation_type]
        self.agg_dict = {
            c: operations[i % len(operations)] for i, c in enumerate(self.cols_to_agg)
        }

    def time_groupby_dict_agg(self, *args, **kwargs):
        execute(self.df.groupby(by=self.groupby_columns).agg(self.agg_dict))


class TimeJoin:
    param_names = ["shapes", "how", "sort"]
    params = [
        get_benchmark_shapes("TimeJoin"),
        ["left", "inner"],
        [False],
    ]

    def setup(self, shapes, how, sort):
        self.df1 = generate_dataframe("int", *shapes[0], RAND_LOW, RAND_HIGH)
        self.df2 = generate_dataframe("int", *shapes[1], RAND_LOW, RAND_HIGH)

    def time_join(self, shapes, how, sort):
        # join dataframes on index to get the predictable shape
        execute(self.df1.join(self.df2, how=how, lsuffix="left_", sort=sort))


class TimeJoinStringIndex:
    param_names = ["shapes", "sort"]
    params = [
        get_benchmark_shapes("TimeJoinStringIndex"),
        [True, False],
    ]

    def setup(self, shapes, sort):
        assert shapes[0] % 100 == 0, "implementation restriction"
        level1 = tm.makeStringIndex(10).values
        level2 = tm.makeStringIndex(shapes[0] // 100).values
        codes1 = np.arange(10).repeat(shapes[0] // 100)
        codes2 = np.tile(np.arange(shapes[0] // 100), 10)
        index2 = IMPL.MultiIndex(levels=[level1, level2], codes=[codes1, codes2])
        self.df_multi = IMPL.DataFrame(
            np.random.randn(len(index2), 4), index=index2, columns=["A", "B", "C", "D"]
        )

        self.key1 = np.tile(level1.take(codes1), 10)
        self.key2 = np.tile(level2.take(codes2), 10)
        self.df = generate_dataframe("int", *shapes, RAND_LOW, RAND_HIGH)
        # just to keep source shape
        self.df = self.df.drop(columns=self.df.columns[-2:])
        self.df["key1"] = self.key1
        self.df["key2"] = self.key2
        execute(self.df)

        self.df_key1 = IMPL.DataFrame(
            np.random.randn(len(level1), 4), index=level1, columns=["A", "B", "C", "D"]
        )
        self.df_key2 = IMPL.DataFrame(
            np.random.randn(len(level2), 4), index=level2, columns=["A", "B", "C", "D"]
        )

    def time_join_dataframe_index_multi(self, shapes, sort):
        execute(self.df.join(self.df_multi, on=["key1", "key2"], sort=sort))

    def time_join_dataframe_index_single_key_bigger(self, shapes, sort):
        execute(self.df.join(self.df_key2, on="key2", sort=sort))

    def time_join_dataframe_index_single_key_small(self, shapes, sort):
        execute(self.df.join(self.df_key1, on="key1", sort=sort))


class TimeMerge:
    param_names = ["shapes", "how", "sort"]
    params = [
        get_benchmark_shapes("TimeMerge"),
        ["left", "inner"],
        [True, False],
    ]

    def setup(self, shapes, how, sort):
        self.df1 = generate_dataframe("int", *shapes[0], RAND_LOW, RAND_HIGH)
        self.df2 = generate_dataframe("int", *shapes[1], RAND_LOW, RAND_HIGH)

    def time_merge(self, shapes, how, sort):
        # merge dataframes by index to get the predictable shape
        execute(
            self.df1.merge(
                self.df2, left_index=True, right_index=True, how=how, sort=sort
            )
        )

    def time_merge_default(self, shapes, how, sort):
        execute(IMPL.merge(self.df1, self.df2, how=how, sort=sort))

    def time_merge_dataframe_empty_right(self, shapes, how, sort):
        # Getting an empty dataframe using `iloc` should be very fast,
        # so the impact on the time of the merge operation should be negligible.
        execute(IMPL.merge(self.df1, self.df2.iloc[:0], how=how, sort=sort))

    def time_merge_dataframe_empty_left(self, shapes, how, sort):
        # Getting an empty dataframe using `iloc` should be very fast,
        # so the impact on the time of the merge operation should be negligible.
        execute(IMPL.merge(self.df1.iloc[:0], self.df2, how=how, sort=sort))


class TimeMergeCategoricals:
    param_names = ["shapes", "data_type"]
    params = [
        get_benchmark_shapes("MergeCategoricals"),
        ["object", "category"],
    ]

    def setup(self, shapes, data_type):
        assert len(shapes) == 2
        assert shapes[1] == 2
        size = (shapes[0],)
        self.left = IMPL.DataFrame(
            {
                "X": np.random.choice(range(0, 10), size=size),
                "Y": np.random.choice(["one", "two", "three"], size=size),
            }
        )

        self.right = IMPL.DataFrame(
            {
                "X": np.random.choice(range(0, 10), size=size),
                "Z": np.random.choice(["jjj", "kkk", "sss"], size=size),
            }
        )

        if data_type == "category":
            self.left = self.left.assign(Y=self.left["Y"].astype("category"))
            execute(self.left)
            self.right = self.right.assign(Z=self.right["Z"].astype("category"))
            execute(self.right)

    def time_merge_categoricals(self, shapes, data_type):
        execute(IMPL.merge(self.left, self.right, on="X"))


class TimeConcat:
    param_names = ["shapes", "how", "axis", "ignore_index"]
    params = [
        get_benchmark_shapes("TimeConcat"),
        ["inner", "outer"],
        [0, 1],
        [True, False],
    ]

    def setup(self, shapes, how, axis, ignore_index):
        self.df1 = generate_dataframe("int", *shapes[0], RAND_LOW, RAND_HIGH)
        self.df2 = generate_dataframe("int", *shapes[1], RAND_LOW, RAND_HIGH)

    def time_concat(self, shapes, how, axis, ignore_index):
        execute(
            IMPL.concat(
                [self.df1, self.df2], axis=axis, join=how, ignore_index=ignore_index
            )
        )


class TimeAppend:
    param_names = ["shapes", "sort"]
    params = [
        get_benchmark_shapes("TimeAppend"),
        [False, True],
    ]

    def setup(self, shapes, sort):
        self.df1 = generate_dataframe("int", *shapes[0], RAND_LOW, RAND_HIGH)
        self.df2 = generate_dataframe("int", *shapes[1], RAND_LOW, RAND_HIGH)
        if sort:
            self.df1.columns = self.df1.columns[::-1]

    def time_append(self, shapes, sort):
        execute(self.df1.append(self.df2, sort=sort))


class TimeBinaryOp:
    param_names = ["shapes", "binary_op", "axis"]
    params = [
        get_benchmark_shapes("TimeBinaryOp"),
        ["mul"],
        [0, 1],
    ]

    def setup(self, shapes, binary_op, axis):
        self.df1 = generate_dataframe("int", *shapes[0], RAND_LOW, RAND_HIGH)
        self.df2 = generate_dataframe("int", *shapes[1], RAND_LOW, RAND_HIGH)
        self.op = getattr(self.df1, binary_op)

    def time_binary_op(self, shapes, binary_op, axis):
        execute(self.op(self.df2, axis=axis))


class TimeBinaryOpSeries:
    param_names = ["shapes", "binary_op"]
    params = [
        get_benchmark_shapes("TimeBinaryOpSeries"),
        ["mul"],
    ]

    def setup(self, shapes, binary_op):
        df1 = generate_dataframe("int", *shapes[0], RAND_LOW, RAND_HIGH)
        df2 = generate_dataframe("int", *shapes[1], RAND_LOW, RAND_HIGH)
        self.series1 = df1[df1.columns[0]]
        self.series2 = df2[df2.columns[0]]
        self.op = getattr(self.series1, binary_op)
        execute(self.series1)
        execute(self.series2)

    def time_binary_op_series(self, shapes, binary_op):
        execute(self.op(self.series2))


class BaseTimeSetItem:
    param_names = ["shape", "item_length", "loc", "is_equal_indices"]

    @staticmethod
    def get_loc(df, loc, axis, item_length):
        locs_dict = {
            "zero": 0,
            "middle": len(df.axes[axis]) // 2,
            "last": len(df.axes[axis]) - 1,
        }
        base_loc = locs_dict[loc]
        range_based_loc = np.arange(
            base_loc, min(len(df.axes[axis]), base_loc + item_length)
        )
        return (
            (df.axes[axis][base_loc], base_loc)
            if len(range_based_loc) == 1
            else (df.axes[axis][range_based_loc], range_based_loc)
        )

    def setup(self, shape, item_length, loc, is_equal_indices):
        self.df = generate_dataframe("int", *shape, RAND_LOW, RAND_HIGH).copy()
        self.loc, self.iloc = self.get_loc(
            self.df, loc, item_length=item_length, axis=1
        )

        self.item = self.df[self.loc] + 1
        self.item_raw = self.item.to_numpy()
        if not is_equal_indices:
            self.item.index = reversed(self.item.index)


class TimeSetItem(BaseTimeSetItem):
    params = [
        get_benchmark_shapes("TimeSetItem"),
        [1],
        ["zero", "middle", "last"],
        [True, False],
    ]

    def time_setitem_qc(self, *args, **kwargs):
        self.df[self.loc] = self.item
        execute(self.df)

    def time_setitem_raw(self, *args, **kwargs):
        self.df[self.loc] = self.item_raw
        execute(self.df)


class TimeInsert(BaseTimeSetItem):
    params = [
        get_benchmark_shapes("TimeInsert"),
        [1],
        ["zero", "middle", "last"],
        [True, False],
    ]

    def time_insert_qc(self, *args, **kwargs):
        self.df.insert(loc=self.iloc, column=random_string(), value=self.item)
        execute(self.df)

    def time_insert_raw(self, *args, **kwargs):
        self.df.insert(loc=self.iloc, column=random_string(), value=self.item_raw)
        execute(self.df)


class TimeArithmetic:
    param_names = ["shape", "axis"]
    params = [
        get_benchmark_shapes("TimeArithmetic"),
        [0, 1],
    ]

    def setup(self, shape, axis):
        self.df = generate_dataframe("int", *shape, RAND_LOW, RAND_HIGH)

    def time_sum(self, shape, axis):
        execute(self.df.sum(axis=axis))

    def time_count(self, shape, axis):
        execute(self.df.count(axis=axis))

    def time_median(self, shape, axis):
        execute(self.df.median(axis=axis))

    def time_nunique(self, shape, axis):
        execute(self.df.nunique(axis=axis))

    def time_apply(self, shape, axis):
        execute(self.df.apply(lambda df: df.sum(), axis=axis))

    def time_mean(self, shape, axis):
        execute(self.df.mean(axis=axis))

    def time_mode(self, shape, axis):
        execute(self.df.mode(axis=axis))

    def time_add(self, shape, axis):
        execute(self.df.add(2, axis=axis))

    def time_mul(self, shape, axis):
        execute(self.df.mul(2, axis=axis))

    def time_mod(self, shape, axis):
        execute(self.df.mod(2, axis=axis))

    def time_abs(self, shape, axis):
        execute(self.df.abs())

    def time_aggregate(self, shape, axis):
        execute(self.df.aggregate(lambda df: df.sum(), axis=axis))

    def time_is_in(self, shape, axis):
        execute(self.df.isin([0, 2]))

    def time_transpose(self, shape, axis):
        execute(self.df.transpose())


class TimeSortValues:
    param_names = ["shape", "columns_number", "ascending_list"]
    params = [
        get_benchmark_shapes("TimeSortValues"),
        [1, 2, 10, 100],
        [False, True],
    ]

    def setup(self, shape, columns_number, ascending_list):
        self.df = generate_dataframe("int", *shape, RAND_LOW, RAND_HIGH)
        self.columns = random_columns(self.df.columns, columns_number)
        self.ascending = (
            random_booleans(columns_number)
            if ascending_list
            else bool(random_booleans(1)[0])
        )

    def time_sort_values(self, shape, columns_number, ascending_list):
        execute(self.df.sort_values(self.columns, ascending=self.ascending))


class TimeDrop:
    param_names = ["shape", "axis", "drop_ncols"]
    params = [
        get_benchmark_shapes("TimeDrop"),
        [0, 1],
        [1, 0.8],
    ]

    def setup(self, shape, axis, drop_ncols):
        self.df = generate_dataframe("int", *shape, RAND_LOW, RAND_HIGH)
        drop_count = (
            int(len(self.df.axes[axis]) * drop_ncols)
            if isinstance(drop_ncols, float)
            else drop_ncols
        )
        self.labels = self.df.axes[axis][:drop_count]

    def time_drop(self, shape, axis, drop_ncols):
        execute(self.df.drop(self.labels, axis))


class TimeHead:
    param_names = ["shape", "head_count"]
    params = [
        get_benchmark_shapes("TimeHead"),
        [5, 0.8],
    ]

    def setup(self, shape, head_count):
        self.df = generate_dataframe("int", *shape, RAND_LOW, RAND_HIGH)
        self.head_count = (
            int(head_count * len(self.df.index))
            if isinstance(head_count, float)
            else head_count
        )

    def time_head(self, shape, head_count):
        execute(self.df.head(self.head_count))


class TimeTail:
    param_names = ["shape", "tail_count"]
    params = [
        get_benchmark_shapes("TimeTail"),
        [5, 0.8],
    ]

    def setup(self, shape, tail_count):
        self.df = generate_dataframe("int", *shape, RAND_LOW, RAND_HIGH)
        self.tail_count = (
            int(tail_count * len(self.df.index))
            if isinstance(tail_count, float)
            else tail_count
        )

    def time_tail(self, shape, tail_count):
        execute(self.df.tail(self.tail_count))


class TimeExplode:
    param_names = ["shape"]
    params = [
        get_benchmark_shapes("TimeExplode"),
    ]

    def setup(self, shape):
        self.df = generate_dataframe(
            "int", *shape, RAND_LOW, RAND_HIGH, gen_unique_key=True
        )

    def time_explode(self, shape):
        execute(self.df.explode("col1"))


class TimeFillnaSeries:
    param_names = ["value_type", "shape", "limit"]
    params = [
        ["scalar", "dict", "Series"],
        get_benchmark_shapes("TimeFillnaSeries"),
        [None, 0.8],
    ]

    def setup(self, value_type, shape, limit):
        self.series = gen_nan_data(*shape)

        if value_type == "scalar":
            self.value = 18.19
        elif value_type == "dict":
            self.value = {k: k * 1.23 for k in range(shape[0])}
        elif value_type == "Series":
            self.value = IMPL.Series(
                [k * 1.23 for k in range(shape[0])], index=IMPL.RangeIndex(shape[0])
            )
        else:
            assert False
        limit = int(limit * shape[0]) if limit else None
        self.kw = {"value": self.value, "limit": limit}

    def time_fillna(self, value_type, shape, limit):
        execute(self.series.fillna(**self.kw))

    def time_fillna_inplace(self, value_type, shape, limit):
        self.series.fillna(inplace=True, **self.kw)
        execute(self.series)


class TimeFillnaDataFrame:
    param_names = ["value_type", "shape", "limit"]
    params = [
        ["scalar", "dict", "DataFrame", "Series"],
        get_benchmark_shapes("TimeFillnaDataFrame"),
        [None, 0.8],
    ]

    def setup(self, value_type, shape, limit):
        self.df = gen_nan_data(*shape)
        columns = self.df.columns

        if value_type == "scalar":
            self.value = 18.19
        elif value_type == "dict":
            self.value = {k: i * 1.23 for i, k in enumerate(columns)}
        elif value_type == "Series":
            self.value = IMPL.Series(
                [i * 1.23 for i in range(len(columns))], index=columns
            )
        elif value_type == "DataFrame":
            self.value = IMPL.DataFrame(
                {
                    k: [i + j * 1.23 for j in range(shape[0])]
                    for i, k in enumerate(columns)
                },
                index=IMPL.RangeIndex(shape[0]),
                columns=columns,
            )
        else:
            assert False
        limit = int(limit * shape[0]) if limit else None
        self.kw = {"value": self.value, "limit": limit}

    def time_fillna(self, value_type, shape, limit):
        execute(self.df.fillna(**self.kw))

    def time_fillna_inplace(self, value_type, shape, limit):
        self.df.fillna(inplace=True, **self.kw)
        execute(self.df)


class BaseTimeValueCounts:
    def setup(self, shape, ngroups=5, subset=1):
        ngroups = translator_groupby_ngroups(ngroups, shape)
        self.df, self.subset = generate_dataframe(
            "int",
            *shape,
            RAND_LOW,
            RAND_HIGH,
            groupby_ncols=subset,
            count_groups=ngroups,
        )


class TimeValueCountsFrame(BaseTimeValueCounts):
    param_names = ["shape", "ngroups", "subset"]
    params = [
        get_benchmark_shapes("TimeValueCountsFrame"),
        GROUPBY_NGROUPS,
        [2, 10],
    ]

    def time_value_counts(self, *args, **kwargs):
        execute(self.df.value_counts(subset=self.subset))


class TimeValueCountsSeries(BaseTimeValueCounts):
    param_names = ["shape", "ngroups", "bins"]
    params = [
        get_benchmark_shapes("TimeValueCountsSeries"),
        GROUPBY_NGROUPS,
        [None, 3],
    ]

    def setup(self, shape, ngroups, bins):
        super().setup(ngroups=ngroups, shape=shape)
        self.df = self.df[self.subset[0]]

    def time_value_counts(self, shape, ngroups, bins):
        execute(self.df.value_counts(bins=bins))


class TimeIndexing:
    param_names = ["shape", "indexer_type"]
    params = [
        get_benchmark_shapes("TimeIndexing"),
        [
            "bool_array",
            "bool_series",
            "scalar",
            "slice",
            "continuous_slice",
            "numpy_array_take_all_values",
            "python_list_take_10_values",
            "function",
        ],
    ]

    indexer_getters = {
        "bool_array": lambda df: np.array([False, True] * (len(df) // 2)),
        # This boolean-Series is a projection of the source frame, it shouldn't
        # be reimported or triggered to execute:
        "bool_series": lambda df: df.iloc[:, 0] > 50,
        "scalar": lambda df: len(df) // 2,
        "slice": lambda df: slice(0, len(df), 2),
        "continuous_slice": lambda df: slice(len(df) // 2),
        "numpy_array_take_all_values": lambda df: np.arange(len(df)),
        "python_list_take_10_values": lambda df: list(range(min(10, len(df)))),
        "function": lambda df: (lambda df: df.index[::-2]),
    }

    def setup(self, shape, indexer_type):
        self.df = generate_dataframe("int", *shape, RAND_LOW, RAND_HIGH)
        trigger_import(self.df)

        self.indexer = self.indexer_getters[indexer_type](self.df)
        if isinstance(self.indexer, (IMPL.Series, IMPL.DataFrame)):
            # HACK: Triggering `dtypes` meta-data computation in advance,
            # so it won't affect the `loc/iloc` time:
            self.indexer.dtypes

    def time_iloc(self, shape, indexer_type):
        # Pandas doesn't implement `df.iloc[series boolean_mask]` and raises an exception on it.
        # Replacing this with the semantically equivalent construction:
        if indexer_type != "bool_series":
            execute(self.df.iloc[self.indexer])
        else:
            execute(self.df[self.indexer])

    def time_loc(self, shape, indexer_type):
        execute(self.df.loc[self.indexer])


class TimeIndexingColumns:
    param_names = ["shape"]
    params = [get_benchmark_shapes("TimeIndexing")]

    def setup(self, shape):
        self.df = generate_dataframe("int", *shape, RAND_LOW, RAND_HIGH)
        trigger_import(self.df)
        self.numeric_indexer = [0, 1]
        self.labels_indexer = self.df.columns[self.numeric_indexer].tolist()

    def time_iloc(self, shape):
        execute(self.df.iloc[:, self.numeric_indexer])

    def time_loc(self, shape):
        execute(self.df.loc[:, self.labels_indexer])

    def time___getitem__(self, shape):
        execute(self.df[self.labels_indexer])


class TimeMultiIndexing:
    param_names = ["shape"]
    params = [get_benchmark_shapes("TimeMultiIndexing")]

    def setup(self, shape):
        df = generate_dataframe("int", *shape, RAND_LOW, RAND_HIGH)

        index = IMPL.MultiIndex.from_product(
            [df.index[: shape[0] // 2], ["bar", "foo"]]
        )
        columns = IMPL.MultiIndex.from_product(
            [df.columns[: shape[1] // 2], ["buz", "fuz"]]
        )

        df.index = index
        df.columns = columns

        self.df = df.sort_index(axis=1)

    def time_multiindex_loc(self, shape):
        execute(
            self.df.loc[
                self.df.index[2] : self.df.index[-2],
                self.df.columns[2] : self.df.columns[-2],
            ]
        )


class TimeResetIndex:
    param_names = ["shape", "drop", "level"]
    params = [
        get_benchmark_shapes("TimeResetIndex"),
        [False, True],
        [None, "level_1"],
    ]

    def setup(self, shape, drop, level):
        self.df = generate_dataframe("int", *shape, RAND_LOW, RAND_HIGH)

        if level:
            index = IMPL.MultiIndex.from_product(
                [self.df.index[: shape[0] // 2], ["bar", "foo"]],
                names=["level_1", "level_2"],
            )
            self.df.index = index

    def time_reset_index(self, shape, drop, level):
        execute(self.df.reset_index(drop=drop, level=level))


class TimeAstype:
    param_names = ["shape", "dtype", "astype_ncolumns"]
    params = [
        get_benchmark_shapes("TimeAstype"),
        ["float64", "category"],
        ["one", "all"],
    ]

    def setup(self, shape, dtype, astype_ncolumns):
        self.df = generate_dataframe("int", *shape, RAND_LOW, RAND_HIGH)
        if astype_ncolumns == "all":
            self.astype_arg = dtype
        elif astype_ncolumns == "one":
            self.astype_arg = {"col1": dtype}
        else:
            raise ValueError(f"astype_ncolumns: {astype_ncolumns} isn't supported")

    def time_astype(self, shape, dtype, astype_ncolumns):
        execute(self.df.astype(self.astype_arg))


class TimeDescribe:
    param_names = ["shape"]
    params = [
        get_benchmark_shapes("TimeDescribe"),
    ]

    def setup(self, shape):
        self.df = generate_dataframe("int", *shape, RAND_LOW, RAND_HIGH)

    def time_describe(self, shape):
        execute(self.df.describe())


class TimeProperties:
    param_names = ["shape"]
    params = [
        get_benchmark_shapes("TimeProperties"),
    ]

    def setup(self, shape):
        self.df = generate_dataframe("int", *shape, RAND_LOW, RAND_HIGH)

    def time_shape(self, shape):
        return self.df.shape

    def time_columns(self, shape):
        return self.df.columns

    def time_index(self, shape):
        return self.df.index


class TimeIndexingNumericSeries:

    param_names = ["shape", "dtype", "index_structure"]
    params = [
        get_benchmark_shapes("TimeIndexingNumericSeries"),
        (np.int64, np.uint64, np.float64),
        ("unique_monotonic_inc", "nonunique_monotonic_inc"),
    ]

    def setup(self, shape, dtype, index_structure):
        N = shape[0]
        indices = {
            "unique_monotonic_inc": IMPL.Index(range(N), dtype=dtype),
            "nonunique_monotonic_inc": IMPL.Index(
                list(range(N // 100)) + [(N // 100) - 1] + list(range(N // 100, N - 1)),
                dtype=dtype,
            ),
        }
        self.data = IMPL.Series(np.random.rand(N), index=indices[index_structure])
        self.array = np.arange(N // 2)
        self.index_to_query = N // 2
        self.array_list = self.array.tolist()
        execute(self.data)

    def time_getitem_scalar(self, shape, index, index_structure):
        # not calling execute as execute function fails for scalar
        self.data[self.index_to_query]

    def time_getitem_slice(self, shape, index, index_structure):
        execute(self.data[: self.index_to_query])

    def time_getitem_list_like(self, shape, index, index_structure):
        execute(self.data[[self.index_to_query]])

    def time_getitem_array(self, shape, index, index_structure):
        execute(self.data[self.array])

    def time_getitem_lists(self, shape, index, index_structure):
        execute(self.data[self.array_list])

    def time_iloc_array(self, shape, index, index_structure):
        execute(self.data.iloc[self.array])

    def time_iloc_list_like(self, shape, index, index_structure):
        execute(self.data.iloc[[self.index_to_query]])

    def time_iloc_scalar(self, shape, index, index_structure):
        # not calling execute as execute function fails for scalar
        self.data.iloc[self.index_to_query]

    def time_iloc_slice(self, shape, index, index_structure):
        execute(self.data.iloc[: self.index_to_query])

    def time_loc_array(self, shape, index, index_structure):
        execute(self.data.loc[self.array])

    def time_loc_list_like(self, shape, index, index_structure):
        execute(self.data.loc[[self.index_to_query]])

    def time_loc_scalar(self, shape, index, index_structure):
        self.data.loc[self.index_to_query]

    def time_loc_slice(self, shape, index, index_structure):
        execute(self.data.loc[: self.index_to_query])


class TimeReindex:
    param_names = ["shape"]
    params = [get_benchmark_shapes("TimeReindex")]

    def setup(self, shape):
        rows, cols = shape
        rng = IMPL.date_range(start="1/1/1970", periods=rows, freq="1min")
        self.df = IMPL.DataFrame(
            np.random.rand(rows, cols), index=rng, columns=range(cols)
        )
        self.df["foo"] = "bar"
        self.rng_subset = IMPL.Index(rng[::2])
        self.df2 = IMPL.DataFrame(
            index=range(rows), data=np.random.rand(rows, cols), columns=range(cols)
        )
        level1 = tm.makeStringIndex(rows).values.repeat(cols)
        level2 = np.tile(tm.makeStringIndex(cols).values, rows)
        index = IMPL.MultiIndex.from_arrays([level1, level2])
        self.s = IMPL.Series(np.random.randn(rows * cols), index=index)
        self.s_subset = self.s[::2]
        self.s_subset_no_cache = self.s[::2].copy()

        mi = IMPL.MultiIndex.from_product([rng, range(100)])
        self.s2 = IMPL.Series(np.random.randn(len(mi)), index=mi)
        self.s2_subset = self.s2[::2].copy()
        execute(self.df), execute(self.df2)
        execute(self.s), execute(self.s_subset)
        execute(self.s2), execute(self.s2_subset)
        execute(self.s_subset_no_cache)

    def time_reindex_dates(self, shape):
        execute(self.df.reindex(self.rng_subset))

    def time_reindex_columns(self, shape):
        execute(self.df2.reindex(columns=self.df.columns[1:5]))

    def time_reindex_multiindex_with_cache(self, shape):
        # MultiIndex._values gets cached (pandas specific)
        execute(self.s.reindex(self.s_subset.index))

    def time_reindex_multiindex_no_cache(self, shape):
        # Copy to avoid MultiIndex._values getting cached (pandas specific)
        execute(self.s.reindex(self.s_subset_no_cache.index.copy()))

    def time_reindex_multiindex_no_cache_dates(self, shape):
        # Copy to avoid MultiIndex._values getting cached (pandas specific)
        execute(self.s2_subset.reindex(self.s2.index.copy()))


class TimeReindexMethod:

    params = [
        get_benchmark_shapes("TimeReindexMethod"),
        ["pad", "backfill"],
        [IMPL.date_range, IMPL.period_range],
    ]
    param_names = ["shape", "method", "constructor"]

    def setup(self, shape, method, constructor):
        N = shape[0]
        self.idx = constructor("1/1/2000", periods=N, freq="1min")
        self.ts = IMPL.Series(np.random.randn(N), index=self.idx)[::2]
        execute(self.ts)

    def time_reindex_method(self, shape, method, constructor):
        execute(self.ts.reindex(self.idx, method=method))


class TimeFillnaMethodSeries:

    params = [get_benchmark_shapes("TimeFillnaMethodSeries"), ["pad", "backfill"]]
    param_names = ["shape", "method"]

    def setup(self, shape, method):
        N = shape[0]
        self.idx = IMPL.date_range("1/1/2000", periods=N, freq="1min")
        ts = IMPL.Series(np.random.randn(N), index=self.idx)[::2]
        self.ts_reindexed = ts.reindex(self.idx)
        self.ts_float32 = self.ts_reindexed.astype("float32")
        execute(self.ts_reindexed), execute(self.ts_float32)

    def time_reindexed(self, shape, method):
        execute(self.ts_reindexed.fillna(method=method))

    def time_float_32(self, shape, method):
        execute(self.ts_float32.fillna(method=method))


class TimeFillnaMethodDataframe:

    params = [get_benchmark_shapes("TimeFillnaMethodDataframe"), ["pad", "backfill"]]
    param_names = ["shape", "method"]

    def setup(self, shape, method):
        self.idx = IMPL.date_range("1/1/2000", periods=shape[0], freq="1min")
        df_ts = IMPL.DataFrame(np.random.randn(*shape), index=self.idx)[::2]
        self.df_ts_reindexed = df_ts.reindex(self.idx)
        self.df_ts_float32 = self.df_ts_reindexed.astype("float32")
        execute(self.df_ts_reindexed), execute(self.df_ts_float32)

    def time_reindexed(self, shape, method):
        execute(self.df_ts_reindexed.fillna(method=method))

    def time_float_32(self, shape, method):
        execute(self.df_ts_float32.fillna(method=method))


class TimeLevelAlign:
    params = [get_benchmark_shapes("TimeLevelAlign")]
    param_names = ["shapes"]

    def setup(self, shapes):
        rows, cols = shapes[0]
        rows_sqrt = round(math.sqrt(rows))
        # the new number of rows may differ from the requested (slightly, so ok)
        rows = rows_sqrt * rows_sqrt
        self.index = IMPL.MultiIndex(
            levels=[np.arange(10), np.arange(rows_sqrt), np.arange(rows_sqrt)],
            codes=[
                np.arange(10).repeat(rows),
                np.tile(np.arange(rows_sqrt).repeat(rows_sqrt), 10),
                np.tile(np.tile(np.arange(rows_sqrt), rows_sqrt), 10),
            ],
        )
        self.df1 = IMPL.DataFrame(
            np.random.randn(len(self.index), cols), index=self.index
        )
        self.df2 = IMPL.DataFrame(np.random.randn(*shapes[1]))
        execute(self.df1), execute(self.df2)

    def time_align_level(self, shapes):
        left, right = self.df1.align(self.df2, level=1, copy=False)
        execute(left), execute(right)

    def time_reindex_level(self, shapes):
        # `reindex` returns the same result here as `align`.
        # Approximately the same performance is expected.
        execute(self.df2.reindex(self.index, level=1))


class TimeDropDuplicatesDataframe:

    params = [get_benchmark_shapes("TimeDropDuplicatesDataframe")]
    param_names = ["shape"]

    def setup(self, shape):
        from pandas import DataFrame

        rows, cols = shape
        N = rows // 10
        K = 10
        # Assigning a large number of columns - inefficient in Modin, so use pandas
        temp_df = DataFrame()
        # dataframe would  have cols-1 keys(strings) and one value(int) column
        for col in range(cols - 1):
            temp_df["key" + str(col + 1)] = tm.makeStringIndex(N).values.repeat(K)
        self.df = IMPL.DataFrame(temp_df)
        self.df["value"] = np.random.randn(N * K)
        execute(self.df)

    def time_drop_dups(self, shape):
        execute(self.df.drop_duplicates(self.df.columns[:-1]))

    def time_drop_dups_inplace(self, shape):
        self.df.drop_duplicates(self.df.columns[:-1], inplace=True)
        execute(self.df)


class TimeDropDuplicatesSeries:

    params = [get_benchmark_shapes("TimeDropDuplicatesSeries")]
    param_names = ["shape"]

    def setup(self, shape):
        rows = shape[0]
        self.series = IMPL.Series(np.tile(tm.makeStringIndex(rows // 10).values, 10))
        execute(self.series)

    def time_drop_dups(self, shape):
        execute(self.series.drop_duplicates())

    def time_drop_dups_string(self, shape):
        self.series.drop_duplicates(inplace=True)
        execute(self.series)


class TimeDatetimeAccessor:

    params = [get_benchmark_shapes("TimeDatetimeAccessor")]
    param_names = ["shape"]

    def setup(self, shape):
        self.series = IMPL.Series(
            IMPL.timedelta_range("1 days", periods=shape[0], freq="h")
        )
        execute(self.series)

    def time_dt_accessor(self, shape):
        execute(self.series.dt)

    def time_timedelta_days(self, shape):
        execute(self.series.dt.days)

    def time_timedelta_seconds(self, shape):
        execute(self.series.dt.seconds)


class BaseCategories:
    def setup(self, shape):
        rows = shape[0]
        arr = [f"s{i:04d}" for i in np.random.randint(0, rows // 10, size=rows)]
        self.ts = IMPL.Series(arr).astype("category")
        execute(self.ts)


class TimeSetCategories(BaseCategories):
    params = [get_benchmark_shapes("TimeSetCategories")]
    param_names = ["shape"]

    def time_set_categories(self, shape):
        execute(self.ts.cat.set_categories(self.ts.cat.categories[::2]))


class TimeRemoveCategories(BaseCategories):
    params = [get_benchmark_shapes("TimeRemoveCategories")]
    param_names = ["shape"]

    def time_remove_categories(self, shape):
        execute(self.ts.cat.remove_categories(self.ts.cat.categories[::2]))


<<<<<<< HEAD
class BaseReshape:
=======
class TimeSimpleReshape:

    params = [get_benchmark_shapes("TimeSimpleReshape")]
    param_names = ["shape"]

>>>>>>> e1192d04
    def setup(self, shape):
        rows, cols = shape
        k = 10
        arrays = [
            np.arange(rows // k).repeat(k),
            np.roll(np.tile(np.arange(rows // k), k), 25),
        ]
        index = IMPL.MultiIndex.from_arrays(arrays)
        self.df = IMPL.DataFrame(np.random.randn(rows, cols), index=index)
<<<<<<< HEAD
        execute(self.df)


class TimeStack(BaseReshape):
    params = [get_benchmark_shapes("TimeStack")]
    param_names = ["shape"]

    def setup(self, shape):
        super().setup(shape)
        self.udf = self.df.unstack(1)
        execute(self.udf)
=======
        self.udf = self.df.unstack(1)
        execute(self.df), execute(self.udf)
>>>>>>> e1192d04

    def time_stack(self, shape):
        execute(self.udf.stack())

<<<<<<< HEAD

class TimeUnstack(BaseReshape):
    params = [get_benchmark_shapes("TimeUnstack")]
    param_names = ["shape"]

=======
>>>>>>> e1192d04
    def time_unstack(self, shape):
        execute(self.df.unstack(1))


class TimeReplace:

    params = [get_benchmark_shapes("TimeReplace")]
    param_names = ["shape"]

    def setup(self, shape):
        rows, cols = shape
        self.to_replace = {i: getattr(IMPL, "Timestamp")(i) for i in range(rows)}
<<<<<<< HEAD
        self.df = IMPL.DataFrame(np.random.randint(rows, size=(rows, cols)))
=======
        self.df = IMPL.DataFrame()
        for col in range(cols):
            self.df["col" + str(col + 1)] = np.random.randint(rows, size=rows)
>>>>>>> e1192d04
        execute(self.df)

    def time_replace(self, shape):
        execute(self.df.replace(self.to_replace))


class TimeGroups:

    params = [get_benchmark_shapes("TimeGroups")]
    param_names = ["shape"]

    def setup(self, shape):
        self.series = IMPL.Series(np.random.randint(0, 100, size=shape[0]))
        execute(self.series)

    # returns a pretty dict thus not calling execute
    def time_series_groups(self, shape):
        self.series.groupby(self.series).groups

<<<<<<< HEAD
    # returns a dict thus not calling execute
=======
    # returns a  dict thus not calling execute
>>>>>>> e1192d04
    def time_series_indices(self, shape):
        self.series.groupby(self.series).indices


<<<<<<< HEAD
=======
class TimeRepr:

    params = [get_benchmark_shapes("TimeRepr")]
    param_names = ["shape"]

    def setup(self, shape):
        self.df = IMPL.DataFrame(np.random.randn(*shape))
        execute(self.df)

    # returns a  string thus not calling execute
    def time_repr(self, shape):
        repr(self.df)


class TimeMaskBool:

    params = [get_benchmark_shapes("TimeMaskBool")]
    param_names = ["shape"]

    def setup(self, shape):
        df = IMPL.DataFrame(np.random.randn(*shape))
        df = df.where(df > 0)
        self.bools = df > 0
        self.mask = IMPL.isnull(df)
        execute(self.bools), execute(self.mask)

    def time_frame_mask_bools(self, shape):
        execute(self.bools.mask(self.mask))

    def time_frame_mask_floats(self, shape):
        execute(self.bools.astype(float).mask(self.mask))


class TimeIsnull:

    params = [get_benchmark_shapes("TimeIsnull")]
    param_names = ["shape"]

    def setup(self, shape):
        self.df_no_null = IMPL.DataFrame(np.random.randn(*shape))
        sample = np.array([np.nan, 1.0])
        data = np.random.choice(sample, (shape[0], shape[1]))
        self.df = IMPL.DataFrame(data)
        execute(self.df), execute(self.df_no_null)

    def time_isnull_floats_no_null(self, shape):
        execute(IMPL.isnull(self.df_no_null))

    def time_isnull(self, shape):
        execute(IMPL.isnull(self.df))


class TimeDropna:

    params = (["all", "any"], [0, 1], get_benchmark_shapes("TimeDropna"))
    param_names = ["how", "axis", "shape"]

    def setup(self, how, axis, shape):
        row, col = shape
        self.df = IMPL.DataFrame(np.random.randn(row, col))
        self.df.iloc[row // 20 : row // 10, col // 3 : col // 2] = np.nan
        self.df_mixed = self.df.copy()
        self.df_mixed["foo"] = "bar"
        execute(self.df), execute(self.df_mixed)

    def time_dropna(self, how, axis, shape):
        execute(self.df.dropna(how=how, axis=axis))

    def time_dropna_axis_mixed_dtypes(self, how, axis, shape):
        execute(self.df_mixed.dropna(how=how, axis=axis))


class TimeEquals:

    params = [get_benchmark_shapes("TimeEquals")]
    param_names = ["shape"]

    def setup(self, shape):
        self.df = IMPL.DataFrame(np.random.randn(*shape))
        self.df_nan = self.df.copy()
        self.df_nan.iloc[-1, -1] = np.nan
        execute(self.df), execute(self.df_nan)

    # returns a  boolean thus not calling execute
    def time_frame_float_equal(self, shape):
        self.df.equals(self.df)

    # returns a  boolean thus not calling execute
    def time_frame_float_unequal(self, shape):
        self.df.equals(self.df_nan)


>>>>>>> e1192d04
from .utils import setup  # noqa: E402, F401<|MERGE_RESOLUTION|>--- conflicted
+++ resolved
@@ -1117,15 +1117,7 @@
         execute(self.ts.cat.remove_categories(self.ts.cat.categories[::2]))
 
 
-<<<<<<< HEAD
 class BaseReshape:
-=======
-class TimeSimpleReshape:
-
-    params = [get_benchmark_shapes("TimeSimpleReshape")]
-    param_names = ["shape"]
-
->>>>>>> e1192d04
     def setup(self, shape):
         rows, cols = shape
         k = 10
@@ -1135,7 +1127,6 @@
         ]
         index = IMPL.MultiIndex.from_arrays(arrays)
         self.df = IMPL.DataFrame(np.random.randn(rows, cols), index=index)
-<<<<<<< HEAD
         execute(self.df)
 
 
@@ -1147,22 +1138,15 @@
         super().setup(shape)
         self.udf = self.df.unstack(1)
         execute(self.udf)
-=======
-        self.udf = self.df.unstack(1)
-        execute(self.df), execute(self.udf)
->>>>>>> e1192d04
 
     def time_stack(self, shape):
         execute(self.udf.stack())
 
-<<<<<<< HEAD
 
 class TimeUnstack(BaseReshape):
     params = [get_benchmark_shapes("TimeUnstack")]
     param_names = ["shape"]
 
-=======
->>>>>>> e1192d04
     def time_unstack(self, shape):
         execute(self.df.unstack(1))
 
@@ -1175,13 +1159,7 @@
     def setup(self, shape):
         rows, cols = shape
         self.to_replace = {i: getattr(IMPL, "Timestamp")(i) for i in range(rows)}
-<<<<<<< HEAD
         self.df = IMPL.DataFrame(np.random.randint(rows, size=(rows, cols)))
-=======
-        self.df = IMPL.DataFrame()
-        for col in range(cols):
-            self.df["col" + str(col + 1)] = np.random.randint(rows, size=rows)
->>>>>>> e1192d04
         execute(self.df)
 
     def time_replace(self, shape):
@@ -1201,17 +1179,10 @@
     def time_series_groups(self, shape):
         self.series.groupby(self.series).groups
 
-<<<<<<< HEAD
     # returns a dict thus not calling execute
-=======
-    # returns a  dict thus not calling execute
->>>>>>> e1192d04
     def time_series_indices(self, shape):
         self.series.groupby(self.series).indices
 
-
-<<<<<<< HEAD
-=======
 class TimeRepr:
 
     params = [get_benchmark_shapes("TimeRepr")]
@@ -1304,5 +1275,4 @@
         self.df.equals(self.df_nan)
 
 
->>>>>>> e1192d04
 from .utils import setup  # noqa: E402, F401