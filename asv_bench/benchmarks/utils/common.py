--- conflicted
+++ resolved
@@ -475,12 +475,8 @@
 
 
 def execute(
-<<<<<<< HEAD
     df: Union[modin.pandas.DataFrame, pandas.DataFrame],
-    trigger_omnisci_import: bool = False,
-=======
-    df: Union[pd.DataFrame, pandas.DataFrame], trigger_hdk_import: bool = False
->>>>>>> b5f7ed33
+    trigger_hdk_import: bool = False,
 ):
     """
     Make sure the calculations are finished.
