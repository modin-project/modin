# Licensed to Modin Development Team under one or more contributor license agreements.
# See the NOTICE file distributed with this work for additional information regarding
# copyright ownership.  The Modin Development Team licenses this file to you under the
# Apache License, Version 2.0 (the "License"); you may not use this file except in
# compliance with the License.  You may obtain a copy of the License at
#
#     http://www.apache.org/licenses/LICENSE-2.0
#
# Unless required by applicable law or agreed to in writing, software distributed under
# the License is distributed on an "AS IS" BASIS, WITHOUT WARRANTIES OR CONDITIONS OF
# ANY KIND, either express or implied. See the License for the specific language
# governing permissions and limitations under the License.

"""Define data shapes."""

import os
import json

from .compatibility import ASV_USE_STORAGE_FORMAT, ASV_DATASET_SIZE

RAND_LOW = 0
RAND_HIGH = 1_000_000_000 if ASV_USE_STORAGE_FORMAT == "hdk" else 100

BINARY_OP_DATA_SIZE = {
    "big": [
        [[5000, 5000], [5000, 5000]],
        # the case extremely inefficient
        # [[20, 500_000], [10, 1_000_000]],
        [[500_000, 20], [1_000_000, 10]],
    ],
    "small": [[[250, 250], [250, 250]], [[10_000, 20], [25_000, 10]]],
}
UNARY_OP_DATA_SIZE = {
    "big": [
        [5000, 5000],
        # the case extremely inefficient
        # [10, 1_000_000],
        [1_000_000, 10],
    ],
    "small": [[250, 250], [10_000, 10]],
}
SERIES_DATA_SIZE = {
    "big": [[100_000, 1]],
    "small": [[10_000, 1]],
}
BINARY_OP_SERIES_DATA_SIZE = {
    "big": [
        [[500_000, 1], [1_000_000, 1]],
        [[500_000, 1], [500_000, 1]],
    ],
    "small": [[[5_000, 1], [10_000, 1]]],
}


HDK_BINARY_OP_DATA_SIZE = {
    "big": [[[500_000, 20], [1_000_000, 10]]],
    "small": [[[10_000, 20], [25_000, 10]]],
}
HDK_UNARY_OP_DATA_SIZE = {
    "big": [[1_000_000, 10]],
    "small": [[10_000, 10]],
}
HDK_SERIES_DATA_SIZE = {
    "big": [[10_000_000, 1]],
    "small": [[100_000, 1]],
}

DEFAULT_GROUPBY_NGROUPS = {
    "big": [100, "huge_amount_groups"],
    "small": [5],
}
GROUPBY_NGROUPS = DEFAULT_GROUPBY_NGROUPS[ASV_DATASET_SIZE]

_DEFAULT_CONFIG_T = [
    (
        UNARY_OP_DATA_SIZE[ASV_DATASET_SIZE],
        [
            # Pandas storage format benchmarks
            "TimeGroupByMultiColumn",
            "TimeGroupByDefaultAggregations",
            "TimeGroupByDictionaryAggregation",
            "TimeSetItem",
            "TimeInsert",
            "TimeArithmetic",
            "TimeSortValues",
            "TimeDrop",
            "TimeHead",
            "TimeTail",
            "TimeExplode",
            "TimeFillna",
            "TimeFillnaDataFrame",
            "TimeValueCountsFrame",
            "TimeValueCountsSeries",
            "TimeIndexing",
            "TimeMultiIndexing",
            "TimeResetIndex",
            "TimeAstype",
            "TimeDescribe",
            "TimeProperties",
            "TimeReindex",
            "TimeReindexMethod",
            "TimeFillnaMethodDataframe",
            "TimeDropDuplicatesDataframe",
            "TimeStack",
            "TimeUnstack",
            "TimeRepr",
            "TimeMaskBool",
            "TimeIsnull",
            "TimeDropna",
            "TimeEquals",
            # IO benchmarks
            "TimeReadCsvSkiprows",
            "TimeReadCsvTrueFalseValues",
            "TimeReadCsvNamesDtype",
            "TimeReadParquet",
            # Scalability benchmarks
            "TimeFromPandas",
            "TimeToPandas",
        ],
    ),
    (
        BINARY_OP_DATA_SIZE[ASV_DATASET_SIZE],
        [
            # Pandas storage format benchmarks
            "TimeJoin",
            "TimeMerge",
            "TimeMergeDefault",
            "TimeConcat",
            "TimeAppend",
            "TimeBinaryOp",
            "TimeLevelAlign",
        ],
    ),
    (
        SERIES_DATA_SIZE[ASV_DATASET_SIZE],
        [
            # Pandas storage format benchmarks
            "TimeFillnaSeries",
            "TimeGroups",
            "TimeIndexingNumericSeries",
            "TimeFillnaMethodSeries",
            "TimeDatetimeAccessor",
            "TimeSetCategories",
            "TimeRemoveCategories",
            "TimeDropDuplicatesSeries",
        ],
    ),
    (
        BINARY_OP_SERIES_DATA_SIZE[ASV_DATASET_SIZE],
        [
            # Pandas storage format benchmarks
            "TimeBinaryOpSeries",
        ],
    ),
]

_DEFAULT_HDK_CONFIG_T = [
    (
        HDK_UNARY_OP_DATA_SIZE[ASV_DATASET_SIZE],
        [
            "hdk.TimeJoin",
            "hdk.TimeBinaryOpDataFrame",
            "hdk.TimeArithmetic",
            "hdk.TimeSortValues",
            "hdk.TimeDrop",
            "hdk.TimeHead",
            "hdk.TimeFillna",
            "hdk.TimeIndexing",
            "hdk.TimeResetIndex",
            "hdk.TimeAstype",
            "hdk.TimeDescribe",
            "hdk.TimeProperties",
            "hdk.TimeGroupByDefaultAggregations",
            "hdk.TimeGroupByMultiColumn",
            "hdk.TimeValueCountsDataFrame",
            "hdk.TimeReadCsvNames",
        ],
    ),
    (
        HDK_BINARY_OP_DATA_SIZE[ASV_DATASET_SIZE],
        ["hdk.TimeMerge", "hdk.TimeAppend"],
    ),
    (
        HDK_SERIES_DATA_SIZE[ASV_DATASET_SIZE],
        ["hdk.TimeBinaryOpSeries", "hdk.TimeValueCountsSeries"],
    ),
]
DEFAULT_CONFIG = {}
DEFAULT_CONFIG["MergeCategoricals"] = (
    [[10_000, 2]] if ASV_DATASET_SIZE == "big" else [[1_000, 2]]
)
DEFAULT_CONFIG["TimeJoinStringIndex"] = (
    [[100_000, 64]] if ASV_DATASET_SIZE == "big" else [[1_000, 4]]
)
DEFAULT_CONFIG["TimeReplace"] = (
    [[10_000, 2]] if ASV_DATASET_SIZE == "big" else [[1_000, 2]]
)
for config in (_DEFAULT_CONFIG_T, _DEFAULT_HDK_CONFIG_T):
    for _shape, _names in config:
        DEFAULT_CONFIG.update({_name: _shape for _name in _names})

<<<<<<< HEAD
# Correct shapes in the case when the operation ended with a timeout error
if ASV_DATASET_SIZE == "big":
    DEFAULT_CONFIG["TimeLevelAlign"] = [
        [[2500, 2500], [2500, 2500]],
        [[250_000, 20], [500_000, 10]],
    ]
    DEFAULT_CONFIG["TimeStack"] = [
        [1500, 1500],
        [100_000, 10],
    ]
    DEFAULT_CONFIG["TimeUnstack"] = DEFAULT_CONFIG["TimeStack"]
=======
# Correct forms in the case when the operation ended with a timeout error
if ASV_DATASET_SIZE == "big":
    DEFAULT_CONFIG["TimeMergeDefault"] = [
        [[1000, 1000], [1000, 1000]],
        [[500_000, 20], [1_000_000, 10]],
    ]
>>>>>>> 3e314d86

CONFIG_FROM_FILE = None


def get_benchmark_shapes(bench_id: str):
    """
    Get custom benchmark shapes from a json file stored in MODIN_ASV_DATASIZE_CONFIG.

    If `bench_id` benchmark is not found in the file, then the default value will
    be used.

    Parameters
    ----------
    bench_id : str
        Unique benchmark identifier that is used to get shapes.

    Returns
    -------
    list
        Benchmark shapes.
    """
    global CONFIG_FROM_FILE
    if not CONFIG_FROM_FILE:
        try:
            from modin.config import AsvDataSizeConfig

            filename = AsvDataSizeConfig.get()
        except ImportError:
            filename = os.environ.get("MODIN_ASV_DATASIZE_CONFIG", None)
        if filename:
            # should be json
            with open(filename) as _f:
                CONFIG_FROM_FILE = json.load(_f)

    if CONFIG_FROM_FILE and bench_id in CONFIG_FROM_FILE:
        # example: "hdk.TimeReadCsvNames": [[5555, 55], [3333, 33]]
        return CONFIG_FROM_FILE[bench_id]
    return DEFAULT_CONFIG[bench_id]<|MERGE_RESOLUTION|>--- conflicted
+++ resolved
@@ -199,9 +199,12 @@
     for _shape, _names in config:
         DEFAULT_CONFIG.update({_name: _shape for _name in _names})
 
-<<<<<<< HEAD
 # Correct shapes in the case when the operation ended with a timeout error
 if ASV_DATASET_SIZE == "big":
+    DEFAULT_CONFIG["TimeMergeDefault"] = [
+        [[1000, 1000], [1000, 1000]],
+        [[500_000, 20], [1_000_000, 10]],
+    ]
     DEFAULT_CONFIG["TimeLevelAlign"] = [
         [[2500, 2500], [2500, 2500]],
         [[250_000, 20], [500_000, 10]],
@@ -211,14 +214,6 @@
         [100_000, 10],
     ]
     DEFAULT_CONFIG["TimeUnstack"] = DEFAULT_CONFIG["TimeStack"]
-=======
-# Correct forms in the case when the operation ended with a timeout error
-if ASV_DATASET_SIZE == "big":
-    DEFAULT_CONFIG["TimeMergeDefault"] = [
-        [[1000, 1000], [1000, 1000]],
-        [[500_000, 20], [1_000_000, 10]],
-    ]
->>>>>>> 3e314d86
 
 CONFIG_FROM_FILE = None
 
