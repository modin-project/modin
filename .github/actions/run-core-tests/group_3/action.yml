name: "Run core Modin tests - group 3"
description: "Run core Modin tests like dataframe or groupby"
inputs:
  runner:
    description: "Runner for tests"
    default: "python -m pytest"
  parallel:
    description: "How to run tests in parallel"
    default: "-n 2"

runs:
  using: "composite"
  steps:
      - run: |
          echo "::group::Running tests (group 3)..."
          ${{ inputs.runner }} ${{ inputs.parallel }} modin/pandas/test/test_series.py \
                                                      modin/pandas/test/dataframe/test_map_metadata.py
          echo "::endgroup::"
        shell: bash -l {0}
      - run: |
          echo "::group::Running range-partitioning tests (group 3)..."
          MODIN_RANGE_PARTITIONING_GROUPBY=1 ${{ inputs.runner }} ${{ inputs.parallel }} modin/pandas/test/test_groupby.py
<<<<<<< HEAD
          MODIN_RANGE_PARTITIONING=1 ${{ inputs.runner }} ${{ inputs.parallel }} modin/pandas/test/test_series.py -k "test_unique or drop_duplicates"
          MODIN_RANGE_PARTITIONING=1 ${{ inputs.runner }} ${{ inputs.parallel }} modin/pandas/test/test_general.py -k "test_unique"
          MODIN_RANGE_PARTITIONING=1 ${{ inputs.runner }} ${{ inputs.parallel }} modin/pandas/test/dataframe/test_map_metadata.py -k "drop_duplicates"
          MODIN_RANGE_PARTITIONING=1 ${{ inputs.runner }} ${{ inputs.parallel }} modin/pandas/test/dataframe/test_join_sort.py -k "merge"
=======
          MODIN_RANGE_PARTITIONING=1 ${{ inputs.runner }} ${{ inputs.parallel }} modin/pandas/test/test_series.py -k "test_nunique"
>>>>>>> f98f050b
          echo "::endgroup::"
        shell: bash -l {0}<|MERGE_RESOLUTION|>--- conflicted
+++ resolved
@@ -20,13 +20,9 @@
       - run: |
           echo "::group::Running range-partitioning tests (group 3)..."
           MODIN_RANGE_PARTITIONING_GROUPBY=1 ${{ inputs.runner }} ${{ inputs.parallel }} modin/pandas/test/test_groupby.py
-<<<<<<< HEAD
-          MODIN_RANGE_PARTITIONING=1 ${{ inputs.runner }} ${{ inputs.parallel }} modin/pandas/test/test_series.py -k "test_unique or drop_duplicates"
+          MODIN_RANGE_PARTITIONING=1 ${{ inputs.runner }} ${{ inputs.parallel }} modin/pandas/test/test_series.py -k "test_unique or test_nunique or drop_duplicates"
           MODIN_RANGE_PARTITIONING=1 ${{ inputs.runner }} ${{ inputs.parallel }} modin/pandas/test/test_general.py -k "test_unique"
           MODIN_RANGE_PARTITIONING=1 ${{ inputs.runner }} ${{ inputs.parallel }} modin/pandas/test/dataframe/test_map_metadata.py -k "drop_duplicates"
           MODIN_RANGE_PARTITIONING=1 ${{ inputs.runner }} ${{ inputs.parallel }} modin/pandas/test/dataframe/test_join_sort.py -k "merge"
-=======
-          MODIN_RANGE_PARTITIONING=1 ${{ inputs.runner }} ${{ inputs.parallel }} modin/pandas/test/test_series.py -k "test_nunique"
->>>>>>> f98f050b
           echo "::endgroup::"
         shell: bash -l {0}