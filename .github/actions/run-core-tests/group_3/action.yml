name: "Run core Modin tests - group 3"
description: "Run core Modin tests like dataframe or groupby"
inputs:
  runner:
    description: "Runner for tests"
    default: "python -m pytest"
  parallel:
    description: "How to run tests in parallel"
    default: "-n 2"

runs:
  using: "composite"
  steps:
      - run: |
          echo "::group::Running tests (group 3)..."
          ${{ inputs.runner }} ${{ inputs.parallel }} modin/tests/pandas/test_series.py \
                                                      modin/tests/pandas/dataframe/test_map_metadata.py
          echo "::endgroup::"
        shell: bash -l {0}
      - run: |
          echo "::group::Running range-partitioning tests (group 3)..."
<<<<<<< HEAD
          MODIN_RANGE_PARTITIONING_GROUPBY=1 ${{ inputs.runner }} ${{ inputs.parallel }} modin/tests/pandas/test_groupby.py
          MODIN_RANGE_PARTITIONING=1 ${{ inputs.runner }} ${{ inputs.parallel }} modin/tests/pandas/test_series.py -k "test_unique or test_nunique or drop_duplicates"
          MODIN_RANGE_PARTITIONING=1 ${{ inputs.runner }} ${{ inputs.parallel }} modin/tests/pandas/test_general.py -k "test_unique"
          MODIN_RANGE_PARTITIONING=1 ${{ inputs.runner }} ${{ inputs.parallel }} modin/tests/pandas/dataframe/test_map_metadata.py -k "drop_duplicates"
          MODIN_RANGE_PARTITIONING=1 ${{ inputs.runner }} ${{ inputs.parallel }} modin/tests/pandas/dataframe/test_join_sort.py -k "merge"
=======
          MODIN_RANGE_PARTITIONING_GROUPBY=1 ${{ inputs.runner }} ${{ inputs.parallel }} modin/pandas/test/test_groupby.py
          MODIN_RANGE_PARTITIONING=1 ${{ inputs.runner }} ${{ inputs.parallel }} modin/pandas/test/test_series.py -k "test_unique or test_nunique or drop_duplicates or test_resample"
          MODIN_RANGE_PARTITIONING=1 ${{ inputs.runner }} ${{ inputs.parallel }} modin/pandas/test/test_general.py -k "test_unique"
          MODIN_RANGE_PARTITIONING=1 ${{ inputs.runner }} ${{ inputs.parallel }} modin/pandas/test/dataframe/test_map_metadata.py -k "drop_duplicates"
          MODIN_RANGE_PARTITIONING=1 ${{ inputs.runner }} ${{ inputs.parallel }} modin/pandas/test/dataframe/test_join_sort.py -k "merge"
          MODIN_RANGE_PARTITIONING=1 ${{ inputs.runner }} ${{ inputs.parallel }} modin/pandas/test/dataframe/test_default.py -k "resample"
>>>>>>> 4c95e16c
          echo "::endgroup::"
        shell: bash -l {0}<|MERGE_RESOLUTION|>--- conflicted
+++ resolved
@@ -19,19 +19,11 @@
         shell: bash -l {0}
       - run: |
           echo "::group::Running range-partitioning tests (group 3)..."
-<<<<<<< HEAD
           MODIN_RANGE_PARTITIONING_GROUPBY=1 ${{ inputs.runner }} ${{ inputs.parallel }} modin/tests/pandas/test_groupby.py
-          MODIN_RANGE_PARTITIONING=1 ${{ inputs.runner }} ${{ inputs.parallel }} modin/tests/pandas/test_series.py -k "test_unique or test_nunique or drop_duplicates"
+          MODIN_RANGE_PARTITIONING=1 ${{ inputs.runner }} ${{ inputs.parallel }} modin/tests/pandas/test_series.py -k "test_unique or test_nunique or drop_duplicates or test_resample"
           MODIN_RANGE_PARTITIONING=1 ${{ inputs.runner }} ${{ inputs.parallel }} modin/tests/pandas/test_general.py -k "test_unique"
           MODIN_RANGE_PARTITIONING=1 ${{ inputs.runner }} ${{ inputs.parallel }} modin/tests/pandas/dataframe/test_map_metadata.py -k "drop_duplicates"
           MODIN_RANGE_PARTITIONING=1 ${{ inputs.runner }} ${{ inputs.parallel }} modin/tests/pandas/dataframe/test_join_sort.py -k "merge"
-=======
-          MODIN_RANGE_PARTITIONING_GROUPBY=1 ${{ inputs.runner }} ${{ inputs.parallel }} modin/pandas/test/test_groupby.py
-          MODIN_RANGE_PARTITIONING=1 ${{ inputs.runner }} ${{ inputs.parallel }} modin/pandas/test/test_series.py -k "test_unique or test_nunique or drop_duplicates or test_resample"
-          MODIN_RANGE_PARTITIONING=1 ${{ inputs.runner }} ${{ inputs.parallel }} modin/pandas/test/test_general.py -k "test_unique"
-          MODIN_RANGE_PARTITIONING=1 ${{ inputs.runner }} ${{ inputs.parallel }} modin/pandas/test/dataframe/test_map_metadata.py -k "drop_duplicates"
-          MODIN_RANGE_PARTITIONING=1 ${{ inputs.runner }} ${{ inputs.parallel }} modin/pandas/test/dataframe/test_join_sort.py -k "merge"
-          MODIN_RANGE_PARTITIONING=1 ${{ inputs.runner }} ${{ inputs.parallel }} modin/pandas/test/dataframe/test_default.py -k "resample"
->>>>>>> 4c95e16c
+          MODIN_RANGE_PARTITIONING=1 ${{ inputs.runner }} ${{ inputs.parallel }} modin/tests/pandas/dataframe/test_default.py -k "resample"
           echo "::endgroup::"
         shell: bash -l {0}