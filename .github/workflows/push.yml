name: master
on: push
jobs:
  test-internals:
    runs-on: ubuntu-latest
    defaults:
      run:
        shell: bash -l {0}
    name: test-internals
    steps:
      - uses: actions/checkout@v2
        with:
          fetch-depth: 1
      - uses: conda-incubator/setup-miniconda@v2
        with:
          activate-environment: modin
          environment-file: environment-dev.yml
          python-version: 3.7
          channel-priority: strict
          use-only-tar-bz2: true # IMPORTANT: This needs to be set for caching to work properly!
      - name: Conda environment
        run: |
          conda info
          conda list
      - name: Internals tests
        run: python -m pytest modin/core/execution/dispatching/factories/test/test_dispatcher.py modin/experimental/cloud/test/test_cloud.py
      - run: python -m pytest modin/config/test
      - run: python -m pytest modin/test/test_envvar_catcher.py
      - run: python -m pytest modin/test/storage_formats/pandas/test_internals.py
      - run: python -m pytest modin/test/test_envvar_npartitions.py
      - run: python -m pytest modin/test/test_partition_api.py

  test-defaults:
    runs-on: ubuntu-latest
    defaults:
      run:
        shell: bash -l {0}
    strategy:
      matrix:
        backend: [BaseOnPython]
    env:
      MODIN_MEMORY: 1000000000
      MODIN_TEST_DATASET_SIZE: "small"
    name: Test ${{ matrix.backend }} backend, Python 3.7
    steps:
      - uses: actions/checkout@v2
        with:
          fetch-depth: 2
      - uses: conda-incubator/setup-miniconda@v2
        with:
          activate-environment: modin
          environment-file: environment-dev.yml
          python-version: 3.7
          channel-priority: strict
          use-only-tar-bz2: true # IMPORTANT: This needs to be set for caching to work properly!
      - name: Conda environment
        run: |
          conda info
          conda list
      - name: Install HDF5
        run: sudo apt update && sudo apt install -y libhdf5-dev
      - run: pytest -n 2 modin/experimental/xgboost/test/test_default.py --backend=${{ matrix.backend }}
      - run: pytest -n 2 modin/pandas/test/dataframe/test_binary.py --backend=${{ matrix.backend }}
      - run: pytest -n 2 modin/pandas/test/dataframe/test_default.py --backend=${{ matrix.backend }}
      - run: pytest -n 2 modin/pandas/test/dataframe/test_indexing.py --backend=${{ matrix.backend }}
      - run: pytest -n 2 modin/pandas/test/dataframe/test_iter.py --backend=${{ matrix.backend }}
      - run: pytest -n 2 modin/pandas/test/dataframe/test_join_sort.py --backend=${{ matrix.backend }}
      - run: pytest -n 2 modin/pandas/test/dataframe/test_map_metadata.py --backend=${{ matrix.backend }}
      - run: pytest -n 2 modin/pandas/test/dataframe/test_reduction.py --backend=${{ matrix.backend }}
      - run: pytest -n 2 modin/pandas/test/dataframe/test_udf.py --backend=${{ matrix.backend }}
      - run: pytest -n 2 modin/pandas/test/dataframe/test_window.py --backend=${{ matrix.backend }}
      - run: pytest -n 2 modin/pandas/test/dataframe/test_pickle.py --backend=${{ matrix.backend }}
      - run: python -m pytest -n 2 modin/pandas/test/test_series.py --backend=${{ matrix.backend }}
      - run: python -m pytest -n 2 modin/pandas/test/test_rolling.py --backend=${{ matrix.backend }}
      - run: python -m pytest -n 2 modin/pandas/test/test_concat.py --backend=${{ matrix.backend }}
      - run: python -m pytest -n 2 modin/pandas/test/test_groupby.py --backend=${{ matrix.backend }}
      - run: python -m pytest -n 2 modin/pandas/test/test_reshape.py --backend=${{ matrix.backend }}
      - run: python -m pytest -n 2 modin/pandas/test/test_general.py --backend=${{ matrix.backend }}
      - run: |
          curl -o codecov https://codecov.io/bash
          VERSION=$(grep -o 'VERSION=\"[0-9\.]*\"' codecov | cut -d'"' -f2);
          curl -o SHA512SUM "https://raw.githubusercontent.com/codecov/codecov-bash/${VERSION}/SHA512SUM"
          if sha512sum -c --ignore-missing --status SHA512SUM; then
              bash ./codecov
          else
              echo 'CORRUPTED CODECOV SCRIPT!!!'
              exit 10
          fi

  test-omnisci:
    runs-on: ubuntu-latest
    defaults:
      run:
        shell: bash -l {0}
    env:
      MODIN_EXPERIMENTAL: "True"
      MODIN_ENGINE: "native"
      MODIN_BACKEND: "omnisci"
    name: Test OmniSci backend, Python 3.7
    steps:
      - uses: actions/checkout@v2
        with:
          fetch-depth: 2
      - name: Setting up Modin environment
        uses: conda-incubator/setup-miniconda@v2
        with:
          activate-environment: modin_on_omnisci
          environment-file: requirements/env_omnisci.yml
          python-version: 3.7
          use-only-tar-bz2: true # IMPORTANT: This needs to be set for caching to work properly!
      - name: Conda environment
        run: |
          conda info
          conda list
      - name: Install HDF5
        run: sudo apt update && sudo apt install -y libhdf5-dev
<<<<<<< HEAD
      - run: pytest modin/experimental/core/execution/ray/implementations/omnisci_on_ray/test/test_dataframe.py
=======
      - run: pytest modin/experimental/engines/omnisci_on_native/test/test_dataframe.py
>>>>>>> 4abb53b4
      - run: pytest modin/pandas/test/test_io.py::TestCsv
      - run: |
          curl -o codecov https://codecov.io/bash
          VERSION=$(grep -o 'VERSION=\"[0-9\.]*\"' codecov | cut -d'"' -f2);
          curl -o SHA512SUM "https://raw.githubusercontent.com/codecov/codecov-bash/${VERSION}/SHA512SUM"
          if sha512sum -c --ignore-missing --status SHA512SUM; then
              bash ./codecov
          else
              echo 'CORRUPTED CODECOV SCRIPT!!!'
              exit 10
          fi

  test-all:
    runs-on: ubuntu-latest
    defaults:
      run:
        shell: bash -l {0}
    strategy:
      matrix:
        python-version: ["3.7", "3.8"]
        engine: ["python", "ray", "dask"]
    env:
      MODIN_ENGINE: ${{matrix.engine}}
      MODIN_MEMORY: 1000000000
    name: test-ubuntu (engine ${{matrix.engine}}, python ${{matrix.python-version}})
    steps:
      - uses: actions/checkout@v2
        with:
          fetch-depth: 2
      - uses: conda-incubator/setup-miniconda@v2
        with:
          activate-environment: modin
          environment-file: environment-dev.yml
          python-version: ${{matrix.python-version}}
          channel-priority: strict
          use-only-tar-bz2: true # IMPORTANT: This needs to be set for caching to work properly!
      - name: Conda environment
        run: |
          conda info
          conda list
      - name: Install HDF5
        run: sudo apt update && sudo apt install -y libhdf5-dev
      - run: pytest -n 2 modin/experimental/xgboost/test/test_default.py
      - run: pytest -n 2 modin/experimental/xgboost/test/test_xgboost.py
        if: matrix.engine == 'ray'
      - run: pytest -n 2 modin/pandas/test/dataframe/test_binary.py
      - run: pytest -n 2 modin/pandas/test/dataframe/test_default.py
      - run: pytest -n 2 modin/pandas/test/dataframe/test_indexing.py
      - run: pytest -n 2 modin/pandas/test/dataframe/test_iter.py
      - run: pytest -n 2 modin/pandas/test/dataframe/test_join_sort.py
      - run: pytest -n 2 modin/pandas/test/dataframe/test_map_metadata.py
      - run: pytest -n 2 modin/pandas/test/dataframe/test_reduction.py
      - run: pytest -n 2 modin/pandas/test/dataframe/test_udf.py
      - run: pytest -n 2 modin/pandas/test/dataframe/test_window.py
      - run: pytest -n 2 modin/pandas/test/dataframe/test_pickle.py
      - run: python -m pytest -n 2 modin/pandas/test/test_series.py
      - run: python -m pytest -n 2 modin/pandas/test/test_rolling.py
      - run: python -m pytest -n 2 modin/pandas/test/test_concat.py
        if: matrix.engine == 'python'
      - run: python -m pytest modin/pandas/test/test_concat.py # Ray and Dask versions fails with -n 2
        if: matrix.engine != 'python'
      - run: python -m pytest -n 2 modin/pandas/test/test_groupby.py
      - run: python -m pytest -n 2 modin/pandas/test/test_reshape.py
      - run: python -m pytest -n 2 modin/pandas/test/test_general.py
      - run: python -m pytest modin/pandas/test/test_io.py
      - run: python -m pytest modin/experimental/pandas/test/test_io_exp.py
      - run: |
          curl -o codecov https://codecov.io/bash
          VERSION=$(grep -o 'VERSION=\"[0-9\.]*\"' codecov | cut -d'"' -f2);
          curl -o SHA512SUM "https://raw.githubusercontent.com/codecov/codecov-bash/${VERSION}/SHA512SUM"
          if sha512sum -c --ignore-missing --status SHA512SUM; then
              bash ./codecov
          else
              echo 'CORRUPTED CODECOV SCRIPT!!!'
              exit 10
          fi

  test-windows:
    runs-on: windows-latest
    defaults:
      run:
        shell: bash -l {0}
    strategy:
      matrix:
        python-version: ["3.7", "3.8"]
        engine: ["ray", "dask"]
        test-task:
          - modin/pandas/test/dataframe/test_binary.py
          - modin/pandas/test/dataframe/test_default.py
          - modin/pandas/test/dataframe/test_indexing.py
          - modin/pandas/test/dataframe/test_iter.py
          - modin/pandas/test/dataframe/test_join_sort.py
          - modin/pandas/test/dataframe/test_map_metadata.py
          - modin/pandas/test/dataframe/test_reduction.py
          - modin/pandas/test/dataframe/test_udf.py
          - modin/pandas/test/dataframe/test_window.py
          - modin/pandas/test/dataframe/test_pickle.py
          - modin/pandas/test/test_series.py
          - modin/pandas/test/test_rolling.py
          - modin/pandas/test/test_concat.py
          - modin/pandas/test/test_groupby.py
          - modin/pandas/test/test_reshape.py
          - modin/pandas/test/test_general.py
          - modin/pandas/test/test_io.py
    env:
      MODIN_ENGINE: ${{matrix.engine}}
      MODIN_MEMORY: 1000000000
    name: test-windows
    steps:
      - uses: actions/checkout@v2
        with:
          fetch-depth: 2
      - uses: conda-incubator/setup-miniconda@v2
        with:
          activate-environment: modin
          environment-file: environment-dev.yml
          python-version: ${{matrix.python-version}}
          channel-priority: strict
          use-only-tar-bz2: true # IMPORTANT: This needs to be set for caching to work properly!
          auto-update-conda: true # this enable `use-only-tar-bz2` feature on Windows
      - name: Conda environment
        run: |
          conda info
          conda list
      - run: python -m pytest ${{matrix.test-task}}
        if: matrix.test-task != 'modin/pandas/test/test_io.py'
      - timeout-minutes: 30
        run: python -m pytest modin/pandas/test/test_io.py
        if: matrix.test-task == 'modin/pandas/test/test_io.py'
      - run: choco install codecov
      - run: codecov -f ./coverage.xml

  test-pyarrow:
    runs-on: ubuntu-latest
    defaults:
      run:
        shell: bash -l {0}
    strategy:
      matrix:
        python-version: ["3.7", "3.8"]
    env:
      MODIN_BACKEND: pyarrow
      MODIN_EXPERIMENTAL: "True"
    name: test (pyarrow, python ${{matrix.python-version}})
    steps:
      - uses: actions/checkout@v2
        with:
          fetch-depth: 1
      - uses: conda-incubator/setup-miniconda@v2
        with:
          activate-environment: modin
          environment-file: environment-dev.yml
          python-version: ${{matrix.python-version}}
          channel-priority: strict
          use-only-tar-bz2: true # IMPORTANT: This needs to be set for caching to work properly!
      - name: Conda environment
        run: |
          conda info
          conda list
      - run: sudo apt update && sudo apt install -y libhdf5-dev
      - run: python -m pytest modin/pandas/test/test_io.py::TestCsv

  test-spreadsheet:
    runs-on: ubuntu-latest
    defaults:
      run:
        shell: bash -l {0}
    strategy:
      matrix:
        python-version: [ "3.7", "3.8" ]
        engine: ["ray", "dask"]
    env:
      MODIN_EXPERIMENTAL: "True"
      MODIN_ENGINE: ${{matrix.engine}}
    name: test-spreadsheet (engine ${{matrix.engine}}, python ${{matrix.python-version}})
    steps:
      - uses: actions/checkout@v2
        with:
          fetch-depth: 1
      - uses: conda-incubator/setup-miniconda@v2
        with:
          activate-environment: modin
          environment-file: environment-dev.yml
          python-version: ${{matrix.python-version}}
          channel-priority: strict
          use-only-tar-bz2: true # IMPORTANT: This needs to be set for caching to work properly!
      - name: Conda environment
        run: |
          conda info
          conda list
      - run: python -m pytest modin/experimental/spreadsheet/test/test_general.py<|MERGE_RESOLUTION|>--- conflicted
+++ resolved
@@ -114,11 +114,7 @@
           conda list
       - name: Install HDF5
         run: sudo apt update && sudo apt install -y libhdf5-dev
-<<<<<<< HEAD
-      - run: pytest modin/experimental/core/execution/ray/implementations/omnisci_on_ray/test/test_dataframe.py
-=======
-      - run: pytest modin/experimental/engines/omnisci_on_native/test/test_dataframe.py
->>>>>>> 4abb53b4
+      - run: pytest modin/experimental/core/execution/native/implementations/omnisci_on_native/test/test_dataframe.py
       - run: pytest modin/pandas/test/test_io.py::TestCsv
       - run: |
           curl -o codecov https://codecov.io/bash
