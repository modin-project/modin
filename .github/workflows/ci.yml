--- conflicted
+++ resolved
@@ -103,16 +103,10 @@
       - run: python scripts/doc_checker.py modin/core/storage_formats/pandas
       - run: |
           python scripts/doc_checker.py \
-<<<<<<< HEAD
-          modin/experimental/core/execution/ray/implementations/omnisci_on_ray/dataframe \
-          modin/experimental/core/execution/ray/implementations/omnisci_on_ray/io \
-          modin/experimental/core/execution/ray/implementations/omnisci_on_ray/partitioning \
+            modin/experimental/core/execution/native/implementations/omnisci_on_native/dataframe \
+            modin/experimental/core/execution/native/implementations/omnisci_on_native/io \
+            modin/experimental/core/execution/native/implementations/omnisci_on_native/partitioning \
       - run: python scripts/doc_checker.py modin/experimental/core/storage_formats/omnisci
-=======
-          modin/experimental/engines/omnisci_on_native/frame \
-          modin/experimental/engines/omnisci_on_native/io.py
-      - run: python scripts/doc_checker.py modin/experimental/backends/omnisci
->>>>>>> 4abb53b4
 
   lint-flake8:
     name: lint (flake8)
@@ -343,13 +337,8 @@
       - name: Install HDF5
         run: sudo apt update && sudo apt install -y libhdf5-dev
       - run: MODIN_BENCHMARK_MODE=True pytest modin/pandas/test/internals/test_benchmark_mode.py
-<<<<<<< HEAD
-      - run: pytest modin/experimental/core/execution/ray/implementations/omnisci_on_ray/test/test_dataframe.py
-      - run: pytest modin/pandas/test/test_io.py::TestCsv
-=======
-      - run: pytest modin/experimental/engines/omnisci_on_native/test/test_dataframe.py
+      - run: pytest modin/experimental/core/execution/native/implementations/omnisci_on_native/test/test_dataframe.py
       - run: pytest modin/pandas/test/test_io.py::TestCsv --verbose
->>>>>>> 4abb53b4
       - run: |
           curl -o codecov https://codecov.io/bash
           VERSION=$(grep -o 'VERSION=\"[0-9\.]*\"' codecov | cut -d'"' -f2);
