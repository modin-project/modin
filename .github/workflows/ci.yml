--- conflicted
+++ resolved
@@ -775,11 +775,9 @@
       - run: python -m pytest -n 2 modin/numpy/test/test_array_indexing.py
         if: matrix.test_task == 'group_3'
       - run: python -m pytest -n 2 modin/numpy/test/test_array_math.py
-<<<<<<< HEAD
-        if: matrix.test_task == 'group_3'
-=======
+        if: matrix.test_task == 'group_3'
       - run: python -m pytest -n 2 modin/numpy/test/test_array_shaping.py
->>>>>>> f4bcefed
+        if: matrix.test_task == 'group_3'
       - run: python -m pytest -n 2 modin/pandas/test/test_groupby.py
         if: matrix.test_task == 'group_3'
       - run: python -m pytest -n 2 modin/pandas/test/test_reshape.py
@@ -899,40 +897,10 @@
       matrix:
         python-version: ["3.8"]
         engine: ["ray", "dask"]
-<<<<<<< HEAD
         test_task:
           - group_1
           - group_2
           - group_3
-=======
-        test-task:
-          - modin/pandas/test/dataframe/test_binary.py
-          - modin/pandas/test/dataframe/test_default.py
-          - modin/pandas/test/dataframe/test_indexing.py
-          - modin/pandas/test/dataframe/test_iter.py
-          - modin/pandas/test/dataframe/test_join_sort.py
-          - modin/pandas/test/dataframe/test_map_metadata.py
-          - modin/pandas/test/dataframe/test_reduce.py
-          - modin/pandas/test/dataframe/test_udf.py
-          - modin/pandas/test/dataframe/test_window.py
-          - modin/pandas/test/dataframe/test_pickle.py
-          - modin/pandas/test/test_series.py
-          - modin/pandas/test/test_rolling.py
-          - modin/pandas/test/test_concat.py
-          - modin/pandas/test/test_groupby.py
-          - modin/pandas/test/test_reshape.py
-          - modin/pandas/test/test_general.py
-          - modin/pandas/test/test_io.py
-          - modin/numpy/test/test_array.py
-          - modin/numpy/test/test_array_creation.py
-          - modin/numpy/test/test_array_axis_functions.py
-          - modin/numpy/test/test_array_arithmetic.py
-          - modin/numpy/test/test_array_logic.py
-          - modin/numpy/test/test_array_linalg.py
-          - modin/numpy/test/test_array_indexing.py
-          - modin/numpy/test/test_array_math.py
-          - modin/numpy/test/test_array_shaping.py
->>>>>>> f4bcefed
     env:
       MODIN_ENGINE: ${{matrix.engine}}
     name: test-windows (engine ${{matrix.engine}}, python ${{matrix.python-version}}, ${{matrix.test_task}})
@@ -1011,6 +979,8 @@
         if: matrix.test_task == 'group_3'
       - run: python -m pytest -n 2 modin/numpy/test/test_array_math.py
         if: matrix.test_task == 'group_3'
+      - run: python -m pytest -n 2 modin/numpy/test/test_array_shaping.py
+        if: matrix.test_task == 'group_3'
       - run: python -m pytest -n 2 modin/pandas/test/test_groupby.py
         if: matrix.test_task == 'group_3'
       - run: python -m pytest -n 2 modin/pandas/test/test_reshape.py
