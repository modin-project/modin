name: ci
on:
  pull_request:
    paths:
      # NOTE: keep these paths in sync with the paths that trigger the
      # fuzzydata Github Actions in .github/workflows/fuzzydata-test.yml
      - .github/workflows/**
      - .github/actions/**
      - '!.github/workflows/push-to-main.yml'
      - asv_bench/**
      - modin/**
      - requirements/**
      - scripts/**
      - environment-dev.yml
      - requirements-dev.txt
      - setup.cfg
      - setup.py
      - versioneer.py
  push:
  schedule:
    - cron: "30 2 * * WED"
    - cron: "30 2 * * THU"
concurrency:
  # Cancel other jobs in the same branch. We don't care whether CI passes
  # on old commits.
  group: ${{ github.workflow }}-${{ github.ref }}
  cancel-in-progress: ${{ startsWith(github.ref, 'refs/pull/') }}
env:
  MODIN_GITHUB_CI: true

jobs:
  python-filter:
    runs-on: ubuntu-latest
    outputs:
      python-version: ${{ steps.choose.outputs.python-version }}
    steps:
    - id: choose
      run: |
        if [[ "${{ github.event.schedule }}" = "30 2 * * WED" ]]
        then
          echo "python-version=3.10" >> "$GITHUB_OUTPUT"
        elif [[ "${{ github.event.schedule }}" = "30 2 * * THU" ]]
        then
          echo "python-version=3.11" >> "$GITHUB_OUTPUT"
        else
          echo "python-version=3.9" >> "$GITHUB_OUTPUT"
        fi

  lint-mypy:
    needs: [python-filter]
    name: lint (mypy)
    runs-on: ubuntu-latest
    steps:
      - uses: actions/checkout@v4
      - uses: ./.github/actions/python-only
        with:
          python-version: ${{ needs.python-filter.outputs.python-version }}
      - run: pip install -r requirements-dev.txt
      - run: mypy --config-file mypy.ini

  lint-flake8:
    needs: [python-filter]
    name: lint (flake8)
    runs-on: ubuntu-latest
    steps:
      - uses: actions/checkout@v4
      - uses: ./.github/actions/python-only
        with:
          python-version: ${{ needs.python-filter.outputs.python-version }}
      # NOTE: If you are changing the set of packages installed here, make sure that
      # the dev requirements match them.
      - run: pip install flake8 flake8-print flake8-no-implicit-concat
      # NOTE: keep the flake8 command here in sync with the pre-commit hook in
      # /contributing/pre-commit
      - run: flake8 modin/ asv_bench/benchmarks scripts/doc_checker.py

  test-api-and-no-engine:
    needs: [python-filter]
    name: Test API, headers and no-engine mode
    runs-on: ubuntu-latest
    defaults:
      run:
        shell: bash -l {0}
    steps:
      - uses: actions/checkout@v4
      - uses: ./.github/actions/mamba-env
        with:
          environment-file: requirements/requirements-no-engine.yml
          python-version: ${{ needs.python-filter.outputs.python-version }}
      - run: python -m pytest modin/tests/pandas/test_api.py
      - run: python -m pytest modin/tests/test_executions_api.py
      - run: python -m pytest modin/tests/test_headers.py
      - run: python -m pytest modin/tests/core/test_dispatcher.py::test_add_option
      - uses: ./.github/actions/upload-coverage

  test-clean-install:
    needs: [lint-flake8, python-filter]
    strategy:
      matrix:
        os:
          - ubuntu
          - windows
    runs-on: ${{ matrix.os }}-latest
    defaults:
      run:
        shell: bash -l {0}
    name: test-clean-install-${{ matrix.os }}
    steps:
      - uses: actions/checkout@v4
      - uses: ./.github/actions/python-only
        with:
          python-version: ${{ needs.python-filter.outputs.python-version }}
      - run: python -m pip install -e ".[all]"
      - name: Ensure Ray and Dask engines start up
        run: |
          MODIN_ENGINE=dask python -c "import modin.pandas as pd; print(pd.DataFrame([1,2,3]))"
          MODIN_ENGINE=ray python -c "import modin.pandas as pd; print(pd.DataFrame([1,2,3]))"
      - name: Ensure MPI engine start up
        # Install a working MPI implementation beforehand so mpi4py can link to it
        run: |
          sudo apt-get update
          sudo apt-get install software-properties-common

          sudo add-apt-repository "deb http://archive.ubuntu.com/ubuntu jammy main universe restricted multiverse"
          sudo add-apt-repository "deb http://archive.ubuntu.com/ubuntu jammy-updates main universe restricted multiverse"
          sudo add-apt-repository "deb http://security.ubuntu.com/ubuntu jammy-security main universe restricted multiverse"
          sudo apt-get update

          sudo apt-get install libmpich-dev=4.0-3 libmpich12=4.0-3 mpich=4.0-3
          python -m pip install -e ".[mpi]"
          MODIN_ENGINE=unidist UNIDIST_BACKEND=mpi mpiexec -n 1 python -c "import modin.pandas as pd; print(pd.DataFrame([1,2,3]))"
        if: matrix.os == 'ubuntu'

  test-internals:
    needs: [lint-flake8, python-filter]
    runs-on: ubuntu-latest
    defaults:
      run:
        shell: bash -l {0}
    name: test-internals
    steps:
      - uses: actions/checkout@v4
      - uses: ./.github/actions/mamba-env
        with:
          environment-file: environment-dev.yml
          python-version: ${{ needs.python-filter.outputs.python-version }}
      - name: Internals tests
        run: python -m pytest modin/tests/core/test_dispatcher.py
      - run: python -m pytest modin/tests/config
      - run: python -m pytest modin/tests/test_envvar_catcher.py
      - run: python -m pytest modin/tests/core/storage_formats/base/test_internals.py
      - run: python -m pytest modin/tests/core/storage_formats/pandas/test_internals.py
      - run: python -m pytest modin/tests/test_envvar_npartitions.py
      - run: python -m pytest modin/tests/test_utils.py
      - run: python -m pytest asv_bench/test/test_utils.py
      - run: python -m pytest modin/tests/interchange/dataframe_protocol/base
      - run: python -m pytest modin/tests/test_dataframe_api_standard.py
      - run: python -m pytest modin/tests/test_logging.py
      - uses: ./.github/actions/upload-coverage

  test-defaults:
    needs: [lint-flake8, python-filter]
    runs-on: ubuntu-latest
    defaults:
      run:
        shell: bash -l {0}
    strategy:
      matrix:
        execution: [BaseOnPython]
    env:
      MODIN_TEST_DATASET_SIZE: "small"
    name: Test ${{ matrix.execution }} execution, Python ${{ needs.python-filter.outputs.python-version }}"
    steps:
      - uses: actions/checkout@v4
      - uses: ./.github/actions/mamba-env
        with:
          environment-file: environment-dev.yml
          python-version: ${{ needs.python-filter.outputs.python-version }}
      - name: Install HDF5
        run: sudo apt update && sudo apt install -y libhdf5-dev
      - name: xgboost tests
        run: |
          # TODO(https://github.com/modin-project/modin/issues/5194): Uncap xgboost
          # when we use collective instead of rabit.
          # Per the thread https://github.com/conda-forge/miniforge/issues/513,
          # remove unused conda packages and caches to avoid `Found incorrect
          # download: joblib` error from mamba.
          mamba clean --all
          mamba install "xgboost>=1.7.1,<2.0.0" scikit-learn -c conda-forge
          python -m pytest modin/tests/experimental/xgboost/test_default.py --execution=${{ matrix.execution }}
      - run: python -m pytest -n 2 modin/tests/core/storage_formats/base/test_internals.py --execution=${{ matrix.execution }}
      - uses: ./.github/actions/run-core-tests
        with:
          runner: python -m pytest --execution=${{ matrix.execution }}
      - uses: ./.github/actions/upload-coverage

  test-asv-benchmarks:
    if: github.event_name == 'pull_request'
    needs: [lint-flake8]
    runs-on: ubuntu-latest
    defaults:
      run:
        shell: bash -l {0}
    env:
      MODIN_ENGINE: ray
      MODIN_MEMORY: 1000000000
      MODIN_TEST_DATASET_SIZE: small
    name: test-asv-benchmarks
    steps:
      - uses: actions/checkout@v4
        with:
          fetch-depth: 1
      - uses: conda-incubator/setup-miniconda@v3
        with:
          auto-activate-base: true
          activate-environment: ""
          miniforge-variant: Miniforge3
          miniforge-version: latest
          use-mamba: true
      - name: Running benchmarks
        run: |
          git remote add upstream https://github.com/modin-project/modin.git
          git fetch upstream
          if git diff upstream/main --name-only | grep -q "^asv_bench/"; then
              cd asv_bench

              mamba env create -f ../environment-dev.yml
              conda activate modin
              pip install ..

              asv machine --yes

              # check Modin on Ray
              asv run --quick --dry-run --python=same --strict --show-stderr --launch-method=spawn \
                -b ^benchmarks -b ^io -b ^scalability | tee benchmarks.log

              # check pure pandas
              MODIN_ASV_USE_IMPL=pandas asv run --quick --dry-run --python=same --strict --show-stderr --launch-method=spawn \
                -b ^benchmarks -b ^io | tee benchmarks.log
          else
              echo "Benchmarks did not run, no changes detected"
          fi
        if: always()

      - name: Publish benchmarks artifact
        uses: actions/upload-artifact@v4
        with:
          name: Benchmarks log
          path: asv_bench/benchmarks.log
          include-hidden-files: true
        if: failure()

  execution-filter:
    # Choose which executions we want to run all tests for on a pull request.
    # We always test 'native' and 'python' executions completely because they
    # are fast, but we only test ray, dask, and unidist, if we think this pull
    # request is affecting how we execute with those engines specifically.
    runs-on: ubuntu-latest
    outputs:
      ray: ${{ steps.filter.outputs.ray }}
      dask: ${{ steps.filter.outputs.dask }}
      unidist: ${{ steps.filter.outputs.unidist }}
      engines: ${{ steps.engines.outputs.engines }}
      experimental: ${{ steps.experimental.outputs.experimental }}
    steps:
    - uses: actions/checkout@v4
    - uses: dorny/paths-filter@v3
      id: filter
      with:
        filters: |
          shared: &shared
            - 'modin/core/execution/dispatching/**'
          ray:
            - *shared
            - 'modin/core/execution/ray/**'
          dask:
            - *shared
            - 'modin/core/execution/dask/**'
          unidist:
            - *shared
            - 'modin/core/execution/unidist/**'
          experimental:
            - 'modin/experimental/**'
    - uses: actions/setup-python@v5
    - id: engines
      run: |
        python -c "import sys, json; print('engines=' + json.dumps(['python', 'native'] + (sys.argv[1] == 'true' and ['ray'] or []) + (sys.argv[2] == 'true' and ['dask'] or []) ))" \
              "${{ steps.filter.outputs.ray }}" "${{ steps.filter.outputs.dask }}" >> $GITHUB_OUTPUT
    - id: show-variables
      run: echo ${{ steps.filter.outputs.ray }} , ${{ steps.filter.outputs.dask }} , ${{ steps.filter.outputs.unidist }} , ${{ steps.filter.outputs.experimental }}, ${{ steps.filter.outputs.test-native-dataframe-mode }}

  test-all-unidist:
    needs: [lint-flake8, execution-filter, python-filter]
    if: github.event_name == 'push' || needs.execution-filter.outputs.unidist == 'true'
    runs-on: ubuntu-latest
    defaults:
      run:
        shell: bash -l {0}
    strategy:
      matrix:
        python-version: [ "${{ needs.python-filter.outputs.python-version }}" ]
        unidist-backend: ["mpi"]
    env:
      MODIN_ENGINE: "Unidist"
      UNIDIST_BACKEND: ${{matrix.unidist-backend}}
      # Only test reading from SQL server and postgres on ubuntu for now.
      # Eventually, we should test on Windows, too, but we will have to set up
      # the servers differently.
      MODIN_TEST_READ_FROM_SQL_SERVER: true
      MODIN_TEST_READ_FROM_POSTGRES: true
    name: test-ubuntu (engine unidist ${{matrix.unidist-backend}}, python ${{matrix.python-version}})
    services:
      moto:
        image: motoserver/moto:5.0.13
        ports:
          - 5000:5000
        env:
          AWS_ACCESS_KEY_ID: foobar_key
          AWS_SECRET_ACCESS_KEY: foobar_secret
    steps:
      - uses: actions/checkout@v4
      - uses: ./.github/actions/mamba-env
        with:
          environment-file: requirements/env_unidist_linux.yml
          activate-environment: modin_on_unidist
          python-version: ${{matrix.python-version}}
      - name: Install HDF5
        run: sudo apt update && sudo apt install -y libhdf5-dev
      - name: Set up postgres
        # Locally, specifying port 2345:5432 works, but 2345:2345 and 5432:5432 do not. This solution is from
        # https://stackoverflow.com/questions/36415654/cant-connect-docker-postgresql-9-3
        run: |
          sudo docker pull postgres
          sudo docker run --name some-postgres -e POSTGRES_USER=sa -e POSTGRES_PASSWORD=Strong.Pwd-123 -e POSTGRES_DB=postgres -d -p 2345:5432 postgres
      - run: mpiexec -n 1 python -m pytest modin/tests/pandas/internals/test_benchmark_mode.py
      - run: mpiexec -n 1 python -m pytest modin/tests/test_partition_api.py
      - uses: ./.github/actions/run-core-tests
        with:
          runner: mpiexec -n 1 python -m pytest
          parallel: ""
      - run: mpiexec -n 1 python -m pytest modin/tests/numpy
      - run: chmod +x ./.github/workflows/sql_server/set_up_sql_server.sh
      - run: ./.github/workflows/sql_server/set_up_sql_server.sh
      # need an extra argument "genv" to set environment variables for mpiexec. We need
      # these variables to test writing to the mock s3 filesystem.
      - uses: nick-fields/retry@v3
        # to avoid issues with non-stable `to_csv` tests for unidist on MPI backend.
        # for details see: https://github.com/modin-project/modin/pull/6776
        with:
          timeout_minutes: 15
          max_attempts: 3
          command: |
            conda run --no-capture-output -n modin_on_unidist mpiexec -n 1 -genv AWS_ACCESS_KEY_ID foobar_key \
              -genv AWS_SECRET_ACCESS_KEY foobar_secret python -m pytest modin/tests/pandas/test_io.py --verbose
      - run: |
          mpiexec -n 1 -genv AWS_ACCESS_KEY_ID foobar_key -genv AWS_SECRET_ACCESS_KEY foobar_secret \
            python -m pytest modin/tests/experimental/test_io_exp.py
      - run: mpiexec -n 1 python -m pytest modin/tests/interchange/dataframe_protocol/test_general.py
      - run: mpiexec -n 1 python -m pytest modin/tests/interchange/dataframe_protocol/pandas/test_protocol.py
      - run: |
          python -m pip install lazy_import
          mpiexec -n 1 python -m pytest modin/tests/pandas/integrations/
      - uses: ./.github/actions/upload-coverage

  test-all:
    needs: [lint-flake8, execution-filter, python-filter]
    strategy:
      matrix:
        os:
          - ubuntu
          - windows
        python-version: [ "${{ needs.python-filter.outputs.python-version }}" ]
        # On push, run the tests for all engines. Otherwise, for pull requests,
        # only run tests for engines that depend on files changed in this PR.
        engine: ${{ fromJSON( (github.event_name == 'push' && '["python", "ray", "dask", "native"]') || needs.execution-filter.outputs.engines ) }}
        test_task:
          - group_1
          - group_2
          - group_3
          - group_4
        exclude: # python and native engines only have one task group that contains all the tests
          - engine: "python"
            test_task: "group_2"
          - engine: "native"
            test_task: "group_2"
          - engine: "python"
            test_task: "group_3"
          - engine: "native"
            test_task: "group_3"
          - engine: "python"
            test_task: "group_4"
          - engine: "native"
            test_task: "group_4"
    runs-on: ${{ matrix.os }}-latest
    defaults:
      run:
        shell: bash -l {0}
    env:
      MODIN_ENGINE: ${{matrix.engine}}
      # Only test reading from SQL server and postgres on ubuntu for now.
      # Eventually, we should test on Windows, too, but we will have to set up
      # the servers differently.
      MODIN_TEST_READ_FROM_SQL_SERVER: ${{ matrix.os == 'ubuntu' }}
      MODIN_TEST_READ_FROM_POSTGRES: ${{ matrix.os == 'ubuntu' }}
    name: test-${{ matrix.os }} (engine ${{matrix.engine}}, python ${{matrix.python-version}}, ${{matrix.test_task}})
    services:
      # Using workaround https://github.com/actions/runner/issues/822#issuecomment-1524826092
      moto:
        # we only need moto service on Ubuntu and for group_4 task, or for native or python engine.
        image: ${{ (matrix.os == 'ubuntu' && (matrix.engine == 'python' || matrix.engine == 'native' || matrix.test_task == 'group_4')) && 'motoserver/moto:5.0.13' || '' }}
        ports:
          - 5000:5000
        env:
          AWS_ACCESS_KEY_ID: foobar_key
          AWS_SECRET_ACCESS_KEY: foobar_secret
    steps:
      - name: Set native storage format
        run: echo "MODIN_STORAGE_FORMAT=Native" >> $GITHUB_ENV
        if: matrix.engine == 'native'
      - name: Limit ray memory
        run: echo "MODIN_MEMORY=1000000000" >> $GITHUB_ENV
        if: matrix.os == 'ubuntu' && matrix.engine == 'ray'
      - name: Tell Modin to use existing ray cluster
        run: echo "MODIN_RAY_CLUSTER=True" >> $GITHUB_ENV
        if: matrix.os == 'windows' && matrix.engine == 'ray'
      - uses: actions/checkout@v4
      - uses: ./.github/actions/mamba-env
        with:
          environment-file: environment-dev.yml
          python-version: ${{matrix.python-version}}
      - name: Start local ray cluster
        # Try a few times to start ray to work around
        # https://github.com/modin-project/modin/issues/4562
        uses: nick-fields/retry@v3
        with:
          timeout_minutes: 5
          max_attempts: 5
          command: ray start --head --port=6379 --object-store-memory=1000000000
        if: matrix.os == 'windows' && matrix.engine == 'ray'
      - name: Install HDF5
        run: sudo apt update && sudo apt install -y libhdf5-dev
        if: matrix.os == 'ubuntu'
      - name: Set up postgres
        # Locally, specifying port 2345:5432 works, but 2345:2345 and 5432:5432 do not. This solution is from
        # https://stackoverflow.com/questions/36415654/cant-connect-docker-postgresql-9-3
        run: |
          sudo docker pull postgres
          sudo docker run --name some-postgres -e POSTGRES_USER=sa -e POSTGRES_PASSWORD=Strong.Pwd-123 -e POSTGRES_DB=postgres -d -p 2345:5432 postgres
        if: matrix.os == 'ubuntu'

    # BEGIN partitioned execution tests. We run these tests along with group 1,
    # or if we are on the "python" engine, which only has a single group. We
    # skip these tests on the "native" engine, which does not use partitions.

      - run: python -m pytest modin/tests/pandas/internals/test_benchmark_mode.py
        if: matrix.engine != 'native' && (matrix.engine == 'python' || matrix.test_task == 'group_1')
      - run: python -m pytest modin/tests/test_partition_api.py
        # Skip this test for python because we do not define unwrap_partitions()
        # for python execution.
        if: matrix.engine != 'native' && matrix.engine != 'python' && matrix.test_task == 'group_1'
      - name: xgboost tests
        run: |
          # TODO(https://github.com/modin-project/modin/issues/5194): Uncap xgboost
          # when we use collective instead of rabit.
          mamba install "xgboost>=1.7.1,<2.0.0" scikit-learn -c conda-forge
          python -m pytest -n 2 \
                  modin/tests/experimental/xgboost/test_default.py \
                  modin/tests/experimental/xgboost/test_xgboost.py \
                  modin/tests/experimental/xgboost/test_dmatrix.py
        if: matrix.engine != 'native' && matrix.os != 'windows' && (matrix.engine == 'python' || matrix.test_task == 'group_1')
      - run: python -m pytest -n 2 modin/tests/experimental/test_pipeline.py
        if: matrix.engine != 'native'  && (matrix.engine == 'python' || matrix.test_task == 'group_1')


    # END partitioned execution tests.


    # BEGIN test groups.
    # Run all the tests in the corresponding group for this instance of the
    # test matrix. For example, if we are in the matrix's 'group_4', run the
    # tests for 'group_4'. For each of 'native' and 'python' engines,  we run
    # all tests in a single job, so we ignore the grouping.

      - uses: ./.github/actions/run-core-tests/group_1
        with:
          # When running with Ray engine on Windows using 2 pytest workers tests are failing in CI.
          # See https://github.com/modin-project/modin/issues/7387.
          parallel: ${{ matrix.engine == 'ray' && matrix.os == 'windows' && '-n 1' || '-n 2' }}
        if: matrix.engine == 'python' || matrix.engine == 'native' || matrix.test_task == 'group_1'
      - uses: ./.github/actions/run-core-tests/group_2
        with:
          # When running with Ray engine on Windows using 2 pytest workers tests are failing in CI.
          # See https://github.com/modin-project/modin/issues/7387.
          parallel: ${{ matrix.engine == 'ray' && matrix.os == 'windows' && '-n 1' || '-n 2' }}
        if: matrix.engine == 'python' || matrix.engine == 'native' || matrix.test_task == 'group_2'
      - uses: ./.github/actions/run-core-tests/group_3
        with:
          # When running with Ray engine on Windows using 2 pytest workers tests are failing in CI.
          # See https://github.com/modin-project/modin/issues/7387.
          parallel: ${{ matrix.engine == 'ray' && matrix.os == 'windows' && '-n 1' || '-n 2' }}
        if: matrix.engine == 'python' || matrix.engine == 'native' || matrix.test_task == 'group_3'
      - uses: ./.github/actions/run-core-tests/group_4
        with:
          # When running with Ray engine on Windows using 2 pytest workers tests are failing in CI.
          # See https://github.com/modin-project/modin/issues/7387.
          parallel: ${{ matrix.engine == 'ray' && matrix.os == 'windows' && '-n 1' || '-n 2' }}
        if: matrix.engine == 'python' || matrix.engine == 'native' || matrix.test_task == 'group_4'
      - run: python -m pytest -n 2 modin/tests/numpy
        # Native execution does not support the modin Numpy API.
        if: matrix.engine == 'python' || matrix.test_task == 'group_4'

    # END test groups.


    # BEGIN some tests that we run along with group 4 for engines other than
    # 'native' and 'python'. 'native' and 'python' jobs will run these tests
    # along with all other tests in a single group.

      - run: chmod +x ./.github/workflows/sql_server/set_up_sql_server.sh
        if: matrix.os == 'ubuntu' && (matrix.engine == 'python' || matrix.engine == 'native' || matrix.test_task == 'group_4')
      - run: ./.github/workflows/sql_server/set_up_sql_server.sh
        if: matrix.os == 'ubuntu' && (matrix.engine == 'python' || matrix.engine == 'native' || matrix.test_task == 'group_4')
      # Do not add parallelism (`-n` argument) here - it will cause mock S3 service to fail.
      - run: python -m pytest modin/tests/pandas/test_io.py --verbose
        timeout-minutes: 60
        if: matrix.engine == 'python' || matrix.engine == 'native' || matrix.test_task == 'group_4'
      - run: python -m pytest modin/tests/experimental/test_io_exp.py
        if: matrix.engine == 'python' || matrix.engine == 'native' || matrix.test_task == 'group_4'
      - run: python -m pytest modin/tests/interchange/dataframe_protocol/test_general.py
        if: matrix.engine == 'python' || matrix.engine == 'native' || matrix.test_task == 'group_4'
      - run: python -m pytest modin/tests/interchange/dataframe_protocol/pandas/test_protocol.py
        if: matrix.engine == 'python' || matrix.engine == 'native' || matrix.test_task == 'group_4'
      - run: python -m pytest modin/tests/polars/test_dataframe.py
      - run: |
          python -m pip install lazy_import
          python -m pytest modin/tests/pandas/integrations/
        if: matrix.engine == 'python' || matrix.engine == 'native' || matrix.test_task == 'group_4'


    # END tests that run on group 4, or in the single group for 'native' and
    # python' engines.

      - uses: ./.github/actions/upload-coverage
      - name: Stop local ray cluster
        run: ray stop
        if: matrix.os == 'windows' && matrix.engine == 'ray'

  test-sanity:
    # The "sanity" tests run on each pull request to test that a subset of the
    # full tests work with the slower engines (ray, dask, and unidist-MPI).
    needs: [lint-flake8, execution-filter, python-filter]
    if: github.event_name == 'pull_request'
    strategy:
      matrix:
        os:
          - ubuntu
          - windows
        python-version: [ "${{ needs.python-filter.outputs.python-version }}" ]
<<<<<<< HEAD
        running-all-ray-tests:
          - $${needs.execution-filter.outputs.ray}
        # execution:
        #   - name: ray
        #     shell-ex: "python -m pytest"
        #     if: needs.execution-filter.outputs.ray != 'true'
        #   - name: dask
        #     shell-ex: "python -m pytest"
        #     if: needs.execution-filter.outputs.dask != 'true'
        #   - name: unidist
        #     shell-ex: "mpiexec -n 1 -genv AWS_ACCESS_KEY_ID foobar_key -genv AWS_SECRET_ACCESS_KEY foobar_secret python -m pytest"
        #     if: needs.execution-filter.outputs.unidist != 'true'

        include:
          - running-all-ray-tests: 'true'
            execution:
              - name: ray
                shell-ex: "python -m pytest"

=======
        execution:
          - name: ray
            shell-ex: "python -m pytest"
            # If we're going to run all ray tests because we've detected a
            # change to the ray engine, we don't need to run these sanity tests
            # on ray.
            if: needs.execution-filter.outputs.ray != 'true'
          - name: dask
            shell-ex: "python -m pytest"
            # If we're going to run all dask tests because we've detected a
            # change to the dask engine, we don't need to run these sanity tests
            # on dask.
            if: needs.execution-filter.outputs.dask != 'true'
          - name: unidist
            shell-ex: "mpiexec -n 1 -genv AWS_ACCESS_KEY_ID foobar_key -genv AWS_SECRET_ACCESS_KEY foobar_secret python -m pytest"
            # If we're going to run all unidist tests because we've detected a
            # change to the unidist engine, we don't need to run these sanity tests
            # on unidist.
            if: needs.execution-filter.outputs.unidist != 'true'
>>>>>>> 4152c95e
    runs-on: ${{ matrix.os }}-latest
    defaults:
      run:
        shell: bash -l {0}
    env:
      MODIN_ENGINE: ${{ matrix.execution.name }}
      UNIDIST_BACKEND: "mpi"
      PARALLEL: ${{ matrix.execution.name != 'unidist' && matrix.os != 'windows' && '-n 2' || '' }}
    name: test-${{ matrix.os }}-sanity (engine ${{ matrix.execution.name }}, python ${{matrix.python-version}})
    services:
      moto:
        image: ${{ matrix.os != 'windows' && 'motoserver/moto:5.0.13' || '' }}
        ports:
          - 5000:5000
        env:
          AWS_ACCESS_KEY_ID: foobar_key
          AWS_SECRET_ACCESS_KEY: foobar_secret
    steps:
      - id: show-variables
        run: echo ${{ needs.execution-filter.outputs.ray }} , ${{ needs.execution-filter.outputs.dask}}, ${{needs.execution-filter.outputs.unidist}}
      - uses: actions/checkout@v4
      - uses: ./.github/actions/mamba-env
        with:
          environment-file: ${{ matrix.os == 'ubuntu' && matrix.execution.name == 'unidist' && 'requirements/env_unidist_linux.yml' || matrix.os == 'windows' && matrix.execution.name == 'unidist' && 'requirements/env_unidist_win.yml' || 'environment-dev.yml' }}
          activate-environment: ${{ matrix.execution.name == 'unidist' && 'modin_on_unidist' || 'modin' }}
          python-version: ${{matrix.python-version}}
      - name: Install HDF5
        run: sudo apt update && sudo apt install -y libhdf5-dev
        if: matrix.os != 'windows'
      - name: Limit ray memory
        run: echo "MODIN_MEMORY=1000000000" >> $GITHUB_ENV
        if: matrix.os != 'windows' && matrix.execution.name == 'ray'
      - name: Tell Modin to use existing ray cluster
        run: echo "MODIN_RAY_CLUSTER=True" >> $GITHUB_ENV
        if: matrix.os == 'windows' && matrix.execution.name == 'ray'
      - name: Start local ray cluster
        # Try a few times to start ray to work around
        # https://github.com/modin-project/modin/issues/4562
        uses: nick-fields/retry@v3
        with:
          timeout_minutes: 5
          max_attempts: 5
          command: ray start --head --port=6379 --object-store-memory=1000000000
        if: matrix.os == 'windows' && matrix.execution.name == 'ray'
      - run: MODIN_BENCHMARK_MODE=True ${{ matrix.execution.shell-ex }} modin/tests/pandas/internals/test_benchmark_mode.py
      - run: ${{ matrix.execution.shell-ex }} $PARALLEL modin/tests/test_partition_api.py
      - run: ${{ matrix.execution.shell-ex }} modin/tests/pandas/extensions
      - name: xgboost tests
        run: |
          # TODO(https://github.com/modin-project/modin/issues/5194): Uncap xgboost
          # when we use collective instead of rabit.
          mamba install "xgboost>=1.7.1,<2.0.0" scikit-learn -c conda-forge
          ${{ matrix.execution.shell-ex }} $PARALLEL \
                  modin/tests/experimental/xgboost/test_default.py \
                  modin/tests/experimental/xgboost/test_xgboost.py \
                  modin/tests/experimental/xgboost/test_dmatrix.py
        if: matrix.os != 'windows' && needs.execution-filter.outputs.experimental == 'true'
      - run: ${{ matrix.execution.shell-ex }} $PARALLEL modin/tests/experimental/test_pipeline.py
        if: matrix.os != 'windows' && matrix.execution.name != 'unidist' && needs.execution-filter.outputs.experimental == 'true'
      - name: "test DF: binary, default, iter"
        run: |
          ${{ matrix.execution.shell-ex }} $PARALLEL \
                  modin/tests/pandas/dataframe/test_binary.py \
                  modin/tests/pandas/dataframe/test_default.py \
                  modin/tests/pandas/dataframe/test_iter.py
        if: matrix.os != 'windows'
      - name: "test DF: reduce, udf, window, pickle"
        run: |
          ${{ matrix.execution.shell-ex }} $PARALLEL \
                  modin/tests/pandas/dataframe/test_reduce.py \
                  modin/tests/pandas/dataframe/test_udf.py \
                  modin/tests/pandas/dataframe/test_window.py \
                  modin/tests/pandas/dataframe/test_pickle.py
        if: matrix.os != 'windows'
      - run: ${{ matrix.execution.shell-ex }} modin/tests/pandas/test_series.py
        if: matrix.execution.name == 'ray'
      - run: ${{ matrix.execution.shell-ex }} -m "not exclude_in_sanity" modin/tests/pandas/test_series.py
        if: matrix.execution.name != 'ray'
      - run: ${{ matrix.execution.shell-ex }} modin/tests/pandas/dataframe/test_map_metadata.py
        if: matrix.execution.name == 'ray'
      - run: ${{ matrix.execution.shell-ex }} -m "not exclude_in_sanity" modin/tests/pandas/dataframe/test_map_metadata.py
        if: matrix.execution.name != 'ray'
      - name: "test rolling, expanding, reshape, general, concat"
        run: |
          ${{ matrix.execution.shell-ex }} $PARALLEL \
                  modin/tests/pandas/test_rolling.py \
                  modin/tests/pandas/test_expanding.py \
                  modin/tests/pandas/test_reshape.py \
                  modin/tests/pandas/test_general.py \
                  modin/tests/pandas/test_concat.py
        if: matrix.os != 'windows'
      - run: ${{ matrix.execution.shell-ex }} $PARALLEL modin/tests/numpy
      - run: ${{ matrix.execution.shell-ex }} -m "not exclude_in_sanity" modin/tests/pandas/test_io.py --verbose
        if: matrix.execution.name != 'unidist'
      - uses: nick-fields/retry@v3
        # to avoid issues with non-stable `to_csv` tests for unidist on MPI backend.
        # for details see: https://github.com/modin-project/modin/pull/6776
        with:
          timeout_minutes: 15
          max_attempts: 3
          command: conda run --no-capture-output -n modin_on_unidist ${{ matrix.execution.shell-ex }} -m "not exclude_in_sanity" modin/tests/pandas/test_io.py --verbose
        if: matrix.execution.name == 'unidist'
      - run: ${{ matrix.execution.shell-ex }} modin/tests/experimental/test_io_exp.py
      - run: ${{ matrix.execution.shell-ex }} $PARALLEL modin/tests/interchange/dataframe_protocol/test_general.py
      - run: ${{ matrix.execution.shell-ex }} $PARALLEL modin/tests/interchange/dataframe_protocol/pandas/test_protocol.py
      - name: Stop local ray cluster
        run: ray stop
        if: matrix.os == 'windows' && matrix.execution.name == 'ray'
      - uses: ./.github/actions/upload-coverage

  test-experimental:
    needs: [lint-flake8, python-filter]
    runs-on: ubuntu-latest
    defaults:
      run:
        shell: bash -l {0}
    env:
      MODIN_ENGINE: "python"
      MODIN_EXPERIMENTAL: "True"
    name: test experimental
    services:
      moto:
        image: motoserver/moto:5.0.13
        ports:
          - 5000:5000
        env:
          AWS_ACCESS_KEY_ID: foobar_key
          AWS_SECRET_ACCESS_KEY: foobar_secret
    steps:
      - uses: actions/checkout@v4
      - uses: ./.github/actions/mamba-env
        with:
          environment-file: environment-dev.yml
          python-version: ${{ needs.python-filter.outputs.python-version }}
      - name: Install HDF5
        run: sudo apt update && sudo apt install -y libhdf5-dev
      - run: python -m pytest -n 2 modin/tests/pandas/dataframe/test_map_metadata.py
      - run: python -m pytest -n 2 modin/tests/pandas/test_series.py
      # Do not add parallelism (`-n` argument) here - it will cause mock S3 service to fail.
      - run: python -m pytest modin/tests/pandas/test_io.py --verbose
      - uses: ./.github/actions/upload-coverage

  test-spreadsheet:
    needs: [lint-flake8, python-filter]
    runs-on: ubuntu-latest
    defaults:
      run:
        shell: bash -l {0}
    strategy:
      matrix:
        python-version: [ "${{ needs.python-filter.outputs.python-version }}" ]
        engine: ["ray", "dask"]
    env:
      MODIN_EXPERIMENTAL: "True"
      MODIN_ENGINE: ${{matrix.engine}}
    name: test-spreadsheet (engine ${{matrix.engine}}, python ${{matrix.python-version}})
    steps:
      - uses: actions/checkout@v4
      - uses: ./.github/actions/mamba-env
        with:
          environment-file: environment-dev.yml
          python-version: ${{matrix.python-version}}
      - run: python -m pytest modin/tests/experimental/spreadsheet/test_general.py

  test-native-dataframe-interoperability:
    needs: [ lint-flake8]
    if: ${{ github.event_name == 'push' || github.event_name == 'pull_request' }}
    runs-on: ubuntu-latest
    defaults:
      run:
        shell: bash -l {0}
    strategy:
      matrix:
        python-version: ["3.9"]
    env:
      # Test interoperability between PandasOnPython dataframes/series and
      # native dataframes/series.
      MODIN_ENGINE: "Python"
    name: test-native-dataframe-interoperability python ${{matrix.python-version}})
    steps:
      - uses: actions/checkout@v4
      - uses: ./.github/actions/mamba-env
        with:
          environment-file: environment-dev.yml
          python-version: ${{matrix.python-version}}
      - run: python -m pytest modin/tests/pandas/native_df_interoperability/ -n 2
      - uses: ./.github/actions/upload-coverage

  merge-coverage-artifacts:
    needs: [test-internals, test-api-and-no-engine, test-defaults, test-all-unidist, test-all, test-experimental, test-sanity, test-native-dataframe-interoperability]
    if: always()  # we need to run it regardless of some job being skipped, like in PR
    runs-on: ubuntu-latest
    defaults:
      run:
        shell: bash -l {0}
    steps:
      - name: Merge Artifacts
        uses: actions/upload-artifact/merge@v4
        with:
          name: coverage-data
          pattern: coverage-data-*
          include-hidden-files: true
          delete-merged: true

  upload-coverage:
    needs: [merge-coverage-artifacts, python-filter]
    if: always()  # we need to run it regardless of some job being skipped, like in PR
    runs-on: ubuntu-latest
    defaults:
      run:
        shell: bash -l {0}
    steps:
      - uses: actions/checkout@v4
      - uses: ./.github/actions/python-only
        with:
          python-version: ${{ needs.python-filter.outputs.python-version }}
      - name: Download coverage data
        uses: actions/download-artifact@v4
        with:
          name: coverage-data
      - run: pip install coverage
      - name: Combine coverage
        run: python -m coverage combine
      - name: Generate coverage report in xml format
        run: python -m coverage xml
      - uses: codecov/codecov-action@v4
        with:
          fail_ci_if_error: ${{ github.event_name == 'push' }}  # do not care about uploads in PR
          token: ${{ secrets.CODECOV_TOKEN }} # this token is available at https://app.codecov.io/account/github/modin-project/<|MERGE_RESOLUTION|>--- conflicted
+++ resolved
@@ -556,19 +556,8 @@
           - ubuntu
           - windows
         python-version: [ "${{ needs.python-filter.outputs.python-version }}" ]
-<<<<<<< HEAD
         running-all-ray-tests:
-          - $${needs.execution-filter.outputs.ray}
-        # execution:
-        #   - name: ray
-        #     shell-ex: "python -m pytest"
-        #     if: needs.execution-filter.outputs.ray != 'true'
-        #   - name: dask
-        #     shell-ex: "python -m pytest"
-        #     if: needs.execution-filter.outputs.dask != 'true'
-        #   - name: unidist
-        #     shell-ex: "mpiexec -n 1 -genv AWS_ACCESS_KEY_ID foobar_key -genv AWS_SECRET_ACCESS_KEY foobar_secret python -m pytest"
-        #     if: needs.execution-filter.outputs.unidist != 'true'
+          - $${needs.execution-filter.outputs.ray}        
 
         include:
           - running-all-ray-tests: 'true'
@@ -576,27 +565,25 @@
               - name: ray
                 shell-ex: "python -m pytest"
 
-=======
-        execution:
-          - name: ray
-            shell-ex: "python -m pytest"
-            # If we're going to run all ray tests because we've detected a
-            # change to the ray engine, we don't need to run these sanity tests
-            # on ray.
-            if: needs.execution-filter.outputs.ray != 'true'
-          - name: dask
-            shell-ex: "python -m pytest"
-            # If we're going to run all dask tests because we've detected a
-            # change to the dask engine, we don't need to run these sanity tests
-            # on dask.
-            if: needs.execution-filter.outputs.dask != 'true'
-          - name: unidist
-            shell-ex: "mpiexec -n 1 -genv AWS_ACCESS_KEY_ID foobar_key -genv AWS_SECRET_ACCESS_KEY foobar_secret python -m pytest"
-            # If we're going to run all unidist tests because we've detected a
-            # change to the unidist engine, we don't need to run these sanity tests
-            # on unidist.
-            if: needs.execution-filter.outputs.unidist != 'true'
->>>>>>> 4152c95e
+#         execution:
+#           - name: ray
+#             shell-ex: "python -m pytest"
+#             # If we're going to run all ray tests because we've detected a
+#             # change to the ray engine, we don't need to run these sanity tests
+#             # on ray.
+#             if: needs.execution-filter.outputs.ray != 'true'
+#           - name: dask
+#             shell-ex: "python -m pytest"
+#             # If we're going to run all dask tests because we've detected a
+#             # change to the dask engine, we don't need to run these sanity tests
+#             # on dask.
+#             if: needs.execution-filter.outputs.dask != 'true'
+#           - name: unidist
+#             shell-ex: "mpiexec -n 1 -genv AWS_ACCESS_KEY_ID foobar_key -genv AWS_SECRET_ACCESS_KEY foobar_secret python -m pytest"
+#             # If we're going to run all unidist tests because we've detected a
+#             # change to the unidist engine, we don't need to run these sanity tests
+#             # on unidist.
+#             if: needs.execution-filter.outputs.unidist != 'true'
     runs-on: ${{ matrix.os }}-latest
     defaults:
       run:
