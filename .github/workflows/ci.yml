name: ci
on: pull_request
jobs:
  lint-commit:
    name: lint (commit)
    runs-on: ubuntu-latest
    env:
      GITHUB_TOKEN: ${{secrets.GITHUB_TOKEN}}
    steps:
      - uses: actions/checkout@v2
        with:
          fetch-depth: 0
      - uses: actions/setup-node@v1
        with:
          node-version: "12.x"
      - run: npm install --save-dev @commitlint/{config-conventional,cli} commitlint-plugin-jira-rules commitlint-config-jira
      - name: Add dependencies for commitlint action
        run: echo "NODE_PATH=$GITHUB_WORKSPACE/node_modules" >> $GITHUB_ENV
      - run: git remote add upstream https://github.com/modin-project/modin.git
      - run: git fetch upstream
      - run: npx commitlint --from upstream/master --to HEAD --verbose

  lint-black:
    name: lint (black)
    runs-on: ubuntu-latest
    steps:
      - uses: actions/checkout@v2
        with:
          fetch-depth: 1
      - uses: actions/setup-python@v2
        with:
          python-version: "3.7.x"
          architecture: "x64"
      - run: pip install black
      - run: black --check --diff modin/ asv_bench/benchmarks scripts/doc_checker.py

  lint-pydocstyle:
    name: lint (pydocstyle)
    runs-on: ubuntu-latest
    steps:
      - uses: actions/checkout@v2
        with:
          fetch-depth: 1
      - uses: actions/setup-python@v2
        with:
          python-version: "3.7.x"
          architecture: "x64"
      - run: pip install pytest pytest-cov pydocstyle numpydoc==1.1.0 xgboost
      - run: pytest scripts/test
      - run: pip install -e .[all]
      - run: |
          python scripts/doc_checker.py --add-ignore=D101,D102,D103,D105 --disable-numpydoc \
            modin/pandas/dataframe.py modin/pandas/series.py \
            modin/pandas/groupby.py \
            modin/pandas/series_utils.py modin/pandas/general.py \
            modin/pandas/plotting.py modin/pandas/utils.py \
            modin/pandas/iterator.py modin/pandas/indexing.py \
      - run: python scripts/doc_checker.py modin/engines/base/frame
      - run: python scripts/doc_checker.py modin/engines/dask
      - run: |
          python scripts/doc_checker.py \
            modin/pandas/accessor.py modin/pandas/general.py \
            modin/pandas/groupby.py modin/pandas/indexing.py \
            modin/pandas/iterator.py modin/pandas/plotting.py \
            modin/pandas/series_utils.py modin/pandas/utils.py \
            modin/pandas/base.py \
            modin/pandas/io.py modin/engines/base/io/io.py \
            modin/engines/base/frame asv_bench/benchmarks/utils.py \
            asv_bench/benchmarks/__init__.py asv_bench/benchmarks/io/__init__.py \
            asv_bench/benchmarks/scalability/__init__.py \
            modin/engines/base/io/column_stores \
            modin/engines/base/io/sql \
            modin/engines/base/io/text \
            modin/engines/base/io/__init__.py \
            modin/engines/base/io/file_dispatcher.py \
            modin/experimental/engines/pandas_on_ray \
            modin/experimental/engines/pyarrow_on_ray
      - run: python scripts/doc_checker.py modin/distributed
      - run: python scripts/doc_checker.py modin/utils.py
      - run: python scripts/doc_checker.py modin/experimental/sklearn
      - run: |
          python scripts/doc_checker.py modin/experimental/xgboost/__init__.py \
            modin/experimental/xgboost/utils.py modin/experimental/xgboost/xgboost.py \
            modin/experimental/xgboost/xgboost_ray.py
<<<<<<< HEAD
      - run: python scripts/doc_checker.py modin/engines/ray
=======
      - run: |
          python scripts/doc_checker.py modin/data_management/functions \
            modin/data_management/factories/factories.py                \
            modin/data_management/factories/dispatcher.py               \
            modin/data_management/utils.py
>>>>>>> 54ba4c62
      - run: python scripts/doc_checker.py scripts/doc_checker.py
      - run: |
          python scripts/doc_checker.py modin/experimental/pandas/io_exp.py \
            modin/experimental/pandas/numpy_wrap.py modin/experimental/pandas/__init__.py
      - run: python scripts/doc_checker.py modin/backends/pandas

  lint-flake8:
    name: lint (flake8)
    runs-on: ubuntu-latest
    steps:
      - uses: actions/checkout@v2
        with:
          fetch-depth: 1
      - uses: actions/setup-python@v2
        with:
          python-version: "3.7.x"
          architecture: "x64"
      - run: pip install flake8 flake8-print
      - run: flake8 --enable=T modin/ asv_bench/benchmarks scripts/doc_checker.py

  test-api:
    runs-on: ubuntu-latest
    name: test api
    steps:
      - uses: actions/checkout@v2
        with:
          fetch-depth: 1
      - uses: conda-incubator/setup-miniconda@v2
        with:
          activate-environment: modin
          environment-file: environment-dev.yml
          python-version: 3.7
          channel-priority: strict
          use-only-tar-bz2: true # IMPORTANT: This needs to be set for caching to work properly!
      - name: Conda environment
        # `shell: bash -l {0}` - special way to activate modin environment
        shell: bash -l {0}
        run: |
          conda info
          conda list
      - run: sudo apt update && sudo apt install -y libhdf5-dev
      - name: Api tests
        shell: bash -l {0}
        run: python -m pytest modin/pandas/test/test_api.py
      - name: Backends Api tests
        shell: bash -l {0}
        run: python -m pytest modin/test/test_backends_api.py

  test-headers:
    runs-on: ubuntu-latest
    name: test-headers
    steps:
      - uses: actions/checkout@v2
        with:
          fetch-depth: 1
      - uses: conda-incubator/setup-miniconda@v2
        with:
          activate-environment: modin
          environment-file: environment-dev.yml
          python-version: 3.7
          channel-priority: strict
          use-only-tar-bz2: true # IMPORTANT: This needs to be set for caching to work properly!
      - name: Conda environment
        shell: bash -l {0}
        run: |
          conda info
          conda list
      - name: Headers tests
        shell: bash -l {0}
        run: python -m pytest modin/test/test_headers.py

  test-clean-install-ubuntu:
    needs: [lint-commit, lint-flake8, lint-black, test-api, test-headers]
    runs-on: ubuntu-latest
    name: test-clean-install-ubuntu
    steps:
      - uses: actions/checkout@v2
        with:
          fetch-depth: 1
      - uses: actions/setup-python@v2
        with:
          python-version: "3.7.x"
          architecture: "x64"
      - name: Clean install and run
        shell: bash -l {0}
        run: |
          python -m pip install -e .[all]
          MODIN_ENGINE=dask python -c "import modin.pandas as pd; print(pd.DataFrame([1,2,3]))"
          MODIN_ENGINE=ray python -c "import modin.pandas as pd; print(pd.DataFrame([1,2,3]))"

  test-clean-install-windows:
    needs: [ lint-commit, lint-flake8, lint-black, test-api, test-headers ]
    runs-on: windows-latest
    name: test-clean-install-windows
    steps:
      - uses: actions/checkout@v2
        with:
          fetch-depth: 1
      - uses: actions/setup-python@v2
        with:
          python-version: "3.7.x"
          architecture: "x64"
      - name: Clean install and run
        shell: bash -l {0}
        run: |
          python -m pip install -e .[all]
          MODIN_ENGINE=dask python -c "import modin.pandas as pd; print(pd.DataFrame([1,2,3]))"
          MODIN_ENGINE=ray python -c "import modin.pandas as pd; print(pd.DataFrame([1,2,3]))"

  test-internals:
    needs: [lint-commit, lint-flake8, lint-black, test-api, test-headers]
    runs-on: ubuntu-latest
    name: test-internals
    steps:
      - uses: actions/checkout@v2
        with:
          fetch-depth: 1
      - uses: conda-incubator/setup-miniconda@v2
        with:
          activate-environment: modin
          environment-file: environment-dev.yml
          python-version: 3.7
          channel-priority: strict
          use-only-tar-bz2: true # IMPORTANT: This needs to be set for caching to work properly!
      - name: Conda environment
        shell: bash -l {0}
        run: |
          conda info
          conda list
      - name: Internals tests
        shell: bash -l {0}
        run: python -m pytest modin/data_management/factories/test/test_dispatcher.py modin/experimental/cloud/test/test_cloud.py
      - shell: bash -l {0}
        run: python -m pytest modin/config/test
      - shell: bash -l {0}
        run: python -m pytest modin/test/test_envvar_catcher.py
      - shell: bash -l {0}
        run: python -m pytest modin/test/backends/base/test_internals.py
      - shell: bash -l {0}
        run: python -m pytest modin/test/backends/pandas/test_internals.py
      - shell: bash -l {0}
        run: python -m pytest modin/test/test_envvar_npartitions.py
      - shell: bash -l {0}
        run: python -m pytest -n 2 modin/test/test_partition_api.py
      - shell: bash -l {0}
        run: python -m pytest modin/test/test_utils.py

  test-defaults:
    needs: [lint-commit, lint-flake8, lint-black, test-api, test-headers]
    runs-on: ubuntu-latest
    defaults:
      run:
        shell: bash -l {0}
    strategy:
      matrix:
        backend: [BaseOnPython]
    env:
      MODIN_MEMORY: 1000000000
      MODIN_TEST_DATASET_SIZE: "small"
    name: Test ${{ matrix.backend }} backend, Python 3.7
    steps:
      - uses: actions/checkout@v2
        with:
          fetch-depth: 1
      - uses: conda-incubator/setup-miniconda@v2
        with:
          activate-environment: modin
          environment-file: environment-dev.yml
          python-version: 3.7
          channel-priority: strict
          use-only-tar-bz2: true # IMPORTANT: This needs to be set for caching to work properly!
      - name: Conda environment
        shell: bash -l {0}
        run: |
          conda info
          conda list
      - name: Install HDF5
        run: sudo apt update && sudo apt install -y libhdf5-dev
      - run: pytest modin/experimental/xgboost/test/test_default.py --backend=${{ matrix.backend }}
      - run: python -m pytest -n 2 modin/test/backends/base/test_internals.py --backend=${{ matrix.backend }}
      - run: pytest -n 2 modin/pandas/test/dataframe/test_binary.py --backend=${{ matrix.backend }}
      - run: pytest -n 2 modin/pandas/test/dataframe/test_default.py --backend=${{ matrix.backend }}
      - run: pytest -n 2 modin/pandas/test/dataframe/test_indexing.py --backend=${{ matrix.backend }}
      - run: pytest -n 2 modin/pandas/test/dataframe/test_iter.py --backend=${{ matrix.backend }}
      - run: pytest -n 2 modin/pandas/test/dataframe/test_join_sort.py --backend=${{ matrix.backend }}
      - run: pytest -n 2 modin/pandas/test/dataframe/test_map_metadata.py --backend=${{ matrix.backend }}
      - run: pytest -n 2 modin/pandas/test/dataframe/test_reduction.py --backend=${{ matrix.backend }}
      - run: pytest -n 2 modin/pandas/test/dataframe/test_udf.py --backend=${{ matrix.backend }}
      - run: pytest -n 2 modin/pandas/test/dataframe/test_window.py --backend=${{ matrix.backend }}
      - run: pytest -n 2 modin/pandas/test/dataframe/test_pickle.py --backend=${{ matrix.backend }}
      - run: python -m pytest -n 2 modin/pandas/test/test_series.py --backend=${{ matrix.backend }}
      - run: python -m pytest -n 2 modin/pandas/test/test_rolling.py --backend=${{ matrix.backend }}
      - run: python -m pytest -n 2 modin/pandas/test/test_concat.py --backend=${{ matrix.backend }}
      - run: python -m pytest -n 2 modin/pandas/test/test_groupby.py --backend=${{ matrix.backend }}
      - run: python -m pytest -n 2 modin/pandas/test/test_reshape.py --backend=${{ matrix.backend }}
      - run: python -m pytest -n 2 modin/pandas/test/test_general.py --backend=${{ matrix.backend }}
      - run: |
          curl -o codecov https://codecov.io/bash
          curl -o SHA512SUM https://raw.githubusercontent.com/codecov/codecov-bash/master/SHA512SUM
          if sha512sum -c --ignore-missing --status SHA512SUM; then
              bash ./codecov
          else
              echo 'CORRUPTED CODECOV SCRIPT!!!'
              exit 10
          fi

  test-omnisci:
    needs: [lint-commit, lint-flake8, lint-black, test-api, test-headers]
    runs-on: ubuntu-latest
    env:
      MODIN_MEMORY: 1000000000
      MODIN_EXPERIMENTAL: "True"
      MODIN_ENGINE: "ray"
      MODIN_BACKEND: "omnisci"
    name: Test OmniSci backend, Python 3.7
    steps:
      - uses: actions/checkout@v2
        with:
          fetch-depth: 1
      - name: Setting up Modin environment
        uses: conda-incubator/setup-miniconda@v2
        with:
          activate-environment: modin_on_omnisci
          python-version: 3.7
          environment-file: requirements/env_omnisci.yml
          channel-priority: strict
          use-only-tar-bz2: true # IMPORTANT: This needs to be set for caching to work properly!
      - name: Conda environment
        shell: bash -l {0}
        run: |
          conda info
          conda list
      - name: Install HDF5
        run: sudo apt update && sudo apt install -y libhdf5-dev
      - shell: bash -l {0}
        run: MODIN_BENCHMARK_MODE=True pytest modin/pandas/test/internals/test_benchmark_mode.py
      - shell: bash -l {0}
        run: pytest modin/experimental/engines/omnisci_on_ray/test/test_dataframe.py
      - shell: bash -l {0}
        run: |
          curl -o codecov https://codecov.io/bash
          curl -o SHA512SUM https://raw.githubusercontent.com/codecov/codecov-bash/master/SHA512SUM
          if sha512sum -c --ignore-missing --status SHA512SUM; then
              bash ./codecov
          else
              echo 'CORRUPTED CODECOV SCRIPT!!!'
              exit 10
          fi

  test-asv-benchmarks:
    needs: [lint-commit, lint-flake8, lint-black, test-api, test-headers]
    runs-on: ubuntu-latest
    env:
      MODIN_ENGINE: ray
      MODIN_MEMORY: 1000000000
      MODIN_TEST_DATASET_SIZE: small
    name: test-asv-benchmarks
    steps:
      - uses: actions/checkout@v2
        with:
          fetch-depth: 1
      - uses: conda-incubator/setup-miniconda@v2
        with:
          activate-environment: modin
          environment-file: environment-dev.yml
          python-version: 3.7
          channel-priority: strict
          use-only-tar-bz2: true # IMPORTANT: This needs to be set for caching to work properly!
      - name: Conda environment
        shell: bash -l {0}
        run: |
          conda info
          conda list

      - name: Running benchmarks
        shell: bash -l {0}
        run: |
          pip install -e .
          cd asv_bench
          asv check -E existing
          git remote add upstream https://github.com/modin-project/modin.git
          git fetch upstream
          if git diff upstream/master --name-only | grep -q "^asv_bench/"; then
              asv machine --yes
              asv run --quick --show-stderr --python=same --launch-method=spawn | sed "/failed$/ s/^/##[error]/" | tee benchmarks.log
              if grep "failed" benchmarks.log > /dev/null ; then
                  exit 1
              fi
          else
              echo "Benchmarks did not run, no changes detected"
          fi
        if: always()

      - name: Publish benchmarks artifact
        uses: actions/upload-artifact@master
        with:
          name: Benchmarks log
          path: asv_bench/benchmarks.log
        if: failure()

  test-all:
    needs: [lint-commit, lint-flake8, lint-black, test-api, test-headers]
    runs-on: ubuntu-latest
    defaults:
      run:
        shell: bash -l {0}
    strategy:
      matrix:
        python-version: ["3.7", "3.8"]
        engine: ["python", "ray", "dask"]
    env:
      MODIN_ENGINE: ${{matrix.engine}}
      MODIN_MEMORY: 1000000000
    name: test-ubuntu (engine ${{matrix.engine}}, python ${{matrix.python-version}})
    steps:
      - uses: actions/checkout@v2
        with:
          fetch-depth: 1
      - uses: conda-incubator/setup-miniconda@v2
        with:
          activate-environment: modin
          environment-file: environment-dev.yml
          python-version: ${{matrix.python-version}}
          channel-priority: strict
          use-only-tar-bz2: true # IMPORTANT: This needs to be set for caching to work properly!
      - name: Conda environment
        shell: bash -l {0}
        run: |
          conda info
          conda list
      - name: Install HDF5
        run: sudo apt update && sudo apt install -y libhdf5-dev
      - run: MODIN_BENCHMARK_MODE=True pytest modin/pandas/test/internals/test_benchmark_mode.py
      - run: pytest -n 2 modin/experimental/xgboost/test/test_default.py
      - run: pytest -n 2 modin/pandas/test/dataframe/test_binary.py
      - run: pytest -n 2 modin/pandas/test/dataframe/test_default.py
      - run: pytest -n 2 modin/pandas/test/dataframe/test_indexing.py
      - run: pytest -n 2 modin/pandas/test/dataframe/test_iter.py
      - run: pytest -n 2 modin/pandas/test/dataframe/test_join_sort.py
      - run: pytest -n 2 modin/pandas/test/dataframe/test_map_metadata.py
      - run: pytest -n 2 modin/pandas/test/dataframe/test_reduction.py
      - run: pytest -n 2 modin/pandas/test/dataframe/test_udf.py
      - run: pytest -n 2 modin/pandas/test/dataframe/test_window.py
      - run: pytest -n 2 modin/pandas/test/dataframe/test_pickle.py
      - run: python -m pytest -n 2 modin/pandas/test/test_series.py
      - run: python -m pytest -n 2 modin/pandas/test/test_rolling.py
      - run: python -m pytest -n 2 modin/pandas/test/test_concat.py
        if: matrix.engine == 'python'
      - run: python -m pytest modin/pandas/test/test_concat.py # Ray and Dask versions fails with -n 2
        if: matrix.engine != 'python'
      - run: python -m pytest -n 2 modin/pandas/test/test_groupby.py
      - run: python -m pytest -n 2 modin/pandas/test/test_reshape.py
      - run: python -m pytest -n 2 modin/pandas/test/test_general.py
      - run: python -m pytest modin/pandas/test/test_io.py
      - run: python -m pytest modin/experimental/pandas/test/test_io_exp.py
      - run: pip install dfsql && pytest modin/experimental/sql/test/test_sql.py
      - run: |
          curl -o codecov https://codecov.io/bash
          curl -o SHA512SUM https://raw.githubusercontent.com/codecov/codecov-bash/master/SHA512SUM
          if sha512sum -c --ignore-missing --status SHA512SUM; then
              bash ./codecov
          else
              echo 'CORRUPTED CODECOV SCRIPT!!!'
              exit 10
          fi

  test-experimental:
    needs: [lint-commit, lint-flake8, lint-black, test-api, test-headers]
    runs-on: ubuntu-latest
    env:
      MODIN_ENGINE: "python"
      MODIN_EXPERIMENTAL: "True"
      MODIN_MEMORY: 1000000000
    name: test experimental
    steps:
      - uses: actions/checkout@v2
        with:
          fetch-depth: 1
      - uses: conda-incubator/setup-miniconda@v2
        with:
          activate-environment: modin
          environment-file: environment-dev.yml
          python-version: 3.7
          channel-priority: strict
          use-only-tar-bz2: true # IMPORTANT: This needs to be set for caching to work properly!
      - name: Conda environment
        shell: bash -l {0}
        run: |
          conda info
          conda list
      - shell: bash -l {0}
        run: python -m pytest -n 2 modin/pandas/test/dataframe/test_map_metadata.py
      - shell: bash -l {0}
        run: python -m pytest -n 2 modin/pandas/test/test_series.py
      - shell: bash -l {0}
        run: python -m pytest modin/pandas/test/test_io.py
      - shell: bash -l {0}
        run: |
          curl -o codecov https://codecov.io/bash
          curl -o SHA512SUM https://raw.githubusercontent.com/codecov/codecov-bash/master/SHA512SUM
          if sha512sum -c --ignore-missing --status SHA512SUM; then
              bash ./codecov
          else
              echo 'CORRUPTED CODECOV SCRIPT!!!'
              exit 10
          fi

  test-cloud:
    needs: [lint-commit, lint-flake8, lint-black, test-api, test-headers]
    runs-on: ubuntu-latest
    env:
      MODIN_ENGINE: "python"
      MODIN_EXPERIMENTAL: "True"
      MODIN_MEMORY: 1000000000
    name: test cloud
    steps:
      - uses: actions/checkout@v2
        with:
          fetch-depth: 1
      - uses: conda-incubator/setup-miniconda@v2
        with:
          activate-environment: modin
          environment-file: environment-dev.yml
          python-version: 3.7
          channel-priority: strict
          use-only-tar-bz2: true # IMPORTANT: This needs to be set for caching to work properly!
      - name: Conda environment
        shell: bash -l {0}
        run: |
          conda info
          conda list
      - shell: bash -l {0}
        run: python -m pytest --simulate-cloud=normal modin/pandas/test/test_io.py::TestCsv
      - shell: bash -l {0}
        run: |
          curl -o codecov https://codecov.io/bash
          curl -o SHA512SUM https://raw.githubusercontent.com/codecov/codecov-bash/master/SHA512SUM
          if sha512sum -c --ignore-missing --status SHA512SUM; then
              bash ./codecov
          else
              echo 'CORRUPTED CODECOV SCRIPT!!!'
              exit 10
          fi

  test-windows:
    needs: [lint-commit, lint-flake8, lint-black, test-api, test-headers]
    runs-on: windows-latest
    defaults:
      run:
        shell: bash -l {0}
    strategy:
      matrix:
        python-version: ["3.7", "3.8"]
        engine: ["ray", "dask"]
        test-task:
          - modin/pandas/test/dataframe/test_binary.py
          - modin/pandas/test/dataframe/test_default.py
          - modin/pandas/test/dataframe/test_indexing.py
          - modin/pandas/test/dataframe/test_iter.py
          - modin/pandas/test/dataframe/test_join_sort.py
          - modin/pandas/test/dataframe/test_map_metadata.py
          - modin/pandas/test/dataframe/test_reduction.py
          - modin/pandas/test/dataframe/test_udf.py
          - modin/pandas/test/dataframe/test_window.py
          - modin/pandas/test/dataframe/test_pickle.py
          - modin/pandas/test/test_series.py
          - modin/pandas/test/test_rolling.py
          - modin/pandas/test/test_concat.py
          - modin/pandas/test/test_groupby.py
          - modin/pandas/test/test_reshape.py
          - modin/pandas/test/test_general.py
          - modin/pandas/test/test_io.py
    env:
      MODIN_ENGINE: ${{matrix.engine}}
      MODIN_MEMORY: 1000000000
    name: test-windows
    steps:
      - uses: actions/checkout@v2
        with:
          fetch-depth: 1
      - uses: conda-incubator/setup-miniconda@v2
        with:
          activate-environment: modin
          environment-file: environment-dev.yml
          python-version: ${{matrix.python-version}}
          channel-priority: strict
          use-only-tar-bz2: true # IMPORTANT: This needs to be set for caching to work properly!
          auto-update-conda: true # this enable `use-only-tar-bz2` feature on Windows
      - name: Conda environment
        run: |
          conda info
          conda list
      - run: python -m pytest ${{matrix.test-task}}
        if: matrix.test-task != 'modin/pandas/test/test_io.py'
      - timeout-minutes: 30
        run: python -m pytest modin/pandas/test/test_io.py
        if: matrix.test-task == 'modin/pandas/test/test_io.py'
      - run: choco install codecov
      - run: codecov -f ./coverage.xml

  test-pyarrow:
    needs: [lint-commit, lint-flake8, lint-black, test-api, test-headers]
    runs-on: ubuntu-latest
    strategy:
      matrix:
        python-version: ["3.7", "3.8"]
    env:
      MODIN_BACKEND: pyarrow
      MODIN_EXPERIMENTAL: "True"
    name: test (pyarrow, python ${{matrix.python-version}})
    steps:
      - uses: actions/checkout@v2
        with:
          fetch-depth: 1
      - uses: conda-incubator/setup-miniconda@v2
        with:
          activate-environment: modin
          environment-file: environment-dev.yml
          python-version: ${{matrix.python-version}}
          channel-priority: strict
          use-only-tar-bz2: true # IMPORTANT: This needs to be set for caching to work properly!
      - name: Conda environment
        shell: bash -l {0}
        run: |
          conda info
          conda list
      - run: sudo apt update && sudo apt install -y libhdf5-dev
      - shell: bash -l {0}
        run: python -m pytest modin/pandas/test/test_io.py::TestCsv

  test-spreadsheet:
    needs: [ lint-commit, lint-flake8, lint-black, test-api, test-headers ]
    runs-on: ubuntu-latest
    strategy:
      matrix:
        python-version: [ "3.7", "3.8" ]
        engine: ["ray", "dask"]
    env:
      MODIN_ENGINE: ${{matrix.engine}}
    name: test-spreadsheet (engine ${{matrix.engine}}, python ${{matrix.python-version}})
    steps:
      - uses: actions/checkout@v2
        with:
          fetch-depth: 1
      - uses: conda-incubator/setup-miniconda@v2
        with:
          activate-environment: modin
          environment-file: environment-dev.yml
          python-version: ${{matrix.python-version}}
          channel-priority: strict
          use-only-tar-bz2: true # IMPORTANT: This needs to be set for caching to work properly!
      - name: Conda environment
        shell: bash -l {0}
        run: |
          conda info
          conda list
      - shell: bash -l {0}
        run: python -m pytest modin/spreadsheet/test/test_general.py<|MERGE_RESOLUTION|>--- conflicted
+++ resolved
@@ -82,15 +82,12 @@
           python scripts/doc_checker.py modin/experimental/xgboost/__init__.py \
             modin/experimental/xgboost/utils.py modin/experimental/xgboost/xgboost.py \
             modin/experimental/xgboost/xgboost_ray.py
-<<<<<<< HEAD
       - run: python scripts/doc_checker.py modin/engines/ray
-=======
       - run: |
           python scripts/doc_checker.py modin/data_management/functions \
             modin/data_management/factories/factories.py                \
             modin/data_management/factories/dispatcher.py               \
             modin/data_management/utils.py
->>>>>>> 54ba4c62
       - run: python scripts/doc_checker.py scripts/doc_checker.py
       - run: |
           python scripts/doc_checker.py modin/experimental/pandas/io_exp.py \
