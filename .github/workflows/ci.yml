--- conflicted
+++ resolved
@@ -94,11 +94,8 @@
       - run: |
           python scripts/doc_checker.py modin/experimental/pandas/io_exp.py \
             modin/experimental/pandas/numpy_wrap.py modin/experimental/pandas/__init__.py
-<<<<<<< HEAD
       - run: python scripts/doc_checker.py modin/backends/base
-=======
       - run: python scripts/doc_checker.py modin/backends/pyarrow
->>>>>>> 51658b49
       - run: python scripts/doc_checker.py modin/backends/pandas
 
   lint-flake8:
