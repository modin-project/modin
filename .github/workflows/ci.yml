--- conflicted
+++ resolved
@@ -799,6 +799,8 @@
         if: matrix.engine == 'python' || matrix.test_task == 'group_3'
       - run: python -m pytest -n 2 modin/pandas/test/test_series.py
         if: matrix.engine == 'python' || matrix.test_task == 'group_3'
+      - run: MODIN_EXPERIMENTAL_GROUPBY=1 python -m pytest -n 2 modin/pandas/test/test_groupby.py
+        if: matrix.engine == 'python' || matrix.test_task == 'group_3'
       - run: python -m pytest -n 2 modin/pandas/test/test_rolling.py
         if: matrix.engine == 'python' || matrix.test_task == 'group_4'
       - run: python -m pytest modin/pandas/test/test_concat.py # Ray and Dask versions fails with -n 2
@@ -822,11 +824,7 @@
       - run: python -m pytest -n 2 modin/numpy/test/test_array_shaping.py
         if: matrix.engine == 'python' || matrix.test_task == 'group_4'
       - run: python -m pytest -n 2 modin/pandas/test/test_groupby.py
-<<<<<<< HEAD
-      - run: MODIN_EXPERIMENTAL_GROUPBY=1 python -m pytest -n 2 modin/pandas/test/test_groupby.py
-=======
-        if: matrix.engine == 'python' || matrix.test_task == 'group_4'
->>>>>>> 6841304d
+        if: matrix.engine == 'python' || matrix.test_task == 'group_4'
       - run: python -m pytest -n 2 modin/pandas/test/test_reshape.py
         if: matrix.engine == 'python' || matrix.test_task == 'group_4'
       - run: python -m pytest -n 2 modin/pandas/test/test_general.py
@@ -1005,12 +1003,6 @@
       - name: Tell Modin to use existing ray cluster
         run: echo "MODIN_RAY_CLUSTER=True" >> $GITHUB_ENV
         if: matrix.engine == 'ray'
-<<<<<<< HEAD
-      - run: python -m pytest ${{matrix.test-task}}
-        if: matrix.test-task != 'modin/pandas/test/test_io.py'
-      - run: MODIN_EXPERIMENTAL_GROUPBY=1 python -m pytest modin/pandas/test/test_groupby.py
-        if: matrix.test-task == 'modin/pandas/test/test_groupby.py'
-=======
       - run: python -m pytest -n 2 modin/pandas/test/dataframe/test_binary.py
         if: matrix.test_task == 'group_1'
       - run: python -m pytest -n 2 modin/pandas/test/dataframe/test_default.py
@@ -1033,6 +1025,8 @@
         if: matrix.test_task == 'group_3'
       - run: python -m pytest -n 2 modin/pandas/test/dataframe/test_map_metadata.py
         if: matrix.test_task == 'group_3'
+      - run: MODIN_EXPERIMENTAL_GROUPBY=1 python -m pytest modin/pandas/test/test_groupby.py
+        if: matrix.test_task == 'group_3'
       - run: python -m pytest -n 2 modin/pandas/test/test_rolling.py
         if: matrix.test_task == 'group_4'
       - run: python -m pytest modin/pandas/test/test_concat.py # Ray and Dask versions fails with -n 2
@@ -1061,7 +1055,6 @@
         if: matrix.test_task == 'group_4'
       - run: python -m pytest -n 2 modin/pandas/test/test_general.py
         if: matrix.test_task == 'group_4'
->>>>>>> 6841304d
       - timeout-minutes: 30
         run: python -m pytest modin/pandas/test/test_io.py --verbose
         if: matrix.test_task == 'group_4'
