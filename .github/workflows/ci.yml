--- conflicted
+++ resolved
@@ -557,32 +557,22 @@
         execution:
           - name: ray
             shell-ex: "python -m pytest"
-<<<<<<< HEAD
             # If we're going to run all ray tests because we've detected a
             # change to the ray engine, we don't need to run these sanity tests
             # on ray.
-            if: needs.execution-filter.ray != 'true'
+            if: needs.execution-filter.outputs.ray != 'true'
           - name: dask
             shell-ex: "python -m pytest"
             # If we're going to run all dask tests because we've detected a
             # change to the dask engine, we don't need to run these sanity tests
             # on dask.
-            if: needs.execution-filter.dask != 'true'
+            if: needs.execution-filter.outputs.dask != 'true'
           - name: unidist
             shell-ex: "mpiexec -n 1 -genv AWS_ACCESS_KEY_ID foobar_key -genv AWS_SECRET_ACCESS_KEY foobar_secret python -m pytest"
             # If we're going to run all unidist tests because we've detected a
             # change to the unidist engine, we don't need to run these sanity tests
             # on unidist.
-            if: needs.execution-filter.unidist != 'true'
-=======
-            if: needs.execution-filter.outputs.ray != 'true'
-          - name: dask
-            shell-ex: "python -m pytest"
-            if: needs.execution-filter.outputs.dask != 'true'
-          - name: unidist
-            shell-ex: "mpiexec -n 1 -genv AWS_ACCESS_KEY_ID foobar_key -genv AWS_SECRET_ACCESS_KEY foobar_secret python -m pytest"
             if: needs.execution-filter.outputs.unidist != 'true'
->>>>>>> cce5325b
     runs-on: ${{ matrix.os }}-latest
     defaults:
       run:
