--- conflicted
+++ resolved
@@ -4,10 +4,7 @@
 ignore = E203, E266, E501, W503
 max-line-length = 88
 select = B,C,E,F,W,T4,B9
-<<<<<<< HEAD
 per-file-ignores =
     modin/pandas/__init__.py:E402
     stress_tests/kaggle/*:E402
-=======
-per-file-ignores = modin/pandas/__init__.py:E402, modin/experimental/pandas/__init__.py:E402
->>>>>>> 17b7fccb
+    modin/experimental/pandas/__init__.py:E402