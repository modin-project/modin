name: modin
channels:
  - conda-forge
dependencies:
  - pandas==1.5.2
  - numpy>=1.18.5
  - pyarrow>=4.0.1
<<<<<<< HEAD
  - ray-default>=1.4.0
  # workaround for https://github.com/conda/conda/issues/11744
  - grpcio!=1.45.*
  - grpcio!=1.46.*
=======
  - ray-default>=1.4.0,<2.1.0
  # This will allow us to install ray==2.0.1 instead of ray==1.12.1;
  # Apparently, the priority is to install a later version of protobuf, instead of ray
  - protobuf<4.0.0
>>>>>>> 9fb019be
  - redis-py>=3.5.0,<4.0.0
  - dask>=2.22.0
  - distributed>=2.22.0
  - fsspec
  - xarray
  - Jinja2
  - scipy
  - pip
  - s3fs>=2021.8
  - feather-format
  - lxml
  - openpyxl
  - xlrd
  - matplotlib
  - sqlalchemy>=1.4.0
  - pandas-gbq
  - pytables
  - msgpack-python
  - psutil
  - pytest>=6.0.1
  - pytest-benchmark
  - pytest-cov>=2.10.1
  - pytest-xdist>=2.1.0
  - packaging
  - coverage
  - pygithub
  - rpyc==4.1.5
  - cloudpickle
  - boto3
  - scikit-learn
  - pymssql
  - psycopg2
  - mypy<0.990
  - pandas-stubs
  - fastparquet
  # for release script
  - pygit2
  # TODO(https://github.com/modin-project/modin/issues/5194): Uncap xgboost
  # when we use collective instead of rabit.
  - xgboost>=1.7.1,<2.0.0
  - tqdm
  - pip:
      # Fixes breaking ipywidgets changes, but didn't release yet.
      - git+https://github.com/modin-project/modin-spreadsheet.git@49ffd89f683f54c311867d602c55443fb11bf2a5
      - git+https://github.com/airspeed-velocity/asv.git@ef016e233cb9a0b19d517135104f49e0a3c380e9
<<<<<<< HEAD
      # no conda package for windows
=======
      # no conda package for windows so we install it with pip
>>>>>>> 9fb019be
      - connectorx>=0.2.6a4
      - black
      # TODO: remove when flake8 5.x stabilizes and appears in both pip and conda-forge; see GH-#4745
      - flake8<5
      - flake8-no-implicit-concat
      - flake8-print
      # The `numpydoc` version should match the version installed in the `lint-pydocstyle` job of the CI.
      - numpydoc==1.1.0
      # experimental version of fuzzydata requires at least 0.0.6 to successfully resolve all dependencies
      - fuzzydata>=0.0.6<|MERGE_RESOLUTION|>--- conflicted
+++ resolved
@@ -5,17 +5,10 @@
   - pandas==1.5.2
   - numpy>=1.18.5
   - pyarrow>=4.0.1
-<<<<<<< HEAD
   - ray-default>=1.4.0
   # workaround for https://github.com/conda/conda/issues/11744
   - grpcio!=1.45.*
   - grpcio!=1.46.*
-=======
-  - ray-default>=1.4.0,<2.1.0
-  # This will allow us to install ray==2.0.1 instead of ray==1.12.1;
-  # Apparently, the priority is to install a later version of protobuf, instead of ray
-  - protobuf<4.0.0
->>>>>>> 9fb019be
   - redis-py>=3.5.0,<4.0.0
   - dask>=2.22.0
   - distributed>=2.22.0
@@ -61,11 +54,7 @@
       # Fixes breaking ipywidgets changes, but didn't release yet.
       - git+https://github.com/modin-project/modin-spreadsheet.git@49ffd89f683f54c311867d602c55443fb11bf2a5
       - git+https://github.com/airspeed-velocity/asv.git@ef016e233cb9a0b19d517135104f49e0a3c380e9
-<<<<<<< HEAD
-      # no conda package for windows
-=======
       # no conda package for windows so we install it with pip
->>>>>>> 9fb019be
       - connectorx>=0.2.6a4
       - black
       # TODO: remove when flake8 5.x stabilizes and appears in both pip and conda-forge; see GH-#4745
