--- conflicted
+++ resolved
@@ -2,13 +2,8 @@
 channels:
   - conda-forge
 dependencies:
-<<<<<<< HEAD
-  - pandas==1.5.0
+  - pandas==1.5.1
   - numpy>=1.23
-=======
-  - pandas==1.5.1
-  - numpy>=1.18.5
->>>>>>> 11ba4811
   - pyarrow>=4.0.1
   - dask[complete]>=2.22.0
   - distributed>=2.22.0
