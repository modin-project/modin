name: modin
channels:
  - conda-forge
dependencies:
  - pip

  # required dependencies
  - pandas>=2.2,<2.3
  - numpy>=1.22.4
  - fsspec>=2022.11.0
  - packaging>=21.0
  - psutil>=5.8.0

  # optional dependencies
  # ray==2.5.0 broken: https://github.com/conda-forge/ray-packages-feedstock/issues/100
<<<<<<< HEAD
  - ray-core==2.10.0
=======
  - ray-default>=2.1.0,!=2.5.0
>>>>>>> 3bf5d8ff
  - pyarrow>=7.0.0
  # workaround for https://github.com/conda/conda/issues/11744
  - grpcio!=1.45.*
  - grpcio!=1.46.*
  - dask>=2.22.0
  - distributed>=2.22.0
  - xarray>=2022.12.0
  - jinja2>=3.1.2
  - scipy>=1.10.0
  - s3fs>=2022.11.0
  - lxml>=4.9.2
  - openpyxl>=3.1.0
  - xlrd>=2.0.1
  - matplotlib>=3.6.3
  - sqlalchemy>=2.0.0
  - pandas-gbq>=0.19.0
  - pytables>=3.8.0
  # pymssql==2.2.8 broken: https://github.com/modin-project/modin/issues/6429
  - pymssql>=2.1.5,!=2.2.8
  - psycopg2>=2.9.6
  - fastparquet>=2022.12.0
  - tqdm>=4.60.0
  # pandas isn't compatible with numexpr=2.8.5: https://github.com/modin-project/modin/issues/6469
  - numexpr<2.8.5

  # dependencies for making release
  - pygithub>=v1.58.0
  - pygit2>=1.9.2

  # test dependencies
  - coverage>=7.1.0
  - moto>=4.1.0
  - pytest>=7.3.2
  - pytest-benchmark>=4.0.0
  - pytest-cov>=4.0.0
  - pytest-xdist>=3.2.0

  # code linters
  - black>=24.1.0
  - flake8>=6.0.0
  - flake8-no-implicit-concat>=0.3.4
  - flake8-print>=5.0.0
  - mypy>=1.0.0
  - pandas-stubs>=2.0.0
  - isort>=5.12

  - pip:
      - asv==0.5.1
      # no conda package for windows so we install it with pip
      - connectorx>=0.2.6a4
      - fuzzydata>=0.0.11
      # Fixes breaking ipywidgets changes, but didn't release yet.
      - git+https://github.com/modin-project/modin-spreadsheet.git@49ffd89f683f54c311867d602c55443fb11bf2a5
      # The `numpydoc` version should match the version installed in the `lint-pydocstyle` job of the CI.
      - numpydoc==1.1.0<|MERGE_RESOLUTION|>--- conflicted
+++ resolved
@@ -13,11 +13,7 @@
 
   # optional dependencies
   # ray==2.5.0 broken: https://github.com/conda-forge/ray-packages-feedstock/issues/100
-<<<<<<< HEAD
-  - ray-core==2.10.0
-=======
-  - ray-default>=2.1.0,!=2.5.0
->>>>>>> 3bf5d8ff
+  - ray-core>=2.1.0,!=2.5.0
   - pyarrow>=7.0.0
   # workaround for https://github.com/conda/conda/issues/11744
   - grpcio!=1.45.*
