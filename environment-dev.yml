name: modin
channels:
  - conda-forge
dependencies:
<<<<<<< HEAD
  - pandas==1.5.1
  - numpy>=1.23
=======
  - pandas==1.5.2
  - numpy>=1.18.5
>>>>>>> 193505fd
  - pyarrow>=4.0.1
  - dask>=2.22.0
  - distributed>=2.22.0
  - fsspec
  - xarray
  - Jinja2
  - scipy
  - pip
  - s3fs>=2021.8
  - feather-format
  - lxml
  - openpyxl
  - xlrd
  - matplotlib
  - sqlalchemy>=1.4.0
  - pandas-gbq
  - pytables
  - msgpack-python
  - psutil
  - pytest>=6.0.1
  - pytest-benchmark
  - pytest-cov>=2.10.1
  - pytest-xdist>=2.1.0
  - packaging
  - coverage
  - pygithub
  - rpyc==4.1.5
  - cloudpickle
  - boto3
  - scikit-learn
  - pymssql
  - psycopg2
  - mypy<0.990
  - pandas-stubs
  - fastparquet
  # for release script
  - pygit2
  - pip:
      # TODO(https://github.com/modin-project/modin/issues/5194): Uncap xgboost
      # when we use collective instead of rabit.
      - xgboost>=1.7.1,<2.0.0
      # Fixes breaking ipywidgets changes, but didn't release yet.
      - git+https://github.com/modin-project/modin-spreadsheet.git@49ffd89f683f54c311867d602c55443fb11bf2a5
      - tqdm
      - git+https://github.com/airspeed-velocity/asv.git@ef016e233cb9a0b19d517135104f49e0a3c380e9
      - ray[default]>=1.4.0,<2.1.0
      - connectorx>=0.2.6a4
      # TODO: remove when resolving GH#4398
      - redis>=3.5.0,<4.0.0
      - black
      # TODO: remove when flake8 5.x stabilizes and appears in both pip and conda-forge; see GH-#4745
      - flake8<5
      - flake8-no-implicit-concat
      - flake8-print
      # The `numpydoc` version should match the version installed in the `lint-pydocstyle` job of the CI.
      - numpydoc==1.1.0
      # experimental version of fuzzydata requires at least 0.0.6 to successfully resolve all dependencies
      - fuzzydata>=0.0.6<|MERGE_RESOLUTION|>--- conflicted
+++ resolved
@@ -2,13 +2,8 @@
 channels:
   - conda-forge
 dependencies:
-<<<<<<< HEAD
-  - pandas==1.5.1
-  - numpy>=1.23
-=======
   - pandas==1.5.2
   - numpy>=1.18.5
->>>>>>> 193505fd
   - pyarrow>=4.0.1
   - dask>=2.22.0
   - distributed>=2.22.0
